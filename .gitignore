--- conflicted
+++ resolved
@@ -1,44 +1,41 @@
 # Byte-compiled / optimized / DLL files
-profile.txt
+profile.txt
 __pycache__/
-.cache/
+.cache/
 *.py[cod]
 
 # .db files
 *.db
 
 # Files in leo/proto
-leo/proto/*
-
-# C extensions
-*.so
-
-# Distribution / packaging
-.Python
-env/
-develop-eggs/
-downloads/
-eggs/
-lib/
-lib64/
-parts/
-sdist/
-var/
-*.egg-info/
-.installed.cfg
+leo/proto/*
+
+# C extensions
+*.so
+
+# Distribution / packaging
+.Python
+env/
+develop-eggs/
+downloads/
+eggs/
+lib/
+lib64/
+parts/
+sdist/
+var/
+*.egg-info/
+.installed.cfg
 *.egg
 .eggs/
-<<<<<<< HEAD
-=======
 
 # Test results
 /.pytest_cache/
->>>>>>> a93f2ed3
 
 # PyInstaller folders.
 /build/
-/dist/
-
+/dist/
+
 ./MANIFEST
 #./setup.cfg
 leo/test/unittest/rst_write_test.txt
