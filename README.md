<<<<<<< HEAD
May 28, 2018

Leo 5.7.3, http://leoeditor.com, is now available on
=======
August 28, 2018

Leo 5.8 b1, http://leoeditor.com, is now available on
>>>>>>> 04f07770
[GitHub](https://github.com/leo-editor/leo-editor).

Leo is an IDE, outliner and PIM, as described [here](http://leoeditor.com/preface.html).

<<<<<<< HEAD
**The highlights of Leo 5.7.3**

- Added support for Jedi autocompletion.
- Much improved python_terminal plugin.
- Much improved recursive import script.
- New leo_babel plugin.
- Leo's pylint command writes clickable links.
- Smart searches for functions and methods.
- Allow separate bindings for numeric keypad keys
- Added easy-to-use diff-related wrappers for scripts.
- Allow local overrides of all abbreviations.
- Improved TypeScript importer.
=======
**The highlights of Leo 5.8**

- Much faster file-read code.
- Leo no longer caches file contents. Removed --no-cache!
- Leo using ElementTree instead of sax to read .leo files.
- Refactored and improved Leo's key-handling code.
- Improved Leo's outline drawing code.
>>>>>>> 04f07770
- The usual minor bug fixes.

**Links**

- Leo's home page: http://leoeditor.com
- [Documentation](http://leoeditor.com/leo_toc.html)
- [Tutorials](http://leoeditor.com/tutorial.html)
- [Video tutorials](http://leoeditor.com/screencasts.html)
- [Forum](http://groups.google.com/group/leo-editor)
- [Download](http://sourceforge.net/projects/leo/files/)
- [Leo on GitHub](https://github.com/leo-editor/leo-editor)
- [LeoVue](https://github.com/kaleguy/leovue#leo-vue)
- [What people are saying about Leo](http://leoeditor.com/testimonials.html)
- [A web page that displays .leo files](http://leoeditor.com/load-leo.html)
- [More links](http://leoeditor.com/leoLinks.html)<|MERGE_RESOLUTION|>--- conflicted
+++ resolved
@@ -1,30 +1,10 @@
-<<<<<<< HEAD
-May 28, 2018
-
-Leo 5.7.3, http://leoeditor.com, is now available on
-=======
 August 28, 2018
 
 Leo 5.8 b1, http://leoeditor.com, is now available on
->>>>>>> 04f07770
 [GitHub](https://github.com/leo-editor/leo-editor).
 
 Leo is an IDE, outliner and PIM, as described [here](http://leoeditor.com/preface.html).
 
-<<<<<<< HEAD
-**The highlights of Leo 5.7.3**
-
-- Added support for Jedi autocompletion.
-- Much improved python_terminal plugin.
-- Much improved recursive import script.
-- New leo_babel plugin.
-- Leo's pylint command writes clickable links.
-- Smart searches for functions and methods.
-- Allow separate bindings for numeric keypad keys
-- Added easy-to-use diff-related wrappers for scripts.
-- Allow local overrides of all abbreviations.
-- Improved TypeScript importer.
-=======
 **The highlights of Leo 5.8**
 
 - Much faster file-read code.
@@ -32,7 +12,6 @@
 - Leo using ElementTree instead of sax to read .leo files.
 - Refactored and improved Leo's key-handling code.
 - Improved Leo's outline drawing code.
->>>>>>> 04f07770
 - The usual minor bug fixes.
 
 **Links**
