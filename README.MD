<<<<<<< HEAD
# About this branch

The author of sqlite, Dr Richard Hipp, suggest that the sqlite database can and should be used
as a standard document file format. Instead of inventing new document file format for any 
application, developer can use sqlite and enjoy a lot of flexibility and freedom it guarantees:
data consistency, platform/language independency of data format, power loss/hard crash data 
protection… to name a few.

On 18th September 2008. Edward wrote:

> Cool.  I'm becoming more interested in a sqlite back end for Leo.  … I probably won't get 
  around to it for awhile, but it would be great if somebody else could do it sooner.

As a long time Leo user, I have decided to start this branch and try to make it happen *sooner*.

Currently it is possible using code from this branch to save and open Leo document from sqlite
database file. One can open old xml .leo document and then save it as .db document. If the 
extension of document is ‘.db’ Leo assumes sqlite database format. 

All document data are stored in two tables: vnodes and extra_infos. That is certainly not the
most suitable nor efficient way but it was simplest thing that could possible work. For the sake
of prototyping it suffices.

The next thing to address is keeping settings in document and syncing them with the settings
files in specific folders that Leo currently uses.

In far away future one can imagine even stronger integration between Leo’s runtime data structures
and database. Data can be constantly stored in/retrieved from database while editing document.
Save operation in that case would be just commit on connection object. Perhaps it could make
possible permanent undo/redo history, displaying history of some node since its creation and maybe
even more cool features that are hard to imagine now.

Who knows what the future would bring. 
=======
Leo 5.5 March 23, 2017

[Leo](http://leoeditor.com/) 5.5 is now available on [SourceForge](http://sourceforge.net/projects/leo/files/Leo/) and on [GitHub](https://github.com/leo-editor/leo-editor).

Leo is an IDE, outliner and PIM, as described [here](http://leoeditor.com/preface.html).

Simulating Leo's features in Vim, Emacs or Eclipse is possible, just as it is possible to simulate Python in assembly language...

**The highlights of Leo 5.5**

- Syntax coloring is 20x faster than before.
  The "big-text" hack is no longer needed.
- Leo's importers are now line/token oriented, allowing them
  to handle languages like javascript more robustly.
- New perl and javascript importers.
- Pylint now runs in the background.
- Pyflakes can optionally check each file as it is written.
- Greatly simplified argument-handling for interactive commands.
- Documented how to do Test-Driven Development in Leo.

**Links**

- [Leo's home page](http://leoeditor.com)
- [Documentation](http://leoeditor.com/leo_toc.html)
- [Tutorials](http://leoeditor.com/tutorial.html)
- [Video tutorials](http://leoeditor.com/screencasts.html)
- [Forum](http://groups.google.com/group/leo-editor)
- [Download](http://sourceforge.net/projects/leo/files/)
- [Leo on GitHub](https://github.com/leo-editor/leo-editor)
- [What people are saying about Leo](http://leoeditor.com/testimonials.html)
- [A web page that displays .leo files](http://leoeditor.com/load-leo.html)
- [More links](http://leoeditor.com/leoLinks.html)
>>>>>>> 7430f7bb
<|MERGE_RESOLUTION|>--- conflicted
+++ resolved
@@ -1,4 +1,3 @@
-<<<<<<< HEAD
 # About this branch
 
 The author of sqlite, Dr Richard Hipp, suggest that the sqlite database can and should be used
@@ -31,38 +30,4 @@
 possible permanent undo/redo history, displaying history of some node since its creation and maybe
 even more cool features that are hard to imagine now.
 
-Who knows what the future would bring. 
-=======
-Leo 5.5 March 23, 2017
-
-[Leo](http://leoeditor.com/) 5.5 is now available on [SourceForge](http://sourceforge.net/projects/leo/files/Leo/) and on [GitHub](https://github.com/leo-editor/leo-editor).
-
-Leo is an IDE, outliner and PIM, as described [here](http://leoeditor.com/preface.html).
-
-Simulating Leo's features in Vim, Emacs or Eclipse is possible, just as it is possible to simulate Python in assembly language...
-
-**The highlights of Leo 5.5**
-
-- Syntax coloring is 20x faster than before.
-  The "big-text" hack is no longer needed.
-- Leo's importers are now line/token oriented, allowing them
-  to handle languages like javascript more robustly.
-- New perl and javascript importers.
-- Pylint now runs in the background.
-- Pyflakes can optionally check each file as it is written.
-- Greatly simplified argument-handling for interactive commands.
-- Documented how to do Test-Driven Development in Leo.
-
-**Links**
-
-- [Leo's home page](http://leoeditor.com)
-- [Documentation](http://leoeditor.com/leo_toc.html)
-- [Tutorials](http://leoeditor.com/tutorial.html)
-- [Video tutorials](http://leoeditor.com/screencasts.html)
-- [Forum](http://groups.google.com/group/leo-editor)
-- [Download](http://sourceforge.net/projects/leo/files/)
-- [Leo on GitHub](https://github.com/leo-editor/leo-editor)
-- [What people are saying about Leo](http://leoeditor.com/testimonials.html)
-- [A web page that displays .leo files](http://leoeditor.com/load-leo.html)
-- [More links](http://leoeditor.com/leoLinks.html)
->>>>>>> 7430f7bb
+Who knows what the future would bring.