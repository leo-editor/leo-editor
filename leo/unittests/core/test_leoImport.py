--- conflicted
+++ resolved
@@ -2036,7 +2036,6 @@
         )
         exp_nodes = [ (0, 'ignored h', f'@language python\n@tabwidth -4\n{input_s}\n') ]
         p = self.run_test(input_s)
-<<<<<<< HEAD
         ok, msg = self.check_outline(p, exp_nodes)
         assert ok, msg
     #@+node:ekr.20210904065459.63: *3* TestPython.test_short_classes
@@ -2294,1341 +2293,7 @@
         p = self.run_test(s, verbose=False)
         ok, msg = self.check_outline(p, exp_nodes)
         assert ok, msg
-=======
-        if 0: ###
-            self.check_result(p, expected_s)
-    #@+node:ekr.20211126055225.1: *3* TestPython: Existing tests
-    #@+node:ekr.20210904065459.63: *4* TestPython.test_basic_nesting_1
-    def test_basic_nesting_1(self):
-
-        s = """
-            import sys
-            def f1():
-                pass
-
-            class Class1:
-                def method11():
-                    pass
-                def method12():
-                    pass
-                    
-            a = 2
-            
-            def f2():
-                pass
-        
-            # An outer comment
-            @myClassDecorator
-            class Class2:
-                @myDecorator
-                def method21():
-                    pass
-                def method22():
-                    pass
-                    
-            # About main.
-            def main():
-                pass
-        
-            if __name__ == '__main__':
-                main()
-        """
-        p = self.run_test(s, verbose=False)
-        self.check_headlines(p, (
-            (1, 'Organizer: Declarations'),
-            (1, 'f1'),
-            (1, 'class Class1'),
-            (2, 'method11'),
-            (2, 'method12'),
-            (1, 'Organizer: a = 2'),
-            (1, 'f2'),
-            (1, 'class Class2'),
-            (2, 'method21'),
-            (2, 'method22'),
-            (1, 'main'),
-        ))
-    #@+node:ekr.20210904065459.64: *4* TestPython.test_bug_346
-    def test_bug_346(self):
-
-        s = '''
-            import sys
-
-            if sys.version_info[0] >= 3:
-                exec_ = eval('exec')
-            else:
-                def exec_(_code_, _globs_=None, _locs_=None):
-                    """Execute code in a namespace."""
-                    if _globs_ is None:
-                        frame = sys._getframe(1)
-                        _globs_ = frame.f_globals
-                        if _locs_ is None:
-                            _locs_ = frame.f_locals
-                        del frame
-                    elif _locs_ is None:
-                        _locs_ = _globs_
-                    exec("""exec _code_ in _globs_, _locs_""")
-
-            def make_parser():
-
-                parser = argparse.ArgumentParser(
-                    description="""Raster calcs. with GDAL.
-                    The first --grid defines the projection, extent, cell size, and origin
-                    for all calculations, all other grids are transformed and resampled
-                    as needed to match.""",
-                    formatter_class=argparse.ArgumentDefaultsHelpFormatter
-            )
-        '''
-        p = self.run_test(s)
-        self.check_headlines(p, (
-            (1, 'Organizer: Declarations'),
-            (1, 'make_parser'),
-        ))
-    #@+node:ekr.20210904065459.65: *4* TestPython.test_bug_354
-    def test_bug_354(self):
-
-        s = """
-            if isPython3:
-                def u(s):
-                    '''Return s, converted to unicode from Qt widgets.'''
-                    return s
-        
-                def ue(s, encoding):
-                    return s if g.isUnicode(s) else str(s, encoding)
-            else:
-                def u(s):
-                    '''Return s, converted to unicode from Qt widgets.'''
-                    return builtins.unicode(s) # Suppress pyflakes complaint.
-        
-                def ue(s, encoding):
-                    return builtins.unicode(s, encoding)
-        """
-        p = self.run_test(s)
-        self.check_headlines(p, (
-            (1, 'Organizer: Declarations'),
-            # (1, 'u'),
-            # (1, 'ue'),
-        ))
-    #@+node:ekr.20210904065459.66: *4* TestPython.test_bug_357
-    def test_bug_357(self):
-
-        # Must be a raw string!
-        s = r'''
-            """
-            sheet_stats.py - report column stats for spreadsheets
-
-            requires openpyxl and numpy
-
-            Terry N. Brown, terrynbrown@gmail.com, Fri Dec 16 13:20:47 2016
-            2016-12-26 Henry Helgen added average, variance, standard deviation,
-                                    coefficient of variation to output
-            2016-12-23 Henry Helgen updated to Python 3.5 syntax including print() and
-                                    writer = csv.writer(open(opt.output, 'w', newline=''))
-            """
-
-            import csv
-            import argparse
-            import glob
-            import multiprocessing
-            import os
-            import sys
-            from collections import namedtuple
-            from math import sqrt, isnan
-            NAN = float('NAN')
-
-            from openpyxl import load_workbook
-
-            PYTHON_2 = sys.version_info[0] < 3
-            if not PYTHON_2:
-                unicode = str
-
-            class AttrDict(dict):
-                """allow d.attr instead of d['attr']
-                http://stackoverflow.com/a/14620633
-                """
-                def __init__(self, *args, **kwargs):
-                    super(AttrDict, self).__init__(*args, **kwargs)
-                    self.__dict__ = self
-
-            FIELDS = [  # fields in outout table
-                'file', 'field', 'n', 'blank', 'bad', 'min', 'max', 'mean', 'std',
-                'sum', 'sumsq', 'variance', 'coefvar'
-            ]
-            def make_parser():
-                """build an argparse.ArgumentParser, don't call this directly,
-                   call get_options() instead.
-                """
-                parser = argparse.ArgumentParser(
-                    description="""Report column stats for spreadsheets""",
-                    formatter_class=argparse.ArgumentDefaultsHelpFormatter
-                )
-
-                parser.add_argument('files', type=str, nargs='+',
-                    help="Files to process, '*' patterns expanded."
-                )
-
-                required_named = parser.add_argument_group('required named arguments')
-
-                required_named.add_argument("--output",
-                    help="Path to .csv file for output, will be overwritten",
-                    metavar='FILE'
-                )
-
-                return parser
-
-            def get_options(args=None):
-                """
-                get_options - use argparse to parse args, and return a
-                argparse.Namespace, possibly with some changes / expansions /
-                validatations.
-
-                Client code should call this method with args as per sys.argv[1:],
-                rather than calling make_parser() directly.
-
-                :param [str] args: arguments to parse
-                :return: options with modifications / validations
-                :rtype: argparse.Namespace
-                """
-                opt = make_parser().parse_args(args)
-
-                # modifications / validations go here
-
-                if not opt.output:
-                    print("No --output supplied")
-                    exit(10)
-
-                return opt
-
-            def get_aggregate(psumsqn, psumn, pcountn):
-                """
-                get_aggregate - compute mean, variance, standard deviation,
-                coefficient of variation This function is used instead of
-                numpy.mean, numpy.var, numpy.std since the sum, sumsq, and count are
-                available when the function is called. It avoids an extra pass
-                through the list.
-
-                # note pcountn means the full list n,  not a sample n - 1
-
-                :param sum of squares, sum, count
-                :return: a tuple of floats mean, variance, standard deviation, coefficient of variation
-                """
-
-                Agg = namedtuple("Agg", "mean variance std coefvar")
-
-                # validate inputs check for count == 0
-                if pcountn == 0:
-                    result = Agg(NAN, NAN, NAN, NAN)
-                else:
-
-                    mean = psumn / pcountn # mean
-
-                    # compute variance from sum squared without knowing mean while summing
-                    variance = (psumsqn - (psumn * psumn) / pcountn ) / pcountn
-
-                    #compute standard deviation
-                    if variance < 0:
-                        std = NAN
-                    else:
-                        std = sqrt(variance)
-
-                    # compute coefficient of variation
-                    if mean == 0:
-                        coefvar = NAN
-                    else:
-                        coefvar = std / mean
-
-                    result = Agg(mean, variance, std, coefvar)
-
-                return result
-
-
-            def proc_file(filepath):
-                """
-                proc_file - process one .xlsx file
-
-                :param str filepath: path to file
-                :return: list of lists, rows of info. as expected in main()
-                """
-
-                print(filepath)
-
-                # get the first sheet
-                book = load_workbook(filename=filepath, read_only=True)
-                sheets = book.get_sheet_names()
-                sheet = book[sheets[0]]
-                row_source = sheet.rows
-                row0 = next(row_source)
-                # get field names from the first row
-                fields = [i.value for i in row0]
-
-                data = {
-                    'filepath': filepath,
-                    'fields': {field:AttrDict({f:0 for f in FIELDS}) for field in fields}
-                }
-
-                for field in fields:
-                    # init. mins/maxs with invalid value for later calc.
-                    data['fields'][field].update(dict(
-                        min=NAN,
-                        max=NAN,
-                        field=field,
-                        file=filepath,
-                    ))
-
-                rows = 0
-                for row in row_source:
-
-                    if rows % 1000 == 0:  # feedback every 1000 rows
-                        print(rows)
-                        # Much cleaner to exit by creating a file called "STOP" in the
-                        # local directory than to try and use Ctrl-C, when using
-                        # multiprocessing.  Save time by checking only every 1000 rows.
-                        if os.path.exists("STOP"):
-                            return
-
-                    rows += 1
-
-                    for cell_n, cell in enumerate(row):
-                        d = data['fields'][fields[cell_n]]
-                        if cell.value is None or unicode(cell.value).strip() == '':
-                            d.blank += 1
-                        else:
-                            try:
-                                x = float(cell.value)
-                                d.sum += x
-                                d.sumsq += x*x
-                                d.n += 1
-                                # min is x if no value seen yet, else min(prev-min, x)
-                                if isnan(d.min):
-                                    d.min = x
-                                else:
-                                    d.min = min(d.min, x)
-                                # as for min
-                                if isnan(d.max):
-                                    d.max = x
-                                else:
-                                    d.max = max(d.max, x)
-                            except ValueError:
-                                d.bad += 1
-
-                assert sum(d.n+d.blank+d.bad for d in data['fields'].values()) == rows * len(fields)
-
-                # compute the derived values
-                for field in data['fields']:
-                    d = data['fields'][field]
-                    d.update(get_aggregate(d.sumsq, d.sum, d.n)._asdict().items())
-
-                return data
-            def get_answers(opt=None, **kwargs):
-                """get_answers - process files
-
-                :param argparse.Namespace opt: options
-                :return: list of answers from proc_file
-                """
-
-                if opt is None:  # API call rather than command line
-                    opt = type("opt", (), kwargs)
-
-                # pass filenames through glob() to expand "2017_*.xlsx" etc.
-                files = []
-                for filepath in opt.files:
-                    files.extend(glob.glob(filepath))
-
-                # create a pool of processors
-                pool = multiprocessing.Pool(multiprocessing.cpu_count()-1)
-
-                # process file list with processor pool
-                return pool.map(proc_file, files)
-            def get_table_rows(answers):
-                """get_table_rows - generator - convert get_answers() output to table format
-
-                :param list answers: output from get_answers()
-                :return: list of rows suitable for csv.writer
-                """
-                yield FIELDS
-                for answer in answers:
-                    for field in answer['fields']:
-                        row = [answer['fields'][field][k] for k in FIELDS]
-                        if PYTHON_2:
-                            yield [unicode(col).encode('utf-8') for col in row]
-                        else:
-                            yield row
-
-            def main():
-                """main() - when invoked directly"""
-                opt = get_options()
-
-                # csv.writer does its own EOL handling,
-                # see https://docs.python.org/3/library/csv.html#csv.reader
-                if PYTHON_2:
-                    output = open(opt.output, 'wb')
-                else:
-                    output = open(opt.output, 'w', newline='')
-
-                with output as out:
-                    writer = csv.writer(out)
-                    for row in get_table_rows(get_answers(opt)):
-                        writer.writerow(row)
-
-            if __name__ == '__main__':
-                main()
-        '''
-        p = self.run_test(s)
-        self.check_headlines(p, (
-            (1, "Organizer: Declarations"),
-            (1, "class AttrDict(dict)"),
-            (2, "__init__"),
-            (1, "Organizer: FIELDS = [  # fields in outout table"),
-            (1, "make_parser"),
-            (1, "get_options"),
-            (1, "get_aggregate"),
-            (1, "proc_file"),
-            (1, "get_answers"),
-            (1, "get_table_rows"),
-            (1, "main"),
-        ))
-    #@+node:ekr.20210904065459.67: *4* TestPython.test_bug_360
-    def test_bug_360(self):
-
-        s = """
-            ATbase_task(
-                targets=['img/who_map.png', 'img/who_map.pdf'],
-                file_dep=[data_path('phyto')],
-                task_dep=['load_data'],
-            )
-            def make_map():
-                '''make_map - plot the Thompson / Bartsh / WHO map'''
-        """.replace('AT', '@')
-        p = self.run_test(s)
-        self.check_headlines(p, (
-            (1, '@base_task Organizer: Declarations'), # Poor headline.
-            (1, 'make_map'),
-        ))
-    #@+node:ekr.20210904065459.70: *4* TestPython.test_bug_603720
-    def test_bug_603720(self):
-
-        # Leo bug 603720
-        # Within the docstring we must change '\' to '\\'
-        s = '''
-            def foo():
-                s = \\
-            """#!/bin/bash
-            cd /tmp
-            ls"""
-                file('/tmp/script', 'w').write(s)
-
-            class bar:
-                pass
-
-            foo()
-        '''
-        self.run_test(s)
-    #@+node:ekr.20210904065459.69: *4* TestPython.test_bug_978
-    def test_bug_978(self):
-
-        s = """
-            import foo
-            import bar
-
-            class A(object):
-                pass
-            class B(foo):
-                pass
-            class C(bar.Bar):
-                pass
-        """
-        p = self.run_test(s)
-        self.check_headlines(p, (
-            (1, 'Organizer: Declarations'),
-            (1, 'class A(object)'),
-            (1, 'class B(foo)'),
-            (1, 'class C(bar.Bar)'),
-        ))
-    #@+node:ekr.20210904065459.72: *4* TestPython.test_class_test_2
-    def test_class_test_2(self):
-
-        s = """
-            class testClass2:
-                pass
-        """
-        self.run_test(s)
-    #@+node:ekr.20210904065459.73: *4* TestPython.test_class_tests_1
-    def test_class_tests_1(self):
-
-        s = '''
-            class testClass1:
-                """A docstring"""
-                def __init__ (self):
-                    pass
-                def f1(self):
-                    pass
-        '''
-        self.run_test(s)
-    #@+node:ekr.20210904065459.74: *4* TestPython.test_comment_after_dict_assign
-    def test_comment_after_dict_assign(self):
-
-        s = """
-            NS = { 'i': 'http://www.inkscape.org/namespaces/inkscape',
-                  's': 'http://www.w3.org/2000/svg',
-                  'xlink' : 'http://www.w3.org/1999/xlink'}
-
-            tabLevels = 4  # number of defined tablevels, FIXME, could derive from template?
-        """
-        p = self.run_test(s)
-        self.check_headlines(p, (
-            (1, 'Organizer: Declarations'),
-        ))
-    #@+node:ekr.20210904065459.75: *4* TestPython.test_decls_1
-    def test_decls_1(self):
-
-        s = """
-            import leo.core.leoGlobals as g
-
-            a = 3
-        """
-        p = self.run_test(s)
-        self.check_headlines(p, (
-            (1, 'Organizer: Declarations'),
-        ))
-    #@+node:ekr.20210904065459.76: *4* TestPython.test_decorator
-    def test_decorator(self):
-        c = self.c
-        s = '''
-            class Index:
-                """docstring"""
-                @cherrypy.nocolor
-                @cherrypy.expose
-                def index(self):
-                    return "Hello world!"
-
-                @cmd('abc')
-                def abc(self):
-                    return "abc"
-        '''
-        self.run_test(s)
-        if self.check_tree:
-            index = g.findNodeInTree(c, c.p, '@cherrypy.nocolor index')
-            assert index
-            lines = g.splitLines(index.b)
-            self.assertEqual(lines[0], '@cherrypy.nocolor\n')
-            self.assertEqual(lines[1], '@cherrypy.expose\n')
-            abc = g.findNodeInTree(c, c.p, "@cmd('abc') abc")
-            lines = g.splitLines(abc.b)
-            self.assertEqual(lines[0], "@cmd('abc')\n")
-    #@+node:ekr.20210904065459.77: *4* TestPython.test_decorator_2
-    def test_decorator_2(self):
-
-        s = '''
-            """
-            A PyQt "task launcher" for quick access to python scripts.
-
-            Buttons to click to make working in Windows less unproductive.
-
-            e.g. a button to move the current window to top or bottom half
-            of screen, because Windows-Up / Windows-Down doesn't do that.
-            Or quote the text on the clipboard properly, because Outlook
-            can't do that.
-
-            terrynbrown@gmail.com, 2016-12-23
-            """
-
-            import sys
-            import time
-            from PyQt4 import QtGui, QtCore, Qt
-            from PyQt4.QtCore import Qt as QtConst
-
-            COMMANDS = []
-
-            class Draggable(QtGui.QWidget):
-                def __init__(self, *args, **kwargs):
-                    """__init__
-                    """
-
-                    QtGui.QWidget.__init__(self, *args, **kwargs)
-                    # self.setMouseTracking(True)
-                    self.offset = None
-                    layout = QtGui.QHBoxLayout()
-                    self.setLayout(layout)
-                    layout.addItem(QtGui.QSpacerItem(15, 5))
-                    layout.setSpacing(0)
-                    layout.setContentsMargins(0, 0, 0, 0)
-
-                def mousePressEvent(self, event):
-                    self.offset = event.pos()
-
-                def mouseMoveEvent(self, event):
-                    x=event.globalX()
-                    y=event.globalY()
-                    x_w = self.offset.x()
-                    y_w = self.offset.y()
-                    self.parent().move(x-x_w, y-y_w)
-
-            def command(name):
-                def makebutton(function):
-                    COMMANDS.append((name, function))
-                    return function
-                return makebutton
-
-            @command("Exit")
-            def exit_():
-                exit()
-
-            def main():
-
-                app = Qt.QApplication(sys.argv)
-
-                main = QtGui.QMainWindow(None,
-                   # QtConst.CustomizeWindowHint  |
-                   QtConst.FramelessWindowHint #  |
-                   # QtConst.WindowCloseButtonHint
-                )
-
-                main.resize(800,16)
-                main.move(40,40)
-                mainwidj = Draggable()
-
-                for name, function in COMMANDS:
-                    button = QtGui.QPushButton(name)
-                    button.clicked.connect(function)
-                    mainwidj.layout().addWidget(button)
-
-                main.setCentralWidget(mainwidj)
-                main.show()
-                app.exec_()
-
-            if __name__ == '__main__':
-                main()
-        '''
-        p = self.run_test(s)
-        self.check_headlines(p, (
-            (1, "Organizer: Declarations"),
-            (1, "class Draggable(QtGui.QWidget)"),
-            (2, "__init__"),
-            (2, "mousePressEvent"),
-            (2, "mouseMoveEvent"),
-            (1, "command"),
-            (1, 'exit_'),
-            (1, "main"),
-        ))
-    #@+node:ekr.20210904065459.78: *4* TestPython.test_def_inside_def
-    def test_def_inside_def(self):
-
-        s = '''
-            class aClass:
-                def outerDef(self):
-                    """docstring.
-                    line two."""
-        
-                    def pr(*args,**keys):
-                        g.es_print(color='blue',*args,**keys)
-        
-                    a = 3
-        '''
-        p = self.run_test(s)
-        self.check_headlines(p, (
-            (1, 'Organizer: Declarations'),  ### Wrong.
-            (1, 'class aClass'),
-            (2, 'outerDef'),
-            # (3, 'pr'),
-        ))
-    #@+node:ekr.20210904065459.79: *4* TestPython.test_def_test_1
-    def test_def_test_1(self):
-
-        s = """
-            class test:
-
-                def importFilesCommand (self,files=None,treeType=None,
-                    perfectImport=True,testing=False,verbose=False):
-                        # Not a command.  It must *not* have an event arg.
-
-                    c = self.c
-                    if c == None: return
-                    p = c.currentPosition()
-
-                # Used by paste logic.
-
-                def convertMoreStringToOutlineAfter (self,s,firstVnode):
-                    s = string.replace(s,"\\r","")
-                    strings = string.split(s,"\\n")
-                    return self.convertMoreStringsToOutlineAfter(strings,firstVnode)
-        """
-        p = self.run_test(s)
-        self.check_headlines(p, (
-            (1, 'Organizer: Declarations'),  ### Wrong.
-            (1, 'class test'),
-            (2, 'importFilesCommand'),
-            (2, 'convertMoreStringToOutlineAfter'),
-        ))
-    #@+node:ekr.20210904065459.80: *4* TestPython.test_def_test_2
-    def test_def_test_2(self):
-
-        s = """
-            class test:
-                def spam(b):
-                    pass
-
-                # Used by paste logic.
-
-                def foo(a):
-                    pass
-        """
-        p = self.run_test(s)
-        self.check_headlines(p, (
-            (1, 'Organizer: Declarations'),  ### Wrong.
-            (1, 'class test'),
-            (2, 'spam'),
-            (2, 'foo'),
-        ))
-    #@+node:ekr.20210904065459.81: *4* TestPython.test_docstring_only
-    def test_docstring_only(self):
-
-        s = '''
-            """A file consisting only of a docstring.
-            """
-        '''
-        self.run_test(s)
-    #@+node:ekr.20210904065459.82: *4* TestPython.test_empty_decls
-    def test_empty_decls(self):
-
-        s = """
-            import leo.core.leoGlobals as g
-
-            a = 3
-        """
-        self.run_test(s)
-    #@+node:ekr.20210904065459.71: *4* TestPython.test_enhancement_481
-    def test_enhancement_481(self):
-
-        s = """
-            ATg.cmd('my-command')
-            def myCommand(event=None):
-                pass
-        """.replace('AT', '@')
-        p = self.run_test(s)
-        self.check_headlines(p, (
-            (1, "@g.cmd('my-command') Organizer: Declarations"),  # Poor headline.
-            (1, 'myCommand'),
-        ))
-    #@+node:ekr.20210904065459.83: *4* TestPython.test_extra_leading_ws_test
-    def test_extra_leading_ws_test(self):
-
-        s = """
-            class cls:
-                 def fun(): # one extra space.
-                    pass
-        """
-        self.run_test(s)
-    #@+node:ekr.20211108084817.1: *4* TestPython.test_get_leading_indent
-    def test_get_leading_indent(self):
-        c = self.c
-        importer = linescanner.Importer(c.importCommands, language='python')
-        self.assertEqual(importer.single_comment, '#')
-           
-    #@+node:ekr.20210904065459.124: *4* TestPython.test_get_str_lws
-    def test_get_str_lws(self):
-        c = self.c
-        table = [
-            ('', 'abc\n'),
-            ('    ', '    xyz\n'),
-            ('    ', '    \n'),
-            ('  ', '  # comment\n'),
-            ('', '\n'),
-        ]
-        importer = linescanner.Importer(c.importCommands, language='python')
-        for val, s in table:
-            self.assertEqual(val, importer.get_str_lws(s), msg=repr(s))
-    #@+node:ekr.20210904065459.60: *4* TestPython.test_i_scan_state
-    def test_i_scan_state(self):
-        c = self.c
-        # A list of dictionaries.
-        tests = (
-            g.Bunch(line='\n'),
-            g.Bunch(line='\\\n'),
-            g.Bunch(line='s = "\\""', ctx=('', '')),  # empty string.
-            g.Bunch(line="s = '\\''", ctx=('', '')),  # empty string.
-            g.Bunch(line='# comment'),
-            g.Bunch(line='  # comment'),
-            g.Bunch(line='    # comment'),
-            g.Bunch(line='a = "string"'),
-            g.Bunch(line='a = "Continued string', ctx=('', '"')),
-            g.Bunch(line='end of continued string"', ctx=('"', '')),
-            g.Bunch(line='a = """Continued docstring', ctx=('', '"""')),
-            g.Bunch(line='a = """#', ctx=('', '"""')),
-            g.Bunch(line='end of continued string"""', ctx=('"""', '')),
-            g.Bunch(line="a = '''Continued docstring", ctx=('', "'''")),
-            g.Bunch(line="end of continued string'''", ctx=("'''", '')),
-            g.Bunch(line='a = {[(')
-        )
-        importer = python.Py_Importer(c.importCommands)
-        importer.test_scan_state(tests, State=python.Python_ScanState)
-    #@+node:ekr.20210904065459.84: *4* TestPython.test_indent_decls
-    def test_indent_decls(self):
-
-        s = '''
-            class mammalProviderBase(object):
-                """Root class for content providers used by DWEtree.py"""
-                def __init__(self, params):
-                    """store reference to parameters"""
-                    self.params = params
-                def provide(self, what):
-                    """default <BASE> value"""
-                    if what == 'doctitle':
-                        return ELE('base', href=self.params['/BASE/'])
-                    return None
-
-                def imagePath(self, sppdat):
-                    """return path to images and list of images for *species*"""
-                    path = 'MNMammals/imglib/Mammalia'
-                    for i in 'Order', 'Family', 'Genus', 'Species':
-                        path = os.path.join(path, sppdat['%sName' % (i,)])
-                    imglib = os.path.join('/var/www',path)
-                    imglib = os.path.join(imglib, '*.[Jj][Pp][Gg]')
-                    path = os.path.join('/',path)
-                    lst = [os.path.split(i)[1] for i in glob.glob(imglib)]
-                    lst.sort()
-                    return path, lst
-
-            class mainPages(mammalProviderBase):
-                """provide content for pages in 'main' folder"""
-                __parent = mammalProviderBase
-                def provide(self, what):
-                    """add one layer to <BASE>"""
-                    ans = self.__parent.provide(self, what)
-                    if what == 'doctitle':
-                        return ELE('base', href=self.params['/BASE/']+'main/')
-                    return ans
-        '''
-        p = self.run_test(s)
-        self.check_headlines(p, (
-            (1, 'Organizer: Declarations'),  ### Wrong.
-            (1, 'class mammalProviderBase(object)'),
-            (2, '__init__'),
-            (2, 'provide'),
-            (2, 'imagePath'),
-            (1, 'class mainPages(mammalProviderBase)'),
-            (2, 'provide'),
-        ))
-    #@+node:ekr.20210904065459.125: *4* TestPython.test_is_ws_line
-    def test_is_ws_line(self):
-        c = self.c
-        table = [
-            (False, 'abc'),
-            (False, '    xyz'),
-            (True, '    '),
-            (True, '  # comment'),
-        ]
-        importer = linescanner.Importer(c.importCommands, language='python')
-        for val, s in table:
-            self.assertEqual(val, importer.is_ws_line(s), msg=repr(s))
-    #@+node:ekr.20210904065459.61: *4* TestPython.test_leoApp
-    def test_leoApp(self):
-
-        s = '''
-            def isValidPython(self):
-                if sys.platform == 'cli':
-                    return True
-                minimum_python_version = '2.6'
-                message = """\
-            Leo requires Python %s or higher.
-            You may download Python from
-            http://python.org/download/
-            """ % minimum_python_version
-                try:
-                    version = '.'.join([str(sys.version_info[i]) for i in (0, 1, 2)])
-                    ok = g.CheckVersion(version, minimum_python_version)
-                    if not ok:
-                        print(message)
-                        try:
-                            # g.app.gui does not exist yet.
-                            import Tkinter as Tk
-                            class EmergencyDialog(object):
-                                def run(self):
-                                    """Run the modal emergency dialog."""
-                                    self.top.geometry("%dx%d%+d%+d" % (300, 200, 50, 50))
-                                    self.top.lift()
-                                    self.top.grab_set() # Make the dialog a modal dialog.
-                                    self.root.wait_window(self.top)
-                            d = EmergencyDialog(
-                                title='Python Version Error',
-                                message=message)
-                            d.run()
-                        except Exception:
-                            pass
-                    return ok
-                except Exception:
-                    print("isValidPython: unexpected exception: g.CheckVersion")
-                    traceback.print_exc()
-                    return 0
-            def loadLocalFile(self, fn, gui, old_c):
-                trace = (False or g.trace_startup) and not g.unitTesting
-        '''
-        p = self.run_test(s)
-        self.check_headlines(p, (
-            (1, 'Organizer: Declarations'),
-            (1, 'isValidPython'),
-            # (1, 'class EmergencyDialog'),
-            # (2, 'run'),
-            (1, 'loadLocalFile'),
-        ))
-        
-        
-    #@+node:ekr.20210904065459.85: *4* TestPython.test_leoImport_py_small_
-    def test_leoImport_py_small_(self):
-
-        s = """
-            # -*- coding: utf-8 -*-
-            import leo.core.leoGlobals as g
-            class LeoImportCommands(object):
-                '''A class implementing all of Leo's import/export code.'''
-                def createOutline(self, fileName, parent, s=None, ext=None):
-                    '''Create an outline by importing a file or string.'''
-
-                def dispatch(self, ext, p):
-                    '''Return the correct scanner function for p, an @auto node.'''
-                    # Match the @auto type first, then the file extension.
-                    return self.scanner_for_at_auto(p) or self.scanner_for_ext(ext)
-                def scanner_for_at_auto(self, p):
-                    '''A factory returning a scanner function for p, an @auto node.'''
-                    d = self.atAutoDict
-                    for key in d.keys():
-                        aClass = d.get(key)
-                        if aClass and g.match_word(p.h, 0, key):
-                            if trace: g.trace('found', aClass.__name__)
-
-                            def scanner_for_at_auto_cb(parent, s, prepass=False):
-                                try:
-                                    scanner = aClass(importCommands=self)
-                                    return scanner.run(s, parent, prepass=prepass)
-                                except Exception:
-                                    g.es_print('Exception running', aClass.__name__)
-                                    g.es_exception()
-                                    return None
-
-                            if trace: g.trace('found', p.h)
-                            return scanner_for_at_auto_cb
-                    if trace: g.trace('not found', p.h, sorted(d.keys()))
-                    return None
-                def scanner_for_ext(self, ext):
-                    '''A factory returning a scanner function for the given file extension.'''
-                    aClass = self.classDispatchDict.get(ext)
-                    if aClass:
-
-                        def scanner_for_ext_cb(parent, s, prepass=False):
-                            try:
-                                scanner = aClass(importCommands=self)
-                                return scanner.run(s, parent, prepass=prepass)
-                            except Exception:
-                                g.es_print('Exception running', aClass.__name__)
-                                g.es_exception()
-                                return None
-
-                        return scanner_for_ext_cb
-                    else:
-                        return None
-                def get_import_filename(self, fileName, parent):
-                    '''Return the absolute path of the file and set .default_directory.'''
-
-                def init_import(self, ext, fileName, s):
-                    '''Init ivars & vars for imports.'''
-        """
-        p = self.run_test(s)
-        self.check_headlines(p, (
-            (1, 'Organizer: Declarations'),
-            (1, "class LeoImportCommands(object)"),
-            (2, "createOutline"),
-            (2, "dispatch"),
-            (2, "scanner_for_at_auto"),
-            (2, "scanner_for_ext"),
-            (2, "get_import_filename"),
-            (2, "init_import"),
-        ))
-    #@+node:ekr.20210904065459.86: *4* TestPython.test_looks_like_section_ref
-    def test_looks_like_section_ref(self):
-
-        # ~/at-auto-test.py
-        # Careful: don't put a section reference in the string.
-        s = """
-            # This is valid Python, but it looks like a section reference.
-            a = b < < c >> d
-        """.replace('< <', '<<')
-        self.run_test(s)
-    #@+node:ekr.20210904065459.87: *4* TestPython.test_minimal_class_1
-    def test_minimal_class_1(self):
-
-        s = '''
-            class ItasException(Exception):
-
-                pass
-
-            def gpRun(gp, cmd, args, log = None):
-
-                """Wrapper for making calls to the geoprocessor and reporting errors"""
-
-                if log:
-
-                    log('gp: %s: %s\\n' % (cmd, str(args)))
-        '''
-        self.run_test(s)
-    #@+node:ekr.20210904065459.88: *4* TestPython.test_minimal_class_2
-    def test_minimal_class_2(self):
-
-        s = """
-            class emptyClass: pass
-
-            def followingDef():
-                pass
-        """
-        self.run_test(s)
-    #@+node:ekr.20210904065459.89: *4* TestPython.test_minimal_class_3
-    def test_minimal_class_3(self):
-
-        s = """
-            class emptyClass: pass # comment
-
-            def followingDef(): # comment
-                pass
-        """
-        self.run_test(s)
-    #@+node:ekr.20210904065459.90: *4* TestPython.test_overindent_def_no_following_def
-    def test_overindent_def_no_following_def(self):
-
-        s = """
-            class aClass:
-                def def1(self):
-                    pass
-
-                if False or g.unitTesting:
-
-                    def pr(*args,**keys): # reportMismatch test
-                        g.es_print(color='blue',*args,**keys)
-
-                    pr('input...')
-        """
-        self.run_test(s)
-    #@+node:ekr.20210904065459.91: *4* TestPython.test_overindent_def_one_following_def
-    def test_overindent_def_one_following_def(self):
-
-        s = """
-            class aClass:
-                def def1(self):
-                    pass
-
-                if False or g.unitTesting:
-
-                    def pr(*args,**keys): # reportMismatch test
-                        g.es_print(color='blue',*args,**keys)
-
-                    pr('input...')
-
-                def def2(self):
-                    pass
-        """
-        self.run_test(s)
-    #@+node:ekr.20211113052244.1: *4* TestPython.test_comment_after_class
-    def test_comment_after_class(self):
-        # From mypy.errors.py
-        s = """
-            class ErrorInfo:  # Line 22 of errors.py.
-                def __init__(self, a) -> None
-                    self.a = a
-                    
-            # Type used internally to represent errors:
-            #   (path, line, column, severity, message, allow_dups, code)
-            ErrorTuple = Tuple[Optional[str], int, int]
-        """
-        self.run_test(s)
-    #@+node:ekr.20210904065459.92: *4* TestPython.test_overindented_def_3
-    def test_overindented_def_3(self):
-        # This caused PyParse.py not to be imported properly.
-
-        # Must be a raw string!
-        s = r'''
-            import re
-            if 0: # Causes the 'overindent'
-               if 0:   # for throwaway debugging output
-                  def dump(*stuff):
-                    sys.__stdout__.write(" ".join(map(str, stuff)) + "\n")
-            for ch in "({[":
-               _tran[ord(ch)] = '('
-            class testClass1:
-                pass
-        '''
-        p = self.run_test(s)
-        self.check_headlines(p, (
-            (1, 'Organizer: Declarations'),
-            (1, 'class testClass1'),
-        ))
-    #@+node:ekr.20210904065459.68: *4* TestPython.test_promote_if_name_eq_main
-    def test_promote_if_name_eq_main(self):
-        # Test #390: was test_bug_390.
-        s = """
-            import sys
-
-            class Foo():
-                pass
-
-            a = 2
-
-            def main(self):
-                pass
-                
-            if __name__ == '__main__':
-                main()
-        """
-        p = self.run_test(s)
-        self.check_headlines(p, (
-            (1, 'Organizer: Declarations'),
-            (1, 'class Foo'),
-            (1, 'Organizer: a = 2'),
-            (1, 'main'),
-        ))
-    #@+node:ekr.20211112135034.1: *4* TestPython.test_promote_only_decls
-    def test_promote_only_decls(self):
-        # Test #390: was test_bug_390.
-        s = """
-            a = 1
-            b = 2
-        """
-        self.run_test(s)
-    #@+node:ekr.20210904065459.131: *4* TestPython.test_scan_state
-    def test_scan_state(self):
-        c = self.c
-        State = python.Python_ScanState
-        # A list of dictionaries.
-        if 0:
-            tests = [
-                g.Bunch(line='s = "\\""', ctx=('', '')),
-            ]
-        else:
-            tests = [
-                g.Bunch(line='\n'),
-                g.Bunch(line='\\\n'),
-                g.Bunch(line='s = "\\""', ctx=('', '')),
-                g.Bunch(line="s = '\\''", ctx=('', '')),
-                g.Bunch(line='# comment'),
-                g.Bunch(line='  # comment'),
-                g.Bunch(line='    # comment'),
-                g.Bunch(line='a = "string"'),
-                g.Bunch(line='a = "Continued string', ctx=('', '"')),
-                g.Bunch(line='end of continued string"', ctx=('"', '')),
-                g.Bunch(line='a = """Continued docstring', ctx=('', '"""')),
-                g.Bunch(line='a = """#', ctx=('', '"""')),
-                g.Bunch(line='end of continued string"""', ctx=('"""', '')),
-                g.Bunch(line="a = '''Continued docstring", ctx=('', "'''")),
-                g.Bunch(line="end of continued string'''", ctx=("'''", '')),
-                g.Bunch(line='a = {[(')
-            ]
-        importer = python.Py_Importer(c.importCommands, atAuto=True)
-        importer.test_scan_state(tests, State)
-    #@+node:ekr.20210904065459.93: *4* TestPython.test_string_test_extra_indent
-    def test_string_test_extra_indent(self):
-
-        s = '''
-        class BaseScanner:
-
-                """The base class for all import scanner classes."""
-
-                def __init__ (self,importCommands,language):
-
-                    self.c = ic.c
-
-                def createHeadline (self,parent,body,headline):
-                    # g.trace("parent,headline:",parent,headline)
-                    return p
-        '''
-        self.run_test(s)
-    #@+node:ekr.20210904065459.94: *4* TestPython.test_string_underindent_lines
-    def test_string_underindent_lines(self):
-
-        s = """
-            class BaseScanner:
-                def containsUnderindentedComment(self):
-                    a = 2
-                # A true underindented comment.
-                    b = 3
-                # This underindented comment should be placed with next function.
-                def empty(self):
-                    pass
-        """
-        self.run_test(s)
-    #@+node:ekr.20210904065459.95: *4* TestPython.test_string_underindent_lines_2
-    def test_string_underindent_lines_2(self):
-
-        s = """
-            class BaseScanner:
-                def containsUnderindentedComment(self):
-                    a = 2
-                #
-                    b = 3
-                    # This comment is part of the present function.
-
-                def empty(self):
-                    pass
-        """
-        self.run_test(s)
-    #@+node:ekr.20210904065459.96: *4* TestPython.test_top_level_later_decl
-    def test_top_level_later_decl(self):
-        # From xo.py.
-        
-        # Must be a raw string.
-        s = r'''
-
-            #!/usr/bin/env python3
-
-            import os
-            import re
-
-            def merge_value(v1, v2):
-                return v
-
-            class MainDisplay(object):
-
-                def save_file(self):
-                    """Write the file out to disk."""
-                    with open(self.save_name, "w") as f:
-                        for newline in newlines:
-                            f.write(newline)
-
-            # The next line should be included at the end of the class node.
-
-            ensure_endswith_newline = lambda x: x if x.endswith('\n') else x + '\n'
-
-            def retab(s, tabsize):
-                return ''.join(pieces)
-
-            if __name__=="__main__":
-                main()
-
-        '''
-        p = self.run_test(s)
-        self.check_headlines(p, (
-            (1, 'Organizer: Declarations'),
-            (1, 'merge_value'),
-            (1, 'class MainDisplay(object)'),
-            (2, 'save_file'),
-            (1, r"Organizer: ensure_endswith_newline = lambda x: x if x.endswith('\n') else x + '\n'"),
-            (1, 'retab'),
-        ))
-    #@+node:ekr.20210904065459.97: *4* TestPython.test_trailing_comment
-    def test_trailing_comment(self):
-
-        s = """
-            class aClass: # trailing comment
-
-
-                def def1(self):             # trailing comment
-                    pass
-        """
-        self.run_test(s)
-    #@+node:ekr.20210904065459.98: *4* TestPython.test_trailing_comment_outer_levels
-    def test_trailing_comment_outer_levels(self):
-
-        s = """
-            xyz = 6 # trailing comment
-            pass
-        """
-        self.run_test(s)
-    #@+node:ekr.20210904065459.99: *4* TestPython.test_two_functions
-    def test_two_functions(self):
-        # For comparison with unindent does not end function.
-        s = """
-            def foo():
-                pass
-
-            def bar():
-                pass
-        """
-        self.run_test(s)
-    #@+node:ekr.20210904065459.100: *4* TestPython.test_underindent_method
-    def test_underindent_method(self):
-
-        s = '''
-            class emptyClass:
-
-                def spam():
-                    """docstring line 1
-            under-indented docstring line"""
-                    pass
-
-            def followingDef(): # comment
-                pass
-        '''
-        p = self.run_test(s)
-        self.check_headlines(p, (
-            (1, 'Organizer: Declarations'),  ### Wrong.
-            (1, 'class emptyClass'),
-            (2, 'spam'),
-            (1, 'followingDef'),
-        ))
-    #@+node:ekr.20210904065459.101: *4* TestPython.test_unindent_in_triple_string_does_not_end_function
-    def test_unindent_in_triple_string_does_not_end_function(self):
-        c = self.c
-        s = '''
-            def foo():
-
-                error("""line1
-            line2.
-            """)
-
-                a = 5
-
-            def bar():
-                pass
-        '''
-        p = c.p
-        self.run_test(s)
-        if self.check_tree:
-            child = p.firstChild()
-            n = child.numberOfChildren()
-            self.assertEqual(n, 2)
-    #@+node:ekr.20211114184047.1: *4* TestPython.test_data_docstring
-    def test_data_docstring(self):
-        # From mypy\test-data\stdlib-samples\3.2\test\test_pprint.py
-        s = '''
-            def test_basic_line_wrap(self) -> None:
-                # verify basic line-wrapping operation
-                o = {'RPM_cal': 0,
-                     'RPM_cal2': 48059,
-                     'Speed_cal': 0,
-                     'controldesk_runtime_us': 0,
-                     'main_code_runtime_us': 0,
-                     'read_io_runtime_us': 0,
-                     'write_io_runtime_us': 43690}
-                exp = """\\
-        {'RPM_cal': 0,
-         'RPM_cal2': 48059,
-         'Speed_cal': 0,
-         'controldesk_runtime_us': 0,
-         'main_code_runtime_us': 0,
-         'read_io_runtime_us': 0,
-         'write_io_runtime_us': 43690}"""
-        '''
-        self.run_test(s)
-    #@+node:ekr.20211114185222.1: *4* TestPython.test_data_docstring_2
-    def test_data_docstring_2(self):
-        # From mypy\test-data\stdlib-samples\3.2\test\test_textwrap.py
-        s = """
-            class IndentTestCases(BaseTestCase):  # Line 443
-            
-                def test_subsequent_indent(self) -> None:
-                    # Test subsequent_indent parameter
-            
-                    expect = '''\\
-              * This paragraph will be filled, first
-                without any indentation, and then
-                with some (including a hanging
-                indent).'''
-            
-                    result = fill(self.text, 40,
-                                  initial_indent="  * ", subsequent_indent="    ")
-                    self.check(result, expect)
-                    
-            # Despite the similar names, DedentTestCase is *not* the inverse
-            # of IndentTestCase!
-            class DedentTestCase(unittest.TestCase):  # Line 494.
-                pass
-        """
-        self.run_test(s)
->>>>>>> c65459bf
+
     #@+node:ekr.20211202064822.1: *3* TestPython: test_nested_classes
     def test_nested_classes(self):
         txt = ( 'class TestCopyFile(unittest.TestCase):\n'
