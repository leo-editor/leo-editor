#@+leo-ver=5-thin
#@+node:ekr.20210902164946.1: * @file ../unittests/core/test_leoGlobals.py
"""Tests of leoGlobals.py"""

import io
import os
import re
import stat
import sys
import textwrap
from leo.core import leoGlobals as g
from leo.core.leoTest2 import LeoUnitTest

#@+others
#@+node:ekr.20210902165045.1: ** class TestGlobals(LeoUnitTest)
class TestGlobals(LeoUnitTest):

    #@+<< TestGlobals: declare all data >>
    #@+node:ekr.20230701083715.1: *3* << TestGlobals: declare all data >>
    absolute_paths: list[str]
    error_lines: dict[str, int]
    error_messages: dict[str, list[str]]
    error_patterns: dict[str, re.Pattern]
    error_templates: dict[str, str]
    files_data: tuple[str, str]
    invalid_unls: tuple[str]
    tools = ['flake8', 'mypy', 'pyflakes', 'pylint', 'python']
    valid_unls: tuple[str]
    #@-<< TestGlobals: declare all data >>
    #@+<< TestGlboals: define unchanging data >>
    #@+node:ekr.20230701083918.1: *3* << TestGlboals: define unchanging data >>
    #@+<< define files data >>
    #@+node:ekr.20230701060241.1: *4* << define files data >>
    # All these paths appear in @file or @clean nodes in LeoPyRef.leo.

    # kind: @clean, @edit, @file,
    # path: path to an existing file, relative to LeoPyRef.leo (in leo/core).
    files_data = (
        # The hard case: __init__.py
        ('@file', '../plugins/importers/__init__.py'),
        ('@file',  '../plugins/writers/__init__.py'),
        ('@clean', '../plugins/leo_babel/__init__.py'),
        ('@file',  '../plugins/editpane/__init__.py'),
        # Other files.
        ('@file', 'leoApp.py'),
        ('@file', '../commands/abbrevCommands.py'),
        ('@edit', '../../launchLeo.py'),
        ('@file', '../external/log_listener.py'),
        ('@file', '../plugins/cursesGui2.py'),
    )
    #@-<< define files data >>
    #@+<< define error_patterns >>
    #@+node:ekr.20230701060854.1: *4* << define error_patterns >>
    # m.group(1) is the filename and m.group(2) is the line number.
    error_patterns = {
        'flake8': g.flake8_pat,     # r'(.+?):([0-9]+):[0-9]+:.*$'
        'mypy':  g.mypy_pat,        # r'^(.+?):([0-9]+):\s*(error|note)\s*(.*)\s*$'
        'pyflakes': g.pyflakes_pat, # r'^(.*):([0-9]+):[0-9]+ .*?$'
        'pylint': g.pylint_pat,     # r'^(.*):\s*([0-9]+)[,:]\s*[0-9]+:.*?\(.*\)\s*$'
        'python': g.python_pat,     # r'^\s*File\s+"(.*?)",\s*line\s*([0-9]+)\s*$'
    }
    #@-<< define error_patterns >>
    #@+<< define error_templates >>
    #@+node:ekr.20230701071240.1: *4* << define error_templates >>
    # Error message templates.
    error_templates = {
        'flake8':   'FILE:LINE:COL:ERR',
        'mypy':     'FILE:LINE:error ERR',
        'pyflakes': 'FILE:LINE:COL ERR',
        'pylint':   'FILE:LINE:COL: (ERR)',
        'python':   'File "FILE", line LINE',
    }
    #@-<< define error_templates >>
    #@+<< define invalid_unls >>
    #@+node:ekr.20230701084458.1: *4* << define invalid_unls >>
    # Syntactically invalid unls.
    invalid_unls = (
        'unl:gnx:xyzzy#.20230622112649.1',  # Missing '//'
        'unl:gnx://xyzzy.20230622112649.1', # Missing '#'
        'unl:gnx//xyzzy#.20230622112649.1', # Missing ':'
        'unl//xyzzy#.20230622112649.1', # Missing ':'

    )

    #@-<< define invalid_unls >>
    #@+<< define missing_unls >>
    #@+node:ekr.20230701090956.1: *4* << define missing_unls >>
    # Define unls with files parts that refer to non-existent files.
    # These should be syntactically valid.
    missing_unls = (
        'unl:gnx://xyzzy#.20230622112649.1',
        'unl://xyzzy#does-->not-->exist',
    )
    #@-<< define missing_unls >>
    #@+<< define valid_unl_templates >>
    #@+node:ekr.20230701090956.2: *4* << define valid_unl_templates >>
    # These links are functional only if on @data unl-path-prefixes contains the proper file part.
    valid_unls = (

        'unl:gnx://#ekr.20180311131424.1',

        # test.leo:Error mssages (copy to log)
        'unl:gnx://#ekr.20230622112649.1',

        # test.leo:Recent
        'unl:gnx://test.leo#ekr.20180311131424.1',
        'unl:gnx://#ekr.20180311131424.1',

        # test.leo: Error mssages (copy to log)
        'unl:gnx://test.leo#ekr.20230622112649.1',
        'unl:gnx://#ekr.20230622112649.1',

        # In LeoDocs.leo: Leo 6.7.3 release notes
        'unl:gnx://LeoDocs.leo#ekr.20230409052507.1',

        # In LeoDocs.leo: ** Read me first **
        'unl:gnx://LeoDocs.leo#ekr.20050831195449',

        # Legacy unls in test.leo.
        'unl://#Coloring tests-->Syntax coloring template',
        'unl://#@file ../plugins/importers/__init__.py',
        'unl://C:/Repos/leo-editor/leo/test/test.leo#@clean ../plugins/leo_babel/__init__.py',
        'unl://#@clean ../plugins/leo_babel/__init__.py',
        'unl://C:/Repos/leo-editor/leo/test/test.leo#Viewrendered examples',
        'unl://#Viewrendered examples',
        'unl://C:/Repos/leo-editor/leo/test/test.leo#Viewrendered examples-->Python code',
        'unl://#Viewrendered examples-->Python code',

        # Absolute file: valid, but can't be resolved in a unit test.
        'unl://C:/Repos/leo-editor/leo/test/test.leo#@file ../plugins/importers/__init__.py',

    )
    #@-<< define valid_unl_templates >>
    #@-<< TestGlboals: define unchanging data >>

    #@+others
    #@+node:ekr.20230701061343.1: *3*  TestGlobals: setup helpers and related tests
    #@+node:ekr.20230701065318.1: *4* TestGlobals._define_per_commander_data
    def _define_per_commander_data(self):
        """Define data that depends on c."""
        c = self.c

        # List of absolute paths in the test data.
        self.assertTrue(c.fileName)
        self.absolute_paths = [
            g.os_path_finalize_join(os.path.dirname(c.fileName()), relative_path)
                for _, relative_path in self.files_data
        ]

        # The error line for each absolute path. Default all lines to 0.
        self.error_lines = {}
        for z in self.absolute_paths:
            self.error_lines[z] = 0

        # Error messages for every tool and every absolute path.
        self.error_messages = {}
        for tool in self.tools:
            self.error_messages [tool] = []
            for path in self.absolute_paths:
                template = self.error_templates[tool]
                self.error_messages[tool].append(
                    template.replace('FILE', path)
                    .replace('LINE', '1')
                    .replace('COL', f"{self.error_lines[path]!s}")
                    .replace('ERR', f"{tool} error")
                )
    #@+node:ekr.20230701061355.1: *4* TestGlobals._test_per_commander_data
    def _test_per_commander_data(self) -> None:
        """Test the test data."""
        c = self.c

        # All dicts must have the same keys.
        for d in (self.error_messages, self.error_patterns, self.error_templates):
            self.assertEqual(self.tools, list(sorted(d.keys())))

        # Pretest: all absolute paths must exist.
        #          #3497: Silently skip this test if not.
        for z in self.absolute_paths:
            if not os.path.exists(z):
                return

        # Pretest: all generated error messages must match the tool's pattern.
        for tool in self.tools:
            pattern = self.error_patterns[tool]
            messages = self.error_messages[tool]
            for message in messages:
                self.assertTrue(pattern.match(message), msg=(
                    'Error message does not match error pattern:\n'
                    f"    tool: {tool!r}\n"
                    f" message: {message!r}\n"
                    f" pattern: {pattern!r}"))

        # More tests...
        for data in self.files_data:  # <@file> <filename>
            kind, relative_path = data
            headline = msg = f"{kind} {relative_path}"
            absolute_path = g.os_path_finalize_join(g.app.loadDir, relative_path)
            self.assertTrue(absolute_path in self.absolute_paths, msg=msg)
            self.assertTrue(os.path.exists(absolute_path), msg=msg)
            self._make_tree(c, headline)
            test_p = g.findNodeAnywhere(c, headline)
            full_path = c.fullPath(test_p)
            self.assertEqual(full_path, absolute_path, msg=msg)
            self.assertTrue(test_p, msg=msg)
    #@+node:ekr.20230330042647.1: *4* TestGlobals._make_tree
    def _make_tree(self, c, root_h=None):
        """Make a test tree for c."""
        root = c.rootPosition()
        root.h = root_h or 'Root'
        root.b = "def root():\n    pass\n"
        last = root

        def make_child(n, p):
            p2 = p.insertAsLastChild()
            p2.h = f"child {n}"
            p2.b = (
                f"def child{n}():\n"
                f"    v{n} = 2\n"
                f"    # node {n} line 1: blabla second blabla bla second ble blu\n"
                f"    # node {n} line 2: blabla second blabla bla second ble blu"
            )
            return p2

        def make_top(n, sib):
            p = sib.insertAfter()
            p.h = f"Node {n}"
            p.b = (
                f"def top{n}():\n:"
                f"    v{n} = 3\n"
            )
            return p

        for n in range(0, 4, 3):
            last = make_top(n + 1, last)
            child = make_child(n + 2, last)
            make_child(n + 3, child)

        for p in c.all_positions():
            p.v.clearDirty()
            p.v.clearVisited()

        # Always start with the root selected.
        c.selectPosition(c.rootPosition())
    #@+node:ekr.20230702165040.1: *4* TestGlobals._patch_at_data_unl_path_prefixes
    def _patch_at_data_unl_path_prefixes(self):
        """
        Create a new outline, linked into g.app.windowList.

        Patch @data unl-path-prefixes so that g.findAnyUnl will find nodes in
        the new commander.

        Return the commander for the new outline.
        """
        from leo.core.leoCommands import Commands
        c = c1 = self.c

        # Create the new commander, linked into g.app.windowList.
        c2 = Commands(fileName=None, gui=g.app.gui)
        self.assertTrue(c2.frame)
        g.app.windowList.append(c1.frame)
        g.app.windowList.append(c2.frame)

        # Give both commanders new (non-existent) names.
        c1_name = 'test_outline1.leo'
        c2_name = 'test_outline2.leo'
        directory = os.path.dirname(c.fileName())
        c.mFileName = os.path.normpath(os.path.join(directory, c1_name))
        c2.mFileName = os.path.normpath(os.path.join(directory, c2_name))
        self.assertEqual(c1_name, os.path.basename(c.fileName()))
        self.assertEqual(c2_name, os.path.basename(c2.fileName()))

        def make_line(c):
            file_name = c.fileName()
            key = os.path.basename(file_name)
            # Values must be directories.
            value = os.path.normpath(os.path.dirname(file_name))
            # print(f"{key:17} {value}")
            return f"{key}: {value}"

        # Init the @data unl-path-prefixes.
        lines = [make_line(z) for z in (c, c2)]
        self._set_setting(c, kind='data', name='unl-path-prefixes', val=lines)
        lines2 = c.config.getData('unl-path-prefixes')
        self.assertEqual(list(sorted(lines)), list(sorted(lines2)))
        d = g.parsePathData(c)
        if 0:
            print('')
            g.printObj(d)
        return c2
    #@+node:ekr.20230701084035.1: *4* TestGlobals.test_per_commander_data
    def test_per_commander_data(self):

        # Test the data only here.
        self._define_per_commander_data()
        self._test_per_commander_data()
    #@+node:ekr.20230702165813.1: *4* TestGlobals.test_patch_at_data_unl_path_prefixes
    def test_patch_at_data_unl_path_prefixes(self):
        # Test the helper, _patch_at_data_unl_path_prefixes.
        c1 = self.c
        c2 = self._patch_at_data_unl_path_prefixes()
        self.assertTrue(c2)
        self.assertTrue(c1.fileName())
        self.assertTrue(c2.fileName())
        self.assertFalse(c1 == c2)
        self.assertTrue(c1 in g.app.commanders())
        self.assertTrue(c2 in g.app.commanders())
        self.assertTrue(c1.frame in g.app.windowList)
        self.assertTrue(c2.frame in g.app.windowList)
    #@+node:ekr.20210905203541.4: *3* TestGlobals.test_g_checkVersion
    def test_g_checkVersion(self):
        # for condition in ('<','<=','>','>='):
        for v1, condition, v2 in (
            ('8.4.12', '>', '8.4.3'),
            ('1', '==', '1.0'),
            ('2', '>', '1'),
            ('1.2', '>', '1'),
            ('2', '>', '1.2.3'),
            ('1.2.3', '<', '2'),
            ('1', '<', '1.1'),
        ):
            assert g.CheckVersion(v1, v2, condition=condition, trace=False)
    #@+node:ekr.20210905203541.5: *3* TestGlobals.test_g_CheckVersionToInt
    def test_g_CheckVersionToInt(self):
        self.assertEqual(g.CheckVersionToInt('12'), 12)
        self.assertEqual(g.CheckVersionToInt('2a5'), 2)
        self.assertEqual(g.CheckVersionToInt('b2'), 0)
    #@+node:ekr.20210905203541.6: *3* TestGlobals.test_g_comment_delims_from_extension
    def test_g_comment_delims_from_extension(self):
        # New in Leo 4.6, set_delims_from_language returns '' instead of None.
        table = (
            ('.c', ('//', '/*', '*/')),
            ('.html', ('', '<!--', '-->')),
            ('.py', ('#', '', '')),
            ('.Globals', ('', '', '')),
        )
        for ext, expected in table:
            result = g.comment_delims_from_extension(ext)
            self.assertEqual(result, expected, msg=repr(ext))
    #@+node:ekr.20210905203541.7: *3* TestGlobals.test_g_convertPythonIndexToRowCol
    def test_g_convertPythonIndexToRowCol(self):
        s1 = 'abc\n\np\nxy'
        table1 = (
            (-1, (0, 0)),  # One too small.
            (0, (0, 0)),
            (1, (0, 1)),
            (2, (0, 2)),
            (3, (0, 3)),  # The newline ends a row.
            (4, (1, 0)),
            (5, (2, 0)),
            (6, (2, 1)),
            (7, (3, 0)),
            (8, (3, 1)),
            (9, (3, 2)),  # One too many.
            (10, (3, 2)),  # Two too many.
        )
        s2 = 'abc\n\np\nxy\n'
        table2 = (
            (9, (3, 2)),
            (10, (4, 0)),  # One too many.
            (11, (4, 0)),  # Two too many.
        )
        s3 = 'ab'  # Test special case.  This was the cause of off-by-one problems.
        table3 = (
            (-1, (0, 0)),  # One too small.
            (0, (0, 0)),
            (1, (0, 1)),
            (2, (0, 2)),  # One too many.
            (3, (0, 2)),  # Two too many.
        )
        for n, s, table in ((1, s1, table1), (2, s2, table2), (3, s3, table3)):
            for i, result in table:
                row, col = g.convertPythonIndexToRowCol(s, i)
                self.assertEqual(row, result[0], msg=f"n: {n}, i: {i}")
                self.assertEqual(col, result[1], msg=f"n: {n}, i: {i}")
    #@+node:ekr.20210905203541.8: *3* TestGlobals.test_g_convertRowColToPythonIndex
    def test_g_convertRowColToPythonIndex(self):
        s1 = 'abc\n\np\nxy'
        s2 = 'abc\n\np\nxy\n'
        table1 = (
            (0, (-1, 0)),  # One too small.
            (0, (0, 0)),
            (1, (0, 1)),
            (2, (0, 2)),
            (3, (0, 3)),  # The newline ends a row.
            (4, (1, 0)),
            (5, (2, 0)),
            (6, (2, 1)),
            (7, (3, 0)),
            (8, (3, 1)),
            (9, (3, 2)),  # One too large.
        )
        table2 = (
            (9, (3, 2)),
            (10, (4, 0)),  # One two many.
        )
        for s, table in ((s1, table1), (s2, table2)):
            for i, data in table:
                row, col = data
                result = g.convertRowColToPythonIndex(s, row, col)
                self.assertEqual(i, result, msg=f"row: {row}, col: {col}, i: {i}")
    #@+node:ekr.20210905203541.9: *3* TestGlobals.test_g_create_temp_file
    def test_g_create_temp_file(self):
        theFile = None
        try:
            theFile, fn = g.create_temp_file()
            assert theFile
            assert isinstance(fn, str)
        finally:
            if theFile:
                theFile.close()
    #@+node:ekr.20210905203541.10: *3* TestGlobals.test_g_ensureLeadingNewlines
    def test_g_ensureLeadingNewlines(self):
        s = ' \n \n\t\naa bc'
        s2 = 'aa bc'
        for i in range(3):
            result = g.ensureLeadingNewlines(s, i)
            val = ('\n' * i) + s2
            self.assertEqual(result, val)
    #@+node:ekr.20210905203541.11: *3* TestGlobals.test_g_ensureTrailingNewlines
    def test_g_ensureTrailingNewlines(self):
        s = 'aa bc \n \n\t\n'
        s2 = 'aa bc'
        for i in range(3):
            result = g.ensureTrailingNewlines(s, i)
            val = s2 + ('\n' * i)
            self.assertEqual(result, val)
    #@+node:ekr.20210905203541.12: *3* TestGlobals.test_g_find_word
    def test_g_find_word(self):
        table = (
            ('abc a bc x', 'bc', 0, 6),
            ('abc a bc x', 'bc', 1, 6),
            ('abc a x', 'bc', 0, -1),
        )
        for s, word, i, expected in table:
            actual = g.find_word(s, word, i)
            self.assertEqual(actual, expected)
    #@+node:ekr.20230701095636.1: *3* TestGlobals.test_g_findAnyUnl
    def test_g_findAnyUnl(self):

        # g.findAnyUnl returns a Position or None.

        c = self.c
        self._make_tree(c, root_h='root')

        # Suppress warnings.
        old_stdout = sys.stdout
        try:
            sys.stdout = open(os.devnull, 'w')
            for unl in self.invalid_unls:
                self.assertEqual(None, g.findAnyUnl(unl, c), msg=unl)
        finally:
            sys.stdout = old_stdout
    #@+node:ekr.20230325055810.1: *3* TestGlobals.test_g_findGnx
    def test_g_findGnx(self):
        c = self.c

        # Define per-commander data.
        self._define_per_commander_data()

        # Test all error messages for all paths.
        for data in self.files_data:  # <@file> <filename>
            kind, relative_path = data
            headline = msg = f"{kind} {relative_path}"
            self._make_tree(c, headline)
            test_p = g.findNodeAnywhere(c, headline)
            self.assertTrue(test_p)
            result2 = g.findGnx(test_p.gnx, c)
            self.assertEqual(result2, test_p, msg=msg)

        # Create the test tree.
        self._make_tree(c, 'Root')
        # Test all positions.
        for p in c.all_positions():
            for gnx in (f"{p.gnx}", f"{p.gnx}::0"):
                self.assertEqual(p, g.findGnx(gnx, c), msg=gnx)
    #@+node:ekr.20230703175743.1: *3* TestGlobals.test_g_findUnl (legacy)
    def test_g_findUnl(self):

        c = self.c

        # Create the test tree.
        self._make_tree(c, 'Root')
        # Test all positions.
        for p in c.all_positions():
            # Plain headlines.
            headlines = list(reversed([z.h for z in p.self_and_parents()]))
            self.assertEqual(p, g.findUnl(headlines, c), msg=','.join(headlines))
            # Headlines with new-style line numbers:
            aList1 = [f"{z}::0" for z in headlines]
            self.assertEqual(p, g.findUnl(aList1, c), msg=','.join(aList1))
            # Headlines with old-style child offsets.
            if 0:  # I don't understand the old-style format!
                aList2 = [f"{z}:0" for z in headlines]
                self.assertEqual(p, g.findUnl(aList2, c), msg=','.join(aList2))
    #@+node:ekr.20210905203541.14: *3* TestGlobals.test_g_fullPath
    def test_g_fullPath(self):
        c = self.c
        child = c.rootPosition().insertAfter()
        child.h = '@path abc'
        grand = child.insertAsLastChild()
        grand.h = 'xyz'
        path = g.fullPath(c, grand, simulate=True)
        end = g.os_path_normpath('abc/xyz')
        assert path.endswith(end), repr(path)
    #@+node:ekr.20210905203541.16: *3* TestGlobals.test_g_get_directives_dict
    def test_g_get_directives_dict(self):
        c = self.c
        p = c.p
        # Note: @comment must follow @language.
        p.b = textwrap.dedent("""\
            ATlanguage python
            ATcomment a b c
            ATtabwidth -8
            ATpagewidth 72
            ATencoding utf-8
    """).replace('AT', '@')
        d = g.get_directives_dict(p)
        self.assertEqual(d.get('language'), 'python')
        self.assertEqual(d.get('tabwidth'), '-8')
        self.assertEqual(d.get('pagewidth'), '72')
        self.assertEqual(d.get('encoding'), 'utf-8')
        self.assertEqual(d.get('comment'), 'a b c')
        assert not d.get('path'), d.get('path')
    #@+node:ekr.20210905203541.17: *3* TestGlobals.test_g_getDocString
    def test_g_getDocString(self):
        s1 = 'no docstring'
        s2 = textwrap.dedent('''\
    # comment
    """docstring2."""
    ''')
        s3 = textwrap.dedent('''\
    """docstring3."""
    \'\'\'docstring2.\'\'\'
    ''')
        table = (
            (s1, ''),
            (s2, 'docstring2.'),
            (s3, 'docstring3.'),
        )
        for s, result in table:
            s2 = g.getDocString(s)
            self.assertEqual(s2, result)
    #@+node:ekr.20210905203541.18: *3* TestGlobals.test_g_getLine
    def test_g_getLine(self):
        s = 'a\ncd\n\ne'
        for i, result in (
            (-1, (0, 2)),  # One too few.
            (0, (0, 2)), (1, (0, 2)),
            (2, (2, 5)), (3, (2, 5)), (4, (2, 5)),
            (5, (5, 6)),
            (6, (6, 7)),
            (7, (6, 7)),  # One too many.
        ):
            j, k = g.getLine(s, i)
            self.assertEqual((j, k), result, msg=f"i: {i}, j: {j}, k: {k}")
    #@+node:ekr.20230701171707.1: *3* TestGlobals.test_g_getUNLFilePart
    def test_g_getUNLFilePart(self):

        table = (
            ('unl:' + 'gnx://a.leo#whatever', 'a.leo'),
            ('unl:' + '//b.leo#whatever', 'b.leo'),
            ('file:' + '//c.leo#whatever', 'c.leo'),
            ('//d.leo#whatever', 'd.leo'),
        )
        for unl, expected in table:
            self.assertEqual(expected, g.getUNLFilePart(unl), msg=unl)
    #@+node:ekr.20210905203541.20: *3* TestGlobals.test_g_getWord
    def test_g_getWord(self):
        s = 'abc xy_z5 pdq'
        i, j = g.getWord(s, 5)
        self.assertEqual(s[i:j], 'xy_z5')
    #@+node:ekr.20210905203541.21: *3* TestGlobals.test_g_guessExternalEditor
    def test_g_guessExternalEditor(self):
        c = self.c
        val = g.guessExternalEditor(c)
        assert val, 'no val'  # This can be different on different platforms.
    #@+node:ekr.20230221153849.1: *3* TestGlobals.test_g_handleScriptException
    def test_g_handleScriptException(self):

        c = self.c
        table = (
            'test_leoGlobals.py", line',
            'in test_g_handleScriptException',
            'print(1/0)',
            'ZeroDivisionError: division by zero'
        )
        with self.assertRaises(ZeroDivisionError):
            try:
                print(1/0)
            except ZeroDivisionError:
                old_stdout = sys.stdout
                sys.stdout = io.StringIO()
                g.handleScriptException(c, c.p)
                report = sys.stdout.getvalue()
                for s in table:
                    assert s in report, repr(s)
                sys.stdout = old_stdout
                # print(report)
                raise
    #@+node:ekr.20210905203541.23: *3* TestGlobals.test_g_import_module
    def test_g_import_module(self):
        assert g.import_module('leo.core.leoAst')
            # Top-level .py file.
    #@+node:ekr.20210905203541.24: *3* TestGlobals.test_g_isDirective
    def test_g_isDirective(self):
        table = (
            (True, '@language python\n'),
            (True, '@tabwidth -4 #test\n'),
            (True, '@others\n'),
            (True, '    @others\n'),
            (True, '@encoding\n'),
            (False, '@encoding.setter\n'),
            (False, '@encoding("abc")\n'),
            (False, 'encoding = "abc"\n'),
        )
        for expected, s in table:
            result = g.isDirective(s)
            self.assertEqual(expected, bool(result), msg=s)
    #@+node:ekr.20230701085746.1: *3* TestGlobals.test_g_isValidUnl
    def test_g_isValidUnl(self):

        for unl in self.valid_unls + self.missing_unls:
            self.assertTrue(g.isValidUnl(unl), msg=unl)
        for unl in self.invalid_unls:
            self.assertFalse(g.isValidUnl(unl), msg=unl)
    #@+node:ekr.20230701101300.1: *3* TestGlobals.test_g_isValidUrl
    def test_g_isValidUrl(self):

        bad_table = ('@whatever',)
        good_table = (
            'http://leo-editor.github.io/leo-editor/preface.html',
            'https://github.com/leo-editor/leo-editor/issues?q=is%3Aissue+milestone%3A6.6.3+',
        )
        for unl in self.valid_unls + self.missing_unls + good_table:
            self.assertTrue(g.isValidUrl(unl), msg=unl)
        for unl in self.invalid_unls + bad_table:
            self.assertFalse(g.isValidUrl(unl), msg=unl)
    #@+node:ekr.20210905203541.25: *3* TestGlobals.test_g_match_word
    def test_g_match_word(self):
        table = (
            (True, 0, 'a', 'a'),
            (False, 0, 'a', 'b'),
            (True, 0, 'a', 'a b'),
            (False, 1, 'a', 'aa b'),  # Tests bug fixed 2017/06/01.
            (False, 1, 'a', '_a b'),
            (False, 0, 'a', 'aw b'),
            (False, 0, 'a', 'a_'),
            (True, 2, 'a', 'b a c'),
            (False, 0, 'a', 'b a c'),
            # Tests of #3588.
            (True, 4, '.lws', 'self.lws = 0'),
            (True, 4, '.lws', 'self.lws=0'),
            (False, 4, '.lws', 'self.lws2a=0'),
            (False, 4, '.lws', 'self.lws0=0'),
            (True, 2, '.lws', '  .lws  #comment'),
            (False, 2, '.lws', '  .lws2  #comment'),
            (True, 0, '###', '### comment'),
            (True, 0, '###', '###comment'),
            (True, 2, '###', '  ###comment'),
            (True, 2, '###', '  ###.'),
            (True, 1, '###', 'a###.'),
        )
<<<<<<< HEAD
        for data in table:
            expected, i, word, line = data
            got = g.match_word(line + '\n', i, word)
            self.assertEqual(expected, got)
    #@+node:ekr.20230131234527.1: *3* TestGlobals.test_g_objToString
=======
        for ignore_case in (True, False):
            for expected, i, word, line in table:
                got = g.match_word(line + '\n', i, word, ignore_case=ignore_case)
                assert expected == got, (word, line[i:])
    #@+node:ekr.20230131234527.1: *4* TestGlobals.test_g_objToString
>>>>>>> a6860ec4
    def test_g_objToString(self):

        #@+<< define s >>
        #@+node:ekr.20230131234637.1: *4* << define s >>
        s = """g.cls()

        def f1():
            g.trace(g.callers(1))
            g.trace(g.callers_list(1))
            f2()

        def f2():
            print('')
            g.trace(g.callers(2))
            g.trace(g.callers_list(2))
            f3()

        def f3():
            print('')
            g.trace(g.callers(2))
            g.trace(g.callers_list(2))
            t = TestClass()
            assert t

        def f4():
            print('')
            g.trace(g.callers())
            g.trace(g.callers_list())

        class TestClass:
            def __init__(self):
                print('')
                g.trace('(TestClass)')
                f4()

        f1()
        """
        #@-<< define s >>
        #@+<< define class TestClass >>
        #@+node:ekr.20230131234648.1: *4* << define class TestClass >>
        class TestClass:

            def test_function(self):
                pass
        #@-<< define class TestClass >>
        table = (
            (s, 'String1'),
            ('This is a test', "String2"),
            ({'a': 1, 'b': 2}, 'Dict'),
            (['one', 'two', 'three'], 'List'),
            (('x', 'y'), 'Tuple'),
            (g.printObj, 'Function'),
            (TestClass, "Class"),
            (TestClass(), "Instance"),
            (TestClass.test_function, 'unbound method'),
            (TestClass().test_function,'bound method')
        )
        for data, tag in table:
            result = g.objToString(data, tag=tag)
            self.assertTrue(tag in result, msg=data)
            self.assertTrue(isinstance(result, str))
            result2 = g.objToString(data)
            self.assertTrue(isinstance(result2, str))
    #@+node:ekr.20230703175447.1: *3* TestGlobals.test_g_openUNLFile
    def test_g_openUNLFile(self):

        # Create a new commander
        c1 = self.c
        c2 = self._patch_at_data_unl_path_prefixes()
        # Change both filenames.
        file_name1 = os.path.basename(c1.fileName())
        file_name2 = os.path.basename(c2.fileName())
        # Cross-file tests.
        c3 = g.openUNLFile(c1, file_name2)
        self.assertEqual(c3, c2)
        c4 = g.openUNLFile(c2, file_name1)
        self.assertEqual(c4, c1)
    #@+node:ekr.20230617065929.1: *3* TestGlobals.test_g_OptionsUtils
    def test_g_OptionsUtils(self):

        if any(z in sys.argv for z in ('--cov', '--cov-report')):
            self.skipTest('Running coverage')

        usage = (
    """
    options:
      -h, --help            show this help message and exit
      -b, --black-sentinels write black-compatible sentinel comments
      --diff                use Leo as an external git diff
      --fail-fast           stop unit tests after the first failure
    """)

        # Create the class.
        obsolete_options = [
            '--dock', '--global-docks', '--init-docks', '--no-cache',
            '--no-dock', '--session-restore', '--session-save', '--use-docks',
        ]
        x = g.OptionsUtils(usage, obsolete_options)

        # Test x.compute_valid_options.
        expected_valid_options = [
            '--black-sentinels', '--diff', '--fail-fast', '--help',
            '-?', '-b', '-h',
        ]
        self.assertEqual(x.compute_valid_options(), expected_valid_options)

        # Test x.option_error and x.check_options.
        bad_options = (
            '--listen-to-log=',
            '--load-type=@auto', '--load-type=@clean',
            '--screen-shot', '--screen-shot=', '--screen-shot-',
            '--script=xyzzy.py',
            '--trace','--trace-', 'trace=', '--trace=xxx',
            '--trace-binding', '--trace-binding-', '--trace-binding=',
            '--window-', 'window=',
            '--window-size', '--window-size=', '--window-size=100',
            '--window-spot', '--window-spot=', '--window-spot=50',
            '--yyy',
        )
        old_argv = sys.argv
        old_stdout = sys.stdout
        try:
            sys.stdout = open(os.devnull, 'w')
            for option in obsolete_options:
                sys.argv = ['leo', option]
                x.check_options()
            with self.assertRaises(SystemExit):
                x.option_error('--xyzzy', 'Unknown option')
                x.option_error('-x', 'Unknown option')
            for option in bad_options:
                with self.assertRaises(SystemExit, msg=option):
                    sys.argv = ['leo', option]
                    x.check_options()
        except Exception:
            g.es_exception()
        finally:
            sys.stdout = old_stdout
            sys.argv = old_argv
    #@+node:ekr.20210905203541.26: *3* TestGlobals.test_g_os_path_finalize_join_with_thumb_drive
    def test_g_os_path_finalize_join_with_thumb_drive(self):
        path1 = r'C:\Python32\Lib\site-packages\leo-editor\leo\core'
        path2 = r'\N:Home\PTC_Creo\Creo.wmv'
        path3 = r'N:\Home\PTC_Creo\Creo.wmv'
        path12 = os.path.join(path1, path2)
        path13 = os.path.join(path1, path3)
        if 0:
            print(path12, g.os.path.abspath(path12))
            print(path13, g.os.path.abspath(path13))
    #@+node:ekr.20230701103509.1: *3* TestGlobals.test_g_parsePathData
    def test_g_parsePathData(self) -> None:

        c = self.c

        # Set @data unl-path-prefixes

        s = textwrap.dedent("""
            # lines have the form:
            # x.leo: <absolute path to x.leo>

            test.leo:    c:/Repos/leo-editor/leo/test
            LeoDocs.leo: c:/Repos/leo-editor/leo/doc
        """)
        lines = g.splitLines(s)
        self._set_setting(c, kind='data', name='unl-path-prefixes', val=lines)
        lines2 = c.config.getData('unl-path-prefixes')
        expected_lines = [
            'test.leo:    c:/Repos/leo-editor/leo/test',
            'LeoDocs.leo: c:/Repos/leo-editor/leo/doc',
        ]
        self.assertEqual(lines2, expected_lines)
        d = g.parsePathData(c)
        paths = ['c:/Repos/leo-editor/leo/test', 'c:/Repos/leo-editor/leo/doc']
        expected_paths = [os.path.normpath(z) for z in paths]
        self.assertEqual(list(sorted(d.values())), list(sorted(expected_paths)))
    #@+node:ekr.20210905203541.28: *3* TestGlobals.test_g_removeBlankLines
    def test_g_removeBlankLines(self):
        for s, expected in (
            ('a\nb', 'a\nb'),
            ('\n  \n\nb\n', 'b\n'),
            (' \t \n\n  \n c\n\t\n', ' c\n'),
        ):
            result = g.removeBlankLines(s)
            self.assertEqual(result, expected, msg=repr(s))
    #@+node:ekr.20210905203541.30: *3* TestGlobals.test_g_removeLeadingBlankLines
    def test_g_removeLeadingBlankLines(self):
        for s, expected in (
            ('a\nb', 'a\nb'),
            ('\n  \nb\n', 'b\n'),
            (' \t \n\n\n c', ' c'),
        ):
            result = g.removeLeadingBlankLines(s)
            self.assertEqual(result, expected, msg=repr(s))
    #@+node:ekr.20210905203541.31: *3* TestGlobals.test_g_removeTrailing
    def test_g_removeTrailing(self):
        s = 'aa bc \n \n\t\n'
        table = (
            ('\t\n ', 'aa bc'),
            ('abc\t\n ', ''),
            ('c\t\n ', 'aa b'),
        )
        for arg, val in table:
            result = g.removeTrailing(s, arg)
            self.assertEqual(result, val)
    #@+node:ekr.20210905203541.32: *3* TestGlobals.test_g_sanitize_filename
    def test_g_sanitize_filename(self):
        table = (
            ('A25&()', 'A'),  # Non-alpha characters.
            ('B\tc', 'B c'),  # Tabs.
            ('"AB"', "'AB'"),  # Double quotes.
            ('\\/:|<>*:.', '_'),  # Special characters.
            ('_____________', '_'),  # Combining underscores.
            ('A' * 200, 'A' * 128),  # Maximum length.
            ('abc.', 'abc_'),  # Trailing dots.
        )
        for s, expected in table:
            got = g.sanitize_filename(s)
            self.assertEqual(got, expected, msg=repr(s))
    #@+node:ekr.20210905203541.33: *3* TestGlobals.test_g_scanAtHeaderDirectives_header
    def test_g_scanAtHeaderDirectives_header(self):
        c = self.c
        aList = g.get_directives_dict_list(c.p)
        g.scanAtHeaderDirectives(aList)
    #@+node:ekr.20210905203541.35: *3* TestGlobals.test_g_scanAtHeaderDirectives_noheader
    def test_g_scanAtHeaderDirectives_noheader(self):
        c = self.c
        aList = g.get_directives_dict_list(c.p)
        g.scanAtHeaderDirectives(aList)
    #@+node:ekr.20210905203541.36: *3* TestGlobals.test_g_scanAtLineendingDirectives_cr
    def test_g_scanAtLineendingDirectives_cr(self):
        c = self.c
        p = c.p
        p.b = '@lineending cr\n'
        aList = g.get_directives_dict_list(p)
        s = g.scanAtLineendingDirectives(aList)
        self.assertEqual(s, '\r')
    #@+node:ekr.20210905203541.37: *3* TestGlobals.test_g_scanAtLineendingDirectives_crlf
    def test_g_scanAtLineendingDirectives_crlf(self):
        c = self.c
        p = c.p
        p.b = '@lineending crlf\n'
        aList = g.get_directives_dict_list(p)
        s = g.scanAtLineendingDirectives(aList)
        self.assertEqual(s, '\r\n')
    #@+node:ekr.20210905203541.38: *3* TestGlobals.test_g_scanAtLineendingDirectives_lf
    def test_g_scanAtLineendingDirectives_lf(self):
        c = self.c
        p = c.p
        p.b = '@lineending lf\n'
        aList = g.get_directives_dict_list(p)
        s = g.scanAtLineendingDirectives(aList)
        self.assertEqual(s, '\n')
    #@+node:ekr.20210905203541.39: *3* TestGlobals.test_g_scanAtLineendingDirectives_nl
    def test_g_scanAtLineendingDirectives_nl(self):
        c = self.c
        p = c.p
        p.b = '@lineending nl\n'
        aList = g.get_directives_dict_list(p)
        s = g.scanAtLineendingDirectives(aList)
        self.assertEqual(s, '\n')
    #@+node:ekr.20210905203541.40: *3* TestGlobals.test_g_scanAtLineendingDirectives_platform
    def test_g_scanAtLineendingDirectives_platform(self):
        c = self.c
        p = c.p
        p.b = '@lineending platform\n'
        aList = g.get_directives_dict_list(p)
        s = g.scanAtLineendingDirectives(aList)
        if sys.platform.startswith('win'):
            self.assertEqual(s, '\r\n')  # pragma: no cover
        else:
            self.assertEqual(s, '\n')  # pragma: no cover
    #@+node:ekr.20210905203541.42: *3* TestGlobals.test_g_scanAtPagewidthDirectives_40
    def test_g_scanAtPagewidthDirectives_40(self):
        c = self.c
        p = c.p
        p.b = '@pagewidth 40\n'
        aList = g.get_directives_dict_list(p)
        n = g.scanAtPagewidthDirectives(aList)
        self.assertEqual(n, 40)
    #@+node:ekr.20210905203541.41: *3* TestGlobals.test_g_scanAtPagewidthDirectives_minus_40
    def test_g_scanAtPagewidthDirectives_minus_40(self):
        c = self.c
        p = c.p
        p.b = '@pagewidth -40\n'
        aList = g.get_directives_dict_list(p)
        n = g.scanAtPagewidthDirectives(aList)
        # The @pagewidth directive in the parent should control.
        # Depending on how this test is run, the result could be 80 or None.
        assert n in (None, 80), repr(n)
    #@+node:ekr.20210905203541.43: *3* TestGlobals.test_g_scanAtTabwidthDirectives_6
    def test_g_scanAtTabwidthDirectives_6(self):
        c = self.c
        p = c.p
        p.b = '@tabwidth 6\n'
        aList = g.get_directives_dict_list(p)
        n = g.scanAtTabwidthDirectives(aList)
        self.assertEqual(n, 6)
    #@+node:ekr.20210905203541.44: *3* TestGlobals.test_g_scanAtTabwidthDirectives_minus_6
    def test_g_scanAtTabwidthDirectives_minus_6(self):
        c = self.c
        p = c.p
        p.b = '@tabwidth -6\n'
        aList = g.get_directives_dict_list(p)
        n = g.scanAtTabwidthDirectives(aList)
        self.assertEqual(n, -6)
    #@+node:ekr.20210905203541.45: *3* TestGlobals.test_g_scanAtWrapDirectives_nowrap
    def test_g_scanAtWrapDirectives_nowrap(self):
        c = self.c
        p = c.p
        p.b = '@nowrap\n'
        aList = g.get_directives_dict_list(p)
        s = g.scanAtWrapDirectives(aList)
        assert s is False, repr(s)
    #@+node:ekr.20210905203541.46: *3* TestGlobals.test_g_scanAtWrapDirectives_wrap_with_wrap_
    def test_g_scanAtWrapDirectives_wrap_with_wrap_(self):
        c = self.c
        p = c.p
        p.b = '@wrap\n'
        aList = g.get_directives_dict_list(p)
        s = g.scanAtWrapDirectives(aList)
        assert s is True, repr(s)
    #@+node:ekr.20210905203541.47: *3* TestGlobals.test_g_scanAtWrapDirectives_wrap_without_nowrap_
    def test_g_scanAtWrapDirectives_wrap_without_nowrap_(self):
        c = self.c
        aList = g.get_directives_dict_list(c.p)
        s = g.scanAtWrapDirectives(aList)
        assert s is None, repr(s)
    #@+node:ekr.20210905203541.48: *3* TestGlobals.test_g_set_delims_from_language
    def test_g_set_delims_from_language(self):
        table = (
            ('c', ('//', '/*', '*/')),
            ('python', ('#', '', '')),
            ('xxxyyy', ('', '', '')),
        )
        for language, expected in table:
            result = g.set_delims_from_language(language)
            self.assertEqual(result, expected, msg=language)
    #@+node:ekr.20210905203541.49: *3* TestGlobals.test_g_set_delims_from_string
    def test_g_set_delims_from_string(self):
        table = (
            ('c', '@comment // /* */', ('//', '/*', '*/')),
            ('c', '// /* */', ('//', '/*', '*/')),
            ('python', '@comment #', ('#', '', '')),
            ('python', '#', ('#', '', '')),
            ('xxxyyy', '@comment a b c', ('a', 'b', 'c')),
            ('xxxyyy', 'a b c', ('a', 'b', 'c')),
        )
        for language, s, expected in table:
            result = g.set_delims_from_string(s)
            self.assertEqual(result, expected, msg=language)
    #@+node:ekr.20210905203541.50: *3* TestGlobals.test_g_skip_blank_lines
    def test_g_skip_blank_lines(self):
        end = g.skip_blank_lines("", 0)
        self.assertEqual(end, 0)
        end = g.skip_blank_lines(" ", 0)
        self.assertEqual(end, 0)
        end = g.skip_blank_lines("\n", 0)
        self.assertEqual(end, 1)
        end = g.skip_blank_lines(" \n", 0)
        self.assertEqual(end, 2)
        end = g.skip_blank_lines("\n\na\n", 0)
        self.assertEqual(end, 2)
        end = g.skip_blank_lines("\n\n a\n", 0)
        self.assertEqual(end, 2)
    #@+node:ekr.20210905203541.51: *3* TestGlobals.test_g_skip_line
    def test_g_skip_line(self):
        s = 'a\n\nc'
        for i, result in (
            (-1, 2),  # One too few.
            (0, 2), (1, 2),
            (2, 3),
            (3, 4),
            (4, 4),  # One too many.
        ):
            j = g.skip_line(s, i)
            self.assertEqual(j, result, msg=i)
    #@+node:ekr.20210905203541.52: *3* TestGlobals.test_g_skip_to_end_of_line
    def test_g_skip_to_end_of_line(self):
        s = 'a\n\nc'
        for i, result in (
            (-1, 1),  # One too few.
            (0, 1), (1, 1),
            (2, 2),
            (3, 4),
            (4, 4),  # One too many.
        ):
            j = g.skip_to_end_of_line(s, i)
            self.assertEqual(j, result, msg=i)
    #@+node:ekr.20210905203541.53: *3* TestGlobals.test_g_skip_to_start_of_line
    def test_g_skip_to_start_of_line(self):
        s1 = 'a\n\nc'
        table1 = (
            (-1, 0),  # One too few.
            (0, 0), (1, 0),
            (2, 2),
            (3, 3),
            (4, 4),  # One too many.
        )
        s2 = 'a\n'
        table2 = (
            (1, 0),
            (2, 2),
        )  # A special case at end.
        for s, table in ((s1, table1), (s2, table2)):
            for i, result in table:
                j = g.skip_to_start_of_line(s, i)
                self.assertEqual(j, result, msg=i)
    #@+node:ekr.20210905203541.54: *3* TestGlobals.test_g_splitLongFileName
    def test_g_splitLongFileName(self):
        table = (
            r'abcd/xy\pdqabc/aaa.py',
        )
        for s in table:
            g.splitLongFileName(s, limit=3)
    #@+node:ekr.20210905203541.55: *3* TestGlobals.test_g_stripPathCruft
    def test_g_stripPathCruft(self):
        table = (
            (None, None),  # Retain empty paths for warnings.
            ('', ''),
            (g.app.loadDir, g.app.loadDir),
            ('<abc>', 'abc'),
            ('"abc"', 'abc'),
            ("'abc'", 'abc'),
        )
        for path, expected in table:
            result = g.stripPathCruft(path)
            self.assertEqual(result, expected)
    #@+node:ekr.20210905203541.56: *3* TestGlobals.test_g_warnOnReadOnlyFile
    def test_g_warnOnReadOnlyFile(self):
        c = self.c
        fc = c.fileCommands
        path = g.finalize_join(g.app.loadDir, '..', 'test', 'test-read-only.txt')
        if os.path.exists(path):  # pragma: no cover
            os.chmod(path, stat.S_IREAD)
            fc.warnOnReadOnlyFiles(path)
            assert fc.read_only
        else:  # pragma: no cover
            fc.warnOnReadOnlyFiles(path)
    #@+node:ekr.20210901140645.19: *3* TestGlobals.test_getLastTracebackFileAndLineNumber
    def test_getLastTracebackFileAndLineNumber(self):
        fn = ''
        try:
            assert False
        except AssertionError:
            fn, n = g.getLastTracebackFileAndLineNumber()
        self.assertEqual(fn.lower(), __file__.lower())

    #@+node:ekr.20230701113123.1: *3* TestGlobals.test_p_get_star_UNL
    def test_p_get_star_UNL(self):

        # Test 11 p.get_*_UNL methods.
        c = self.c
        self._make_tree(c)
        root = c.rootPosition().next()
        p = root.firstChild()

        # Calculate the various kinds of results.
        gnx = p.gnx
        path = '-->'.join([root.h, p.h])
        long_fn = c.fileName()
        short_fn = os.path.basename(c.fileName())

        empty_gnx = 'unl:' + f"gnx://#{gnx}"
        empty_path = 'unl:' + f"gnx://#{path}"
        full_gnx = 'unl:' + f"gnx://{long_fn}#{gnx}"
        full_legacy = 'unl:' + f"//{long_fn}#{path}"
        short_gnx = 'unl:' + f"gnx://{short_fn}#{gnx}"
        short_legacy = 'unl:' + f"//{short_fn}#{path}"
        all_unls = (empty_gnx, empty_path, full_gnx, full_legacy, short_gnx, short_legacy)

        # Pre-test.
        for unl in all_unls:
            self.assertTrue(g.isValidUnl(unl), msg=unl)

        def set_config(kind, full):
            """Set c.config settings from the args."""
            getBool, getString = c.config.getBool, c.config.getString
            c.config.set(p=None, kind='string', name='unl-status-kind', val=kind)
            c.config.set(p=None, kind='bool', name='full-unl-paths', val=full)
            self.assertEqual(full, getBool('full-unl-paths'), msg=full)
            self.assertEqual(kind, getString('unl-status-kind'), msg=kind)

        # Test g.get_UNL and g.get_legacy_UNL.
        expected_get_UNL = {
            'legacy:0': short_gnx,
            'legacy:1': full_gnx,
            'gnx:0': short_gnx,
            'gnx:1': full_gnx,
        }
        expected_get_legacy_UNL = {
            'legacy:0': short_legacy,
            'legacy:1': full_legacy,
            'gnx:0': short_legacy,
            'gnx:1': full_legacy,
        }
        for kind in ('legacy', 'gnx'):
            for full in (True, False):
                set_config(kind, full)
                for d, f in (
                    (expected_get_UNL, p.get_UNL),
                    (expected_get_legacy_UNL, p.get_legacy_UNL),
                ):
                    expected = d[f"{kind}:{str(int(full))}"]
                    self.assertEqual(expected, f(), msg=f"{f.__name__}: kind: {kind} full: {full}")

        # Test all other p.get_*_UNL methods.
        # Their returned values should not depend on settings, but change the settings to make sure.
        for kind in ('legacy', 'gnx'):
            for full in (True, False):
                set_config(kind, full)
                for expected, f in (
                    # Test g.get_full/short_gnx_UNL.
                    (full_gnx, p.get_full_gnx_UNL),
                    (short_gnx, p.get_short_gnx_UNL),
                    # Test g.get_full/short_legacy_UNL.
                    (full_legacy, p.get_full_legacy_UNL),
                    (short_legacy, p.get_short_legacy_UNL),
                ):
                    msg = f"{f.__name__}: kind: {kind} full: {full}"
                    self.assertEqual(expected, f(), msg=msg)
    #@-others
#@-others
#@-leo<|MERGE_RESOLUTION|>--- conflicted
+++ resolved
@@ -660,19 +660,11 @@
             (True, 2, '###', '  ###.'),
             (True, 1, '###', 'a###.'),
         )
-<<<<<<< HEAD
-        for data in table:
-            expected, i, word, line = data
-            got = g.match_word(line + '\n', i, word)
-            self.assertEqual(expected, got)
-    #@+node:ekr.20230131234527.1: *3* TestGlobals.test_g_objToString
-=======
         for ignore_case in (True, False):
             for expected, i, word, line in table:
                 got = g.match_word(line + '\n', i, word, ignore_case=ignore_case)
                 assert expected == got, (word, line[i:])
     #@+node:ekr.20230131234527.1: *4* TestGlobals.test_g_objToString
->>>>>>> a6860ec4
     def test_g_objToString(self):
 
         #@+<< define s >>
