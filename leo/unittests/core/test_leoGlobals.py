#@+leo-ver=5-thin
#@+node:ekr.20210902164946.1: * @file ../unittests/core/test_leoGlobals.py
"""Tests for leo.core.leoGlobals"""

import io
import os
import stat
import sys
import textwrap
from leo.core import leoGlobals as g
from leo.core.leoTest2 import LeoUnitTest

#@+others
#@+node:ekr.20210902165045.1: ** class TestGlobals(LeoUnitTest)
class TestGlobals(LeoUnitTest):
    #@+others
    #@+node:ekr.20210905203541.4: *3* TestGlobals.test_g_checkVersion
    def test_g_checkVersion(self):
        # for condition in ('<','<=','>','>='):
        for v1, condition, v2 in (
            ('8.4.12', '>', '8.4.3'),
            ('1', '==', '1.0'),
            ('2', '>', '1'),
            ('1.2', '>', '1'),
            ('2', '>', '1.2.3'),
            ('1.2.3', '<', '2'),
            ('1', '<', '1.1'),
        ):
            assert g.CheckVersion(v1, v2, condition=condition, trace=False)
    #@+node:ekr.20210905203541.5: *3* TestGlobals.test_g_CheckVersionToInt
    def test_g_CheckVersionToInt(self):
        self.assertEqual(g.CheckVersionToInt('12'), 12)
        self.assertEqual(g.CheckVersionToInt('2a5'), 2)
        self.assertEqual(g.CheckVersionToInt('b2'), 0)
    #@+node:ekr.20210905203541.6: *3* TestGlobals.test_g_comment_delims_from_extension
    def test_g_comment_delims_from_extension(self):
        # New in Leo 4.6, set_delims_from_language returns '' instead of None.
        table = (
            ('.c', ('//', '/*', '*/')),
            ('.html', ('', '<!--', '-->')),
            ('.py', ('#', '', '')),
            ('.Globals', ('', '', '')),
        )
        for ext, expected in table:
            result = g.comment_delims_from_extension(ext)
            self.assertEqual(result, expected, msg=repr(ext))
    #@+node:ekr.20210905203541.7: *3* TestGlobals.test_g_convertPythonIndexToRowCol
    def test_g_convertPythonIndexToRowCol(self):
        s1 = 'abc\n\np\nxy'
        table1 = (
            (-1, (0, 0)),  # One too small.
            (0, (0, 0)),
            (1, (0, 1)),
            (2, (0, 2)),
            (3, (0, 3)),  # The newline ends a row.
            (4, (1, 0)),
            (5, (2, 0)),
            (6, (2, 1)),
            (7, (3, 0)),
            (8, (3, 1)),
            (9, (3, 2)),  # One too many.
            (10, (3, 2)),  # Two too many.
        )
        s2 = 'abc\n\np\nxy\n'
        table2 = (
            (9, (3, 2)),
            (10, (4, 0)),  # One too many.
            (11, (4, 0)),  # Two too many.
        )
        s3 = 'ab'  # Test special case.  This was the cause of off-by-one problems.
        table3 = (
            (-1, (0, 0)),  # One too small.
            (0, (0, 0)),
            (1, (0, 1)),
            (2, (0, 2)),  # One too many.
            (3, (0, 2)),  # Two too many.
        )
        for n, s, table in ((1, s1, table1), (2, s2, table2), (3, s3, table3)):
            for i, result in table:
                row, col = g.convertPythonIndexToRowCol(s, i)
                self.assertEqual(row, result[0], msg=f"n: {n}, i: {i}")
                self.assertEqual(col, result[1], msg=f"n: {n}, i: {i}")
    #@+node:ekr.20210905203541.8: *3* TestGlobals.test_g_convertRowColToPythonIndex
    def test_g_convertRowColToPythonIndex(self):
        s1 = 'abc\n\np\nxy'
        s2 = 'abc\n\np\nxy\n'
        table1 = (
            (0, (-1, 0)),  # One too small.
            (0, (0, 0)),
            (1, (0, 1)),
            (2, (0, 2)),
            (3, (0, 3)),  # The newline ends a row.
            (4, (1, 0)),
            (5, (2, 0)),
            (6, (2, 1)),
            (7, (3, 0)),
            (8, (3, 1)),
            (9, (3, 2)),  # One too large.
        )
        table2 = (
            (9, (3, 2)),
            (10, (4, 0)),  # One two many.
        )
        for s, table in ((s1, table1), (s2, table2)):
            for i, data in table:
                row, col = data
                result = g.convertRowColToPythonIndex(s, row, col)
                self.assertEqual(i, result, msg=f"row: {row}, col: {col}, i: {i}")
    #@+node:ekr.20210905203541.9: *3* TestGlobals.test_g_create_temp_file
    def test_g_create_temp_file(self):
        theFile = None
        try:
            theFile, fn = g.create_temp_file()
            assert theFile
            assert isinstance(fn, str)
        finally:
            if theFile:
                theFile.close()
    #@+node:ekr.20210905203541.10: *3* TestGlobals.test_g_ensureLeadingNewlines
    def test_g_ensureLeadingNewlines(self):
        s = ' \n \n\t\naa bc'
        s2 = 'aa bc'
        for i in range(3):
            result = g.ensureLeadingNewlines(s, i)
            val = ('\n' * i) + s2
            self.assertEqual(result, val)
    #@+node:ekr.20210905203541.11: *3* TestGlobals.test_g_ensureTrailingNewlines
    def test_g_ensureTrailingNewlines(self):
        s = 'aa bc \n \n\t\n'
        s2 = 'aa bc'
        for i in range(3):
            result = g.ensureTrailingNewlines(s, i)
            val = s2 + ('\n' * i)
            self.assertEqual(result, val)
<<<<<<< HEAD
    #@+node:ekr.20230325055810.1: *3* TestGlobals.test_g_findUnl
    def test_g_findUnl(self):
        
        c = self.c
        
        # Define helper functions.
        #@+others
        #@+node:ekr.20230330042946.1: *4* function: add_tree
        def add_tree(c):
            pass
        #@+node:ekr.20230330042647.1: *4* function: make_tree
        def make_tree(c):
            """Make a test tree for other tests"""
            root = c.rootPosition()
            root.h = '@file test.py'
            root.b = "def root():\n    pass\n"
            last = root

            def make_child(n, p):
                p2 = p.insertAsLastChild()
                p2.h = f"child {n}"
                p2.b = (
                    f"def child{n}():\n"
                    f"    v{n} = 2\n"
                    f"    # node {n} line 1: blabla second blabla bla second ble blu\n"
                    f"    # node {n} line 2: blabla second blabla bla second ble blu"
                )
                return p2

            def make_top(n, sib):
                p = sib.insertAfter()
                p.h = f"Node {n}"
                p.b = (
                    f"def top{n}():\n:"
                    f"    v{n} = 3\n"
                )
                return p

            for n in range(0, 4, 3):
                last = make_top(n + 1, last)
                child = make_child(n + 2, last)
                make_child(n + 3, child)

            for p in c.all_positions():
                p.v.clearDirty()
                p.v.clearVisited()

            # Always start with the root selected.
            c.selectPosition(c.rootPosition())
        #@-others
        
        make_tree(c)
        
        h = '@file test.py'
        test_p = g.findNodeAnywhere(c, h)
        assert(test_p)
        
        table = (
            f"{h}",
            'test.py',
        )
        for i, s in enumerate(table):
            unl = g.computeFileUrl(s, c)
            result = g.findUNL([unl], c)
            if 0:
                print(i, s, unl, repr(result))
        
            ### self.assertEqual(result, expected)
=======
    #@+node:ekr.20230413053714.1: *3* TestGlobals.test_g_finalize
    def test_g_finalize(self):
        
        # This is also a strong test of g.finalize.
        import os
        c = self.c
        normslashes = g.os_path_normslashes

        # Setup environment.
        expected_leo_base = 'C:/leo_base' if g.isWindows else '/leo_base'
        c.mFileName = "/leo_base/test.leo"
        
        # Note: These directories do *not* have to exist.
        os.environ = {
            'HOME': '/home',  # Linux.
            'USERPROFILE': normslashes(r'c:/Whatever'),  # Windows.
            'LEO_BASE': expected_leo_base,
        }

        curdir = normslashes(os.getcwd())
        home = normslashes(os.path.expanduser('~'))
        assert home in (os.environ['HOME'], os.environ['USERPROFILE']), repr(home)

        seps = ('\\', '/') if g.isWindows else ('/',)
        for sep in seps:
            table = (
                # The most basic test. The *only* reasonable base is os.getcwd().
                ('basic.py',                    f"{curdir}/basic.py"),
                (f"~{sep}a.py",                 f"{home}/a.py"),
                (f"~{sep}x{sep}..{sep}b.py",    f"{home}/b.py"),
                (f"$LEO_BASE{sep}c.py",         f"{expected_leo_base}/c.py"),        
            )
            for arg, expected in table:
                got = g.finalize(arg)
                # Weird: the case is wrong whatever the case of expected_leo_base!
                if g.isWindows:
                    expected = expected.replace('C:', 'c:')
                    got = got.replace('C:', 'c:')
                self.assertEqual(expected, got)
    #@+node:ekr.20230411143244.1: *3* TestGlobals.test_g_finalize_join
    def test_g_finalize_join(self):
        
        # This is also a strong test of g.finalize.
        import os
        c = self.c
        normslashes = g.os_path_normslashes

        # Setup environment.
        expected_leo_base = 'C:/leo_base' if g.isWindows else '/leo_base'
        c.mFileName = "/leo_base/test.leo"
        
        # Note: These directories do *not* have to exist.
        os.environ = {
            'HOME': '/home',  # Linux.
            'USERPROFILE': normslashes(r'c:/Whatever'),  # Windows.
            'LEO_BASE': expected_leo_base,
        }

        curdir = normslashes(os.getcwd())
        home = normslashes(os.path.expanduser('~'))
        assert home in (os.environ['HOME'], os.environ['USERPROFILE']), repr(home)

        seps = ('\\', '/') if g.isWindows else ('/',)
        for sep in seps:
            table = (
                # The most basic test. The *only* reasonable base is os.getcwd().
                (('basic.py',),                     f"{curdir}/basic.py"),
                # One element in *args...
                ((f"~{sep}a.py",),                  f"{home}/a.py"),
                ((f"~{sep}x{sep}..{sep}b.py",),     f"{home}/b.py"),
                ((f"$LEO_BASE{sep}c.py",),          f"{expected_leo_base}/c.py"),
                # Two elements in *args...
                (('~', 'w.py'),                     f"{home}/w.py"),
                (('$LEO_BASE', 'x.py'),             f"{expected_leo_base}/x.py"),
                # Strange cases...
                (('~', '~', 's1.py'),               f"{home}/s1.py"),
                ((f"~{sep}b", '~', 's2.py'),        f"{home}/s2.py"),
                (('~', f"~{sep}b", 's3.py'),        f"{home}/b/s3.py"),
                (('$LEO_BASE', '~', 's4.py'),       f"{home}/s4.py"),
                (('~', '$LEO_BASE', 's5.py'),       f"{expected_leo_base}/s5.py"),
                # More strange cases.
                (('~', 'xxx.py', '~', 's6.py'),     f"{home}/s6.py"),
                (('yyy', '~'),                      f"{home}"),
                (('zzz', '$LEO_BASE',),             f"{expected_leo_base}"),
                (('${LEO_BASE}b',),                 f"{expected_leo_base}b"),
        
                # This goes beyond the limits of what Windows can do.
                # (('a${LEO_BASE}b',),                f"a{expected_leo_base}b"),            
            )
            for args, expected in table:
                got = g.finalize_join(*args)
                # Weird: the case is wrong whatever the case of expected_leo_base!
                if g.isWindows:
                    expected = expected.replace('C:', 'c:')
                    got = got.replace('C:', 'c:')
                self.assertEqual(expected, got)
>>>>>>> 4f898c93
    #@+node:ekr.20210905203541.12: *3* TestGlobals.test_g_find_word
    def test_g_find_word(self):
        table = (
            ('abc a bc x', 'bc', 0, 6),
            ('abc a bc x', 'bc', 1, 6),
            ('abc a x', 'bc', 0, -1),
        )
        for s, word, i, expected in table:
            actual = g.find_word(s, word, i)
            self.assertEqual(actual, expected)
    #@+node:ekr.20210905203541.14: *3* TestGlobals.test_g_fullPath
    def test_g_fullPath(self):
        c = self.c
        child = c.rootPosition().insertAfter()
        child.h = '@path abc'
        grand = child.insertAsLastChild()
        grand.h = 'xyz'
        path = g.fullPath(c, grand, simulate=True)
        end = g.os_path_normpath('abc/xyz')
        assert path.endswith(end), repr(path)
    #@+node:ekr.20210905203541.16: *3* TestGlobals.test_g_get_directives_dict
    def test_g_get_directives_dict(self):
        c = self.c
        p = c.p
        # Note: @comment must follow @language.
        p.b = textwrap.dedent("""\
            ATlanguage python
            ATcomment a b c
            ATtabwidth -8
            ATpagewidth 72
            ATencoding utf-8
    """).replace('AT', '@')
        d = g.get_directives_dict(p)
        self.assertEqual(d.get('language'), 'python')
        self.assertEqual(d.get('tabwidth'), '-8')
        self.assertEqual(d.get('pagewidth'), '72')
        self.assertEqual(d.get('encoding'), 'utf-8')
        self.assertEqual(d.get('comment'), 'a b c')
        assert not d.get('path'), d.get('path')
    #@+node:ekr.20210905203541.17: *3* TestGlobals.test_g_getDocString
    def test_g_getDocString(self):
        s1 = 'no docstring'
        s2 = textwrap.dedent('''\
    # comment
    """docstring2."""
    ''')
        s3 = textwrap.dedent('''\
    """docstring3."""
    \'\'\'docstring2.\'\'\'
    ''')
        table = (
            (s1, ''),
            (s2, 'docstring2.'),
            (s3, 'docstring3.'),
        )
        for s, result in table:
            s2 = g.getDocString(s)
            self.assertEqual(s2, result)
    #@+node:ekr.20210905203541.18: *3* TestGlobals.test_g_getLine
    def test_g_getLine(self):
        s = 'a\ncd\n\ne'
        for i, result in (
            (-1, (0, 2)),  # One too few.
            (0, (0, 2)), (1, (0, 2)),
            (2, (2, 5)), (3, (2, 5)), (4, (2, 5)),
            (5, (5, 6)),
            (6, (6, 7)),
            (7, (6, 7)),  # One too many.
        ):
            j, k = g.getLine(s, i)
            self.assertEqual((j, k), result, msg=f"i: {i}, j: {j}, k: {k}")
    #@+node:ekr.20210905203541.20: *3* TestGlobals.test_g_getWord
    def test_g_getWord(self):
        s = 'abc xy_z5 pdq'
        i, j = g.getWord(s, 5)
        self.assertEqual(s[i:j], 'xy_z5')
    #@+node:ekr.20210905203541.21: *3* TestGlobals.test_g_guessExternalEditor
    def test_g_guessExternalEditor(self):
        c = self.c
        val = g.guessExternalEditor(c)
        assert val, 'no val'  # This can be different on different platforms.
    #@+node:ekr.20230221153849.1: *3* TestGlobals.test_g_handleScriptException
    def test_g_handleScriptException(self):

        c = self.c
        table = (
            'test_leoGlobals.py", line',
            'in test_g_handleScriptException',
            'print(1/0)',
            'ZeroDivisionError: division by zero'
        )
        with self.assertRaises(ZeroDivisionError):
            try:
                print(1/0)
            except ZeroDivisionError:
                old_stdout = sys.stdout
                sys.stdout = io.StringIO()
                g.handleScriptException(c, c.p)
                report = sys.stdout.getvalue()
                for s in table:
                    assert s in report, repr(s)
                sys.stdout = old_stdout
                # print(report)
                raise
    #@+node:ekr.20210905203541.22: *3* TestGlobals.test_g_handleUrl
    def test_g_handleUrl(self):
        c = self.c
        # Part 1: general urls, paying attention to trailing ')' and '.'.
        #         See the hacks in jedit.match_any_url and g.handleUrl.
        table1 = (
            (
                "https://leo-editor.github.io/leo-editor/preface.html).",
                "https://leo-editor.github.io/leo-editor/preface.html",
            ),
            (
                "https://leo-editor.github.io/leo-editor/leo_toc.html)",
                "https://leo-editor.github.io/leo-editor/leo_toc.html",
            ),
            (
                "https://github.com/leo-editor/leo-editor/issues?q=is%3Aissue+milestone%3A6.6.3+",
                "https://github.com/leo-editor/leo-editor/issues?q=is%3Aissue+milestone%3A6.6.3+",
            ),
        )
        for url, expected in table1:
            got = g.handleUrl(c=c, p=c.p, url=url)
            self.assertEqual(expected.lower(), got, msg=url)
        # Part 2: file-oriented urls.
        if sys.platform.startswith('win'):
            file_, http, unl1 = 'file://', 'http://', 'unl://'
            fn1 = 'LeoDocs.leo#'
            fn2 = 'doc/LeoDocs.leo#'
            unl2 = '@settings-->Plugins-->wikiview plugin'
            unl3 = '@settings-->Plugins-->wikiview%20plugin'
            table2 = (
                (http + 'writemonkey.com/index.php', ['browser']),
                (file_ + 'x.py', ['os_startfile']),
                (file_ + fn1, ['g.findUNL']),
                (file_ + fn2, ['g.findUNL']),
                (unl1 + fn1 + unl2, ['g.findUNL']),
                (unl1 + fn1 + unl3, ['g.findUNL']),
                (unl1 + '#' + unl2, ['g.findUNL']),
                (unl1 + '#' + unl3, ['g.findUNL']),
                (unl1 + unl2, ['g.findUNL']),
                (unl1 + unl3, ['g.findUNL']),
            )
            for url, aList in table2:
                g.handleUrl(c=c, p=c.p, url=url)
    #@+node:ekr.20210905203541.23: *3* TestGlobals.test_g_import_module
    def test_g_import_module(self):
        assert g.import_module('leo.core.leoAst')
            # Top-level .py file.
    #@+node:ekr.20210905203541.24: *3* TestGlobals.test_g_isDirective
    def test_g_isDirective(self):
        table = (
            (True, '@language python\n'),
            (True, '@tabwidth -4 #test\n'),
            (True, '@others\n'),
            (True, '    @others\n'),
            (True, '@encoding\n'),
            (False, '@encoding.setter\n'),
            (False, '@encoding("abc")\n'),
            (False, 'encoding = "abc"\n'),
        )
        for expected, s in table:
            result = g.isDirective(s)
            self.assertEqual(expected, bool(result), msg=s)
    #@+node:ekr.20210905203541.25: *3* TestGlobals.test_g_match_word
    def test_g_match_word(self):
        table = (
            (True, 0, 'a', 'a'),
            (False, 0, 'a', 'b'),
            (True, 0, 'a', 'a b'),
            (False, 1, 'a', 'aa b'),  # Tests bug fixed 2017/06/01.
            (False, 1, 'a', '_a b'),
            (False, 0, 'a', 'aw b'),
            (False, 0, 'a', 'a_'),
            (True, 2, 'a', 'b a c'),
            (False, 0, 'a', 'b a c'),
        )
        for data in table:
            expected, i, word, line = data
            got = g.match_word(line + '\n', i, word)
            self.assertEqual(expected, got)
    #@+node:ekr.20230131234527.1: *3* TestGlobals.test_g_objToString
    def test_g_objToString(self):

        #@+<< define s >>
        #@+node:ekr.20230131234637.1: *4* << define s >>
        s = """g.cls()

        def f1():
            g.trace(g.callers(1))
            g.trace(g.callers_list(1))
            f2()

        def f2():
            print('')
            g.trace(g.callers(2))
            g.trace(g.callers_list(2))
            f3()

        def f3():
            print('')
            g.trace(g.callers(2))
            g.trace(g.callers_list(2))
            t = TestClass()
            assert t

        def f4():
            print('')
            g.trace(g.callers())
            g.trace(g.callers_list())

        class TestClass:
            def __init__(self):
                print('')
                g.trace('(TestClass)')
                f4()

        f1()
        """
        #@-<< define s >>
        #@+<< define class TestClass >>
        #@+node:ekr.20230131234648.1: *4* << define class TestClass >>
        class TestClass:

            def test_function(self):
                pass
        #@-<< define class TestClass >>
        table = (
            (s, 'String1'),
            ('This is a test', "String2"),
            ({'a': 1, 'b': 2}, 'Dict'),
            (['one', 'two', 'three'], 'List'),
            (('x', 'y'), 'Tuple'),
            (g.printObj, 'Function'),
            (TestClass, "Class"),
            (TestClass(), "Instance"),
            (TestClass.test_function, 'unbound method'),
            (TestClass().test_function,'bound method')
        )
        for data, tag in table:
            result = g.objToString(data, tag=tag)
            self.assertTrue(tag in result, msg=data)
            self.assertTrue(isinstance(result, str))
            result2 = g.objToString(data)
            self.assertTrue(isinstance(result2, str))
    #@+node:ekr.20210905203541.26: *3* TestGlobals.test_g_os_path_finalize_join_with_thumb_drive
    def test_g_os_path_finalize_join_with_thumb_drive(self):
        path1 = r'C:\Python32\Lib\site-packages\leo-editor\leo\core'
        path2 = r'\N:Home\PTC_Creo\Creo.wmv'
        path3 = r'N:\Home\PTC_Creo\Creo.wmv'
        path12 = os.path.join(path1, path2)
        path13 = os.path.join(path1, path3)
        if 0:
            print(path12, g.os.path.abspath(path12))
            print(path13, g.os.path.abspath(path13))
    #@+node:ekr.20210905203541.28: *3* TestGlobals.test_g_removeBlankLines
    def test_g_removeBlankLines(self):
        for s, expected in (
            ('a\nb', 'a\nb'),
            ('\n  \n\nb\n', 'b\n'),
            (' \t \n\n  \n c\n\t\n', ' c\n'),
        ):
            result = g.removeBlankLines(s)
            self.assertEqual(result, expected, msg=repr(s))
    #@+node:ekr.20210905203541.30: *3* TestGlobals.test_g_removeLeadingBlankLines
    def test_g_removeLeadingBlankLines(self):
        for s, expected in (
            ('a\nb', 'a\nb'),
            ('\n  \nb\n', 'b\n'),
            (' \t \n\n\n c', ' c'),
        ):
            result = g.removeLeadingBlankLines(s)
            self.assertEqual(result, expected, msg=repr(s))
    #@+node:ekr.20210905203541.31: *3* TestGlobals.test_g_removeTrailing
    def test_g_removeTrailing(self):
        s = 'aa bc \n \n\t\n'
        table = (
            ('\t\n ', 'aa bc'),
            ('abc\t\n ', ''),
            ('c\t\n ', 'aa b'),
        )
        for arg, val in table:
            result = g.removeTrailing(s, arg)
            self.assertEqual(result, val)
    #@+node:ekr.20210905203541.32: *3* TestGlobals.test_g_sanitize_filename
    def test_g_sanitize_filename(self):
        table = (
            ('A25&()', 'A'),  # Non-alpha characters.
            ('B\tc', 'B c'),  # Tabs.
            ('"AB"', "'AB'"),  # Double quotes.
            ('\\/:|<>*:.', '_'),  # Special characters.
            ('_____________', '_'),  # Combining underscores.
            ('A' * 200, 'A' * 128),  # Maximum length.
            ('abc.', 'abc_'),  # Trailing dots.
        )
        for s, expected in table:
            got = g.sanitize_filename(s)
            self.assertEqual(got, expected, msg=repr(s))
    #@+node:ekr.20210905203541.33: *3* TestGlobals.test_g_scanAtHeaderDirectives_header
    def test_g_scanAtHeaderDirectives_header(self):
        c = self.c
        aList = g.get_directives_dict_list(c.p)
        g.scanAtHeaderDirectives(aList)
    #@+node:ekr.20210905203541.35: *3* TestGlobals.test_g_scanAtHeaderDirectives_noheader
    def test_g_scanAtHeaderDirectives_noheader(self):
        c = self.c
        aList = g.get_directives_dict_list(c.p)
        g.scanAtHeaderDirectives(aList)
    #@+node:ekr.20210905203541.36: *3* TestGlobals.test_g_scanAtLineendingDirectives_cr
    def test_g_scanAtLineendingDirectives_cr(self):
        c = self.c
        p = c.p
        p.b = '@lineending cr\n'
        aList = g.get_directives_dict_list(p)
        s = g.scanAtLineendingDirectives(aList)
        self.assertEqual(s, '\r')
    #@+node:ekr.20210905203541.37: *3* TestGlobals.test_g_scanAtLineendingDirectives_crlf
    def test_g_scanAtLineendingDirectives_crlf(self):
        c = self.c
        p = c.p
        p.b = '@lineending crlf\n'
        aList = g.get_directives_dict_list(p)
        s = g.scanAtLineendingDirectives(aList)
        self.assertEqual(s, '\r\n')
    #@+node:ekr.20210905203541.38: *3* TestGlobals.test_g_scanAtLineendingDirectives_lf
    def test_g_scanAtLineendingDirectives_lf(self):
        c = self.c
        p = c.p
        p.b = '@lineending lf\n'
        aList = g.get_directives_dict_list(p)
        s = g.scanAtLineendingDirectives(aList)
        self.assertEqual(s, '\n')
    #@+node:ekr.20210905203541.39: *3* TestGlobals.test_g_scanAtLineendingDirectives_nl
    def test_g_scanAtLineendingDirectives_nl(self):
        c = self.c
        p = c.p
        p.b = '@lineending nl\n'
        aList = g.get_directives_dict_list(p)
        s = g.scanAtLineendingDirectives(aList)
        self.assertEqual(s, '\n')
    #@+node:ekr.20210905203541.40: *3* TestGlobals.test_g_scanAtLineendingDirectives_platform
    def test_g_scanAtLineendingDirectives_platform(self):
        c = self.c
        p = c.p
        p.b = '@lineending platform\n'
        aList = g.get_directives_dict_list(p)
        s = g.scanAtLineendingDirectives(aList)
        if sys.platform.startswith('win'):
            self.assertEqual(s, '\r\n')  # pragma: no cover
        else:
            self.assertEqual(s, '\n')  # pragma: no cover
    #@+node:ekr.20210905203541.42: *3* TestGlobals.test_g_scanAtPagewidthDirectives_40
    def test_g_scanAtPagewidthDirectives_40(self):
        c = self.c
        p = c.p
        p.b = '@pagewidth 40\n'
        aList = g.get_directives_dict_list(p)
        n = g.scanAtPagewidthDirectives(aList)
        self.assertEqual(n, 40)
    #@+node:ekr.20210905203541.41: *3* TestGlobals.test_g_scanAtPagewidthDirectives_minus_40
    def test_g_scanAtPagewidthDirectives_minus_40(self):
        c = self.c
        p = c.p
        p.b = '@pagewidth -40\n'
        aList = g.get_directives_dict_list(p)
        n = g.scanAtPagewidthDirectives(aList)
        # The @pagewidth directive in the parent should control.
        # Depending on how this test is run, the result could be 80 or None.
        assert n in (None, 80), repr(n)
    #@+node:ekr.20210905203541.43: *3* TestGlobals.test_g_scanAtTabwidthDirectives_6
    def test_g_scanAtTabwidthDirectives_6(self):
        c = self.c
        p = c.p
        p.b = '@tabwidth 6\n'
        aList = g.get_directives_dict_list(p)
        n = g.scanAtTabwidthDirectives(aList)
        self.assertEqual(n, 6)
    #@+node:ekr.20210905203541.44: *3* TestGlobals.test_g_scanAtTabwidthDirectives_minus_6
    def test_g_scanAtTabwidthDirectives_minus_6(self):
        c = self.c
        p = c.p
        p.b = '@tabwidth -6\n'
        aList = g.get_directives_dict_list(p)
        n = g.scanAtTabwidthDirectives(aList)
        self.assertEqual(n, -6)
    #@+node:ekr.20210905203541.45: *3* TestGlobals.test_g_scanAtWrapDirectives_nowrap
    def test_g_scanAtWrapDirectives_nowrap(self):
        c = self.c
        p = c.p
        p.b = '@nowrap\n'
        aList = g.get_directives_dict_list(p)
        s = g.scanAtWrapDirectives(aList)
        assert s is False, repr(s)
    #@+node:ekr.20210905203541.46: *3* TestGlobals.test_g_scanAtWrapDirectives_wrap_with_wrap_
    def test_g_scanAtWrapDirectives_wrap_with_wrap_(self):
        c = self.c
        p = c.p
        p.b = '@wrap\n'
        aList = g.get_directives_dict_list(p)
        s = g.scanAtWrapDirectives(aList)
        assert s is True, repr(s)
    #@+node:ekr.20210905203541.47: *3* TestGlobals.test_g_scanAtWrapDirectives_wrap_without_nowrap_
    def test_g_scanAtWrapDirectives_wrap_without_nowrap_(self):
        c = self.c
        aList = g.get_directives_dict_list(c.p)
        s = g.scanAtWrapDirectives(aList)
        assert s is None, repr(s)
    #@+node:ekr.20210905203541.48: *3* TestGlobals.test_g_set_delims_from_language
    def test_g_set_delims_from_language(self):
        table = (
            ('c', ('//', '/*', '*/')),
            ('python', ('#', '', '')),
            ('xxxyyy', ('', '', '')),
        )
        for language, expected in table:
            result = g.set_delims_from_language(language)
            self.assertEqual(result, expected, msg=language)
    #@+node:ekr.20210905203541.49: *3* TestGlobals.test_g_set_delims_from_string
    def test_g_set_delims_from_string(self):
        table = (
            ('c', '@comment // /* */', ('//', '/*', '*/')),
            ('c', '// /* */', ('//', '/*', '*/')),
            ('python', '@comment #', ('#', '', '')),
            ('python', '#', ('#', '', '')),
            ('xxxyyy', '@comment a b c', ('a', 'b', 'c')),
            ('xxxyyy', 'a b c', ('a', 'b', 'c')),
        )
        for language, s, expected in table:
            result = g.set_delims_from_string(s)
            self.assertEqual(result, expected, msg=language)
    #@+node:ekr.20210905203541.50: *3* TestGlobals.test_g_skip_blank_lines
    def test_g_skip_blank_lines(self):
        end = g.skip_blank_lines("", 0)
        self.assertEqual(end, 0)
        end = g.skip_blank_lines(" ", 0)
        self.assertEqual(end, 0)
        end = g.skip_blank_lines("\n", 0)
        self.assertEqual(end, 1)
        end = g.skip_blank_lines(" \n", 0)
        self.assertEqual(end, 2)
        end = g.skip_blank_lines("\n\na\n", 0)
        self.assertEqual(end, 2)
        end = g.skip_blank_lines("\n\n a\n", 0)
        self.assertEqual(end, 2)
    #@+node:ekr.20210905203541.51: *3* TestGlobals.test_g_skip_line
    def test_g_skip_line(self):
        s = 'a\n\nc'
        for i, result in (
            (-1, 2),  # One too few.
            (0, 2), (1, 2),
            (2, 3),
            (3, 4),
            (4, 4),  # One too many.
        ):
            j = g.skip_line(s, i)
            self.assertEqual(j, result, msg=i)
    #@+node:ekr.20210905203541.52: *3* TestGlobals.test_g_skip_to_end_of_line
    def test_g_skip_to_end_of_line(self):
        s = 'a\n\nc'
        for i, result in (
            (-1, 1),  # One too few.
            (0, 1), (1, 1),
            (2, 2),
            (3, 4),
            (4, 4),  # One too many.
        ):
            j = g.skip_to_end_of_line(s, i)
            self.assertEqual(j, result, msg=i)
    #@+node:ekr.20210905203541.53: *3* TestGlobals.test_g_skip_to_start_of_line
    def test_g_skip_to_start_of_line(self):
        s1 = 'a\n\nc'
        table1 = (
            (-1, 0),  # One too few.
            (0, 0), (1, 0),
            (2, 2),
            (3, 3),
            (4, 4),  # One too many.
        )
        s2 = 'a\n'
        table2 = (
            (1, 0),
            (2, 2),
        )  # A special case at end.
        for s, table in ((s1, table1), (s2, table2)):
            for i, result in table:
                j = g.skip_to_start_of_line(s, i)
                self.assertEqual(j, result, msg=i)
    #@+node:ekr.20210905203541.54: *3* TestGlobals.test_g_splitLongFileName
    def test_g_splitLongFileName(self):
        table = (
            r'abcd/xy\pdqabc/aaa.py',
        )
        for s in table:
            g.splitLongFileName(s, limit=3)
    #@+node:ekr.20210905203541.55: *3* TestGlobals.test_g_stripPathCruft
    def test_g_stripPathCruft(self):
        table = (
            (None, None),  # Retain empty paths for warnings.
            ('', ''),
            (g.app.loadDir, g.app.loadDir),
            ('<abc>', 'abc'),
            ('"abc"', 'abc'),
            ("'abc'", 'abc'),
        )
        for path, expected in table:
            result = g.stripPathCruft(path)
            self.assertEqual(result, expected)
    #@+node:ekr.20210905203541.56: *3* TestGlobals.test_g_warnOnReadOnlyFile
    def test_g_warnOnReadOnlyFile(self):
        c = self.c
        fc = c.fileCommands
        path = g.finalize_join(g.app.loadDir, '..', 'test', 'test-read-only.txt')
        if os.path.exists(path):  # pragma: no cover
            os.chmod(path, stat.S_IREAD)
            fc.warnOnReadOnlyFiles(path)
            assert fc.read_only
        else:  # pragma: no cover
            fc.warnOnReadOnlyFiles(path)
    #@+node:ekr.20210901140645.19: *3* TestGlobals.test_getLastTracebackFileAndLineNumber
    def test_getLastTracebackFileAndLineNumber(self):
        fn = ''
        try:
            assert False
        except AssertionError:
            fn, n = g.getLastTracebackFileAndLineNumber()
        self.assertEqual(fn.lower(), __file__.lower())

    #@-others
#@-others
#@-leo<|MERGE_RESOLUTION|>--- conflicted
+++ resolved
@@ -14,6 +14,15 @@
 #@+node:ekr.20210902165045.1: ** class TestGlobals(LeoUnitTest)
 class TestGlobals(LeoUnitTest):
     #@+others
+    #@+node:ekr.20210901140645.19: *3* TestGlobals.test_getLastTracebackFileAndLineNumber
+    def test_getLastTracebackFileAndLineNumber(self):
+        fn = ''
+        try:
+            assert False
+        except AssertionError:
+            fn, n = g.getLastTracebackFileAndLineNumber()
+        self.assertEqual(fn.lower(), __file__.lower())
+
     #@+node:ekr.20210905203541.4: *3* TestGlobals.test_g_checkVersion
     def test_g_checkVersion(self):
         # for condition in ('<','<=','>','>='):
@@ -132,7 +141,6 @@
             result = g.ensureTrailingNewlines(s, i)
             val = s2 + ('\n' * i)
             self.assertEqual(result, val)
-<<<<<<< HEAD
     #@+node:ekr.20230325055810.1: *3* TestGlobals.test_g_findUnl
     def test_g_findUnl(self):
         
@@ -201,104 +209,6 @@
                 print(i, s, unl, repr(result))
         
             ### self.assertEqual(result, expected)
-=======
-    #@+node:ekr.20230413053714.1: *3* TestGlobals.test_g_finalize
-    def test_g_finalize(self):
-        
-        # This is also a strong test of g.finalize.
-        import os
-        c = self.c
-        normslashes = g.os_path_normslashes
-
-        # Setup environment.
-        expected_leo_base = 'C:/leo_base' if g.isWindows else '/leo_base'
-        c.mFileName = "/leo_base/test.leo"
-        
-        # Note: These directories do *not* have to exist.
-        os.environ = {
-            'HOME': '/home',  # Linux.
-            'USERPROFILE': normslashes(r'c:/Whatever'),  # Windows.
-            'LEO_BASE': expected_leo_base,
-        }
-
-        curdir = normslashes(os.getcwd())
-        home = normslashes(os.path.expanduser('~'))
-        assert home in (os.environ['HOME'], os.environ['USERPROFILE']), repr(home)
-
-        seps = ('\\', '/') if g.isWindows else ('/',)
-        for sep in seps:
-            table = (
-                # The most basic test. The *only* reasonable base is os.getcwd().
-                ('basic.py',                    f"{curdir}/basic.py"),
-                (f"~{sep}a.py",                 f"{home}/a.py"),
-                (f"~{sep}x{sep}..{sep}b.py",    f"{home}/b.py"),
-                (f"$LEO_BASE{sep}c.py",         f"{expected_leo_base}/c.py"),        
-            )
-            for arg, expected in table:
-                got = g.finalize(arg)
-                # Weird: the case is wrong whatever the case of expected_leo_base!
-                if g.isWindows:
-                    expected = expected.replace('C:', 'c:')
-                    got = got.replace('C:', 'c:')
-                self.assertEqual(expected, got)
-    #@+node:ekr.20230411143244.1: *3* TestGlobals.test_g_finalize_join
-    def test_g_finalize_join(self):
-        
-        # This is also a strong test of g.finalize.
-        import os
-        c = self.c
-        normslashes = g.os_path_normslashes
-
-        # Setup environment.
-        expected_leo_base = 'C:/leo_base' if g.isWindows else '/leo_base'
-        c.mFileName = "/leo_base/test.leo"
-        
-        # Note: These directories do *not* have to exist.
-        os.environ = {
-            'HOME': '/home',  # Linux.
-            'USERPROFILE': normslashes(r'c:/Whatever'),  # Windows.
-            'LEO_BASE': expected_leo_base,
-        }
-
-        curdir = normslashes(os.getcwd())
-        home = normslashes(os.path.expanduser('~'))
-        assert home in (os.environ['HOME'], os.environ['USERPROFILE']), repr(home)
-
-        seps = ('\\', '/') if g.isWindows else ('/',)
-        for sep in seps:
-            table = (
-                # The most basic test. The *only* reasonable base is os.getcwd().
-                (('basic.py',),                     f"{curdir}/basic.py"),
-                # One element in *args...
-                ((f"~{sep}a.py",),                  f"{home}/a.py"),
-                ((f"~{sep}x{sep}..{sep}b.py",),     f"{home}/b.py"),
-                ((f"$LEO_BASE{sep}c.py",),          f"{expected_leo_base}/c.py"),
-                # Two elements in *args...
-                (('~', 'w.py'),                     f"{home}/w.py"),
-                (('$LEO_BASE', 'x.py'),             f"{expected_leo_base}/x.py"),
-                # Strange cases...
-                (('~', '~', 's1.py'),               f"{home}/s1.py"),
-                ((f"~{sep}b", '~', 's2.py'),        f"{home}/s2.py"),
-                (('~', f"~{sep}b", 's3.py'),        f"{home}/b/s3.py"),
-                (('$LEO_BASE', '~', 's4.py'),       f"{home}/s4.py"),
-                (('~', '$LEO_BASE', 's5.py'),       f"{expected_leo_base}/s5.py"),
-                # More strange cases.
-                (('~', 'xxx.py', '~', 's6.py'),     f"{home}/s6.py"),
-                (('yyy', '~'),                      f"{home}"),
-                (('zzz', '$LEO_BASE',),             f"{expected_leo_base}"),
-                (('${LEO_BASE}b',),                 f"{expected_leo_base}b"),
-        
-                # This goes beyond the limits of what Windows can do.
-                # (('a${LEO_BASE}b',),                f"a{expected_leo_base}b"),            
-            )
-            for args, expected in table:
-                got = g.finalize_join(*args)
-                # Weird: the case is wrong whatever the case of expected_leo_base!
-                if g.isWindows:
-                    expected = expected.replace('C:', 'c:')
-                    got = got.replace('C:', 'c:')
-                self.assertEqual(expected, got)
->>>>>>> 4f898c93
     #@+node:ekr.20210905203541.12: *3* TestGlobals.test_g_find_word
     def test_g_find_word(self):
         table = (
@@ -380,29 +290,6 @@
         c = self.c
         val = g.guessExternalEditor(c)
         assert val, 'no val'  # This can be different on different platforms.
-    #@+node:ekr.20230221153849.1: *3* TestGlobals.test_g_handleScriptException
-    def test_g_handleScriptException(self):
-
-        c = self.c
-        table = (
-            'test_leoGlobals.py", line',
-            'in test_g_handleScriptException',
-            'print(1/0)',
-            'ZeroDivisionError: division by zero'
-        )
-        with self.assertRaises(ZeroDivisionError):
-            try:
-                print(1/0)
-            except ZeroDivisionError:
-                old_stdout = sys.stdout
-                sys.stdout = io.StringIO()
-                g.handleScriptException(c, c.p)
-                report = sys.stdout.getvalue()
-                for s in table:
-                    assert s in report, repr(s)
-                sys.stdout = old_stdout
-                # print(report)
-                raise
     #@+node:ekr.20210905203541.22: *3* TestGlobals.test_g_handleUrl
     def test_g_handleUrl(self):
         c = self.c
@@ -446,6 +333,29 @@
             )
             for url, aList in table2:
                 g.handleUrl(c=c, p=c.p, url=url)
+    #@+node:ekr.20230221153849.1: *3* TestGlobals.test_g_handleScriptException
+    def test_g_handleScriptException(self):
+
+        c = self.c
+        table = (
+            'test_leoGlobals.py", line',
+            'in test_g_handleScriptException',
+            'print(1/0)',
+            'ZeroDivisionError: division by zero'
+        )
+        with self.assertRaises(ZeroDivisionError):
+            try:
+                print(1/0)
+            except ZeroDivisionError:
+                old_stdout = sys.stdout
+                sys.stdout = io.StringIO()
+                g.handleScriptException(c, c.p)
+                report = sys.stdout.getvalue()
+                for s in table:
+                    assert s in report, repr(s)
+                sys.stdout = old_stdout
+                # print(report)
+                raise
     #@+node:ekr.20210905203541.23: *3* TestGlobals.test_g_import_module
     def test_g_import_module(self):
         assert g.import_module('leo.core.leoAst')
@@ -652,14 +562,6 @@
             self.assertEqual(s, '\r\n')  # pragma: no cover
         else:
             self.assertEqual(s, '\n')  # pragma: no cover
-    #@+node:ekr.20210905203541.42: *3* TestGlobals.test_g_scanAtPagewidthDirectives_40
-    def test_g_scanAtPagewidthDirectives_40(self):
-        c = self.c
-        p = c.p
-        p.b = '@pagewidth 40\n'
-        aList = g.get_directives_dict_list(p)
-        n = g.scanAtPagewidthDirectives(aList)
-        self.assertEqual(n, 40)
     #@+node:ekr.20210905203541.41: *3* TestGlobals.test_g_scanAtPagewidthDirectives_minus_40
     def test_g_scanAtPagewidthDirectives_minus_40(self):
         c = self.c
@@ -670,6 +572,14 @@
         # The @pagewidth directive in the parent should control.
         # Depending on how this test is run, the result could be 80 or None.
         assert n in (None, 80), repr(n)
+    #@+node:ekr.20210905203541.42: *3* TestGlobals.test_g_scanAtPagewidthDirectives_40
+    def test_g_scanAtPagewidthDirectives_40(self):
+        c = self.c
+        p = c.p
+        p.b = '@pagewidth 40\n'
+        aList = g.get_directives_dict_list(p)
+        n = g.scanAtPagewidthDirectives(aList)
+        self.assertEqual(n, 40)
     #@+node:ekr.20210905203541.43: *3* TestGlobals.test_g_scanAtTabwidthDirectives_6
     def test_g_scanAtTabwidthDirectives_6(self):
         c = self.c
@@ -819,15 +729,6 @@
             assert fc.read_only
         else:  # pragma: no cover
             fc.warnOnReadOnlyFiles(path)
-    #@+node:ekr.20210901140645.19: *3* TestGlobals.test_getLastTracebackFileAndLineNumber
-    def test_getLastTracebackFileAndLineNumber(self):
-        fn = ''
-        try:
-            assert False
-        except AssertionError:
-            fn, n = g.getLastTracebackFileAndLineNumber()
-        self.assertEqual(fn.lower(), __file__.lower())
-
     #@-others
 #@-others
 #@-leo