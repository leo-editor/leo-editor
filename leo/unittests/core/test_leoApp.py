--- conflicted
+++ resolved
@@ -88,11 +88,7 @@
             '--fail-fast',
             '--fullscreen',
             '--gui=console', '--gui=curses', '--gui=null', '--gui=qt', '--gui=text',
-<<<<<<< HEAD
-            '--ipython',  # Deprecated.
-=======
             '--ipython',  # Obsolete, but does not cause a crash.
->>>>>>> 9658295d
             '--listen-to-log',
             '--maximized', '--minimized',
             '--no-plugins', '--no-splash',
