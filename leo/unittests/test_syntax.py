# -*- coding: utf-8 -*-
#@+leo-ver=5-thin
#@+node:ekr.20210901140718.1: * @file ../unittests/test_syntax.py
#@@first
"""Syntax tests, including a check that Leo will continue to load!"""
# pylint: disable=no-member
import glob
from leo.core import leoGlobals as g
from leo.core.leoTest2 import LeoUnitTest
#@+others
#@+node:ekr.20210901140855.1: ** class TestSyntax(LeoUnitTest)
class TestSyntax(LeoUnitTest):
    """Unit tests checking syntax of Leo files."""
    #@+others
    #@+node:ekr.20210901140645.1: *3* TestSyntax.tests...
    #@+node:ekr.20210910102910.1: *4* TestSyntax.check_syntax
    def check_syntax(self, fileName, s):
        """Called by a unit test to check the syntax of a file."""
        try:
            s = s.replace('\r', '')
            tree = compile(s + '\n', fileName, 'exec')
            del tree  # #1454: Suppress -Wd ResourceWarning.
            return True
        except SyntaxError:
<<<<<<< HEAD
            print('')
            g.trace(f"Syntax error in {fileName}")
            print('')
            raise
=======
            raise SyntaxError(fileName)
>>>>>>> 565c4be2
        except Exception:
            g.trace("unexpected error in:", fileName)
            raise
    #@+node:ekr.20210901140645.21: *4* TestSyntax.test_syntax_of_all_files
    def test_syntax_of_all_files(self):
        skip_tuples = (
<<<<<<< HEAD
            ('extensions', 'asciidoc.py', 'scriptFile.py'), ###
=======
            ('extensions', 'asciidoc.py'),
            ('test', 'scriptFile.py'),
>>>>>>> 565c4be2
        )
        join = g.os_path_finalize_join
        skip_list = [join(g.app.loadDir, '..', a, b) for a, b in skip_tuples]
        n = 0
        for theDir in ('core', 'external', 'extensions', 'plugins', 'scripts', 'test'):
            path = g.os_path_finalize_join(g.app.loadDir, '..', theDir)
            self.assertTrue(g.os_path_exists(path), msg=path)
            aList = glob.glob(g.os_path_join(path, '*.py'))
            if g.isWindows:
                aList = [z.replace('\\', '/') for z in aList]
            for z in aList:
                if z in skip_list:
                    pass
                else:
                    n += 1
                    fn = g.shortFileName(z)
                    s, e = g.readFileIntoString(z)
                    self.assertTrue(self.check_syntax(fn, s), msg=fn)
    #@+node:ekr.20210901140645.22: *4* TestSyntax.test_syntax_of_setup_py
    def test_syntax_of_setup_py(self):
        fn = g.os_path_finalize_join(g.app.loadDir, '..', '..', 'setup.py')
        # Only run this test if setup.py exists: it may not in the actual distribution.
        if not g.os_path_exists(fn):
            self.skipTest('setup.py not found')
        s, e = g.readFileIntoString(fn)
        assert self.check_syntax(fn, s)
    #@+node:ekr.20210906062410.1: *4* TestSyntax.test_that_leo_starts
    def test_that_leo_starts(self):
        # It's possible that Leo can be corrupted without this test failing.
        # However, the risk seems small enough!
        if 1:
            # Verify (weakly) that Leo's startup logic doesn't crash.
            # Similar (but not exactly so) the startup code in runLeo.py
            import importlib
            import leo.core.leoApp as leoApp
            # It's not clear that the reloads improve the test.
            importlib.reload(g)
            importlib.reload(leoApp)
            assert g
            assert leoApp
            app = leoApp.LeoApp()
            lm = leoApp.LoadManager()
            assert app and lm
        else:
            # Run Leo in a separate process.
            # Alas, this can leave files open in g.app.db,
            # and it's not easy here to do anything about it
            import subprocess
            command = 'leo --quit --gui=null --no-plugins'
            proc = subprocess.Popen(
                command,
                stdout=subprocess.DEVNULL,
                shell=True)
            proc.communicate()
    #@-others
#@-others
#@-leo<|MERGE_RESOLUTION|>--- conflicted
+++ resolved
@@ -22,26 +22,15 @@
             del tree  # #1454: Suppress -Wd ResourceWarning.
             return True
         except SyntaxError:
-<<<<<<< HEAD
-            print('')
-            g.trace(f"Syntax error in {fileName}")
-            print('')
-            raise
-=======
             raise SyntaxError(fileName)
->>>>>>> 565c4be2
         except Exception:
             g.trace("unexpected error in:", fileName)
             raise
     #@+node:ekr.20210901140645.21: *4* TestSyntax.test_syntax_of_all_files
     def test_syntax_of_all_files(self):
         skip_tuples = (
-<<<<<<< HEAD
-            ('extensions', 'asciidoc.py', 'scriptFile.py'), ###
-=======
             ('extensions', 'asciidoc.py'),
             ('test', 'scriptFile.py'),
->>>>>>> 565c4be2
         )
         join = g.os_path_finalize_join
         skip_list = [join(g.app.loadDir, '..', a, b) for a, b in skip_tuples]
