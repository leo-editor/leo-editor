#@+leo-ver=5-thin
#@+node:ekr.20140907131341.18707: * @file ../plugins/qt_tree.py
"""Leo's Qt tree class."""
#@+<< qt_tree imports >>
#@+node:ekr.20140907131341.18709: ** << qt_tree imports >>
from __future__ import annotations
import re
import time
from typing import Any, Callable, Dict, List, Tuple
from typing import TYPE_CHECKING
from leo.core.leoQt import isQt6, QtCore, QtGui, QtWidgets
from leo.core.leoQt import EndEditHint, Format, ItemFlag, KeyboardModifier
from leo.core import leoGlobals as g
from leo.core import leoFrame
from leo.core import leoPlugins  # Uses leoPlugins.TryNext.
from leo.plugins import qt_text
#@-<< qt_tree imports >>
#@+<< qt_tree annotations >>
#@+node:ekr.20220417193741.1: ** << qt_tree annotations >>
if TYPE_CHECKING:  # pragma: no cover
    from leo.core.leoCommands import Commands as Cmdr
    from leo.core.leoFrame import LeoQTreeWidget
    from leo.core.leoGui import LeoKeyEvent as Event
    from leo.core.leoNodes import Position, VNode
    from leo.plugins.qt_frame import LeoQtFrame
    from leo.plugins.qt_text import QTextEditWrapper as Wrapper
    Editor = Any
    Icon = Any
    Item = Any
    Widget = Any
#@-<< qt_tree annotations >>
#@+others
#@+node:ekr.20160514120051.1: ** class LeoQtTree
class LeoQtTree(leoFrame.LeoTree):
    """Leo Qt tree class"""
    #@+others
    #@+node:ekr.20110605121601.18404: *3* qtree.Birth
    #@+node:ekr.20110605121601.18405: *4* qtree.__init__
    def __init__(self, c: Cmdr, frame: LeoQtFrame) -> None:  # Frame is a LeoQtFrame.
        """Ctor for the LeoQtTree class."""
        super().__init__(frame)
        self.c = c
        # Widget independent status ivars...
        self.prev_v = None
        self.redrawCount = 0  # Count for debugging.
        self.revertHeadline = None  # Previous headline text for abortEditLabel.
        self.busy = False
        # Associating items with position and vnodes...
        self.items: List[Item] = []
        self.item2positionDict: Dict[str, Position] = {}  # Keys are gnxs.
        self.item2vnodeDict: Dict[str, VNode] = {}  # Keys are gnxs.
        self.nodeIconsDict: Dict[str, List[Icon]] = {}  # keys are gnxs, values are declutter generated icons
        self.position2itemDict: Dict[str, Item] = {}  # Keys are gnxs.
        self.vnode2itemsDict: Dict[VNode, List[Item]] = {}  # values are lists of items.
        self.editWidgetsDict: Dict[Editor, Wrapper] = {}  # keys are native edit widgets, values are wrappers.
        self.reloadSettings()
        # Components...
        self.canvas = self  # An official ivar used by Leo's core.
        self.headlineWrapper: Any = qt_text.QHeadlineWrapper  # This is a class.
        self.treeWidget: LeoQTreeWidget = frame.top.treeWidget
        w = self.treeWidget
        # Declutter data...
        self.declutter_patterns: List[Any] = None  # list of pairs of patterns for decluttering
        self.declutter_data: Dict[Any, Any] = {}
        self.loaded_images: Dict[str, Icon] = {}

        if 0:  # None of this works.
            #@+<< Drag and drop >>
            #@+node:ekr.20220913074246.1: *5* << Drag and drop >>
            w.setDragEnabled(True)
            w.viewport().setAcceptDrops(True)
            w.showDropIndicator = True
            w.setAcceptDrops(True)
            w.setDragDropMode(w.InternalMove)
            if 1:  # Does not work

                def dropMimeData(self, data: str, action: str, row: str, col: str, parent: str) -> None:
                    g.trace()

                # w.dropMimeData = dropMimeData

                def mimeData(self, indexes: str) -> None:
                    g.trace()
            #@-<< Drag and drop >>

        # Early inits...
        try:
            w.headerItem().setHidden(True)
        except Exception:
            pass
        n = c.config.getInt('icon-height') or 16
        w.setIconSize(QtCore.QSize(160, n))
    #@+node:ekr.20110605121601.17866: *4* qtree.get_name
    def getName(self) -> str:
        """Return the name of this widget: must start with "canvas"."""
        return 'canvas(tree)'
    #@+node:ekr.20110605121601.18406: *4* qtree.initAfterLoad
    def initAfterLoad(self) -> None:
        """Do late-state inits."""
        # Called by Leo's core.
        c = self.c
        # w = c.frame.top
        tw = self.treeWidget
        tw.itemDoubleClicked.connect(self.onItemDoubleClicked)
        tw.itemClicked.connect(self.onItemClicked)
        if self.use_mouse_expand_gestures:  
            tw.setMouseTracking(True)
            tw.itemEntered.connect(self.onItemEntered)
        tw.itemSelectionChanged.connect(self.onTreeSelect)
        tw.itemCollapsed.connect(self.onItemCollapsed)
        tw.itemExpanded.connect(self.onItemExpanded)
        tw.customContextMenuRequested.connect(self.onContextMenu)
        # tw.onItemChanged.connect(self.onItemChanged)
        g.app.gui.setFilter(c, tw, self, tag='tree')
        # 2010/01/24: Do not set this here.
        # The read logic sets c.changed to indicate nodes have changed.
        # c.clearChanged()
    #@+node:ekr.20110605121601.17871: *4* qtree.reloadSettings
    def reloadSettings(self) -> None:
        """LeoQtTree."""
        c = self.c
        self.auto_edit = c.config.getBool('single-click-auto-edits-headline', False)
        self.enable_drag_messages = c.config.getBool("enable-drag-messages")
        self.select_all_text_when_editing_headlines = c.config.getBool(
            'select_all_text_when_editing_headlines')
        self.stayInTree = c.config.getBool('stayInTreeAfterSelect')
        self.use_chapters = c.config.getBool('use-chapters')
        self.use_declutter = c.config.getBool('tree-declutter', default=False)
        self.use_mouse_expand_gestures = c.config.getBool('use-mouse-expand-gestures',
                                                           default = False)
    #@+node:ekr.20110605121601.17940: *4* qtree.wrapQLineEdit
    def wrapQLineEdit(self, w: Wrapper) -> Wrapper:
        """A wretched kludge for MacOs k.masterMenuHandler."""
        c = self.c
        if isinstance(w, QtWidgets.QLineEdit):
            wrapper = self.edit_widget(c.p)
        else:
            wrapper = w
        return wrapper
    #@+node:ekr.20110605121601.17868: *3* qtree.Debugging & tracing
    def error(self, s: str) -> None:
        if not g.unitTesting:
            g.trace('LeoQtTree Error: ', s, g.callers())

    def traceItem(self, item: Item) -> str:
        if item:
            # A QTreeWidgetItem.
            return f"item {id(item)}: {self.getItemText(item)}"
        return '<no item>'
    #@+node:ekr.20110605121601.17872: *3* qtree.Drawing
    #@+node:ekr.20110605121601.18408: *4* qtree.clear
    def clear(self) -> None:
        """Clear all widgets in the tree."""
        w = self.treeWidget
        w.clear()
    #@+node:ekr.20110605121601.17873: *4* qtree.full_redraw & helpers
    def full_redraw(self, p: Position=None) -> Position:
        """
        Redraw all visible nodes of the tree.
        Preserve the vertical scrolling unless scroll is True.
        """
        c = self.c
        if g.app.disable_redraw:
            return None
        if self.busy:
            return None
        # Cancel the delayed redraw request.
        c.requestLaterRedraw = False
        if not p:
            p = c.currentPosition()
        elif c.hoistStack and p.h.startswith('@chapter') and p.hasChildren():
            # Make sure the current position is visible.
            # Part of fix of bug 875323: Hoist an @chapter node leaves a non-visible node selected.
            p = p.firstChild()
            c.frame.tree.select(p)
            c.setCurrentPosition(p)
        else:
            c.setCurrentPosition(p)
        assert not self.busy, g.callers()
        self.redrawCount += 1
        self.initData()
        try:
            self.busy = True
            self.drawTopTree(p)
        finally:
            self.busy = False
        self.setItemForCurrentPosition()
        return p  # Return the position, which may have changed.

    # Compatibility

    # mypy complains that there is a mismatch with the base redraw method.
    redraw = full_redraw  # type:ignore
    redraw_now = full_redraw  #type:ignore
    #@+node:vitalije.20200329160945.1: *5* tree declutter code
    #@+node:tbrown.20150807090639.1: *6* qtree.declutter_node & helpers
    def declutter_node(self, c: Cmdr, v: VNode, item: Item) -> Icon:
        """declutter_node - change the appearance of a node

        :param commander c: commander containing node
        :param position p: position of node
        :param QWidgetItem item: tree node widget item

        returns composite icon for this node, containing the icon box and perhaps other icons.
        """
        dd = self.declutter_data
        iconVal = v.computeIcon()
        iconName = f'box{iconVal:02d}.png'
        loaded_images = self.loaded_images
        #@+others
        #@+node:vitalije.20200329153544.1: *7* sorted_icons
        def sorted_icons(v: VNode) -> List[str]:
            """
            Returns a list of icon filenames for this node.
            The list is sorted to owner the 'where' key of image dicts.
            """
            icons = c.editCommands.getIconList(v)
            a = [x['file'] for x in icons if x['where'] == 'beforeIcon']
            a.append(iconName)
            a.extend(x['file'] for x in icons if x['where'] == 'beforeHeadline')
            return a
        #@+node:ekr.20171122064635.1: *7* declutter_replace
        def declutter_replace(arg: str, cmd: Callable) -> Tuple[Callable, str]:
            """
            Executes cmd if cmd is any replace command and returns
            pair (commander, s), where 'commander' corresponds
            to the executed replacement operation, 's' is the substituted string.
            If cmd is not a replacement command returns (None, None)
            """
            # pylint: disable=undefined-loop-variable

            replacement, s = None, None

            if cmd == 'REPLACE':
                try:
                    s = pattern.sub(arg, text)
                except re.error as e:
                    g.log(
                        f'Error in declutter REPLACE "{e!s}"\n'
                        f'  RULE:{pattern.pattern!r}\n'
                        f'  REPLACE:{arg!r}\n  HEADLINE:{text!r}', color='error')
            elif cmd == 'REPLACE-HEAD':
                s = text[: m.start()].rstrip()
            elif cmd == 'REPLACE-TAIL':
                s = text[m.end() :].lstrip()
            elif cmd == 'REPLACE-REST':
                s = (text[:m.start()] + text[m.end() :]).strip()

            # 's' is string when 'cmd' is recognised
            # and is None otherwise
            if isinstance(s, str):
                # Save the operation
                replacement = lambda item, s: item.setText(0, s)
                # ... and apply it
                replacement(item, s)

            return replacement, s
        #@+node:ekr.20171122055719.1: *7* declutter_style
        def declutter_style(arg: str, cmd: Callable) -> Tuple[Callable, str]:
            """
            Handles style options and returns pair '(commander, param)',
            where 'commander' is the applied style-modifying operation,
            param - the saved argument of that operation.
            Returns (None, param) if 'cmd' is not a style option.
            """
            # pylint: disable=function-redefined
            param = c.styleSheetManager.expand_css_constants(arg).split()[0]
            modifier: Callable = None
            if cmd == 'ICON':
                def modifier(item: Item, param: str) -> None:
                    # Does not fit well this function. And we cannot
                    # wrap list 'new_icons' in a saved argument as
                    # the list is recreated before each call.
                    new_icons.append(param)
            elif cmd == 'DOCICON':
                param = g.os_path_join(g.os_path_dirname(c.fileName()), param)
                def modifier(item: Item, param: str) -> None:
                    # As above, but for document relative icons
                    new_icons.append(param)
            elif cmd == 'BG':
                def modifier(item: Item, param: str) -> None:
                    item.setBackground(0, QtGui.QBrush(QtGui.QColor(param)))
            elif cmd == 'FG':
                def modifier(item: Item, param: str) -> None:
                    item.setForeground(0, QtGui.QBrush(QtGui.QColor(param)))
            elif cmd == 'FONT':
                def modifier(item: Item, param: str) -> None:
                    item.setFont(0, QtGui.QFont(param))
            elif cmd == 'ITALIC':
                def modifier(item: Item, param: str) -> None:
                    font = item.font(0)
                    font.setItalic(bool(int(param)))
                    item.setFont(0, font)
            elif cmd == 'WEIGHT':
                def modifier(item: Item, param: str) -> None:
                    arg = getattr(QtGui.QFont, param, 75)
                    font = item.font(0)
                    font.setWeight(arg)
                    item.setFont(0, font)
            elif cmd == 'PX':
                def modifier(item: Item, param: str) -> None:
                    font = item.font(0)
                    font.setPixelSize(int(param))
                    item.setFont(0, font)
            elif cmd == 'PT':
                def modifier(item: Item, param: str) -> None:
                    font = item.font(0)
                    font.setPointSize(int(param))
                    item.setFont(0, font)
            # Apply the style update
            if modifier:
                modifier(item, param)
            return modifier, param
        #@+node:vitalije.20200327163522.1: *7* apply_declutter_rules
        def apply_declutter_rules(cmds: List[Tuple[Callable, str]]) -> List[Any]:
            """
            Applies all commands for the matched rule. Returns the list
            of the applied operations paired with their single parameter.
            """
            modifiers = []
            for cmd, arg in cmds:
                modifier, param = declutter_replace(arg, cmd)
                if not modifier:
                    modifier, param = declutter_style(arg, cmd)
                if modifier:
                    modifiers.append((modifier, param))
            return modifiers
        #@+node:vitalije.20200329162015.1: *7* preload_images
        def preload_images() -> None:
            for f in new_icons:
                if f not in loaded_images:
                    loaded_images[f] = g.app.gui.getImageImage(f)
        #@-others
        if (v.h, iconVal) in dd:
            # Apply saved adjustments to the text and to the _style_ of the node.
            new_icons, modifiers_and_args = dd[(v.h, iconVal)]
            for modifier, arg in modifiers_and_args:
                modifier(item, arg)
            new_icons = sorted_icons(v) + new_icons
        else:
            text = v.h
            new_icons = []
            modifiers_and_args = []
            for pattern, cmds in self.get_declutter_patterns():
                m = pattern.match(text) or pattern.search(text)
                if m:
                    modifiers_and_args.extend(apply_declutter_rules(cmds))
            # Save the lists of the icons and the adjusting operations.
            dd[(v.h, iconVal)] = new_icons, modifiers_and_args
            new_icons = sorted_icons(v) + new_icons
            preload_images()
        self.nodeIconsDict[v.gnx] = new_icons
        h = ':'.join(new_icons)
        icon = g.app.gui.iconimages.get(h)
        if not icon:
            preload_images()
            images = [loaded_images.get(x) for x in new_icons]
            icon = self.make_composite_icon(images)
            g.app.gui.iconimages[h] = icon
        # There is always at least a box icon.
        return icon
    #@+node:vitalije.20200327162532.1: *6* qtree.get_declutter_patterns
    def get_declutter_patterns(self) -> List[Any]:
        "Initializes self.declutter_patterns from configuration and returns it"
        if self.declutter_patterns is not None:
            return self.declutter_patterns
        c = self.c
        patterns: List[Any] = []
        warned = False
        lines = c.config.getData("tree-declutter-patterns")
        for line in lines:
            try:
                cmd, arg = line.split(None, 1)
            except ValueError:
                # Allow empty arg, and guard against user errors.
                cmd = line.strip()
                arg = ''
            if cmd.startswith('#'):
                pass
            elif cmd == 'RULE':
                try:
                    patterns.append((re.compile(arg), []))
                except re.error:
                    g.log('Invalid declutter pattern: %r' % (arg,), color='error')
                    patterns.append((re.compile('a^'), [])) # create a rule that matches nothing
            else:
                if patterns:
                    patterns[-1][1].append((cmd, arg))
                elif not warned:
                    warned = True
                    g.log('Declutter patterns must start with RULE*',
                        color='error')
        self.declutter_patterns = patterns
        return patterns
    #@+node:ekr.20110605121601.17874: *5* qtree.drawChildren (*** trace)
    def drawChildren(self, p: Position, parent_item: Item) -> None:
        """Draw the children of p if they should be expanded."""
        trace = False
        if not p:
            g.trace('can not happen: no p')
            return
        if trace and p.hasChildren():  ###
            print('')
            g.trace(
                'level:', p.level(),
                #'item:',  f"{(id(item) if item else '<None>'):<15}",
                # 'parent:', f"{(id(parent_item) if parent_item else '<None>'):<15}",
                'children:', p.numberOfChildren(),
                'expanded?', int(p.isExpanded()),
                p.h)
        if p.hasChildren():
            if p.isExpanded():
                self.expandItem(parent_item)
                # Draw the tree recursively.
                for child in p.children():
                    self.drawTree(child, parent_item)
            else:
<<<<<<< HEAD
                # Draw the hidden *direct* children.
=======
                # Draw only the hidden *direct* children.
>>>>>>> 1f93d62b
                for child in p.children():
                    self.drawNode(child, parent_item)
                self.contractItem(parent_item)
        else:
            self.contractItem(parent_item)
            
        if trace and p.hasChildren():  ###
             print('')
    #@+node:ekr.20110605121601.17875: *5* qtree.drawNode (*** trace)
    def drawNode(self, p: Position, parent_item: Item) -> Item:
        """Draw the node p."""
        trace = False  ###
        c = self.c
        v = p.v
        # Allocate the QTreeWidgetItem.
        item = self.createTreeItem(p, parent_item)
        # Update the data structures.
        itemHash = self.itemHash(item)
        self.position2itemDict[p.key()] = item
        self.item2positionDict[itemHash] = p.copy()  # was item
        self.item2vnodeDict[itemHash] = v  # was item
        d = self.vnode2itemsDict
        aList = d.get(v, [])
        if item not in aList:
            aList.append(item)
        d[v] = aList
        if trace: ###
            print(' ' * 2 * p.level(),
            'drawNode', 'level:', p.level(),
            'children', p.numberOfChildren(),
            'expanded?', int(p.isExpanded()),
            # 'item', id(item),
            p.h)
        # Set the headline and maybe the icon.
        self.setItemText(item, p.h)
        # #1310: Add a tool tip.
        item.setToolTip(0, p.h)
        if self.use_declutter:
            icon = self.declutter_node(c, p.v, item)
            if icon:
                item.setIcon(0, icon)
            return item
        # Draw the icon: **Slow**, but allows per-vnode icons.
        icon = self.getCompositeIconImage(p.v)
        if icon:
            item.setIcon(0, icon)
        return item
    #@+node:ekr.20110605121601.17876: *5* qtree.drawTopTree (*** trace)
    def drawTopTree(self, p: Position) -> None:
        """Draw the tree rooted at p."""
        trace = 'drawing' in g.app.debug and not g.unitTesting
        if trace:
            t1 = time.process_time()
        c = self.c
        self.clear()
        # Draw all top-level nodes and their visible descendants.
        if c.hoistStack:
            bunch = c.hoistStack[-1]
            p = bunch.p
            h = p.h
            if len(c.hoistStack) == 1 and h.startswith('@chapter') and p.hasChildren():
                p = p.firstChild()
                while p:
                    self.drawTree(p)
                    p.moveToNext()
            else:
                self.drawTree(p)
        else:
            p = c.rootPosition()
            while p:
                self.drawTree(p)
                p.moveToNext()
        if 0:  ###
            d = self.vnode2itemsDict
            g.printObj([f"{z.h:40} {[id(z2) for z2 in d.get(z)]}" for z in d.keys()], tag='vnode2itemsDict')
            # g.printObj(d, tag='vnode2itemsDict')
        if trace:
            t2 = time.process_time()
            g.trace(f"{t2 - t1:5.2f} sec.", g.callers(5))
    #@+node:ekr.20110605121601.17877: *5* qtree.drawTree
    def drawTree(self, p: Position, parent_item: Item=None) -> None:
        if g.app.gui.isNullGui:
            return
        # Draw the (visible) parent node.
        item = self.drawNode(p, parent_item)
        # Draw all the visible children.
        self.drawChildren(p, parent_item=item)
    #@+node:ekr.20110605121601.17878: *5* qtree.initData
    def initData(self) -> None:
        self.item2positionDict = {}
        self.item2vnodeDict = {}
        self.position2itemDict = {}
        self.vnode2itemsDict = {}
        self.editWidgetsDict = {}
    #@+node:ekr.20110605121601.17880: *4* qtree.redraw_after_contract
    def redraw_after_contract(self, p: Position) -> None:

        if self.busy:
            return
        self.update_expansion(p)
    #@+node:ekr.20110605121601.17881: *4* qtree.redraw_after_expand
    def redraw_after_expand(self, p: Position) -> None:

        if 0:  # Does not work. Newly visible nodes do not show children correctly.
            c = self.c
            c.selectPosition(p)
            self.update_expansion(p)
        else:
            self.full_redraw(p)  # Don't try to shortcut this!
    #@+node:ekr.20110605121601.17882: *4* qtree.redraw_after_head_changed
    def redraw_after_head_changed(self) -> None:
        """Redraw all Qt outline items cloned to c.p."""
        if self.busy:
            return
        c, p = self.c, self.c.p
        if p:
            h = p.h  # 2010/02/09: Fix bug 518823.
            for item in self.vnode2items(p.v):
                if self.isValidItem(item):
                    self.setItemText(item, h)
                    if self.use_declutter:  # #2844.
                        icon = self.declutter_node(c, p, item)
                        item.setIcon(0, icon)  # 0 is the column number.
    #@+node:ekr.20110605121601.17884: *4* qtree.redraw_after_select
    def redraw_after_select(self, p: Position=None) -> None:
        """Redraw the entire tree when an invisible node is selected."""
        if self.busy:
            return
        self.full_redraw(p)
        # c.redraw_after_select calls tree.select indirectly.
        # Do not call it again here.
    #@+node:ekr.20140907201613.18986: *4* qtree.repaint (not used)
    def repaint(self) -> None:
        """Repaint the widget."""
        w = self.treeWidget
        w.repaint()
        w.resizeColumnToContents(0)  # 2009/12/22
    #@+node:ekr.20180817043619.1: *4* qtree.update_expansion
    def update_expansion(self, p: Position) -> None:
        """Update expansion bits for p, including all clones."""
        c = self.c
        w = self.treeWidget
        expand = c.shouldBeExpanded(p)
        if 'drawing' in g.app.debug:
            g.trace('expand' if expand else 'contract')
        item = self.position2itemDict.get(p.key())
        if p:
            try:
                # These generate events, which would trigger a full redraw.
                self.busy = True
                if expand:
                    w.expandItem(item)
                else:
                    w.collapseItem(item)
            finally:
                self.busy = False
            w.repaint()
        else:
            g.trace('NO P')
            c.redraw()
    #@+node:ekr.20110605121601.17885: *3* qtree.Event handlers
    #@+node:ekr.20110605121601.17887: *4*  qtree.Click Box
    #@+node:ekr.20110605121601.17888: *5* qtree.onClickBoxClick
    def onClickBoxClick(self, event: Event, p: Position=None) -> None:
        if self.busy:
            return
        c = self.c
        g.doHook("boxclick1", c=c, p=p, event=event)
        g.doHook("boxclick2", c=c, p=p, event=event)
        c.outerUpdate()
    #@+node:ekr.20110605121601.17889: *5* qtree.onClickBoxRightClick
    def onClickBoxRightClick(self, event: Event, p: Position=None) -> None:
        if self.busy:
            return
        c = self.c
        g.doHook("boxrclick1", c=c, p=p, event=event)
        g.doHook("boxrclick2", c=c, p=p, event=event)
        c.outerUpdate()
    #@+node:ekr.20110605121601.17890: *5* qtree.onPlusBoxRightClick
    def onPlusBoxRightClick(self, event: Event, p: Position=None) -> None:
        if self.busy:
            return
        c = self.c
        g.doHook('rclick-popup', c=c, p=p, event=event, context_menu='plusbox')
        c.outerUpdate()
    #@+node:ekr.20110605121601.17891: *4*  qtree.Icon Box
    # For Qt, there seems to be no way to trigger these events.
    #@+node:ekr.20110605121601.17892: *5* qtree.onIconBoxClick
    def onIconBoxClick(self, event: Event, p: Position=None) -> None:
        if self.busy:
            return
        c = self.c
        g.doHook("iconclick1", c=c, p=p, event=event)
        g.doHook("iconclick2", c=c, p=p, event=event)
        c.outerUpdate()
    #@+node:ekr.20110605121601.17893: *5* qtree.onIconBoxRightClick
    def onIconBoxRightClick(self, event: Event, p: Position=None) -> None:
        """Handle a right click in any outline widget."""
        if self.busy:
            return
        c = self.c
        g.doHook("iconrclick1", c=c, p=p, event=event)
        g.doHook("iconrclick2", c=c, p=p, event=event)
        c.outerUpdate()
    #@+node:ekr.20110605121601.17894: *5* qtree.onIconBoxDoubleClick
    def onIconBoxDoubleClick(self, event: Event, p: Position=None) -> None:
        if self.busy:
            return
        c = self.c
        if not p:
            p = c.p
        if not g.doHook("icondclick1", c=c, p=p, event=event):
            self.endEditLabel()
            self.OnIconDoubleClick(p)  # Call the method in the base class.
        g.doHook("icondclick2", c=c, p=p, event=event)
        c.outerUpdate()
    #@+node:ekr.20110605121601.18437: *4* qtree.onContextMenu
    def onContextMenu(self, point: Any) -> None:
        """LeoQtTree: Callback for customContextMenuRequested events."""
        # #1286.
        c, w = self.c, self.treeWidget
        g.app.gui.onContextMenu(c, w, point)
    #@+node:ekr.20110605121601.17896: *4* qtree.onItemClicked
    def onItemClicked(self, item: Item, col: int) -> None:  # Col not used.
        """Handle a click in a BaseNativeTree widget item."""
        # This is called after an item is selected.
        if self.busy:
            return
        c = self.c
        try:
            self.busy = True
            p = self.item2position(item)
            if p:
                auto_edit = self.prev_v == p.v  # #1049.
                self.prev_v = p.v
                event = None
                #
                # Careful. We may have switched gui during unit testing.
                if hasattr(g.app.gui, 'qtApp'):
                    mods = g.app.gui.qtApp.keyboardModifiers()
                    isCtrl = bool(mods & KeyboardModifier.ControlModifier)
                    # We could also add support for QtConst.ShiftModifier, QtConst.AltModifier
                    # & QtConst.MetaModifier.
                    if isCtrl:
                        if g.doHook("iconctrlclick1", c=c, p=p, event=event) is None:
                            c.frame.tree.OnIconCtrlClick(p)  # Call the base class method.
                        g.doHook("iconctrlclick2", c=c, p=p, event=event)
                    else:
                        # 2014/02/21: generate headclick1/2 instead of iconclick1/2
                        g.doHook("headclick1", c=c, p=p, event=event)
                        g.doHook("headclick2", c=c, p=p, event=event)
            else:
                auto_edit = None
                g.trace('*** no p')
            # 2011/05/27: click here is like ctrl-g.
            c.k.keyboardQuit(setFocus=False)
            c.treeWantsFocus()  # 2011/05/08: Focus must stay in the tree!
            c.outerUpdate()
            # 2011/06/01: A second *single* click on a selected node
            # enters editing state.
            if auto_edit and self.auto_edit:
                e, wrapper = self.createTreeEditorForItem(item)
        finally:
            self.busy = False
    #@+node:ekr.20110605121601.17895: *4* qtree.onItemCollapsed
    def onItemCollapsed(self, item: Item) -> None:

        if self.busy:
            return
        c = self.c
        p = self.item2position(item)
        if not p:
            self.error('no p')
            return
        # Do **not** set lockouts here.
        # Only methods that actually generate events should set lockouts.
        if p.isExpanded():
            p.contract()
            c.redraw_after_contract(p)
        self.select(p)
        c.outerUpdate()
    #@+node:ekr.20110605121601.17897: *4* qtree.onItemDoubleClicked
    def onItemDoubleClicked(self, item: Item, col: Any) -> None:  # col not used.
        """Handle a double click in a BaseNativeTree widget item."""
        if self.busy:  # Required.
            return
        c = self.c
        try:
            self.busy = True
            e, wrapper = self.createTreeEditorForItem(item)
            if not e:
                g.trace('*** no e')
            p = self.item2position(item)
        # 2011/07/28: End the lockout here, not at the end.
        finally:
            self.busy = False
        if not p:
            self.error('no p')
            return
        # 2014/02/21: generate headddlick1/2 instead of icondclick1/2.
        if g.doHook("headdclick1", c=c, p=p, event=None) is None:
            c.frame.tree.OnIconDoubleClick(p)  # Call the base class method.
        g.doHook("headclick2", c=c, p=p, event=None)
        c.outerUpdate()
    #@+node:ekr.20110605121601.17898: *4* qtree.onItemExpanded
    def onItemExpanded(self, item: Item) -> None:
        """Handle and tree-expansion event."""
        if self.busy:  # Required
            return
        c = self.c
        p = self.item2position(item)
        if not p:
            self.error('no p')
            return
        # Do **not** set lockouts here.
        # Only methods that actually generate events should set lockouts.
        if not p.isExpanded():
            p.expand()
            c.redraw_after_expand(p)
        self.select(p)
        c.outerUpdate()
    #@+node:ekr.20110605121601.17899: *4* qtree.onTreeSelect
    def onTreeSelect(self) -> None:
        """Select the proper position when a tree node is selected."""
        if self.busy:  # Required
            return
        c = self.c
        item = self.getCurrentItem()
        p = self.item2position(item)
        if not p:
            self.error(f"no p for item: {item}")
            return
        # Do **not** set lockouts here.
        # Only methods that actually generate events should set lockouts.
        self.select(p)  # This is a call to LeoTree.select(!!)
        c.outerUpdate()
    #@+node:ekr.20110605121601.17944: *3* qtree.Focus
    def getFocus(self) -> Any:
        return g.app.gui.get_focus(self.c)  # Bug fix: 2009/6/30

    findFocus = getFocus

    def setFocus(self) -> None:
        g.app.gui.set_focus(self.c, self.treeWidget)
    #@+node:tom.20230324155453.1: *3* qtree.onItemEntered
    def onItemEntered(self, item: Item, col: int):
        """Expand/Contract a node when mouse moves over it.
        
        <CTRL-hover> -- expand;
        <SHIFT-hover> -- contract.
        """
        if not self.use_mouse_expand_gestures:
            return

        if hasattr(g.app.gui, 'qtApp'):
            mods = g.app.gui.qtApp.keyboardModifiers()
            isCtrl = bool(mods & KeyboardModifier.ControlModifier)
            isShift = bool(mods & KeyboardModifier.ShiftModifier)
            if isCtrl and not isShift:
                self.expandItem(item)
            elif isShift and not isCtrl:
                self.contractItem(item)
    #@+node:ekr.20110605121601.18409: *3* qtree.Icons
    #@+node:ekr.20110605121601.18411: *4* qtree.getIcon & helpers
    def getIcon(self, v: VNode) -> Icon:
        """Return the proper icon for position p."""
        if self.use_declutter:
            items = self.vnode2items(v)
            if items:
                return self.declutter_node(self.c, v, items[0])
        return self.getCompositeIconImage(v)
    #@+node:vitalije.20200329153148.1: *5* qtree.icon_filenames_for_node
    def icon_filenames_for_node(self, v: VNode) -> List[str]:
        """Returns a list of icon filenames for v."""
        nicon = f'box{v.iconVal:02d}.png'
        fnames = self.nodeIconsDict.get(v.gnx)
        if not fnames:
            icons = self.c.editCommands.getIconList(v)
            fnames = [x['file'] for x in icons if x['where'] == 'beforeIcon']
            fnames.append(nicon)
            fnames.extend(x['file'] for x in icons if x['where'] == 'beforeHeadline')
            self.nodeIconsDict[v.gnx] = fnames
        pat = re.compile(r'^box\d\d\.png$')
        loaded_images = self.loaded_images
        for i, f in enumerate(fnames):
            if pat.match(f):
                fnames[i] = nicon
                self.nodeIconsDict[v.gnx] = fnames
                f = nicon
            if f not in loaded_images:
                loaded_images[f] = g.app.gui.getImageImage(f)
        return fnames
    #@+node:vitalije.20200329153154.1: *5* qtree.make_composite_icon
    def make_composite_icon(self, images: List[Any]) -> Icon:
        hsep = self.c.config.getInt('tree-icon-separation') or 0
        images = [x for x in images if x]
        height = max([i.height() for i in images])
        images = [i.scaledToHeight(height) for i in images]
        width = sum([i.width() for i in images]) + hsep * (len(images) - 1)
        pix = QtGui.QImage(width, height, Format.Format_ARGB32_Premultiplied)
        pix.fill(QtGui.QColor(0, 0, 0, 0))
        painter = QtGui.QPainter()
        ok = painter.begin(pix)
        x = 0
        for i in images:
            painter.drawPixmap(x, 0, i)
            x += i.width() + hsep
        if ok:
            painter.end()
        return QtGui.QIcon(QtGui.QPixmap.fromImage(pix))
    #@+node:ekr.20110605121601.18412: *5* qtree.getCompositeIconImage
    def getCompositeIconImage(self, v: VNode) -> Icon:
        """Get the icon at v."""
        v.iconVal = v.computeIcon()
        fnames = self.icon_filenames_for_node(v)
        h = ':'.join(fnames)
        icon = g.app.gui.iconimages.get(h)
        loaded_images = self.loaded_images
        images = list(map(loaded_images.get, fnames))
        if not icon:
            icon = self.make_composite_icon(images)
            g.app.gui.iconimages[h] = icon
        return icon
    #@+node:ekr.20110605121601.17950: *4* qtree.setItemIcon
    def setItemIcon(self, item: Item, icon: str) -> None:

        valid = item and self.isValidItem(item)
        if icon and valid:
            # Important: do not set lockouts here.
            # This will generate changed events,
            # but there is no itemChanged event handler.
            item.setIcon(0, icon)

    #@+node:ekr.20110605121601.18414: *3* qtree.Items
    #@+node:ekr.20110605121601.17943: *4*  qtree.item dict getters
    def itemHash(self, item: Item) -> str:
        return f"{repr(item)} at {str(id(item))}"

    def item2position(self, item: Item) -> Position:
        itemHash = self.itemHash(item)
        p = self.item2positionDict.get(itemHash)  # was item
        return p

    def item2vnode(self, item: Item) -> VNode:
        itemHash = self.itemHash(item)
        return self.item2vnodeDict.get(itemHash)  # was item

    def position2item(self, p: Position) -> Item:
        item = self.position2itemDict.get(p.key())
        return item

    def vnode2items(self, v: VNode) -> List[Item]:
        return self.vnode2itemsDict.get(v, [])

    def isValidItem(self, item: Item) -> bool:
        itemHash = self.itemHash(item)
        return itemHash in self.item2vnodeDict  # was item.
    #@+node:ekr.20110605121601.18415: *4* qtree.childIndexOfItem
    def childIndexOfItem(self, item: Item) -> int:
        parent = item and item.parent()
        if parent:
            n = parent.indexOfChild(item)
        else:
            w = self.treeWidget
            n = w.indexOfTopLevelItem(item)
        return n
    #@+node:ekr.20110605121601.18416: *4* qtree.childItems
    def childItems(self, parent_item: Item) -> List[Item]:
        """
        Return the list of child items of the parent item,
        or the top-level items if parent_item is None.
        """
        if parent_item:
            n = parent_item.childCount()
            items = [parent_item.child(z) for z in range(n)]
        else:
            w = self.treeWidget
            n = w.topLevelItemCount()
            items = [w.topLevelItem(z) for z in range(n)]
        return items
    #@+node:ekr.20110605121601.18418: *4* qtree.connectEditorWidget & callback
    def connectEditorWidget(self, e: Editor, item: Item) -> Wrapper:
        """
        Connect QLineEdit e to QTreeItem item.

        Also callback for when the editor ends.

        New in Leo 6.4: The callback handles all updates w/o calling onHeadChanged.
        """
        c, p, u = self.c, self.c.p, self.c.undoer
        #@+others  # define the callback.
        #@+node:ekr.20201109043641.1: *5* function: editingFinished_callback
        def editingFinished_callback() -> None:
            """Called when Qt emits the editingFinished signal."""
            s = e.text()
            i = s.find('\n')
            # Truncate to one line.
            if i > -1:
                s = s[:i]
            # #1310: update the tooltip.
            if p.h != s:
                # Update p.h and handle undo.
                item.setToolTip(0, s)
                undoData = u.beforeChangeHeadline(p)
                p.v.setHeadString(s)  # Set v.h *after* calling the undoer's before method.
                if not c.changed:
                    c.setChanged()
                # We must recolor the body because
                # the headline may contain directives.
                c.frame.body.recolor(p)
                p.setDirty()
                u.afterChangeHeadline(p, 'Edit Headline', undoData)
            self.redraw_after_head_changed()
            c.outerUpdate()
        #@-others
        if e:
            # Hook up the widget.
            wrapper = self.getWrapper(e, item)
            e.editingFinished.connect(editingFinished_callback)
            return wrapper  # 2011/02/12
        g.trace('can not happen: no e')
        return None
    #@+node:ekr.20110605121601.18419: *4* qtree.contractItem & expandItem
    def contractItem(self, item: Item) -> None:
        self.treeWidget.collapseItem(item)

    def expandItem(self, item: Item) -> None:
        self.treeWidget.expandItem(item)
    #@+node:ekr.20110605121601.18420: *4* qtree.createTreeEditorForItem
    def createTreeEditorForItem(self, item: Item) -> Tuple[Editor, Wrapper]:

        c = self.c
        w = self.treeWidget
        w.setCurrentItem(item)  # Must do this first.
        if self.use_declutter:
            item.setText(0, item._real_text)
        w.editItem(item)
        e = w.itemWidget(item, 0)  # e is a QLineEdit
        e.setObjectName('headline')
        wrapper = self.connectEditorWidget(e, item)
        self.sizeTreeEditor(c, e)
        return e, wrapper
    #@+node:ekr.20110605121601.18421: *4* qtree.createTreeItem (*** trace)
    def createTreeItem(self, p: Position, parent_item: Item) -> Item:

        trace = False  ###
        w = self.treeWidget
        itemOrTree = parent_item or w
        item = QtWidgets.QTreeWidgetItem(itemOrTree)
        if trace:  ###
            if 1:
               print('    createTreeItem',
                    # 'parent:', f"{(id(parent_item) if parent_item else '<None>'):<15}",
                    'item', id(item),
                    'parent_item?', bool(parent_item), id(parent_item),
                    # 'itemOrTree:', itemOrTree.__class__.__name__,
                    p.h)
            else:
                g.trace(
                    'level:', p.level(),
                    'item:',  f"{(id(item) if item else '<None>'):<15}",
                    'parent:', f"{(id(parent_item) if parent_item else '<None>'):<15}",
                    # 'children?', int(p.hasChildren()),
                    'children:', p.numberOfChildren(),
                    'expanded?', int(p.isExpanded()),
                    p.h)
        if isQt6:
            item.setFlags(item.flags() | ItemFlag.ItemIsEditable)
            ChildIndicatorPolicy = QtWidgets.QTreeWidgetItem.ChildIndicatorPolicy
            item.setChildIndicatorPolicy(ChildIndicatorPolicy.DontShowIndicatorWhenChildless)  # pylint: disable=no-member
        else:
            item.setFlags(item.flags() | QtCore.Qt.ItemIsEditable | item.DontShowIndicatorWhenChildless)
        try:
            g.visit_tree_item(self.c, p, item)
        except leoPlugins.TryNext:
            pass
        return item
    #@+node:ekr.20110605121601.18423: *4* qtree.getCurrentItem
    def getCurrentItem(self) -> Item:
        w = self.treeWidget
        return w.currentItem()
    #@+node:ekr.20110605121601.18424: *4* qtree.getItemText
    def getItemText(self, item: Item) -> str:
        """Return the text of the item."""
        return item.text(0) if item else '<no item>'
    #@+node:ekr.20110605121601.18425: *4* qtree.getParentItem
    def getParentItem(self, item: Item) -> Item:
        return item and item.parent()
    #@+node:ekr.20110605121601.18426: *4* qtree.getSelectedItems
    def getSelectedItems(self) -> List:
        w = self.treeWidget
        return w.selectedItems()
    #@+node:ekr.20110605121601.18427: *4* qtree.getTreeEditorForItem
    def getTreeEditorForItem(self, item: Item) -> Editor:
        """Return the edit widget if it exists.
        Do *not* create one if it does not exist.
        """
        w = self.treeWidget
        e = w.itemWidget(item, 0)
        return e
    #@+node:ekr.20110605121601.18428: *4* qtree.getWrapper
    def getWrapper(self, e: Editor, item: Item) -> Wrapper:
        """Return headlineWrapper that wraps e (a QLineEdit)."""
        c = self.c
        if e:
            wrapper = self.editWidgetsDict.get(e)
            if wrapper:
                pass
            else:
                if item:
                    # 2011/02/12: item can be None.
                    wrapper = self.headlineWrapper(c, item, name='head', widget=e)
                    self.editWidgetsDict[e] = wrapper
            return wrapper
        g.trace('no e')
        return None
    #@+node:ekr.20110605121601.18429: *4* qtree.nthChildItem
    def nthChildItem(self, n: int, parent_item: Item) -> Item:
        children = self.childItems(parent_item)
        if n < len(children):
            item = children[n]
        else:
            # This is **not* an error.
            # It simply means that we need to redraw the tree.
            item = None
        return item
    #@+node:ekr.20110605121601.18430: *4* qtree.scrollToItem
    def scrollToItem(self, item: Item) -> None:
        """
        Scroll the tree widget so that item is visible.
        Leo's core no longer calls this method.
        """
        w = self.treeWidget
        hPos, vPos = self.getScroll()
        # Fix #265: Erratic scrolling bug.
        # w.PositionAtCenter causes unwanted scrolling.
        w.scrollToItem(item, w.EnsureVisible)
        self.setHScroll(0)  # Necessary
    #@+node:ekr.20110605121601.18431: *4* qtree.setCurrentItemHelper
    def setCurrentItemHelper(self, item: Item) -> None:
        w = self.treeWidget
        w.setCurrentItem(item)
    #@+node:ekr.20110605121601.18432: *4* qtree.setItemText
    def setItemText(self, item: Item, s: str) -> None:
        if item:
            item.setText(0, s)
            if self.use_declutter:
                item._real_text = s
    #@+node:tbrown.20160406221505.1: *4* qtree.sizeTreeEditor
    @staticmethod
    def sizeTreeEditor(c: Cmdr, editor: Editor) -> None:
        """Size a QLineEdit in a tree headline so scrolling occurs"""
        # space available in tree widget
        space = c.frame.tree.treeWidget.size().width()
        # left hand edge of editor within tree widget
        used = editor.geometry().x() + 4  # + 4 for edit cursor
        # limit width to available space
        editor.resize(space - used, editor.size().height())
    #@+node:ekr.20110605121601.18433: *3* qtree.Scroll bars
    #@+node:ekr.20110605121601.18434: *4* qtree.getSCroll
    def getScroll(self) -> Tuple[int, int]:
        """Return the hPos,vPos for the tree's scrollbars."""
        w = self.treeWidget
        hScroll = w.horizontalScrollBar()
        vScroll = w.verticalScrollBar()
        hPos = hScroll.sliderPosition()
        vPos = vScroll.sliderPosition()
        return hPos, vPos
    #@+node:btheado.20111110215920.7164: *4* qtree.scrollDelegate
    def scrollDelegate(self, kind: str) -> None:
        """
        Scroll a QTreeWidget up or down or right or left.
        kind is in ('down-line','down-page','up-line','up-page', 'right', 'left')
        """
        c = self.c
        w = self.treeWidget
        if kind in ('left', 'right'):
            hScroll = w.horizontalScrollBar()
            if kind == 'right':
                delta = hScroll.pageStep()
            else:
                delta = -hScroll.pageStep()
            hScroll.setValue(int(hScroll.value() + delta))
        else:
            vScroll = w.verticalScrollBar()
            h = w.size().height()
            lineSpacing = w.fontMetrics().lineSpacing()
            n = h / lineSpacing
            if kind == 'down-half-page':
                delta = n / 2
            elif kind == 'down-line':
                delta = 1
            elif kind == 'down-page':
                delta = n
            elif kind == 'up-half-page':
                delta = -n / 2
            elif kind == 'up-line':
                delta = -1
            elif kind == 'up-page':
                delta = -n
            else:
                delta = 0
                g.trace('bad kind:', kind)
            val = vScroll.value()
            vScroll.setValue(int(val + delta))
        c.treeWantsFocus()
    #@+node:ekr.20110605121601.18435: *4* qtree.setH/VScroll
    def setHScroll(self, hPos: int) -> None:

        w = self.treeWidget
        hScroll = w.horizontalScrollBar()
        hScroll.setValue(hPos)

    def setVScroll(self, vPos: int) -> None:

        w = self.treeWidget
        vScroll = w.verticalScrollBar()
        vScroll.setValue(vPos)
    #@+node:ekr.20110605121601.17905: *3* qtree.Selecting & editing
    #@+node:ekr.20110605121601.17908: *4* qtree.edit_widget
    def edit_widget(self, p: Position) -> Wrapper:
        """Returns the edit widget for position p."""
        item = self.position2item(p)
        if item:
            e = self.getTreeEditorForItem(item)
            if e:
                # Create a wrapper widget for Leo's core.
                w = self.getWrapper(e, item)
                return w
            # This is not an error
            # But warning: calling this method twice might not work!
            return None
        return None
    #@+node:ekr.20110605121601.17909: *4* qtree.editLabel and helper
    def editLabel(self,
        p: Position, selectAll: bool=False, selection: Tuple=None,
    ) -> Tuple[Editor, Any]:
        """Start editing p's headline."""
        if self.busy:
            return None
        c = self.c
        # Do any scheduled redraw.
        # This won't do anything in the new redraw scheme.
        c.outerUpdate()
        item = self.position2item(p)
        if item:
            if self.use_declutter:
                item.setText(0, item._real_text)
            e, wrapper = self.editLabelHelper(item, selectAll, selection)
        else:
            e, wrapper = None, None
            self.error(f"no item for {p}")
        if e:
            self.sizeTreeEditor(c, e)
            # A nice hack: just set the focus request.
            c.requestedFocusWidget = e
        return e, wrapper
    #@+node:ekr.20110605121601.18422: *5* qtree.editLabelHelper
    def editLabelHelper(self,
        item: Any, selectAll: bool=False, selection: Tuple=None,
    ) -> Tuple[Item, Any]:
        """Helper for qtree.editLabel."""
        c, vc = self.c, self.c.vimCommands
        w = self.treeWidget
        # Must do this first.
        # This generates a call to onTreeSelect.
        w.setCurrentItem(item)
        w.editItem(item)  # Generates focus-in event that tree doesn't report.
        e = w.itemWidget(item, 0)  # A QLineEdit.
        s = e.text()
        if s == 'newHeadline':
            selectAll = True
        start: int
        n: int
        if selection:
            # pylint: disable=unpacking-non-sequence
            # Fix bug https://groups.google.com/d/msg/leo-editor/RAzVPihqmkI/-tgTQw0-LtwJ
            # Note: negative lengths are allowed.
            i, j, ins = selection
            if ins is None:
                start, n = i, abs(i - j)
                # This case doesn't happen for searches.
            elif ins == j:
                start, n = i, j - i
            else:
                start, n = j, i - j
        elif selectAll:
            start, n, ins = 0, len(s), len(s)
        else:
            start, n, ins = len(s), 0, len(s)
        e.setObjectName('headline')
        e.setSelection(start, n)
        # e.setCursorPosition(ins) # Does not work.
        e.setFocus()
        wrapper = self.connectEditorWidget(e, item)  # Hook up the widget.
        if vc and c.vim_mode:  #  and selectAll
            # For now, *always* enter insert mode.
            if vc.is_text_wrapper(wrapper):
                vc.begin_insert_mode(w=wrapper)
            else:
                g.trace('not a text widget!', wrapper)
        return e, wrapper
    #@+node:ekr.20110605121601.17911: *4* qtree.endEditLabel
    def endEditLabel(self) -> None:
        """
        Override LeoTree.endEditLabel.

        Just end editing of the presently-selected QLineEdit!
        This will trigger the editingFinished_callback defined in createEditorForItem.
        """
        item = self.getCurrentItem()
        if not item:
            return
        e = self.getTreeEditorForItem(item)
        if not e:
            return
        # Trigger the end-editing event.
        w = self.treeWidget
        w.closeEditor(e, EndEditHint.NoHint)
        w.setCurrentItem(item)
    #@+node:ekr.20110605121601.17915: *4* qtree.getSelectedPositions
    def getSelectedPositions(self) -> List[Position]:
        return [self.item2position(z) for z in self.getSelectedItems()]
    #@+node:ekr.20110605121601.17914: *4* qtree.setHeadline
    def setHeadline(self, p: Position, s: str) -> None:
        """Force the actual text of the headline widget to p.h."""
        # This is used by unit tests to force the headline and p into alignment.
        if not p:
            return
        # Don't do this here: the caller should do it.
        # p.setHeadString(s)
        e = self.edit_widget(p)
        if e:
            e.setAllText(s)
        else:
            item = self.position2item(p)
            if item:
                self.setItemText(item, s)
    #@+node:ekr.20110605121601.17913: *4* qtree.setItemForCurrentPosition
    def setItemForCurrentPosition(self) -> None:
        """Select the item for c.p"""
        p = self.c.p
        if self.busy:
            return None
        if not p:
            return None
        item = self.position2item(p)
        if not item:
            # This is not necessarily an error.
            # We often attempt to select an item before redrawing it.
            return None
        item2 = self.getCurrentItem()
        if item == item2:
            return item
        try:
            self.busy = True
            # This generates gui events, so we must use a lockout.
            self.treeWidget.setCurrentItem(item)
        finally:
            self.busy = False
        return item
    #@+node:ekr.20190613080606.1: *4* qtree.unselectItem
    def unselectItem(self, p: Position) -> None:

        item = self.position2item(p)
        if item:
            item.setSelected(False)
    #@-others
#@-others
#@@language python
#@@tabwidth -4
#@@pagewidth 80
#@-leo<|MERGE_RESOLUTION|>--- conflicted
+++ resolved
@@ -392,22 +392,12 @@
                         color='error')
         self.declutter_patterns = patterns
         return patterns
-    #@+node:ekr.20110605121601.17874: *5* qtree.drawChildren (*** trace)
+    #@+node:ekr.20110605121601.17874: *5* qtree.drawChildren
     def drawChildren(self, p: Position, parent_item: Item) -> None:
         """Draw the children of p if they should be expanded."""
-        trace = False
         if not p:
             g.trace('can not happen: no p')
             return
-        if trace and p.hasChildren():  ###
-            print('')
-            g.trace(
-                'level:', p.level(),
-                #'item:',  f"{(id(item) if item else '<None>'):<15}",
-                # 'parent:', f"{(id(parent_item) if parent_item else '<None>'):<15}",
-                'children:', p.numberOfChildren(),
-                'expanded?', int(p.isExpanded()),
-                p.h)
         if p.hasChildren():
             if p.isExpanded():
                 self.expandItem(parent_item)
@@ -415,23 +405,15 @@
                 for child in p.children():
                     self.drawTree(child, parent_item)
             else:
-<<<<<<< HEAD
-                # Draw the hidden *direct* children.
-=======
                 # Draw only the hidden *direct* children.
->>>>>>> 1f93d62b
                 for child in p.children():
                     self.drawNode(child, parent_item)
                 self.contractItem(parent_item)
         else:
             self.contractItem(parent_item)
-            
-        if trace and p.hasChildren():  ###
-             print('')
-    #@+node:ekr.20110605121601.17875: *5* qtree.drawNode (*** trace)
+    #@+node:ekr.20110605121601.17875: *5* qtree.drawNode
     def drawNode(self, p: Position, parent_item: Item) -> Item:
         """Draw the node p."""
-        trace = False  ###
         c = self.c
         v = p.v
         # Allocate the QTreeWidgetItem.
@@ -446,13 +428,6 @@
         if item not in aList:
             aList.append(item)
         d[v] = aList
-        if trace: ###
-            print(' ' * 2 * p.level(),
-            'drawNode', 'level:', p.level(),
-            'children', p.numberOfChildren(),
-            'expanded?', int(p.isExpanded()),
-            # 'item', id(item),
-            p.h)
         # Set the headline and maybe the icon.
         self.setItemText(item, p.h)
         # #1310: Add a tool tip.
@@ -467,7 +442,7 @@
         if icon:
             item.setIcon(0, icon)
         return item
-    #@+node:ekr.20110605121601.17876: *5* qtree.drawTopTree (*** trace)
+    #@+node:ekr.20110605121601.17876: *5* qtree.drawTopTree
     def drawTopTree(self, p: Position) -> None:
         """Draw the tree rooted at p."""
         trace = 'drawing' in g.app.debug and not g.unitTesting
@@ -492,10 +467,6 @@
             while p:
                 self.drawTree(p)
                 p.moveToNext()
-        if 0:  ###
-            d = self.vnode2itemsDict
-            g.printObj([f"{z.h:40} {[id(z2) for z2 in d.get(z)]}" for z in d.keys()], tag='vnode2itemsDict')
-            # g.printObj(d, tag='vnode2itemsDict')
         if trace:
             t2 = time.process_time()
             g.trace(f"{t2 - t1:5.2f} sec.", g.callers(5))
@@ -962,30 +933,12 @@
         wrapper = self.connectEditorWidget(e, item)
         self.sizeTreeEditor(c, e)
         return e, wrapper
-    #@+node:ekr.20110605121601.18421: *4* qtree.createTreeItem (*** trace)
+    #@+node:ekr.20110605121601.18421: *4* qtree.createTreeItem
     def createTreeItem(self, p: Position, parent_item: Item) -> Item:
 
-        trace = False  ###
         w = self.treeWidget
         itemOrTree = parent_item or w
         item = QtWidgets.QTreeWidgetItem(itemOrTree)
-        if trace:  ###
-            if 1:
-               print('    createTreeItem',
-                    # 'parent:', f"{(id(parent_item) if parent_item else '<None>'):<15}",
-                    'item', id(item),
-                    'parent_item?', bool(parent_item), id(parent_item),
-                    # 'itemOrTree:', itemOrTree.__class__.__name__,
-                    p.h)
-            else:
-                g.trace(
-                    'level:', p.level(),
-                    'item:',  f"{(id(item) if item else '<None>'):<15}",
-                    'parent:', f"{(id(parent_item) if parent_item else '<None>'):<15}",
-                    # 'children?', int(p.hasChildren()),
-                    'children:', p.numberOfChildren(),
-                    'expanded?', int(p.isExpanded()),
-                    p.h)
         if isQt6:
             item.setFlags(item.flags() | ItemFlag.ItemIsEditable)
             ChildIndicatorPolicy = QtWidgets.QTreeWidgetItem.ChildIndicatorPolicy
