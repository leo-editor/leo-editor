#@+leo-ver=5-thin
#@+node:tbrown.20141101114322.1: * @file wikiview.py
#@+<< docstring >>
#@+node:tbrown.20141101114322.2: ** << docstring >>
r"""
Hide text in the body editor, each time a new node is selected.  Makes::

  file;//#some-->headlines-->mynode appear as mynode,
  http;//www.google.com/search as search, and
  `Python <https;//www.python.org/>`_ as Python

(the ';' that should be ':' above prevent wikiview from hiding
the examples :-)

Commands
--------

  wikiview-toggle
      Turn wikiview on or off
  wikiview-hide-all
      Hide all links
  wikiview-show-all
      Show all links

Settings
--------

  wikiview-active
      True / False - should wikiview be on by default (if the plugin is enabled)
  wikiview-link-patterns
      Regular expressions defining text to hide.  Examples and details::

        # regex patterns for text to be hidden by the wikiview plugin
        # each non-blank link not starting with '#' is treated as a
        # separate pattern, use [#] for patterns starting with '#'

        # only `groups` within the pattern, i.e. parts of the pattern
        # in (parentheses), will be hidden, e.g. the first \S+ in the
        # restructuredText pattern is not hidden

        # restructuredText `Visible text <http://invisible.url/here>`
        (`)\S+(\s*<(https?|file)://\S+>`_)

        # regular urls
        ((https?|file)://(\S+)?(-->|[/#])(?=[.%/a-zA-Z0-9_]))
"""
#@-<< docstring >>

#@@language python
#@@tabwidth -4

__version__ = "0.1"
#@+<< imports >>
#@+node:tbrown.20141101114322.3: ** << imports >>
import re

import leo.core.leoGlobals as g

from leo.core.leoQt import QtGui # ,QtWidgets
#@-<< imports >>

#@+others
#@+node:tbrown.20141101114322.4: ** init
def init():

    if g.unitTesting:
        return False

    g.registerHandler('after-create-leo-frame', onCreate)
    g.plugin_signon(__name__)

    return True
#@+node:tbrown.20141101114322.5: ** onCreate
def onCreate(tag, keys):

    c = keys.get('c')

    WikiView(c)
#@+node:tbrown.20141101114322.6: ** wikiview-toggle
@g.command('wikiview-toggle')
def cmd_toggle(event):
    '''wikiview: toggle active flag'''
    c = event.get('c')
    c._wikiview.active = not c._wikiview.active
    if  c._wikiview.active:
        g.es("WikiView active")
        cmd_hide_all(event)
    else:
        g.es("WikiView inactive")
        cmd_show_all(event)
#@+node:tbrown.20141101114322.7: ** wikiview-hide-all
@g.command('wikiview-hide-all')
def cmd_hide_all(event):
    '''wikiview: re-apply hiding.'''
    c = event.get('c')
    c._wikiview.hide(c._wikiview.select, {'c': c}, force=True)
#@+node:tbrown.20141101114322.8: ** wikiview-show-all
@g.command('wikiview-show-all')
def cmd_show_all(event):
    '''wikiview: undo hiding'''
    c = event.get('c')
    c._wikiview.unhide(all=True)
#@+node:tbrown.20141101114322.9: ** class WikiView
class WikiView(object):
    """Manage wikiview for an outline"""

    #@+others
    #@+node:tbrown.20141101114322.10: *3* __init__
    def __init__(self, c):
        '''Ctor for WikiView class.'''
        self.c = c
        c._wikiview = self
        url_patterns = c.config.getData('wikiview-link-patterns')
        self.urlpats = [re.compile(i, re.IGNORECASE) for i in url_patterns]
        self.select = 'select3'  # Leo hook to hide text
        self.pts=0.1  # hidden text size
        self.pct=1  # hidden text letter spacing
<<<<<<< HEAD
        self.active = True ### c.config.getBool('wikiview-active')
        w = c.frame.body.wrapper.widget
=======
        self.active = c.config.getBool('wikiview-active')
            # This setting is True by default, so the redundancy is harmless.
        w = c.frame.body.widget
>>>>>>> 2c5a80f2
        if not w:
            return # w may not exist during unit testing.
        g.registerHandler(self.select,self.hide)
        w.cursorPositionChanged.connect(self.unhide)
        # size to restore text to when unhiding,
        # w.currentFont().pointSize() is -1 which doesn't work, hence QFontInfo
        self.size = QtGui.QFontInfo(w.currentFont()).pointSize()
        # apply hiding for initial load (`after-create-leo-frame` from module level
        # init() / onCreate())
        self.hide(self.select, {'c': c})
    #@+node:tbrown.20141101114322.11: *3* hide
    def hide(self, tag, kwargs, force=False):
        trace = False and not g.unitTesting
        trace_parts = False
        c = self.c
        if not (self.active or force) or kwargs['c'] != c:
            return
        if trace: g.trace(g.callers())
        w = c.frame.body.widget
        curse = w.textCursor()
        s = w.toPlainText()
        for urlpat in self.urlpats:
            for m in urlpat.finditer(s):
                if trace: g.trace('=====', repr(m.group(0)))
                for group_n, group in enumerate(m.groups()):
                    if group is None:
                        continue
                    if trace and trace_parts: g.trace(
                            m.start(group_n+1),
                            m.end(group_n+1),
                            repr(m.group(group_n+1)))
                    curse.setPosition(m.start(group_n+1))
                    curse.setPosition(m.end(group_n+1), curse.KeepAnchor)
                    cfmt = curse.charFormat()
                    cfmt.setFontPointSize(self.pts)
                    cfmt.setFontLetterSpacing(self.pct)
                    # cfmt._is_hidden = True  # gets lost
                    curse.setCharFormat(cfmt)
    #@+node:tbrown.20141101114322.12: *3* unhide
    def unhide(self, all=False):
        trace = False and not g.unitTesting
        c = self.c
        w = c.frame.body.widget
        curse = w.textCursor()
        cfmt = curse.charFormat()
        if cfmt.fontPointSize() == self.pts or all:
            if trace: g.trace()
            if all:
                curse.setPosition(0)
                curse.setPosition(len(w.toPlainText()), curse.KeepAnchor)
            else:
                end = curse.position()
                # move left to find left end of range
                while curse.movePosition(curse.PreviousCharacter) and \
                      curse.charFormat().fontPointSize() == self.pts:
                    pass
                start = curse.position()
                # move right to find left end of range
                curse.setPosition(end)
                while curse.movePosition(curse.NextCharacter) and \
                      curse.charFormat().fontPointSize() == self.pts:
                    pass
                # select range and restore normal size
                curse.setPosition(start, curse.KeepAnchor)
            # Common code.
            cfmt.setFontPointSize(self.size)
            cfmt.setFontLetterSpacing(100)
            curse.setCharFormat(cfmt)
    #@-others
#@-others
#@-leo<|MERGE_RESOLUTION|>--- conflicted
+++ resolved
@@ -115,14 +115,9 @@
         self.select = 'select3'  # Leo hook to hide text
         self.pts=0.1  # hidden text size
         self.pct=1  # hidden text letter spacing
-<<<<<<< HEAD
-        self.active = True ### c.config.getBool('wikiview-active')
-        w = c.frame.body.wrapper.widget
-=======
         self.active = c.config.getBool('wikiview-active')
             # This setting is True by default, so the redundancy is harmless.
         w = c.frame.body.widget
->>>>>>> 2c5a80f2
         if not w:
             return # w may not exist during unit testing.
         g.registerHandler(self.select,self.hide)
