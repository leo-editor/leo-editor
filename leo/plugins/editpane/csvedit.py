#@+leo-ver=5-thin
#@+node:ekr.20211210102459.1: * @file ../plugins/editpane/csvedit.py
#@@language python
#@@tabwidth -4
#@@language python

# pylint: disable=no-member
#@+<< imports >>
<<<<<<< HEAD
#@+node:ekr.20211211041333.1: ** << imports >>
=======
#@+node:ekr.20211210174132.1: ** << imports >>
>>>>>>> 220ba34f
import csv
from collections import namedtuple
import leo.core.leoGlobals as g
assert g
from leo.core.leoQt import QtCore, QtWidgets, QtConst, QtGui
from leo.core.leoQt import ItemFlag, ItemDataRole, StandardPixmap  #2347

try:
    from cStringIO import StringIO
except ImportError:
    from io import StringIO
#@-<< imports >>
#@+<< data >>
<<<<<<< HEAD
#@+node:ekr.20211211041359.1: ** << data >>
=======
#@+node:ekr.20211210174157.1: ** << data >>

>>>>>>> 220ba34f
TableRow = namedtuple('TableRow', 'line row')
TableDelim = namedtuple('TableDelim', 'sep start end')
DEFAULTDELIM = TableDelim(sep=',', start='', end='')

DELTA = {  # offsets for selection when moving row/column
    'go-top': (-1, 0),
    'go-bottom': (+1, 0),
    'go-first': (0, -1),
    'go-last': (0, +1)
}

# list of separators to try, need a single chr separator that doesn't
# occur in text
SEPS = [32, 33, 34, 35, 36, 37, 38, 39, 40, 41, 42, 43, 44, 45, 47, 58,
59, 60, 61, 62, 63, 64, 65, 66, 67, 68, 69, 70, 71, 72, 73, 74, 75, 76,
77, 78, 79, 80, 81, 82, 83, 84, 85, 86, 87, 88, 89, 90, 91, 93, 94, 95,
96, 123, 124, 125, 126, 174, 175, 176, 177, 178, 179, 180, 181, 182,
183, 184, 185, 186, 187, 188, 189, 190, 191, 192, 193, 194, 195, 196,
197, 198, 199, 200, 201, 202, 203, 204, 205, 206, 207, 208, 209, 210,
211, 212, 213, 214, 215, 216, 217, 218, 219, 220, 221, 222, 223, 224,
225, 226, 227, 228, 229, 230, 231, 232, 233, 234, 235, 236, 237, 238,
239, 240, 241, 242, 243, 244, 245, 246, 247, 248, 249, 250, 251, 252,
253, 254, 46, 65, 66, 67, 68, 69, 70, 71, 72, 73, 74, 75, 76, 77, 78,
79, 80, 81, 82, 83, 84, 85, 86, 87, 88, 89, 90, 97, 98, 99, 100, 101,
102, 103, 104, 105, 106, 107, 108, 109, 110, 111, 112, 113, 114, 115,
116, 117, 118, 119, 120, 121, 122, 48, 49, 50, 51, 52, 53, 54, 55, 56, 57]
SEPS = [chr(i) for i in SEPS]
#@-<< data >>

#@+others
<<<<<<< HEAD
#@+node:ekr.20211211041255.2: ** DBG (csvedit.py)
=======
#@+node:ekr.20211210174103.1: ** DBG
>>>>>>> 220ba34f
def DBG(text):
    """DBG - temporary debugging function

    :param str text: text to print
    """
    print("LEP: %s" % text)

<<<<<<< HEAD
#@+node:ekr.20211211041255.3: ** class ListTable(QtCore.QAbstractTableModel)
=======
#@+node:ekr.20211210174103.2: ** class ListTable
>>>>>>> 220ba34f
class ListTable(QtCore.QAbstractTableModel):
    """ListTable - a list backed datastore for a Qt Model
    """

    #@+others
    #@+node:ekr.20211210174103.3: *3* get_table_list
    @staticmethod
    #@+others
    #@+node:ekr.20211211041255.4: *3* ListTable(QtCore.QAbstractTableModel).get_table_list
    def get_table_list(text, delim=None):
        """get_table_list - return a list of tables, based
        on number of columns

        :param str text: text
        """
        if delim is None:
            delim = DEFAULTDELIM

        # look for seperator not in text
        sep_i = 0
        while SEPS[sep_i] in text and sep_i < len(SEPS)-1:
            sep_i += 1
        if sep_i == len(SEPS)-1:
            sep_i = 0  # probably not going to work
        rep = SEPS[sep_i]

        text = text.replace(delim.sep, rep)
        reader = csv.reader(text.replace('\r', '').split('\n'), delimiter=rep)
        rows = [TableRow(line=reader.line_num-1, row=row) for row in reader]
        tables = []
        for row in rows:
            # replace separators that weren't removed (1, "2,4", 5)
            row.row[:] = [i.replace(rep, delim.sep) for i in row.row]
            if row.row and delim.start and row.row[0].startswith(delim.start):
                row.row[0] = row.row[0][len(delim.start):]
            if row.row and delim.end and row.row[-1].endswith(delim.end):
                row.row[-1] = row.row[-1][:-len(delim.end)]
            if not tables or len(row.row) != len(tables[-1][0].row):
                tables.append([])
            tables[-1].append(row)
        return tables
<<<<<<< HEAD
    #@+node:ekr.20211211041255.5: *3* ListTable(QtCore.QAbstractTableModel).__init__
=======

    #@+node:ekr.20211210174103.4: *3* __init__
>>>>>>> 220ba34f
    def __init__(self, text, tbl, delim=None, *args, **kwargs):
        self.tbl = tbl
        self.delim = delim or DEFAULTDELIM
        self.get_table(text)
        # FIXME: use super()
        QtCore.QAbstractTableModel.__init__(self, *args, **kwargs)

<<<<<<< HEAD
    #@+node:ekr.20211211041255.6: *3* ListTable(QtCore.QAbstractTableModel).get_table
=======
    #@+node:ekr.20211210174103.5: *3* get_table
>>>>>>> 220ba34f
    def get_table(self, text):
        tables = self.get_table_list(text, delim=self.delim)
        self.tbl = min(self.tbl, len(tables)-1)
        lines = text.split('\n')
        if tables and tables[self.tbl]:
            self.pretext = lines[:tables[self.tbl][0].line]
            self.posttext = lines[tables[self.tbl][-1].line+1:]
            self._data = [row.row for row in tables[self.tbl]]
        else:
            self.pretext = []
            self.posttext = []
            self._data = []

<<<<<<< HEAD
    #@+node:ekr.20211211041255.7: *3* ListTable(QtCore.QAbstractTableModel).rowCount
    def rowCount(self, parent=None):
        return len(self.data) if self.data else 0
    #@+node:ekr.20211211041255.8: *3* ListTable(QtCore.QAbstractTableModel).columnCount
    def columnCount(self, parent=None):
        return len(self.data[0]) if self.data and self.data[0] else 0
    #@+node:ekr.20211211041255.9: *3* ListTable(QtCore.QAbstractTableModel).data
=======
    #@+node:ekr.20211210174103.6: *3* rowCount
    def rowCount(self, parent=None):
        return len(self._data) if self._data else 0

    #@+node:ekr.20211210174103.7: *3* columnCount
    def columnCount(self, parent=None):
        return len(self._data[0]) if self._data and self._data[0] else 0
        
    #@+node:ekr.20211210174103.8: *3* data
    # This function must exist, but it appears to hide the self._data array!
>>>>>>> 220ba34f
    def data(self, index, role):
        if role in (ItemDataRole.DisplayRole, ItemDataRole.EditRole):  # #2347
            return self._data[index.row()][index.column()]
        return None
<<<<<<< HEAD
    #@+node:ekr.20211211041255.10: *3* ListTable(QtCore.QAbstractTableModel).get_text
=======

    #@+node:ekr.20211210174103.9: *3* get_text
>>>>>>> 220ba34f
    def get_text(self):

        # look for seperator not in text
        sep_i = 0
        tmp = ''.join([''.join(i) for i in self._data])
        while SEPS[sep_i] in tmp and sep_i < len(SEPS)-1:
            sep_i += 1
        if sep_i == len(SEPS)-1:
            sep_i = 0  # probably not going to work
        rep = SEPS[sep_i]

        out = StringIO()
        writer = csv.writer(out, delimiter=rep)
        writer.writerows(self._data)
        text = out.getvalue().replace(rep, self.delim.sep)
        if text.endswith('\n'):
            text = text[:-1]

        if self.delim.start or self.delim.end:
            text = text.replace('\r', '').split('\n')
            text = ["%s%s%s" % (self.delim.start, line, self.delim.end) for line in text]
            text = '\n'.join(text)
        text = self.pretext + [text] + self.posttext
        text = '\n'.join(text)

        return text
<<<<<<< HEAD
    #@+node:ekr.20211211041255.11: *3* ListTable(QtCore.QAbstractTableModel).setData
=======
    #@+node:ekr.20211210174103.10: *3* setData
>>>>>>> 220ba34f
    def setData(self, index, value, role):
        self._data[index.row()][index.column()] = value
        self.dataChanged.emit(index, index)
        return True
<<<<<<< HEAD
    #@+node:ekr.20211211041255.12: *3* ListTable(QtCore.QAbstractTableModel).flags
=======
    #@+node:ekr.20211210174103.11: *3* flags
>>>>>>> 220ba34f
    def flags(self, index):
        return ItemFlag.ItemIsSelectable | ItemFlag.ItemIsEditable | ItemFlag.ItemIsEnabled

    #@-others
<<<<<<< HEAD
#@+node:ekr.20211211041255.13: ** class LEP_CSVEdit(QtWidgets.QWidget)
=======
#@+node:ekr.20211210174103.12: ** class LEP_CSVEdit
>>>>>>> 220ba34f
class LEP_CSVEdit(QtWidgets.QWidget):
    """LEP_PlainTextEdit - simple LeoEditorPane editor
    """
    lep_type = "EDITOR-CSV"
    lep_name = "CSV Editor"
    #@+others
<<<<<<< HEAD
    #@+node:ekr.20211211041255.14: *3* LEP_CSVEdit(QtWidgets.QWidget).__init__
=======
    #@+node:ekr.20211210174103.13: *3* __init__
>>>>>>> 220ba34f
    def __init__(self, c=None, lep=None, *args, **kwargs):
        """set up"""
        super().__init__(*args, **kwargs)  # #2347.
        self.c = c
        self.lep = lep
        self.tbl = 0
        self.state = {
            'rows': 2,
            'sep': ',',
            'start': '',
            'end': '',
        }
        if c:  # update state with anything stored in uA
            u = c.p.v.u
            if '_lep' in u:
                if 'csv' in u['_lep']:
                    self.state.update(u['_lep']['csv'])
                    # add anything not already present
                    u['_lep']['csv'].update(self.state)
                else:
                    u['_lep']['csv'] = dict(self.state)
            else:
                u['_lep'] = {'csv': dict(self.state)}

        self.ui = self.make_ui()
<<<<<<< HEAD
    #@+node:ekr.20211211041255.15: *3* LEP_CSVEdit(QtWidgets.QWidget).get_delim
=======
    #@+node:ekr.20211210174103.14: *3* get_delim
>>>>>>> 220ba34f
    def get_delim(self):
        """get_delim - get the current delimiter parts"""
        return TableDelim(
            sep=self.ui.sep_txt.text().replace('\\t', chr(9)),
            start=self.ui.start_txt.text().replace('\\t', chr(9)),
            end=self.ui.end_txt.text().replace('\\t', chr(9))
        )

<<<<<<< HEAD
    #@+node:ekr.20211211041255.16: *3* LEP_CSVEdit(QtWidgets.QWidget).make_ui
=======
    #@+node:ekr.20211210174103.15: *3* make_ui
>>>>>>> 220ba34f
    def make_ui(self):
        """make_ui - build up UI"""

        ui = type('CSVEditUI', (), {})
        # a QVBox containing two QHBoxes
        self.setLayout(QtWidgets.QVBoxLayout())
        buttons = QtWidgets.QHBoxLayout()
        self.layout().addLayout(buttons)
        buttons2 = QtWidgets.QHBoxLayout()
        self.layout().addLayout(buttons2)

        # make 4 directional buttons
        def mkbuttons(what, function):

            list_ = [
                ('go-first', "%s column left", StandardPixmap.SP_ArrowLeft),
                ('go-last', "%s column right", StandardPixmap.SP_ArrowRight),
                ('go-top', "%s row above", StandardPixmap.SP_ArrowUp),
                ('go-bottom', "%s row below", StandardPixmap.SP_ArrowDown),
            ]

            buttons.addWidget(QtWidgets.QLabel(what+": "))
            for name, tip, fallback in list_:
                button = QtWidgets.QPushButton()
                button.setIcon(QtGui.QIcon.fromTheme(name,
                    QtWidgets.QApplication.style().standardIcon(fallback)))
                button.setToolTip(tip % what)
                button.clicked.connect(lambda checked, name=name: function(name))
                buttons.addWidget(button)

        # add buttons to move rows / columns
        mkbuttons("Move", self.move)
        # add buttons to insert rows / columns
        mkbuttons("Insert", self.insert)

        for text, function, layout in [
            ("Del row", lambda clicked: self.delete_col(row=True), buttons),
            ("Del col.", lambda clicked: self.delete_col(), buttons),
            ("Prev", lambda clicked: self.prev_tbl(), buttons2),
            ("Next", lambda clicked: self.prev_tbl(next=True), buttons2),
        ]:
            btn = QtWidgets.QPushButton(text)
            layout.addWidget(btn)
            btn.clicked.connect(function)

        # input for minimum rows to count as a table
        ui.min_rows = QtWidgets.QSpinBox()
        buttons2.addWidget(ui.min_rows)
        ui.min_rows.setMinimum(1)
        ui.min_rows.setPrefix("tbl with ")
        ui.min_rows.setSuffix(" rows")
        ui.min_rows.setValue(self.state['rows'])
        # separator text and line start / end text
        for attr in 'sep', 'start', 'end':
            buttons2.addWidget(QtWidgets.QLabel(attr.title()+':'))
            w = QtWidgets.QLineEdit()
            w.setText(self.state[attr])
            setattr(ui, attr+'_txt', w)
            # w.textEdited.connect(self.delim_changed)
            buttons2.addWidget(w)
        ui.sep_txt.setToolTip("Use Prev/Next to rescan table with new sep")
        w = QtWidgets.QPushButton('Change')
        w.setToolTip("Change separator in text")
        w.clicked.connect(lambda checked: self.delim_changed())
        buttons2.addWidget(w)

        buttons.addStretch(1)
        buttons2.addStretch(1)

        ui.table = QtWidgets.QTableView()
        self.layout().addWidget(ui.table)
        return ui

<<<<<<< HEAD
    #@+node:ekr.20211211041255.17: *3* LEP_CSVEdit(QtWidgets.QWidget).delete_col
=======
    #@+node:ekr.20211210174103.16: *3* delete_col
>>>>>>> 220ba34f
    def delete_col(self, row=False):
        d = self.ui.data.data
        index = self.ui.table.currentIndex()
        r = index.row()
        c = index.column()
        if r < 0 or c < 0:
            return  # no cell selected
        if row:
            d[:] = d[:r] + d[r+1:]
        else:
            d[:] = [d[i][:c] + d[i][c+1:] for i in range(len(d))]
        self.update_text(self.new_data())
        self.ui.table.setCurrentIndex(self.ui.data.index(r, c))
<<<<<<< HEAD
    #@+node:ekr.20211211041255.18: *3* LEP_CSVEdit(QtWidgets.QWidget).delim_changed
=======
    #@+node:ekr.20211210174103.17: *3* delim_changed
>>>>>>> 220ba34f
    def delim_changed(self):
        """delim_changed - new delimiter"""

        # self.update_text(self.lep.get_position().b)
        self.ui.data.delim = self.get_delim()
        self.update_state()
        self.new_data()
<<<<<<< HEAD
    #@+node:ekr.20211211041255.19: *3* LEP_CSVEdit(QtWidgets.QWidget).insert
=======
    #@+node:ekr.20211210174103.18: *3* insert
>>>>>>> 220ba34f
    def insert(self, name, move=False):
        index = self.ui.table.currentIndex()
        row = None
        col = None
        r = index.row()
        c = index.column()
        if move and (r < 0 or c < 0):
            return  # no cell selected
        d = self.ui.data.data
        if name == 'go-top':
            # insert at row, or swap a and b for move
            if move and r == 0:
                return
            row = r
            a = r-1
            b = r
        if name == 'go-bottom':
            row = r + 1
            a = r
            b = r+1
        if row is not None:
            if move:
                d[:] = d[:a] + [d[b], d[a]] + d[b+1:]
            else:
                d[:] = d[:row] + [[''] * len(d[0])] + d[row:]
            self.update_text(self.new_data())

        if name == 'go-first':
            if move and c == 0:
                return
            col = c
            a = c-1
            b = c
        if name == 'go-last':
            col = c + 1
            a = c
            b = c+1
        if col is not None:
            if move:
                d[:] = [
                    d[i][:a] + [d[i][b], d[i][a]] + d[i][b+1:]
                    for i in range(len(d))
                ]
            else:
                d[:] = [
                    d[i][:col] + [''] + d[i][col:]
                    for i in range(len(d))
                ]
            self.update_text(self.new_data())

        if move:
            r = max(0, r+DELTA[name][0])
            c = max(0, c+DELTA[name][1])
        self.ui.table.setCurrentIndex(self.ui.data.index(r, c))
        self.ui.table.setFocus(QtConst.OtherFocusReason)

<<<<<<< HEAD
    #@+node:ekr.20211211041255.20: *3* LEP_CSVEdit(QtWidgets.QWidget).move
    def move(self, name):
        self.insert(name, move=True)
    #@+node:ekr.20211211041255.21: *3* LEP_CSVEdit(QtWidgets.QWidget).prev_tbl
=======
    #@+node:ekr.20211210174103.19: *3* move
    def move(self, name):
        self.insert(name, move=True)
    #@+node:ekr.20211210174103.20: *3* prev_tbl
>>>>>>> 220ba34f
    def prev_tbl(self, next=False):
        # this feels wrong, like it should be self.ui.data.get_text(),
        # but that's not round tripping correctly, or is acting on the
        # wrong table, so grab p.b
        text = self.lep.get_position().b
        tables = ListTable.get_table_list(text, delim=self.get_delim())
        self.tbl += 1 if next else -1
        while 0 <= self.tbl <= len(tables)-1:
            if len(tables[self.tbl]) >= self.ui.min_rows.value():
                break
            self.tbl += 1 if next else -1
        self.tbl = min(max(0, self.tbl), len(tables)-1)
        self.update_text(text)
        self.update_state()
<<<<<<< HEAD
    #@+node:ekr.20211211041255.22: *3* LEP_CSVEdit(QtWidgets.QWidget).focusInEvent
=======
    #@+node:ekr.20211210174103.21: *3* focusInEvent
>>>>>>> 220ba34f
    def focusInEvent (self, event):
        QtWidgets.QTextEdit.focusInEvent(self, event)
        DBG("focusin()")
        self.lep.edit_widget_focus()
        #X self.update_position(self.lep.get_position())

<<<<<<< HEAD
    #@+node:ekr.20211211041255.23: *3* LEP_CSVEdit(QtWidgets.QWidget).focusOutEvent
    def focusOutEvent (self, event):
        QtWidgets.QTextEdit.focusOutEvent(self, event)
        DBG("focusout()")
    #@+node:ekr.20211211041255.24: *3* LEP_CSVEdit(QtWidgets.QWidget).new_data
=======
    #@+node:ekr.20211210174103.22: *3* focusOutEvent
    def focusOutEvent (self, event):
        QtWidgets.QTextEdit.focusOutEvent(self, event)
        DBG("focusout()")
    #@+node:ekr.20211210174103.23: *3* new_data
>>>>>>> 220ba34f
    def new_data(self, top_left=None, bottom_right=None, roles=None):
        text = self.ui.data.get_text()
        self.lep.text_changed(text)
        return text
<<<<<<< HEAD
    #@+node:ekr.20211211041255.25: *3* LEP_CSVEdit(QtWidgets.QWidget).new_text
=======
    #@+node:ekr.20211210174103.24: *3* new_text
>>>>>>> 220ba34f
    def new_text(self, text):
        """new_text - update for new text

        :param str text: new text
        """
        tables = ListTable.get_table_list(text, delim=self.get_delim())
        self.tbl = 0
        # find largest table, or first table of more than n rows
        for i in range(1, len(tables)):
            if len(tables[self.tbl]) >= self.ui.min_rows.value():
                break
            if len(tables[i]) > len(tables[self.tbl]):
                self.tbl = i
        self.update_text(text)

<<<<<<< HEAD
    #@+node:ekr.20211211041255.26: *3* LEP_CSVEdit(QtWidgets.QWidget).update_state
=======
    #@+node:ekr.20211210174103.25: *3* update_state
>>>>>>> 220ba34f
    def update_state(self):
        """Copy state to uA"""
        self.state = {
            'rows': self.ui.min_rows.value(),
            'sep': self.ui.sep_txt.text(),
            'start': self.ui.start_txt.text(),
            'end': self.ui.end_txt.text(),
        }
        u = self.c.p.v.u
        if '_lep' in u:
            if 'csv' in u['_lep']:
                u['_lep']['csv'].update(self.state)
            else:
                u['_lep']['csv'] = dict(self.state)
        else:
            u['_lep'] = {'csv': dict(self.state)}
<<<<<<< HEAD
    #@+node:ekr.20211211041255.27: *3* LEP_CSVEdit(QtWidgets.QWidget).update_text
=======
    #@+node:ekr.20211210174103.26: *3* update_text
>>>>>>> 220ba34f
    def update_text(self, text):
        """update_text - update for current text

        :param str text: current text
        """
        DBG("update editor text")
        self.ui.data = ListTable(text, self.tbl, delim=self.get_delim())
        self.ui.data.dataChanged.connect(self.new_data)
        self.ui.table.setModel(self.ui.data)
    #@-others
#@-others
#@-leo<|MERGE_RESOLUTION|>--- conflicted
+++ resolved
@@ -1,16 +1,7 @@
 #@+leo-ver=5-thin
 #@+node:ekr.20211210102459.1: * @file ../plugins/editpane/csvedit.py
-#@@language python
-#@@tabwidth -4
-#@@language python
-
-# pylint: disable=no-member
 #@+<< imports >>
-<<<<<<< HEAD
-#@+node:ekr.20211211041333.1: ** << imports >>
-=======
 #@+node:ekr.20211210174132.1: ** << imports >>
->>>>>>> 220ba34f
 import csv
 from collections import namedtuple
 import leo.core.leoGlobals as g
@@ -24,12 +15,8 @@
     from io import StringIO
 #@-<< imports >>
 #@+<< data >>
-<<<<<<< HEAD
-#@+node:ekr.20211211041359.1: ** << data >>
-=======
 #@+node:ekr.20211210174157.1: ** << data >>
 
->>>>>>> 220ba34f
 TableRow = namedtuple('TableRow', 'line row')
 TableDelim = namedtuple('TableDelim', 'sep start end')
 DEFAULTDELIM = TableDelim(sep=',', start='', end='')
@@ -58,13 +45,8 @@
 116, 117, 118, 119, 120, 121, 122, 48, 49, 50, 51, 52, 53, 54, 55, 56, 57]
 SEPS = [chr(i) for i in SEPS]
 #@-<< data >>
-
 #@+others
-<<<<<<< HEAD
-#@+node:ekr.20211211041255.2: ** DBG (csvedit.py)
-=======
 #@+node:ekr.20211210174103.1: ** DBG
->>>>>>> 220ba34f
 def DBG(text):
     """DBG - temporary debugging function
 
@@ -72,11 +54,7 @@
     """
     print("LEP: %s" % text)
 
-<<<<<<< HEAD
-#@+node:ekr.20211211041255.3: ** class ListTable(QtCore.QAbstractTableModel)
-=======
 #@+node:ekr.20211210174103.2: ** class ListTable
->>>>>>> 220ba34f
 class ListTable(QtCore.QAbstractTableModel):
     """ListTable - a list backed datastore for a Qt Model
     """
@@ -84,8 +62,6 @@
     #@+others
     #@+node:ekr.20211210174103.3: *3* get_table_list
     @staticmethod
-    #@+others
-    #@+node:ekr.20211211041255.4: *3* ListTable(QtCore.QAbstractTableModel).get_table_list
     def get_table_list(text, delim=None):
         """get_table_list - return a list of tables, based
         on number of columns
@@ -118,12 +94,8 @@
                 tables.append([])
             tables[-1].append(row)
         return tables
-<<<<<<< HEAD
-    #@+node:ekr.20211211041255.5: *3* ListTable(QtCore.QAbstractTableModel).__init__
-=======
 
     #@+node:ekr.20211210174103.4: *3* __init__
->>>>>>> 220ba34f
     def __init__(self, text, tbl, delim=None, *args, **kwargs):
         self.tbl = tbl
         self.delim = delim or DEFAULTDELIM
@@ -131,11 +103,7 @@
         # FIXME: use super()
         QtCore.QAbstractTableModel.__init__(self, *args, **kwargs)
 
-<<<<<<< HEAD
-    #@+node:ekr.20211211041255.6: *3* ListTable(QtCore.QAbstractTableModel).get_table
-=======
     #@+node:ekr.20211210174103.5: *3* get_table
->>>>>>> 220ba34f
     def get_table(self, text):
         tables = self.get_table_list(text, delim=self.delim)
         self.tbl = min(self.tbl, len(tables)-1)
@@ -149,15 +117,6 @@
             self.posttext = []
             self._data = []
 
-<<<<<<< HEAD
-    #@+node:ekr.20211211041255.7: *3* ListTable(QtCore.QAbstractTableModel).rowCount
-    def rowCount(self, parent=None):
-        return len(self.data) if self.data else 0
-    #@+node:ekr.20211211041255.8: *3* ListTable(QtCore.QAbstractTableModel).columnCount
-    def columnCount(self, parent=None):
-        return len(self.data[0]) if self.data and self.data[0] else 0
-    #@+node:ekr.20211211041255.9: *3* ListTable(QtCore.QAbstractTableModel).data
-=======
     #@+node:ekr.20211210174103.6: *3* rowCount
     def rowCount(self, parent=None):
         return len(self._data) if self._data else 0
@@ -168,17 +127,12 @@
         
     #@+node:ekr.20211210174103.8: *3* data
     # This function must exist, but it appears to hide the self._data array!
->>>>>>> 220ba34f
     def data(self, index, role):
         if role in (ItemDataRole.DisplayRole, ItemDataRole.EditRole):  # #2347
             return self._data[index.row()][index.column()]
         return None
-<<<<<<< HEAD
-    #@+node:ekr.20211211041255.10: *3* ListTable(QtCore.QAbstractTableModel).get_text
-=======
 
     #@+node:ekr.20211210174103.9: *3* get_text
->>>>>>> 220ba34f
     def get_text(self):
 
         # look for seperator not in text
@@ -205,40 +159,24 @@
         text = '\n'.join(text)
 
         return text
-<<<<<<< HEAD
-    #@+node:ekr.20211211041255.11: *3* ListTable(QtCore.QAbstractTableModel).setData
-=======
     #@+node:ekr.20211210174103.10: *3* setData
->>>>>>> 220ba34f
     def setData(self, index, value, role):
         self._data[index.row()][index.column()] = value
         self.dataChanged.emit(index, index)
         return True
-<<<<<<< HEAD
-    #@+node:ekr.20211211041255.12: *3* ListTable(QtCore.QAbstractTableModel).flags
-=======
     #@+node:ekr.20211210174103.11: *3* flags
->>>>>>> 220ba34f
     def flags(self, index):
         return ItemFlag.ItemIsSelectable | ItemFlag.ItemIsEditable | ItemFlag.ItemIsEnabled
 
     #@-others
-<<<<<<< HEAD
-#@+node:ekr.20211211041255.13: ** class LEP_CSVEdit(QtWidgets.QWidget)
-=======
 #@+node:ekr.20211210174103.12: ** class LEP_CSVEdit
->>>>>>> 220ba34f
 class LEP_CSVEdit(QtWidgets.QWidget):
     """LEP_PlainTextEdit - simple LeoEditorPane editor
     """
     lep_type = "EDITOR-CSV"
     lep_name = "CSV Editor"
     #@+others
-<<<<<<< HEAD
-    #@+node:ekr.20211211041255.14: *3* LEP_CSVEdit(QtWidgets.QWidget).__init__
-=======
     #@+node:ekr.20211210174103.13: *3* __init__
->>>>>>> 220ba34f
     def __init__(self, c=None, lep=None, *args, **kwargs):
         """set up"""
         super().__init__(*args, **kwargs)  # #2347.
@@ -264,11 +202,7 @@
                 u['_lep'] = {'csv': dict(self.state)}
 
         self.ui = self.make_ui()
-<<<<<<< HEAD
-    #@+node:ekr.20211211041255.15: *3* LEP_CSVEdit(QtWidgets.QWidget).get_delim
-=======
     #@+node:ekr.20211210174103.14: *3* get_delim
->>>>>>> 220ba34f
     def get_delim(self):
         """get_delim - get the current delimiter parts"""
         return TableDelim(
@@ -277,11 +211,7 @@
             end=self.ui.end_txt.text().replace('\\t', chr(9))
         )
 
-<<<<<<< HEAD
-    #@+node:ekr.20211211041255.16: *3* LEP_CSVEdit(QtWidgets.QWidget).make_ui
-=======
     #@+node:ekr.20211210174103.15: *3* make_ui
->>>>>>> 220ba34f
     def make_ui(self):
         """make_ui - build up UI"""
 
@@ -355,11 +285,7 @@
         self.layout().addWidget(ui.table)
         return ui
 
-<<<<<<< HEAD
-    #@+node:ekr.20211211041255.17: *3* LEP_CSVEdit(QtWidgets.QWidget).delete_col
-=======
     #@+node:ekr.20211210174103.16: *3* delete_col
->>>>>>> 220ba34f
     def delete_col(self, row=False):
         d = self.ui.data.data
         index = self.ui.table.currentIndex()
@@ -373,11 +299,7 @@
             d[:] = [d[i][:c] + d[i][c+1:] for i in range(len(d))]
         self.update_text(self.new_data())
         self.ui.table.setCurrentIndex(self.ui.data.index(r, c))
-<<<<<<< HEAD
-    #@+node:ekr.20211211041255.18: *3* LEP_CSVEdit(QtWidgets.QWidget).delim_changed
-=======
     #@+node:ekr.20211210174103.17: *3* delim_changed
->>>>>>> 220ba34f
     def delim_changed(self):
         """delim_changed - new delimiter"""
 
@@ -385,11 +307,7 @@
         self.ui.data.delim = self.get_delim()
         self.update_state()
         self.new_data()
-<<<<<<< HEAD
-    #@+node:ekr.20211211041255.19: *3* LEP_CSVEdit(QtWidgets.QWidget).insert
-=======
     #@+node:ekr.20211210174103.18: *3* insert
->>>>>>> 220ba34f
     def insert(self, name, move=False):
         index = self.ui.table.currentIndex()
         row = None
@@ -446,17 +364,10 @@
         self.ui.table.setCurrentIndex(self.ui.data.index(r, c))
         self.ui.table.setFocus(QtConst.OtherFocusReason)
 
-<<<<<<< HEAD
-    #@+node:ekr.20211211041255.20: *3* LEP_CSVEdit(QtWidgets.QWidget).move
-    def move(self, name):
-        self.insert(name, move=True)
-    #@+node:ekr.20211211041255.21: *3* LEP_CSVEdit(QtWidgets.QWidget).prev_tbl
-=======
     #@+node:ekr.20211210174103.19: *3* move
     def move(self, name):
         self.insert(name, move=True)
     #@+node:ekr.20211210174103.20: *3* prev_tbl
->>>>>>> 220ba34f
     def prev_tbl(self, next=False):
         # this feels wrong, like it should be self.ui.data.get_text(),
         # but that's not round tripping correctly, or is acting on the
@@ -471,39 +382,23 @@
         self.tbl = min(max(0, self.tbl), len(tables)-1)
         self.update_text(text)
         self.update_state()
-<<<<<<< HEAD
-    #@+node:ekr.20211211041255.22: *3* LEP_CSVEdit(QtWidgets.QWidget).focusInEvent
-=======
     #@+node:ekr.20211210174103.21: *3* focusInEvent
->>>>>>> 220ba34f
     def focusInEvent (self, event):
         QtWidgets.QTextEdit.focusInEvent(self, event)
         DBG("focusin()")
         self.lep.edit_widget_focus()
         #X self.update_position(self.lep.get_position())
 
-<<<<<<< HEAD
-    #@+node:ekr.20211211041255.23: *3* LEP_CSVEdit(QtWidgets.QWidget).focusOutEvent
-    def focusOutEvent (self, event):
-        QtWidgets.QTextEdit.focusOutEvent(self, event)
-        DBG("focusout()")
-    #@+node:ekr.20211211041255.24: *3* LEP_CSVEdit(QtWidgets.QWidget).new_data
-=======
     #@+node:ekr.20211210174103.22: *3* focusOutEvent
     def focusOutEvent (self, event):
         QtWidgets.QTextEdit.focusOutEvent(self, event)
         DBG("focusout()")
     #@+node:ekr.20211210174103.23: *3* new_data
->>>>>>> 220ba34f
     def new_data(self, top_left=None, bottom_right=None, roles=None):
         text = self.ui.data.get_text()
         self.lep.text_changed(text)
         return text
-<<<<<<< HEAD
-    #@+node:ekr.20211211041255.25: *3* LEP_CSVEdit(QtWidgets.QWidget).new_text
-=======
     #@+node:ekr.20211210174103.24: *3* new_text
->>>>>>> 220ba34f
     def new_text(self, text):
         """new_text - update for new text
 
@@ -519,11 +414,7 @@
                 self.tbl = i
         self.update_text(text)
 
-<<<<<<< HEAD
-    #@+node:ekr.20211211041255.26: *3* LEP_CSVEdit(QtWidgets.QWidget).update_state
-=======
     #@+node:ekr.20211210174103.25: *3* update_state
->>>>>>> 220ba34f
     def update_state(self):
         """Copy state to uA"""
         self.state = {
@@ -540,11 +431,7 @@
                 u['_lep']['csv'] = dict(self.state)
         else:
             u['_lep'] = {'csv': dict(self.state)}
-<<<<<<< HEAD
-    #@+node:ekr.20211211041255.27: *3* LEP_CSVEdit(QtWidgets.QWidget).update_text
-=======
     #@+node:ekr.20211210174103.26: *3* update_text
->>>>>>> 220ba34f
     def update_text(self, text):
         """update_text - update for current text
 
@@ -556,4 +443,6 @@
         self.ui.table.setModel(self.ui.data)
     #@-others
 #@-others
+#@@language python
+#@@tabwidth -4
 #@-leo