--- conflicted
+++ resolved
@@ -387,12 +387,6 @@
 
         '''Update Leo after the body has been changed.'''
 
-<<<<<<< HEAD
-=======
-        g.trace()
-
-        return ###
->>>>>>> 4bc327a1
 
         c = self.c ; tree = c.frame.tree ; w = self
         trace = False ; verbose = False
@@ -814,7 +808,6 @@
 
     def eventFilter(self, obj, event):
 
-<<<<<<< HEAD
         c = self.c ; k = c.k ; e = QtCore.QEvent ; trace = False
         ignore = (
             e.ToolTip,
@@ -826,12 +819,6 @@
             (e.KeyPress,'key-press'),
             (e.KeyRelease,'key-release'),
             (e.ShortcutOverride,'shortcut-override'),
-=======
-        c = self.c ; tag = self.tag ; trace = True
-        traceTypes = (
-            # (QtCore.QEvent.KeyPress,'key-press'),
-            (QtCore.QEvent.KeyRelease,'key-release'),
->>>>>>> 4bc327a1
         )
         eventType = event.type()
 
@@ -861,8 +848,6 @@
         return override
 
     #@    @+others
-    #@+node:ekr.20081013143507.10:shortcut_override
-    #@-node:ekr.20081013143507.10:shortcut_override
     #@+node:ekr.20081004172422.897:key_pressed
     def key_pressed(self, obj, event): # obj not used.
 
@@ -931,7 +916,7 @@
             # Create a standard Leo event.
             leoEvent = leoKeyEvent(event,c,w,stroke)
             k.masterKeyHandler(leoEvent,stroke=stroke)
-            return False
+            return True
         else:
             if trace and verbose: g.trace(self.tag,'unbound',tkKey)
             # The key has not been handled.
