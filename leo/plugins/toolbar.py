--- conflicted
+++ resolved
@@ -101,11 +101,7 @@
 #@-node:bobjack.20080424190906.12:<< docstring >>
 #@nl
 
-<<<<<<< HEAD
-__version__ = "0.5"
-=======
 __version__ = "0.6"
->>>>>>> a9663b6d
 __plugin_name__ = 'Toolbar Manager'
 
 
@@ -128,8 +124,6 @@
 # 0.5 bobjack:
 #     - added toolbars overflow to other toolbars if they are
 #       not wide enough to contain their buttons.
-<<<<<<< HEAD
-=======
 # 0.6 bobjack:
 #     - refactoring
 #     - make toolbar area collapse when no iconBars are visible
@@ -138,7 +132,6 @@
 #     - add drag drop in iconBars
 # 
 # 
->>>>>>> a9663b6d
 #@-at
 #@-node:bobjack.20080424190906.13:<< version history >>
 #@nl
@@ -332,9 +325,6 @@
     #@+node:bobjack.20080429153129.30:addIconButton
     def addIconButton (self,*args,**keys):
 
-<<<<<<< HEAD
-        barName = ''
-=======
         """Create and add an icon button to the named toolbar.
 
         keys['barname'] gives the name of the toolbar or the
@@ -342,28 +332,10 @@
 
         """
 
->>>>>>> a9663b6d
         if 'barName' in keys:
             barName = keys['barName']
             del keys['barName']
 
-<<<<<<< HEAD
-        if not barName:
-             barName = 'iconbar'
-
-        if barName in self.iconBars:
-            return self.iconBars[barName].add(*args,**keys)
-    #@-node:bobjack.20080429153129.30:addIconButton
-    #@+node:bobjack.20080501055450.16:addIconWidget
-    def addIconWidget (self, widget, barName=''):
-
-        if not barName:
-             barName = 'iconbar'
-
-        if barName in self.iconBars:
-            return self.iconBars[barName].addWidget(widget)
-    #@nonl
-=======
         else:
              barName = 'iconbar'
 
@@ -387,18 +359,10 @@
         """Adds a widget to the named toolbar."""
 
         return self.iconBars[barName].addWidget(widget)
->>>>>>> a9663b6d
     #@-node:bobjack.20080501055450.16:addIconWidget
     #@+node:bobjack.20080429153129.31:clearIconBar
     def clearIconBar (self, barName='iconbar'):
 
-<<<<<<< HEAD
-        if barName in self.iconBars:
-            self.iconBars[barName].clear()
-    #@-node:bobjack.20080429153129.31:clearIconBar
-    #@+node:bobjack.20080429153129.32:createIconBar
-    def createIconBar (self, barName='iconbar', after=None, slaveMaster=None):
-=======
         self.iconBars[barName].clear()
     #@-node:bobjack.20080429153129.31:clearIconBar
     #@+node:bobjack.20080429153129.32:createIconBar
@@ -414,28 +378,17 @@
         The bar will not be placed in self.iconBars if it is a slave bar.
 
         """
->>>>>>> a9663b6d
 
         frame = self.createToolbarFrame()
 
         if not barName in self.iconBars:
 
-<<<<<<< HEAD
-            self.iconBars[barName] = self.iconBarClass(
-=======
             bar = self.iconBarClass(
->>>>>>> a9663b6d
                 self.c, frame, barName=barName, slaveMaster=slaveMaster
             )
             if not slaveMaster:
                 self.iconBars[barName] = bar
 
-<<<<<<< HEAD
-        if barName == 'iconbar':
-            self.iconBar = self.iconBars[barName]
-
-        return self.iconBars[barName]
-=======
         else:
             bar = self.iconBars[barName]
 
@@ -443,7 +396,6 @@
             self.iconBar = bar
 
         return bar
->>>>>>> a9663b6d
 
     #@-node:bobjack.20080429153129.32:createIconBar
     #@+node:bobjack.20080429153129.33:getIconBar
@@ -457,12 +409,6 @@
     #@+node:bobjack.20080429153129.35:hideIconBar
     def hideIconBar (self, barName='iconbar'):
 
-<<<<<<< HEAD
-        if barName in self.iconBars:
-            self.iconBars[barName].hide()
-    #@-node:bobjack.20080429153129.35:hideIconBar
-    #@-node:bobjack.20080429153129.29:Icon area convenience methods
-=======
         self.iconBars[barName].hide()
     #@-node:bobjack.20080429153129.35:hideIconBar
     #@-node:bobjack.20080429153129.29:Icon area convenience methods
@@ -481,7 +427,6 @@
     iconFrame = property(getIconFrame, setIconFrame)
     #@-node:bobjack.20080502134903.9:getIconFrame
     #@-node:bobjack.20080502134903.8:Properties
->>>>>>> a9663b6d
     #@+node:bobjack.20080428114659.5:createToolbarFrame
     def createToolbarFrame(self):
 
@@ -666,11 +611,6 @@
         c = self.c
         frame = c.frame
 
-<<<<<<< HEAD
-        def addScriptButtonCallback(event=None, self=self, barName=barName):
-            return self.addScriptButtonCommand(event, barName)
-=======
->>>>>>> a9663b6d
 
         b = self.createIconButton(
             text='script-button',
@@ -685,11 +625,7 @@
 
         b.configure(command=addScriptButtonCallback)
     #@+node:bobjack.20080428114659.13:addScriptButtonCommand
-<<<<<<< HEAD
-    def addScriptButtonCommand (self,event=None, barName='iconbar'):
-=======
     def addScriptButtonCommand (self,event=None, b=None):
->>>>>>> a9663b6d
 
         '''Called when the user presses the 'script-button' button or executes the script-button command.'''
 
@@ -704,18 +640,9 @@
         if shortcut:
             statusLine = statusLine + " @key=" + shortcut
 
-<<<<<<< HEAD
-        if barName not in frame.iconBars:
-            return
-
         oldIconBar = frame.iconBar
         try:
-            frame.iconBar =  frame.iconBars[barName]       
-=======
-        oldIconBar = frame.iconBar
-        try:
             frame.iconBar =  b.leoIconBar       
->>>>>>> a9663b6d
             b = self.createAtButtonHelper(
                 p, h, statusLine, shortcut, bg='MistyRose1', verbose=True
             )
@@ -737,11 +664,7 @@
 
     #@    @+others
     #@+node:bobjack.20080428114659.6:__init__
-<<<<<<< HEAD
-    def __init__(self, c, parentFrame, barName='iconBar', after=None, slaveMaster=None):
-=======
     def __init__(self, c, parentFrame, barName='iconBar', slaveMaster=None):
->>>>>>> a9663b6d
 
         """Initialize an iconBar."""
 
@@ -751,51 +674,6 @@
 
         self.inConfigure = False
 
-<<<<<<< HEAD
-
-        self.slaveBar = None
-        self.slaveMaster = slaveMaster
-        self.buttonCount = 0
-
-        self.font = None
-        self.lastActual = 0
-        self.enableConfigure = not slaveMaster
-
-        self.inConfigure = False
-        self.configurePending = False
-
-        self.maxSlaves = 10
-
-        self.xPad = 1
-
-        if not slaveMaster :
-            self._outerFrame = None  # control var for outerFrame property
-            self._buttons = [] # control var for buttons list
-
-            self.nSlaves = 1
-
-            self._outerFrame = w = Tk.Frame(
-                self.parentFrame,          
-                height="5m", bd=2, relief="groove"
-            )
-            w.leoParent = self
-            w.bind('<Button-3>', self.onToolbarRightClick)
-
-        self.iconFrame = w = Tk.Frame(
-            self.parentFrame,          
-            height="5m",relief="flat",
-        )
-        w.leoParent = self
-        w.bind('<Button-3>', self.onRightClick)
-
-        self.c.frame.iconFrame = self.iconFrame #FIXME
-
-        self.pack(after=after)
-        c.frame.top.update_idletasks()
-
-        if not slaveMaster:
-            self.iconFrame.bind('<Configure>', self.onConfigure)
-=======
         self.slaveMaster = slaveMaster
         self.slaveBar = None
 
@@ -840,42 +718,21 @@
 
         self.show()
         c.frame.top.update_idletasks()
->>>>>>> a9663b6d
 
     #@-node:bobjack.20080428114659.6:__init__
-    #@+node:bobjack.20080501125812.4:__len__
-    def __len__(self):
-        return len(self.barHead._buttons)
-    #@nonl
-    #@-node:bobjack.20080501125812.4:__len__
     #@+node:bobjack.20080428114659.9:onRightClick
     def onRightClick(self, event):
 
-<<<<<<< HEAD
-        """Respond to a right click on any of the components of the toolbar."""
-=======
         """Respond to a right click on any of the components of the toolbar.
 
         The first bar in a list of bars is provided sent with through the hook, 
         the actual bar can be found in event.widget.
         """
->>>>>>> a9663b6d
 
         g.doHook('rclick-popup', c=self.c, event=event,
             context_menu='default-iconbar-menu', bar=self.barHead
         )
     #@-node:bobjack.20080428114659.9:onRightClick
-<<<<<<< HEAD
-    #@+node:bobjack.20080501125812.2:onToolbarRightClick
-    def onToolbarRightClick(self, event):
-
-        """Respond to a right click on the toolbar."""
-
-        g.trace('############# toolbar clicked %s ###########'%event.widget.leoParent)
-
-
-    #@-node:bobjack.20080501125812.2:onToolbarRightClick
-=======
     #@+node:bobjack.20080503090121.5:onPress
     def onPress(self, e):
 
@@ -920,7 +777,6 @@
         finally:
             controller.grabWidget = None
     #@-node:bobjack.20080503090121.6:onRelease
->>>>>>> a9663b6d
     #@+node:bobjack.20080429153129.16:onConfigure
     def onConfigure(self, event=None):
 
@@ -929,31 +785,20 @@
 
 
     #@+node:bobjack.20080507083323.4:repackButons
-<<<<<<< HEAD
-    def repackButtons(self, trace=None):
-
-        bar = self.getBarHead()
-=======
     def repackButtons(self, buttons=None):
 
         bar = self.barHead
->>>>>>> a9663b6d
 
         if bar.inConfigure:
            return
 
-<<<<<<< HEAD
-=======
         if buttons is not None:
             self.updateButtons(buttons)
 
->>>>>>> a9663b6d
         try:
             bar.doRepackButtons()
         finally:
             bar.inConfigure = False
-<<<<<<< HEAD
-=======
     #@+node:bobjack.20080504034903.9:updateButtons
     def updateButtons(self, buttons):
 
@@ -974,7 +819,6 @@
         self.barHead._buttons = buttons[:]
 
     #@-node:bobjack.20080504034903.9:updateButtons
->>>>>>> a9663b6d
     #@-node:bobjack.20080507083323.4:repackButons
     #@+node:bobjack.20080430160907.12:doRepackButtons
     def doRepackButtons(self, trace=None):
@@ -985,59 +829,24 @@
         visible. Empty slaves will be hidden but not removed.
 
         """
-<<<<<<< HEAD
-
-        self.inConfigure = True
-
-
-        barHead = self.getBarHead()
-=======
         barHead = self.barHead
         barHead.inConfigure = True
->>>>>>> a9663b6d
 
         orphans = barHead._buttons[:]
 
         #@    << unpack all buttons >>
         #@+node:bobjack.20080501181134.2:<< unpack all buttons >>
-<<<<<<< HEAD
-
-=======
->>>>>>> a9663b6d
         bar = barHead
         while bar and bar.buttonCount:
             [ btn.pack_forget() for btn in bar.iconFrame.pack_slaves()]
             bar.buttonCount = 0
             bar = bar.slaveBar
 
-<<<<<<< HEAD
-        barHead.iconFrame.update_idletasks()
-=======
         #barHead.iconFrame.update_idletasks()
->>>>>>> a9663b6d
 
         #@-node:bobjack.20080501181134.2:<< unpack all buttons >>
         #@nl
 
-<<<<<<< HEAD
-        # repack all widgets
-
-        bars = self.slaveBars
-
-        bar = barHead
-        while bar and orphans:
-            orphans = bar.repackHelper(orphans)
-            if bar not in bars and bar.buttonCount:
-                bar.pack()
-            bar = bar.slaveBar
-
-        #make sure all empty slave bars are unpacked
-
-        while bar :
-            if bar in bars:
-                bar.iconFrame.pack_forget()
-            bar = bar.slaveBar
-=======
         bar = barHead
         bars = bar.slaveBars
 
@@ -1060,7 +869,6 @@
             bar = bar.slaveBar
         #@-node:bobjack.20080502134903.5:<< hide empty slave bars >>
         #@nl
->>>>>>> a9663b6d
     #@+node:bobjack.20080429153129.24:repackHelper
     def repackHelper(self, orphans):
 
@@ -1074,25 +882,6 @@
         req = iconFrame.winfo_reqwidth
         actual = iconFrame.winfo_width
 
-<<<<<<< HEAD
-        nOrphans = len(orphans)
-
-        while orphans:
-
-            widget= orphans[0]
-            widget.pack(in_=iconFrame, side="left")
-
-            iconFrame.update_idletasks()
-
-            if req() > actual():
-                widget.pack_forget
-                break
-
-            orphans.pop(0)
-            self.buttonCount += 1
-
-        if nOrphans and nOrphans == len(orphans):
-=======
         while orphans:
             #@        << pack widgets untill full >>
             #@+node:bobjack.20080502134903.6:<< pack widgets untill full >>
@@ -1119,7 +908,6 @@
             #@nl
 
         if len(orphans) and not self.buttonCount:
->>>>>>> a9663b6d
             # we must pack at least one widget even if its too big
             widget = orphans.pop(0)
             widget.pack(in_=iconFrame, side="left")
@@ -1141,11 +929,7 @@
 
         assert not self.slaveBar, 'Already have a slaveBar.'
 
-<<<<<<< HEAD
-        barHead = self.getBarHead()
-=======
         barHead = self.barHead
->>>>>>> a9663b6d
         if not barHead.nSlaves < barHead.maxSlaves:
             return
         barHead.nSlaves +=1
@@ -1166,19 +950,11 @@
 
         """Get the frame that contains this bar and its companion slaves."""
 
-<<<<<<< HEAD
-        return self.getBarHead()._outerFrame
+        return self.barHead._outerFrame
 
     def setOuterFrame(self, value):
 
-       self.getBarHead()._outerFrame = value
-=======
-        return self.barHead._outerFrame
-
-    def setOuterFrame(self, value):
-
        self.barHead._outerFrame = value
->>>>>>> a9663b6d
 
     outerFrame = property(getOuterFrame, setOuterFrame)
     #@-node:bobjack.20080430160907.5:outerFrame
@@ -1196,39 +972,12 @@
     barHead = property(getBarHead)
 
     #@-node:bobjack.20080430064145.4:barHead
-<<<<<<< HEAD
-    #@+node:bobjack.20080430160907.10:barTail
-    def getBarTail(self):
-
-        """"""
-
-        bar = self
-        while bar.slaveBar:
-            bar = bar.slaveBar
-
-        return bar
-
-
-    barTail = property(getBarTail)
-
-    #@-node:bobjack.20080430160907.10:barTail
     #@+node:bobjack.20080501113939.2:slaveBars
-=======
-    #@+node:bobjack.20080501113939.2:slaveBars
-
->>>>>>> a9663b6d
+
     def getSlaveBars(self):
 
         """Get a list of slave iconBars packed in this toolbar."""
 
-<<<<<<< HEAD
-        retval = [ bar.leoParent for bar in self.outerFrame.pack_slaves()]
-        return retval
-
-
-    slaveBars = property(getSlaveBars)
-    #@-node:bobjack.20080501113939.2:slaveBars
-=======
         return [ bar.leoIconBar for bar in self.outerFrame.pack_slaves()]
 
     slaveBars = property(getSlaveBars)
@@ -1244,19 +993,11 @@
     slaveBarFrames = property(getSlaveBarFrames)
     #@nonl
     #@-node:bobjack.20080502134903.7:slaveBarFrames
->>>>>>> a9663b6d
     #@+node:bobjack.20080501055450.2:slaveButtons
     def getSlaveButtons(self):
 
         """Get a list of widgets packed in this iconBar."""
 
-<<<<<<< HEAD
-        # g.trace()
-        # for i, w in enumerate(self.iconFrame.pack_slaves()):
-            # print '\t', i, repr(w)
-
-=======
->>>>>>> a9663b6d
         return [ btn for btn in self.iconFrame.pack_slaves()]
 
 
@@ -1265,17 +1006,10 @@
     #@+node:bobjack.20080501113939.3:allSlaveButtons
     def getAllSlaveButtons(self,  shrink=False):
 
-<<<<<<< HEAD
-        """Make a list of all widgets in this toolbar and the bar each came from."""
-
-        buttons = []
-        bar = self.getBarHead()
-=======
         """Make a list of all widgets packed in this set of toolbars."""
 
         buttons = []
         bar = self.barHead
->>>>>>> a9663b6d
         while bar:
             buttons += [ btn for btn in bar.iconFrame.pack_slaves()]
             bar = bar.slaveBar
@@ -1287,11 +1021,6 @@
     #@+node:bobjack.20080501125812.5:buttons
     def getButtons(self):
 
-<<<<<<< HEAD
-        return self.getBarHead()._buttons
-
-    buttons = property(getButtons)
-=======
         """Get the list of widgets that may appear in this toolbar."""
 
         return self.barHead._buttons
@@ -1306,22 +1035,10 @@
         return
 
     buttons = property(getButtons, setButtons)
->>>>>>> a9663b6d
     #@-node:bobjack.20080501125812.5:buttons
     #@+node:bobjack.20080501181134.5:visible
     def getVisible(self):
 
-<<<<<<< HEAD
-        barHead = self.getBarHead()
-        visible = barHead._outerFrame in barHead.parentFrame.pack_slaves()
-        return visible
-
-
-    visible = property(getVisible)
-    #@-node:bobjack.20080501181134.5:visible
-    #@-node:bobjack.20080430160907.4:Properties
-    #@+node:bobjack.20080426064755.76:add
-=======
         """Is the toolbar, of which this iconBar is a slave, packed."""
 
         barHead = self.barHead
@@ -1338,7 +1055,6 @@
     #@-node:bobjack.20080501181134.5:visible
     #@-node:bobjack.20080430160907.4:Properties
     #@+node:bobjack.20080503151427.3:add
->>>>>>> a9663b6d
     def add(self,*args,**keys):
         """Create and pack an iconBar button."""
 
@@ -1409,11 +1125,7 @@
         try:
             g.app.iconWidgetCount += 1
             n = g.app.iconWidgetCount
-<<<<<<< HEAD
-        except:
-=======
         except Exception:
->>>>>>> a9663b6d
             n = g.app.iconWidgetCount = 1
 
         if not command:
@@ -1434,11 +1146,7 @@
                     # Must keep a reference to the image!
                     try:
                         refs = g.app.iconImageRefs
-<<<<<<< HEAD
-                    except:
-=======
                     except Exception:
->>>>>>> a9663b6d
                         refs = g.app.iconImageRefs = []
 
                     refs.append((imagefile,image),)
@@ -1447,18 +1155,10 @@
                     bg = f.cget("bg")
 
                 b = Tk.Button(f,image=image,relief="flat",bd=0,command=command,bg=bg)
-<<<<<<< HEAD
-                self.addWidget(b)
-                #b.pack(in_=self.iconFrame, side="left",fill="y")
+
                 return b
 
-            except:
-=======
-
-                return b
-
             except Exception:
->>>>>>> a9663b6d
                 g.es_exception()
                 return None
             #@-node:bobjack.20080429153129.18:<< create a picture >>
@@ -1475,56 +1175,10 @@
                 # b.configure(width=width,font=('verdana',7,'bold'))
             if bg: b.configure(bg=bg)
 
-<<<<<<< HEAD
-            self.addWidget(b)
-
-=======
->>>>>>> a9663b6d
             return b
 
         return None
     #@-node:bobjack.20080429153129.17:_add
-<<<<<<< HEAD
-    #@-node:bobjack.20080426064755.76:add
-    #@+node:bobjack.20080430160907.11:addWidget
-    def addWidget(self, widget):
-
-        barHead = self.barHead
-
-        barHead._buttons.append(widget)
-        widget.leoIconBar = barHead
-
-        self.repackButtons('addWidget')
-
-    #@-node:bobjack.20080430160907.11:addWidget
-    #@+node:bobjack.20080501181134.3:removeWidget
-    def removeWidget(self, widget):
-
-        barHead = widget.leoIconBar
-        barHead._buttons.remove(widget)
-
-        self.repackButtons('addWidget')
-    #@-node:bobjack.20080501181134.3:removeWidget
-    #@+node:bobjack.20080429153129.36:pack (show)
-    def pack (self, after=None):
-
-        """Show the icon bar by repacking it"""
-
-        outerFrame = self.outerFrame
-
-        if not self.slaveMaster:
-
-            toolbars = self.parentFrame.pack_slaves()
-
-            if not outerFrame in toolbars:
-                if after and after in toolbars:
-                    outerFrame.pack(fill="x", pady=2, after=after)
-                else:
-                    outerFrame.pack(fill="x", pady=2)
-
-        if self.iconFrame not in outerFrame.pack_slaves():
-            self.iconFrame.pack(in_=outerFrame, fill='x')
-=======
     #@-node:bobjack.20080426064755.76:getButton
     #@+node:bobjack.20080430160907.11:addWidget
     def addWidget(self, widget, index=None, repack=True):
@@ -1590,24 +1244,10 @@
         if not self.visible:
             self.outerFrame.pack(fill="x", pady=2)
             self.barHead.packSlaveBar()
->>>>>>> a9663b6d
 
     show = pack
     #@-node:bobjack.20080429153129.36:pack (show)
     #@+node:bobjack.20080501181134.4:unpack (hide)
-<<<<<<< HEAD
-    def unpack (self, after=None):
-
-        """Hide the icon bar by unpacking it"""
-
-        g.trace(self.barHead.barName)
-
-        if self.visible:
-            self.outerFrame.pack_forget()
-
-    hide = unpack
-    #@-node:bobjack.20080501181134.4:unpack (hide)
-=======
     def unpack (self):
 
         """Hide the icon bar by unpacking it"""
@@ -1639,7 +1279,6 @@
         if self.iconFrame in self.outerFrame.pack_slaves():
             self.iconFrame.pack_forget()
     #@-node:bobjack.20080504034903.3:unpackSlaveBar
->>>>>>> a9663b6d
     #@+node:bobjack.20080429153129.26:packWidget
     def packWidget(self, w, **kws):
 
@@ -1649,11 +1288,7 @@
         try:
             w.pack(in_=self.iconFrame, side="left", **kws)
 
-<<<<<<< HEAD
-        except:
-=======
         except Exception:
->>>>>>> a9663b6d
             g.trace('[%s] FAILED TO PACK: \n\tWIDGET:%r\n\tin FRAME:%r' %(self.barName, w, self.iconFrame))
 
         return w
@@ -1729,19 +1364,7 @@
 
         """Return a unique name for a slaveBar of this iconBar."""
 
-<<<<<<< HEAD
-        c = self.c
-        frame = c.frame
-
-        name = self.barHead.barName
-
-        for i in range(1,100):
-            newbarName = '%s-%02d-slave' % (name,i)
-            if not newbarName in frame.iconBars:
-                return newbarName
-=======
         return '%s-%02d-slave' % (self.barHead.barName, self.barHead.nSlaves)
->>>>>>> a9663b6d
     #@-node:bobjack.20080430064145.5:uniqueSlaveName
     #@-others
 #@-node:bobjack.20080426064755.66:class ToolbarTkIconBarClass
@@ -1896,12 +1519,6 @@
             g.es_error('Command only for use in iconBar menus')
             return
 
-<<<<<<< HEAD
-        menu_table = keywords.get('rc_menu_table', None)
-
-        bar = keywords.get('bar')
-=======
->>>>>>> a9663b6d
         barName = bar and bar.barName or ''
 
         names = frame.iconBars.keys()
@@ -1910,11 +1527,7 @@
         while names:
             name = names.pop(0)
 
-<<<<<<< HEAD
-            if name.endswith('-slave') or name == barName:
-=======
             if name == barName:
->>>>>>> a9663b6d
                 continue
 
             bar = frame.iconBars[name]
@@ -1930,10 +1543,6 @@
             items = [('Show', items)]
             menu_table[:0] = items  
 
-<<<<<<< HEAD
-        g.trace(menu_table)
-=======
->>>>>>> a9663b6d
     #@-node:bobjack.20080428114659.21:toolbar_show_iconbar_menu
     #@+node:bobjack.20080503040740.4:toolbar_toggle_iconbar
     def toolbar_toggle_iconbar(self, keywords):
@@ -1987,12 +1596,8 @@
             self.c.theScriptingController.deleteButton(button)
         except Exception, e:
             g.es_error(e)
-<<<<<<< HEAD
-            g.es('failed to delete button')    
-=======
             g.es_error('failed to delete button')
 
->>>>>>> a9663b6d
 
 
 
@@ -2006,24 +1611,6 @@
         frame = c.frame
 
         try:
-<<<<<<< HEAD
-            bar = keywords.get('bar')
-        except:
-            g.trace('error')
-            bar = None
-
-        barName = ''
-        if bar:
-            barName = bar.barName
-
-        if not barName:
-            barName='iconbar'
-
-        newbarName = self.uniqueBarName(barName)
-
-        if newbarName:
-            frame.createIconBar(newbarName)
-=======
             bar = keywords['bar']
             barName = bar.barName 
         except KeyError:
@@ -2032,7 +1619,6 @@
         newbarName = self.uniqueBarName(barName)
 
         frame.createIconBar(newbarName)
->>>>>>> a9663b6d
 
 
 
@@ -2051,32 +1637,16 @@
         frame = c.frame
 
         try:
-<<<<<<< HEAD
-            keywords['bar'].hide()
-        except:
-            g.trace('error')
-            pass
-=======
             bar = keywords['bar']
         except KeyError:
             bar = frame.iconBars['iconbar']
 
         bar.hide()
->>>>>>> a9663b6d
 
     #@-node:bobjack.20080428114659.16:toolbar_hide_iconbar
     #@+node:bobjack.20080428114659.17:toolbar_add_script_button
     def toolbar_add_script_button(self, keywords):
 
-<<<<<<< HEAD
-        """Add a sript-button to the selected iconBar.
-
-        This is for use in iconBar rClick menus, but may
-        also be used as a minibufer command, in which case
-        it will always add the script button to the iconBar
-        named 'iconbar' if it exists.
-        """
-=======
         """Add a script-button to the selected iconBar.
 
         This is for use in iconBar rClick menus, but may also be used as a minibufer
@@ -2085,30 +1655,11 @@
 
         """
 
->>>>>>> a9663b6d
         c = self.c
         frame = c.frame
         iconBars = frame.iconBars
 
         try:
-<<<<<<< HEAD
-            bar = keywords.get('bar')
-            barName = bar.barName
-        except:
-            g.trace('error')
-            bar = None
-
-        if bar is None:
-             bar = iconBars.get('iconbar')
-
-        oldIconBar = frame.iconBar
-        g.trace('pr try =', bar.barName, bar.barName in iconBars) 
-        try:
-            frame.iconBar = frame.iconBars[bar.barName]
-            g.trace(bar.barName)
-            sm = c.theScriptingController
-            sm.createScriptButtonIconButton(bar.barName) 
-=======
             bar = keywords['bar']
             barName = bar.barName
         except KeyError:
@@ -2121,7 +1672,6 @@
             frame.iconBar = bar
             sm = c.theScriptingController
             sm.createScriptButtonIconButton(barName) 
->>>>>>> a9663b6d
         finally:
             frame.iconBar = oldIconBar
 
