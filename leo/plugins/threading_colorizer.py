--- conflicted
+++ resolved
@@ -1,2177 +1,2170 @@
-#@+leo-ver=4-thin
-#@+node:ekr.20071010193720:@thin threading_colorizer.py	
-'''A threading colorizer using jEdit language description files.
-
-See: http://webpages.charter.net/edreamleo/coloring.html for documentation.
-'''
-
-#@@language python
-#@@tabwidth -4
-#@@pagewidth 80
-
-__version__ = '1.5'
-
-trace_all_matches = False
-trace_leo_matches = False
-
-#@<< imports >>
-#@+node:ekr.20071010193720.1:<< imports >>
-import leo.core.leoGlobals as g
-import leo.core.leoPlugins as leoPlugins
-
-# import os
-import re
-import string
-import threading
-import traceback
-
-# import xml.sax
-# import xml.sax.saxutils
-
-import Tkinter as Tk
-
-# php_re = re.compile("<?(\s|=|[pP][hH][pP])")
-php_re = re.compile("<?(\s[pP][hH][pP])")
-#@nonl
-#@-node:ekr.20071010193720.1:<< imports >>
-#@nl
-#@<< version history >>
-#@+node:ekr.20071010193720.2:<< version history >>
-#@@nocolor
-#@+at
-# 
-# 1.0 EKR: A complete rewrite:
-#     - No incremental coloring **at all**.
-#     - The helper thread runs to completion before *any* tagging is done.
-#     - No locks are needed because the globalTagList is never simultaneously 
-# accessed.
-# 1.1: EKR: support non-interruptable coloring.  Required when there are 
-# multiple body editors.
-# 1.2: EKR: Fixed off-by-one bug in 'end' hack in putNewTags.
-# 1.3: EKR: Fixed off-by-one bug in match_doc_part.
-# 1.4: EKR:
-# - Better recovery of matcher errors.
-# - Fixed bug in match_doc_part.
-# - Don't try to import non-existent language files.
-#   This suppresses errors for 'p', 'pe', and 'per' when typing @langauge 
-# perl.
-# ** Important: regexp matching can hang for complex regexp's.
-#    The fix for perl was to disable two perl rules.
-# 1.5 EKR: Changes suggested by pylint.
-#@-at
-#@nonl
-#@-node:ekr.20071010193720.2:<< version history >>
-#@nl
-#@<< define leoKeywordsDict >>
-#@+node:ekr.20071010193720.3:<< define leoKeywordsDict >>
-leoKeywordsDict = {}
-
-for key in g.globalDirectiveList:
-    leoKeywordsDict [key] = 'leoKeyword'
-#@nonl
-#@-node:ekr.20071010193720.3:<< define leoKeywordsDict >>
-#@nl
-#@<< define default_colors_dict >>
-#@+node:ekr.20071010193720.4:<< define default_colors_dict >>
-# These defaults are sure to exist.
-
-default_colors_dict = {
-    # tag name       :(     option name,           default color),
-    'comment'        :('comment_color',               'red'),
-    'cwebName'       :('cweb_section_name_color',     'red'),
-    'pp'             :('directive_color',             'blue'),
-    'docPart'        :('doc_part_color',              'red'),
-    'keyword'        :('keyword_color',               'blue'),
-    'leoKeyword'     :('leo_keyword_color',           'blue'),
-    'link'           :('section_name_color',          'red'),
-    'nameBrackets'   :('section_name_brackets_color', 'blue'),
-    'string'         :('string_color',                '#00aa00'), # Used by IDLE.
-    'name'           :('undefined_section_name_color','red'),
-    'latexBackground':('latex_background_color',      'white'),
-
-    # Tags used by forth.
-    'keyword5'       :('keyword5_color',              'blue'),
-    'bracketRange'   :('bracket_range_color',         'orange'),
-    # jEdit tags.
-
-    'comment1'       :('comment1_color', 'red'),
-    'comment2'       :('comment2_color', 'red'),
-    'comment3'       :('comment3_color', 'red'),
-    'comment4'       :('comment4_color', 'red'),
-    'function'       :('function_color', 'black'),
-    'keyword1'       :('keyword1_color', 'blue'),
-    'keyword2'       :('keyword2_color', 'blue'),
-    'keyword3'       :('keyword3_color', 'blue'),
-    'keyword4'       :('keyword4_color', 'blue'),
-    'label'          :('label_color',    'black'),
-    'literal1'       :('literal1_color', '#00aa00'),
-    'literal2'       :('literal2_color', '#00aa00'),
-    'literal3'       :('literal3_color', '#00aa00'),
-    'literal4'       :('literal4_color', '#00aa00'),
-    'markup'         :('markup_color',   'red'),
-    'null'           :('null_color',     'black'),
-    'operator'       :('operator_color', 'black'),
-    }
-#@-node:ekr.20071010193720.4:<< define default_colors_dict >>
-#@nl
-#@<< define default_font_dict >>
-#@+node:ekr.20071010193720.5:<< define default_font_dict >>
-default_font_dict = {
-    # tag name      : option name
-    'comment'       :'comment_font',
-    'cwebName'      :'cweb_section_name_font',
-    'pp'            :'directive_font',
-    'docPart'       :'doc_part_font',
-    'keyword'       :'keyword_font',
-    'leoKeyword'    :'leo_keyword_font',
-    'link'          :'section_name_font',
-    'nameBrackets'  :'section_name_brackets_font',
-    'string'        :'string_font',
-    'name'          :'undefined_section_name_font',
-    'latexBackground':'latex_background_font',
-
-    # Tags used by forth.
-    'bracketRange'   :'bracketRange_font',
-    'keyword5'       :'keyword5_font',
-
-     # jEdit tags.
-    'comment1'      :'comment1_font',
-    'comment2'      :'comment2_font',
-    'comment3'      :'comment3_font',
-    'comment4'      :'comment4_font',
-    'function'      :'function_font',
-    'keyword1'      :'keyword1_font',
-    'keyword2'      :'keyword2_font',
-    'keyword3'      :'keyword3_font',
-    'keyword4'      :'keyword4_font',
-    'keyword5'      :'keyword5_font',
-    'label'         :'label_font',
-    'literal1'      :'literal1_font',
-    'literal2'      :'literal2_font',
-    'literal3'      :'literal3_font',
-    'literal4'      :'literal4_font',
-    'markup'        :'markup_font',
-    # 'nocolor' This tag is used, but never generates code.
-    'null'          :'null_font',
-    'operator'      :'operator_font',
-    }
-#@-node:ekr.20071010193720.5:<< define default_font_dict >>
-#@nl
-
-#@+others
-#@+node:ekr.20071010193720.6:module-level
-#@+node:ekr.20071010193720.7:init
-def init ():
-
-    ok = g.app.gui.guiName() in ('qt','tkinter')
-
-    if ok:
-
-        leoPlugins.registerHandler('start1',onStart1)
-        g.plugin_signon(__name__)
-
-    return ok
-#@-node:ekr.20071010193720.7:init
-#@+node:ekr.20071010193720.8:onStart1
-def onStart1 (tag, keywords):
-
-    '''Override Leo's core colorizer classes.'''
-
-    import leo.core.leoColor as leoColor
-    # g.pr('threading_colorizer overriding core classes')
-    leoColor.colorizer = colorizer
-    leoColor.nullColorizer = nullColorizer
-#@-node:ekr.20071010193720.8:onStart1
-#@+node:ekr.20071010193720.9:Leo rule functions (in helper thread)
-#@+at
-# These rule functions recognize noweb syntactic constructions. These are 
-# treated
-# just like rule functions, so they are module-level objects whose first 
-# argument
-# is 'self'.
-#@-at
-#@@c
-
-#@+node:ekr.20071010193720.10:match_at_color
-def match_at_color (self,s,i):
-
-    if trace_leo_matches: g.trace()
-
-    seq = '@color'
-
-    # Only matches at start of line.
-    if i != 0 and s[i-1] != '\n': return 0
-
-    if g.match_word(s,i,seq):
-        self.flag = True # Enable coloring.
-        j = i + len(seq)
-        self.colorRangeWithTag(s,i,j,'leoKeyword')
-        return j - i
-    else:
-        return 0
-#@nonl
-#@-node:ekr.20071010193720.10:match_at_color
-#@+node:ekr.20071010193720.11:match_at_nocolor
-def match_at_nocolor (self,s,i):
-
-    if trace_leo_matches: g.trace()
-
-    # Only matches at start of line.
-    if i != 0 and s[i-1] != '\n':
-        return 0
-    if not g.match_word(s,i,'@nocolor'):
-        return 0
-
-    j = i + len('@nocolor')
-    k = s.find('\n@color',j)
-    if k == -1:
-        # No later @color: don't color the @nocolor directive.
-        self.flag = False # Disable coloring.
-        return len(s) - j
-    else:
-        # A later @color: do color the @nocolor directive.
-        self.colorRangeWithTag(s,i,j,'leoKeyword')
-        self.flag = False # Disable coloring.
-        return k+1-j
-
-#@-node:ekr.20071010193720.11:match_at_nocolor
-#@+node:ekr.20071010193720.12:match_doc_part
-def match_doc_part (self,s,i):
-
-    # New in Leo 4.5: only matches at start of line.
-    if i != 0 and s[i-1] != '\n':
-        return 0
-
-    if g.match_word(s,i,'@doc'):
-        j = i+4
-        self.colorRangeWithTag(s,i,j,'leoKeyword')
-    elif g.match(s,i,'@') and (i+1 >= len(s) or s[i+1] in (' ','\t','\n')):
-        j = i + 1
-        self.colorRangeWithTag(s,i,j,'leoKeyword')
-    else: return 0
-
-    i = j ; n = len(s)
-    while j < n:
-        k = s.find('@c',j)
-        if k == -1:
-            # g.trace('i,len(s)',i,len(s))
-            j = n+1 # Bug fix: 2007/12/14
-            self.colorRangeWithTag(s,i,j,'docPart')
-            return j - i
-        if s[k-1] == '\n' and (g.match_word(s,k,'@c') or g.match_word(s,k,'@code')):
-            j = k
-            self.colorRangeWithTag(s,i,j,'docPart')
-            return j - i
-        else:
-            j = k + 2
-    j = n - 1
-    return max(0,j - i) # Bug fix: 2008/2/10
-#@-node:ekr.20071010193720.12:match_doc_part
-#@+node:ekr.20071010193720.13:match_leo_keywords
-def match_leo_keywords(self,s,i):
-
-    '''Succeed if s[i:] is a Leo keyword.'''
-
-    # g.trace(i,g.get_line(s,i))
-
-    # We must be at the start of a word.
-    if i > 0 and s[i-1] in self.word_chars:
-        return 0
-
-    if s[i] != '@':
-        return 0
-
-    # Get the word as quickly as possible.
-    j = i+1
-    while j < len(s) and s[j] in self.word_chars:
-        j += 1
-    word = s[i+1:j] # Bug fix: 10/17/07: entries in leoKeywordsDict do not start with '@'
-
-    if leoKeywordsDict.get(word):
-        kind = 'leoKeyword'
-        self.colorRangeWithTag(s,i,j,kind)
-        self.prev = (i,j,kind)
-        result = j-i
-        self.trace_match(kind,s,i,j)
-        return result
-    else:
-        return 0
-#@-node:ekr.20071010193720.13:match_leo_keywords
-#@+node:ekr.20071010193720.14:match_section_ref
-def match_section_ref (self,s,i):
-
-    if trace_leo_matches: g.trace()
-    c = self.c ; w = self.w
-
-    if not g.match(s,i,'<<'):
-        return 0
-    k = g.find_on_line(s,i+2,'>>')
-    if k is not None:
-        j = k + 2
-        self.colorRangeWithTag(s,i,i+2,'nameBrackets')
-        ref = g.findReference(c,s[i:j],self.p)
-        if ref:
-            if self.use_hyperlinks:
-                #@                << set the hyperlink >>
-                #@+node:ekr.20071010193720.15:<< set the hyperlink >>
-                # Set the bindings to vnode callbacks.
-                # Create the tag.
-                # Create the tag name.
-                tagName = "hyper" + str(self.hyperCount)
-                self.hyperCount += 1
-                w.tag_delete(tagName)
-                self.tag(tagName,i+2,j)
-
-                ref.tagName = tagName
-                c.tag_bind(w,tagName,"<Control-1>",ref.OnHyperLinkControlClick)
-                c.tag_bind(w,tagName,"<Any-Enter>",ref.OnHyperLinkEnter)
-                c.tag_bind(w,tagName,"<Any-Leave>",ref.OnHyperLinkLeave)
-                #@nonl
-                #@-node:ekr.20071010193720.15:<< set the hyperlink >>
-                #@nl
-            else:
-                self.colorRangeWithTag(s,i+2,k,'link')
-        else:
-            self.colorRangeWithTag(s,i+2,k,'name')
-        self.colorRangeWithTag(s,k,j,'nameBrackets')
-        return j - i
-    else:
-        return 0
-#@nonl
-#@-node:ekr.20071010193720.14:match_section_ref
-#@+node:ekr.20071010193720.16:match_blanks
-def match_blanks (self,s,i):
-
-    # if trace_leo_matches: g.trace()
-
-    j = i ; n = len(s)
-
-    while j < n and s[j] == ' ':
-        j += 1
-
-    if j > i:
-        # g.trace(i,j)
-        if self.showInvisibles:
-            self.colorRangeWithTag(s,i,j,'blank')
-        return j - i
-    else:
-        return 0
-#@nonl
-#@-node:ekr.20071010193720.16:match_blanks
-#@+node:ekr.20071010193720.17:match_tabs
-def match_tabs (self,s,i):
-
-    if trace_leo_matches: g.trace()
-
-    j = i ; n = len(s)
-
-    while j < n and s[j] == '\t':
-        j += 1
-
-    if j > i:
-        # g.trace(i,j)
-        self.colorRangeWithTag(s,i,j,'tab')
-        return j - i
-    else:
-        return 0
-#@nonl
-#@-node:ekr.20071010193720.17:match_tabs
-#@+node:ekr.20071010193720.18:match_incomplete_strings
-# def match_incomplete_strings (self,s,i):
-
-    # if trace_leo_matches: g.trace()
-
-    # if not g.match(s,i,'"') and not g.match(s,i,"'"):
-        # return 0
-
-    # if self.language == 'python' and (g.match(s,i-2,'"""') or g.match(s,i-2,"'''")):
-        # return 0 # Do not interfere with docstrings.
-
-    # delim = s[i]
-    # j = g.skip_line(s,i)
-
-    # if s.find(delim,i+1,j) == -1:
-        # g.trace(repr(s[i:j]))
-        # self.colorRangeWithTag(s,i,j,'literal1')
-        # return j-i
-    # else:
-        # return 0
-#@-node:ekr.20071010193720.18:match_incomplete_strings
-#@-node:ekr.20071010193720.9:Leo rule functions (in helper thread)
-#@-node:ekr.20071010193720.6:module-level
-#@+node:ekr.20071010193720.19:class colorizer
-class colorizer:
-
-    #@    @+others
-    #@+node:ekr.20071010193720.20:Birth and init
-    #@+node:ekr.20071010193720.21:__init__ (threading colorizer)
-    def __init__(self,c,w=None):
-
-        # g.trace('threading_colorizer',self)
-        # Basic data...
-        self.c = c
-        self.p = None
-        self.s = None # The string being colorized.
-
-        self.isQt = g.app.gui.guiName() == 'qt'
-        self.fake = bool(w)
-
-        if w is None:
-            self.w = c.frame.body.bodyCtrl
-            # Use hasattr/getattr to keep pylint happy.
-            if hasattr(g.app.gui,'Tk_Text'):
-                self.Tk_Text = getattr(g.app.gui,'Tk_Text')
-                self.fake = True
-            else:
-                self.Tk_Text = Tk.Text
-        else:
-            self.w = w
-            self.Tk_Text = w
-
-        # Attributes dict ivars: defaults are as shown...
-        self.default = 'null'
-        self.digit_re = ''
-        self.escape = ''
-        self.highlight_digits = True
-        self.ignore_case = True
-        self.no_word_sep = ''
-        # Config settings...
-        self.comment_string = None # Set by scanColorDirectives on @comment
-        self.showInvisibles = False # True: show "invisible" characters.
-        self.underline_undefined = c.config.getBool("underline_undefined_section_names")
-        self.use_hyperlinks = c.config.getBool("use_hyperlinks")
-        self.enabled = c.config.getBool('use_syntax_coloring')
-        # Debugging...
-        self.count = 0 # For unit testing.
-        self.allow_mark_prev = True # The new colorizer tolerates this nonsense :-)
-        self.trace = False or c.config.getBool('trace_colorizer')
-        self.trace_match_flag = False # (Useful) True: trace all matching methods.
-        self.trace_tags = False
-        self.verbose = False
-        # Mode data...
-        self.comment_string = None # Can be set by @comment directive.
-        self.defaultRulesList = []
-        self.flag = True # True unless in range of @nocolor
-        self.importedRulesets = {}
-        self.language = 'python' # set by scanColorDirectives.
-        self.prev = None # The previous token.
-        self.fonts = {} # Keys are config names.  Values are actual fonts.
-        self.keywords = {} # Keys are keywords, values are 0..5.
-        self.modes = {} # Keys are languages, values are modes.
-        self.mode = None # The mode object for the present language.
-        self.modeBunch = None # A bunch fully describing a mode.
-        self.modeStack = []
-        # self.defineAndExtendForthWords()
-        self.word_chars = [] # Inited by init_keywords().
-        self.setFontFromConfig()
-        self.tags = [
-            "blank","comment","cwebName","docPart","keyword","leoKeyword",
-            "latexModeBackground","latexModeKeyword",
-            "latexBackground","latexKeyword",
-            "link","name","nameBrackets","pp","string",
-            "elide","bold","bolditalic","italic", # new for wiki styling.
-            "tab",
-            # Leo jEdit tags...
-            '@color', '@nocolor', 'doc_part', 'section_ref',
-            # jEdit tags.
-            'bracketRange',
-            'comment1','comment2','comment3','comment4',
-            'function',
-            'keyword1','keyword2','keyword3','keyword4',
-            'label','literal1','literal2','literal3','literal4',
-            'markup','operator',
-        ]
-        # Threading info...
-        self.threadCount = 0
-        self.helperThread = None # A singleton helper thread.
-        self.interruptable = True
-        self.killFlag = False
-        # Tagging...
-        self.oldTags = [] # Sorted list of all old tags.
-        self.oldTagsDict = {} # Keys are tag names, values are (i,j)
-        self.globalAddList = [] # The tags (i,j,tagName) remaining to be colored.
-        self.newTagsDict = {} # Keys are tag names, values are lists of tuples (i,j)
-            # The helper thread adds to this dict.  idleHandler in the main thread uses these dicts.
-        self.oldTagsDict = {}
-        self.postPassStarted = False
-
-        # New in Leo 4.6: configure tags only once here.
-        # Some changes will be needed for multiple body editors.
-        self.configure_tags() # Must do this every time to support multiple editors.
-    #@-node:ekr.20071010193720.21:__init__ (threading colorizer)
-    #@+node:ekr.20071010193720.22:addImportedRules
-    def addImportedRules (self,mode,rulesDict,rulesetName):
-
-        '''Append any imported rules at the end of the rulesets specified in mode.importDict'''
-
-        if self.importedRulesets.get(rulesetName):
-            return
-        else:
-            self.importedRulesets [rulesetName] = True
-
-        names = hasattr(mode,'importDict') and mode.importDict.get(rulesetName,[]) or []
-
-        for name in names:
-            savedBunch = self.modeBunch
-            ok = self.init_mode(name)
-            if ok:
-                rulesDict2 = self.rulesDict
-                for key in rulesDict2.keys():
-                    aList = rulesDict.get(key,[])
-                    aList2 = rulesDict2.get(key)
-                    if aList2:
-                        # Don't add the standard rules again.
-                        rules = [z for z in aList2 if z not in aList]
-                        if rules:
-                            # g.trace([z.__name__ for z in rules])
-                            aList.extend(rules)
-                            rulesDict [key] = aList
-            # g.trace('***** added rules for %s from %s' % (name,rulesetName))
-            self.initModeFromBunch(savedBunch)
-    #@nonl
-    #@-node:ekr.20071010193720.22:addImportedRules
-    #@+node:ekr.20071010193720.23:addLeoRules
-    def addLeoRules (self,theDict):
-
-        '''Put Leo-specific rules to theList.'''
-
-        table = (
-            # Rules added at front are added in **reverse** order.
-            ('@',  match_leo_keywords,True), # Called after all other Leo matchers.
-                # Debatable: Leo keywords override langauge keywords.
-            ('@',  match_at_color,    True),
-            ('@',  match_at_nocolor,  True),
-            ('@',  match_doc_part,    True), 
-            ('<',  match_section_ref, True), # Called **first**.
-            # Rules added at back are added in normal order.
-            (' ',  match_blanks,      False),
-            ('\t', match_tabs,        False),
-            # Python rule 3 appears to work well enough.
-            #('"',  match_incomplete_strings, False),
-            #("'",  match_incomplete_strings, False),
-        )
-
-        for ch, rule, atFront, in table:
-
-            theList = theDict.get(ch,[])
-            if atFront:
-                theList.insert(0,rule)
-            else:
-                theList.append(rule)
-            theDict [ch] = theList
-
-        # g.trace(g.listToString(theDict.get('@')))
-    #@-node:ekr.20071010193720.23:addLeoRules
-    #@+node:ekr.20071010193720.24:configure_tags
-    def configure_tags (self):
-
-        c = self.c ; w = self.w ; trace = False
-
-        if w and hasattr(w,'start_tag_configure'):
-            w.start_tag_configure()
-
-        # Get the default body font.
-        defaultBodyfont = self.fonts.get('default_body_font')
-        if not defaultBodyfont:
-            defaultBodyfont = c.config.getFontFromParams(
-                "body_text_font_family", "body_text_font_size",
-                "body_text_font_slant",  "body_text_font_weight",
-                c.config.defaultBodyFontSize)
-            self.fonts['default_body_font'] = defaultBodyfont
-
-        # Configure fonts.
-        keys = default_font_dict.keys() ; keys.sort()
-        for key in keys:
-            option_name = default_font_dict[key]
-            # First, look for the language-specific setting, then the general setting.
-            for name in ('%s_%s' % (self.language,option_name),(option_name)):
-                font = self.fonts.get(name)
-                if font:
-                    if trace: g.trace('found',name,id(font))
-                    w.tag_config(key,font=font)
-                    break
-                else:
-                    family = c.config.get(name + '_family','family')
-                    size   = c.config.get(name + '_size',  'size')   
-                    slant  = c.config.get(name + '_slant', 'slant')
-                    weight = c.config.get(name + '_weight','weight')
-                    if family or slant or weight or size:
-                        family = family or g.app.config.defaultFontFamily
-                        size   = size or c.config.defaultBodyFontSize
-                        slant  = slant or 'roman'
-                        weight = weight or 'normal'
-                        font = g.app.gui.getFontFromParams(family,size,slant,weight)
-                        # Save a reference to the font so it 'sticks'.
-                        self.fonts[name] = font 
-                        if trace: g.trace(key,name,family,size,slant,weight,id(font))
-                        w.tag_config(key,font=font)
-                        break
-            else: # Neither the general setting nor the language-specific setting exists.
-                if self.fonts.keys(): # Restore the default font.
-                    if trace: g.trace('default',key)
-                    w.tag_config(key,font=defaultBodyfont)
-
-        keys = default_colors_dict.keys() ; keys.sort()
-        for name in keys:
-            option_name,default_color = default_colors_dict[name]
-            color = (
-                c.config.getColor('%s_%s' % (self.language,option_name)) or
-                c.config.getColor(option_name) or
-                default_color
-            )
-            if trace: g.trace(option_name,color)
-
-            # Must use foreground, not fg.
-            try:
-                w.tag_configure(name, foreground=color)
-            except: # Recover after a user error.
-                g.es_exception()
-                w.tag_configure(name, foreground=default_color)
-
-        # underline=var doesn't seem to work.
-        if 0: # self.use_hyperlinks: # Use the same coloring, even when hyperlinks are in effect.
-            w.tag_configure("link",underline=1) # defined
-            w.tag_configure("name",underline=0) # undefined
-        else:
-            w.tag_configure("link",underline=0)
-            if self.underline_undefined:
-                w.tag_configure("name",underline=1)
-            else:
-                w.tag_configure("name",underline=0)
-
-        self.configure_variable_tags()
-
-        # Colors for latex characters.  Should be user options...
-
-        if 1: # Alas, the selection doesn't show if a background color is specified.
-            w.tag_configure("latexModeBackground",foreground="black")
-            w.tag_configure("latexModeKeyword",foreground="blue")
-            w.tag_configure("latexBackground",foreground="black")
-            w.tag_configure("latexKeyword",foreground="blue")
-        else: # Looks cool, and good for debugging.
-            w.tag_configure("latexModeBackground",foreground="black",background="seashell1")
-            w.tag_configure("latexModeKeyword",foreground="blue",background="seashell1")
-            w.tag_configure("latexBackground",foreground="black",background="white")
-            w.tag_configure("latexKeyword",foreground="blue",background="white")
-
-        # Tags for wiki coloring.
-        w.tag_configure("bold",font=self.bold_font)
-        w.tag_configure("italic",font=self.italic_font)
-        w.tag_configure("bolditalic",font=self.bolditalic_font)
-        for name in self.color_tags_list:
-            w.tag_configure(name,foreground=name)
-
-        try:
-            w.end_tag_configure()
-        except AttributeError:
-            pass
-    #@nonl
-    #@-node:ekr.20071010193720.24:configure_tags
-    #@+node:ekr.20071010193720.25:configure_variable_tags
-    def configure_variable_tags (self):
-
-        c = self.c ; w = self.w
-
-        # g.trace()
-
-        for name,option_name,default_color in (
-            ("blank","show_invisibles_space_background_color","Gray90"),
-            ("tab",  "show_invisibles_tab_background_color",  "Gray80"),
-            ("elide", None,                                   "yellow"),
-        ):
-            if self.showInvisibles:
-                color = option_name and c.config.getColor(option_name) or default_color
-            else:
-                option_name,default_color = default_colors_dict.get(name,(None,None),)
-                color = option_name and c.config.getColor(option_name) or ''
-            try:
-                w.tag_configure(name,background=color)
-            except: # A user error.
-                w.tag_configure(name,background=default_color)
-
-        # Special case:
-        if not self.showInvisibles:
-            w.tag_configure("elide",elide="1")
-    #@-node:ekr.20071010193720.25:configure_variable_tags
-    #@+node:ekr.20071010193720.26:init_mode & helpers
-    def init_mode (self,name):
-
-        '''Name may be a language name or a delegate name.'''
-
-        if not name: return False
-        language,rulesetName = self.nameToRulesetName(name)
-        bunch = self.modes.get(rulesetName)
-        if bunch:
-            # g.trace('found',language,rulesetName)
-            self.initModeFromBunch(bunch)
-            return True
-        else:
-            # g.trace('****',language,rulesetName)
-            path = g.os_path_join(g.app.loadDir,'..','modes')
-            # Bug fix: 2008/2/10: Don't try to import a non-existent language.
-            fileName = g.os_path_join(path,'%s.py' % (language))
-            if g.os_path_exists(fileName):
-                mode = g.importFromPath (language,path)
-            else: mode = None
-
-            if mode:
-                # A hack to give modes/forth.py access to c.
-                if hasattr(mode,'pre_init_mode'):
-                    mode.pre_init_mode(self.c)
-            else:
-                # Create a dummy bunch to limit recursion.
-                self.modes [rulesetName] = self.modeBunch = g.Bunch(
-                    attributesDict  = {},
-                    defaultColor    = None,
-                    keywordsDict    = {},
-                    language        = language,
-                    mode            = mode,
-                    properties      = {},
-                    rulesDict       = {},
-                    rulesetName     = rulesetName)
-                # g.trace('No colorizer file: %s.py' % language)
-                return False
-            self.language = language
-            self.rulesetName = rulesetName
-            self.properties = hasattr(mode,'properties') and mode.properties or {}
-            self.keywordsDict = hasattr(mode,'keywordsDictDict') and mode.keywordsDictDict.get(rulesetName,{}) or {}
-            self.setKeywords()
-            self.attributesDict = hasattr(mode,'attributesDictDict') and mode.attributesDictDict.get(rulesetName) or {}
-            self.setModeAttributes()
-            self.rulesDict = hasattr(mode,'rulesDictDict') and mode.rulesDictDict.get(rulesetName) or {}
-            self.addLeoRules(self.rulesDict)
-
-            self.defaultColor = 'null'
-            self.mode = mode
-            self.modes [rulesetName] = self.modeBunch = g.Bunch(
-                attributesDict  = self.attributesDict,
-                defaultColor    = self.defaultColor,
-                keywordsDict    = self.keywordsDict,
-                language        = self.language,
-                mode            = self.mode,
-                properties      = self.properties,
-                rulesDict       = self.rulesDict,
-                rulesetName     = self.rulesetName)
-            # Do this after 'officially' initing the mode, to limit recursion.
-            self.addImportedRules(mode,self.rulesDict,rulesetName)
-            self.updateDelimsTables()
-
-            initialDelegate = self.properties.get('initialModeDelegate')
-            if initialDelegate:
-                # g.trace('initialDelegate',initialDelegate)
-                # Replace the original mode by the delegate mode.
-                self.init_mode(initialDelegate)
-                language2,rulesetName2 = self.nameToRulesetName(initialDelegate)
-                self.modes[rulesetName] = self.modes.get(rulesetName2)
-            return True
-    #@+node:ekr.20071010193720.27:nameToRulesetName
-    def nameToRulesetName (self,name):
-
-        '''Compute language and rulesetName from name, which is either a language or a delegate name.'''
-
-        if not name: return ''
-
-        i = name.find('::')
-        if i == -1:
-            language = name
-            rulesetName = '%s_main' % (language)
-        else:
-            language = name[:i]
-            delegate = name[i+2:]
-            rulesetName = self.munge('%s_%s' % (language,delegate))
-
-        # g.trace(name,language,rulesetName)
-        return language,rulesetName
-    #@nonl
-    #@-node:ekr.20071010193720.27:nameToRulesetName
-    #@+node:ekr.20071010193720.28:setKeywords
-    def setKeywords (self):
-
-        '''Initialize the keywords for the present language.
-
-         Set self.word_chars ivar to string.letters + string.digits
-         plus any other character appearing in any keyword.'''
-
-        # Add any new user keywords to leoKeywordsDict.
-        d = self.keywordsDict
-        keys = d.keys()
-        for s in g.globalDirectiveList:
-            key = '@' + s
-            if key not in keys:
-                d [key] = 'leoKeyword'
-
-        # Create the word_chars list. 
-        self.word_chars = [g.toUnicode(ch,encoding='UTF-8') for ch in (string.letters + string.digits)]
-
-        for key in d.keys():
-            for ch in key:
-                # if ch == ' ': g.trace('blank in key: %s' % repr (key))
-                if ch not in self.word_chars:
-                    self.word_chars.append(g.toUnicode(ch,encoding='UTF-8'))
-
-        # jEdit2Py now does this check, so this isn't really needed.
-        # But it is needed for forth.py.
-        for ch in (' ', '\t'):
-            if ch in self.word_chars:
-                # g.es_print('removing %s from word_chars' % (repr(ch)))
-                self.word_chars.remove(ch)
-
-        # g.trace(self.language,[str(z) for z in self.word_chars])
-    #@nonl
-    #@-node:ekr.20071010193720.28:setKeywords
-    #@+node:ekr.20071010193720.29:setModeAttributes
-    def setModeAttributes (self):
-
-        '''Set the ivars from self.attributesDict,
-        converting 'true'/'false' to True and False.'''
-
-        d = self.attributesDict
-        aList = (
-            ('default',         'null'),
-    	    ('digit_re',        ''),
-            ('escape',          ''), # New in Leo 4.4.2.
-    	    ('highlight_digits',True),
-    	    ('ignore_case',     True),
-    	    ('no_word_sep',     ''),
-        )
-
-        for key, default in aList:
-            val = d.get(key,default)
-            if val in ('true','True'): val = True
-            if val in ('false','False'): val = False
-            setattr(self,key,val)
-            # g.trace(key,val)
-    #@nonl
-    #@-node:ekr.20071010193720.29:setModeAttributes
-    #@+node:ekr.20071010193720.30:initModeFromBunch
-    def initModeFromBunch (self,bunch):
-
-        self.modeBunch = bunch
-        self.attributesDict = bunch.attributesDict
-        self.setModeAttributes()
-        self.defaultColor   = bunch.defaultColor
-        self.keywordsDict   = bunch.keywordsDict
-        self.language       = bunch.language
-        self.mode           = bunch.mode
-        self.properties     = bunch.properties
-        self.rulesDict      = bunch.rulesDict
-        self.rulesetName    = bunch.rulesetName
-
-        # g.trace(self.rulesetName)
-    #@nonl
-    #@-node:ekr.20071010193720.30:initModeFromBunch
-    #@+node:ekr.20071010193720.31:updateDelimsTables
-    def updateDelimsTables (self):
-
-        '''Update g.app.language_delims_dict if no entry for the language exists.'''
-
-        d = self.properties
-        lineComment = d.get('lineComment')
-        startComment = d.get('commentStart')
-        endComment = d.get('commentEnd')
-
-        if lineComment and startComment and endComment:
-            delims = '%s %s %s' % (lineComment,startComment,endComment)
-        elif startComment and endComment:
-            delims = '%s %s' % (startComment,endComment)
-        elif lineComment:
-            delims = '%s' % lineComment
-        else:
-            delims = None
-
-        if delims:
-            d = g.app.language_delims_dict
-            if not d.get(self.language):
-                d [self.language] = delims
-                # g.trace(self.language,'delims:',repr(delims))
-    #@-node:ekr.20071010193720.31:updateDelimsTables
-    #@-node:ekr.20071010193720.26:init_mode & helpers
-    #@-node:ekr.20071010193720.20:Birth and init
-    #@+node:ekr.20071010193720.32:Entry points
-    #@+node:ekr.20071010193720.33:colorize
-    def colorize(self,p,incremental=False,interruptable=True):
-
-        '''The main colorizer entry point.'''
-
-        self.count += 1 # For unit testing.
-
-        self.interruptable = interruptable
-
-        c = self.c
-
-        # g.trace(self.enabled,g.callers(5))
-
-        if self.enabled:
-            self.updateSyntaxColorer(p) # Sets self.flag.
-            self.threadColorizer(p)
-        else:
-            self.removeAllTags()
-
-        return "ok" # For unit testing.
-    #@-node:ekr.20071010193720.33:colorize
-    #@+node:ekr.20071010193720.34:enable & disable
-    def disable (self):
-
-        g.pr("disabling all syntax coloring")
-        self.enabled=False
-
-    def enable (self):
-        self.enabled=True
-    #@nonl
-    #@-node:ekr.20071010193720.34:enable & disable
-    #@+node:ekr.20071010193720.35:isSameColorState
-    def isSameColorState (self):
-
-        return False
-    #@nonl
-    #@-node:ekr.20071010193720.35:isSameColorState
-    #@+node:ekr.20071010193720.36:interrupt (does nothing)
-    interrupt_count = 0
-
-    def interrupt(self):
-
-        '''Interrupt colorOneChunk'''
-
-        if self.trace and self.verbose: g.trace('thread',self.threadCount)
-    #@-node:ekr.20071010193720.36:interrupt (does nothing)
-    #@+node:ekr.20080308151956.4:kill
-    def kill (self):
-
-        '''Kill all future coloring.'''
-
-        self.killFlag = True
-    #@-node:ekr.20080308151956.4:kill
-    #@+node:ekr.20071010193720.37:useSyntaxColoring
-    def useSyntaxColoring (self,p):
-
-        """Return True unless p is unambiguously under the control of @nocolor."""
-
-        p = p.copy() ; first = p.copy()
-        val = True ; self.killcolorFlag = False
-
-        # New in Leo 4.6: @nocolor-node disables one node only.
-        theDict = g.get_directives_dict(p)
-        if 'nocolor-node' in theDict:
-            # g.trace('nocolor-node',p.headString())
-            return False
-
-        for p in p.self_and_parents_iter():
-            theDict = g.get_directives_dict(p)
-            no_color = 'nocolor' in theDict
-            color = 'color' in theDict
-            kill_color = 'killcolor' in theDict
-            # A killcolor anywhere disables coloring.
-            if kill_color:
-                val = False ; self.killcolorFlag = True ; break
-            # A color anywhere in the target enables coloring.
-            if color and p == first:
-                val = True ; break
-            # Otherwise, the @nocolor specification must be unambiguous.
-            elif no_color and not color:
-                val = False ; break
-            elif color and not no_color:
-                val = True ; break
-
-        # g.trace(first.headString(),val)
-        return val
-    #@-node:ekr.20071010193720.37:useSyntaxColoring
-    #@+node:ekr.20071010193720.38:updateSyntaxColorer
-    def updateSyntaxColorer (self,p):
-
-        p = p.copy()
-
-        # self.flag is True unless an unambiguous @nocolor is seen.
-        self.flag = self.useSyntaxColoring(p)
-        self.scanColorDirectives(p)
-    #@nonl
-    #@-node:ekr.20071010193720.38:updateSyntaxColorer
-    #@-node:ekr.20071010193720.32:Entry points
-    #@+node:ekr.20071010193720.39:Colorers & helpers
-    #@+node:ekr.20071025133020:completeColoring
-    def completeColoring (self):
-
-        trace = False ; verbose = False
-
-        if not self.postPassStarted:
-            # if trace: g.trace('****** post processing')
-            self.postPassStarted = True
-            self.oldTags = self.getOldTags() # Must be in main thread!
-            newList = self.newMergeTags()
-            addList,deleteList = self.computeNewTags(self.oldTags,newList)
-            self.globalAddList = addList
-            self.removeOldTags(deleteList)
-        else:
-            addList = self.globalAddList ; deleteList = []
-
-        if verbose or (trace and (addList or deleteList)):
-            g.trace('-%-3d +%-3d' % (len(deleteList),len(addList)))
-
-        if self.interruptable:
-            self.putNewTags()
-        else:
-            if trace: g.trace('**** non-interruptable')
-            while self.globalAddList:
-                self.putNewTags()
-    #@-node:ekr.20071025133020:completeColoring
-    #@+node:ekr.20071013072543:computeNewTags
-    def computeNewTags (self,oldList,newList):
-
-        '''Return (addList,deleteList)
-        deleteList: a list of old tags to be deleted.
-        addList: a list of new tags to be added.
-
-        '''
-        trace = False or self.trace and self.trace_tags
-        verbose = self.verbose
-        old_len = len(oldList) ; new_len = len(newList)
-        addList = [] ; deleteList = []
-
-        def report(kind,tag):
-            i,j,name = tag
-            g.pr('computeNewTags: *** %-5s %10s %3d %3d' % (kind,name,i,j),repr(self.s[i:j]))
-
-        # Compare while both lists have remaining elements.
-        old_n = 0 ; new_n = 0
-        while old_n < old_len and new_n < new_len:
-            progress = old_n + new_n
-            old_i, old_j, old_name = oldTag = oldList[old_n]
-            new_i, new_j, new_name = newTag = newList[new_n]
-            if oldTag == newTag:
-                if trace and verbose: report('match',oldTag)
-                old_n += 1 ; new_n += 1
-            elif old_i <= new_i:
-                if trace: report('del',oldTag)
-                deleteList.append(oldTag)
-                old_n += 1
-            else:
-                if trace: report('add',newTag)
-                addList.append(newTag)
-                new_n += 1
-            assert old_n + new_n > progress
-
-        # Add all remaining entries of the newList to delete list.
-        while old_n < old_len:
-            oldTag = oldList[old_n]
-            if trace: report('del',oldTag)
-            deleteList.append(oldTag)
-            old_n += 1
-
-        # Add all remaining entries of the newList to the add List.
-        while new_n < new_len:
-            newTag = newList[new_n]
-            if trace: report('add',newTag)
-            addList.append(newTag)
-            new_n += 1
-
-        return addList,deleteList
-    #@-node:ekr.20071013072543:computeNewTags
-    #@+node:ekr.20071011080442:getOldTags
-    #@+at
-    # tag_names(). Return a tuple containing all tags used in the widget. This 
-    # includes the SEL selection tag.
-    # 
-    # tag_names(index). Return a tuple containing all tags used by the 
-    # character at the given position.
-    #   tag_nextrange
-    # 
-    # tag_ranges(tag). Return a tuple with start- and stop-indexes for each 
-    # occurence of the given tag. If the tag doesn't exist, this method 
-    # returns an empty tuple. Note that the tuple contains two items for each 
-    # range.
-    #@-at
-    #@@c
-
-    def getOldTags (self):
-
-        w = self.w ; names = w.tag_names()
-        trace = self.trace and self.trace_tags ; verbose = True
-        if trace: g.trace('len(s)',len(self.s))
-        lines = g.splitLines(self.s)
-        lineIndices = [0]
-        for i in range(1,len(lines)+1): # Add one more line
-            lineIndices.append(lineIndices[i-1] + len(lines[i-1]))
-        def quickConvertRowColToPyhthonIndex(row,col):
-            return lineIndices[min(len(lineIndices)-1,row)] + col
-        aList = [] ; self.oldTagsDict = {}
-        for name in names:
-            if name in self.tags:
-                # Call Tk.tag_ranges to avoid overhead in toPython index (called from w.tag_ranges)
-                tk_tags = self.Tk_Text.tag_ranges(w,name)
-                # if tk_tags: g.trace(name,tk_tags)
-                tags = []
-                for tag in tk_tags:
-                    row,col = tag.split('.')
-                    row,col = int(row),int(col)
-                    # This was a huge bottleneck. Adding the lines keyword helped, but not enough.
-                    # tags.append(g.convertRowColToPythonIndex(self.s,row-1,col,lines=lines))
-                    i = quickConvertRowColToPyhthonIndex(row-1,col)
-                    # g.trace('row',row,'col',col,'i',i)
-                    tags.append(i)
-                if tags:
-                    # g.trace(name,len(tags))
-                    if (len(tags) % 2) == 0:
-                        aList2 = []
-                        i = 0
-                        while i < len(tags):
-                            a,b = tags[i],tags[i+1]
-                            if a > b: a,b = b,a
-                            # g.trace(name,a,b)
-                            aList.append((a,b,name),)
-                            aList2.append((a,b),)
-                            i += 2
-                        self.oldTagsDict[name] = aList2
-                    else:
-                        g.trace('*** can not happen: odd length of tag_ranges tuple')
-
-        aList.sort()
-
-        if trace and (verbose or len(aList) < 100):
-            # g.trace(len(aList))
-            dumpList = []
-            for z in aList:
-                a,b,name = z
-                dumpList.append((a,b,name,self.s[a:b]),)
-            g.trace('\n',g.listToString(dumpList,sort=False))
-        return aList
-    #@-node:ekr.20071011080442:getOldTags
-    #@+node:ekr.20071010193720.42:idleHandler
-    def idleHandler (self,n):
-
-        # This is called at idle time, so there are shutdown issues.
-        if not hasattr(self,'c') or not self.c.exists:
-            return
-        if not self.c.frame in g.app.windowList:
-            # g.pr('threading_colorizer.idleHandler: window killed %d' % n)
-            return
-
-        # Do this after we know the ivars exist.
-        after_time = 5 # minimum time (in msec.) before this method gets called again.
-        trace = (False or self.trace) and not g.unitTesting
-        verbose = (False or (self.trace and self.verbose)) and not g.unitTesting
-
-        if self.threadCount > n:
-            if verbose: g.trace('*** old thread %d' % n)
-            return
-        if self.killFlag:
-            if verbose: g.trace('*** helper killed %d' % n)
-            return
-        t = self.helperThread
-        if t and t.isAlive():
-            if verbose: g.trace('*** helper working %d' % n)
-            self.w.after(200,self.idleHandler,n)
-            return
-
-        self.completeColoring()
-
-        if self.globalAddList:
-            self.w.after(after_time,self.idleHandler,n)
-        else:
-            if verbose: g.trace('****** thread done %d' % n)
-            # Call update_idletasks only at the very end.
-            self.w.update_idletasks()
-    #@-node:ekr.20071010193720.42:idleHandler
-    #@+node:ekr.20071010193720.43:init
-    def init (self,p):
-
-        if not self.fake:
-            self.w = self.c.frame.body.bodyCtrl
-
-        w = self.w
-
-        self.killFlag = False
-        # self.language is set by self.updateSyntaxColorer.
-        self.p = p.copy()
-        self.s = w.getAllText()
-        self.oldTags = []
-        self.globalAddList = []
-        self.newTagsDict = {}
-        self.oldTagsDict = {}
-        self.postPassStarted = False
-        self.prev = None
-        self.tagsRemoved = False
-<<<<<<< HEAD
-
-        # g.trace(self.language)
-=======
->>>>>>> c28937c1
-        self.init_mode(self.language)
-        # self.configure_tags() # Must do this every time to support multiple editors.
-
-        try:
-            w.init_colorizer(self)
-        except:
-            pass
-    #@-node:ekr.20071010193720.43:init
-    #@+node:ekr.20071013090135:newMergeTags & helper
-    def newMergeTags (self):
-
-        result = []
-
-        for tagName in self.tags:
-            aList = self.newTagsDict.get(tagName,[])
-            aList2 = self.mergeOneTag(tagName,aList)
-            result.extend(aList2)
-
-        result.sort()
-        return result
-    #@+node:ekr.20071013065508:mergeOneTag
-    def mergeOneTag(self,tagName,aList):
-
-        '''Return a copy of aList with all adjacent and overlapping entries merged.'''
-
-        trace = self.trace and self.trace_tags
-        if not aList: return []
-        aList.sort()
-        # g.trace('entry',tagName,aList)
-        n = 1
-        while n < len(aList):
-            i,j = aList[n]
-            i2,j2 = aList[n-1]
-            if (i2,j2) == (i,j):
-                if trace: g.trace('*** duplicate',tagName,i,j,self.s[i:j])
-                aList[n-1] = None
-            elif j2 == i:
-                if trace: g.trace('*** new extends old',tagName,i,j,self.s[i:j])
-                aList[n-1] = None
-                aList[n] = i2,j
-            elif i2 <= i and j <= j2:
-                if trace: g.trace('*** old covers new',tagName,i,j,self.s[i:j])
-                aList[n-1] = None
-                aList[n] = i2,j2
-            elif i <= i2 and j2 <= j:
-                if trace: g.trace('*** new covers old',tagName,i,j,self.s[i:j])
-                aList[n-1] = None
-            n += 1
-
-        result = [tuple((z[0],z[1],tagName),) for z in aList if z is not None]
-        if trace: g.trace('%s returns' % (tagName), result)
-        return result
-    #@-node:ekr.20071013065508:mergeOneTag
-    #@-node:ekr.20071013090135:newMergeTags & helper
-    #@+node:ekr.20071013085626:putNewTags
-    def putNewTags (self):
-
-        s = self.s ; len_s = len(s); w = self.w ; limit = 500
-        trace = self.trace ; verbose = self.trace and self.trace_tags
-
-        addList = self.globalAddList[:limit]
-        self.globalAddList = self.globalAddList[limit:]
-
-        # if verbose and addList:g.trace(len(addList))
-
-        try:
-            flag = w.putNewTags(self, addList, trace, verbose)
-        except AttributeError:
-            flag = False
-
-        if flag:
-            return
-
-        if self.isQt:
-            for i,j,tag in addList:
-                if trace and verbose: g.trace('add',tag,i,j,self.s[i:j])
-                w.tag_add(tag,i,j)
-        else:
-            last_i = last_row = last_col = last_i = 0
-            for i,j,tag in addList:
-                if trace and verbose: g.trace('add',tag,i,j,self.s[i:j])
-                ### x1,x2 = w.toGuiIndex(i,s=s), w.toGuiIndex(j,s=s)
-                row_i,col_i = self.quickConvertPythonIndexToRowCol(i,last_row,last_col,last_i)
-                last_row = row_i ; last_col = col_i ; last_i = i
-                x1 = '%d.%d' % (row_i+1,col_i)
-                # An important hack to extend the coloring at the very end of the text.
-                if j >= len_s:
-                    # g.trace('end hack:',j,s[j:])
-                    x2 = 'end'
-                else:
-                    row_j,col_j = self.quickConvertPythonIndexToRowCol(j,last_row,last_col,last_i)
-                    last_row = row_j ; last_col = col_j ; last_i = j
-                    x2 = '%d.%d' % (row_j+1,col_j)
-                # A crucial optimization for large body text.
-                # Even so, the color_markup plugin slows down coloring considerably.
-                if tag == 'docPart' or tag.startswith('comment'):
-                    if not g.doHook("color-optional-markup",
-                        colorer=self,p=self.p,v=self.p,s=s,i=i,j=j,colortag=tag):
-                        if self.isQt:
-                            w.tag_add(tag,x1,x2)
-                        else:
-                            self.Tk_Text.tag_add(w,tag,x1,x2)
-                else:
-                    # g.trace(tag,x1,x2,i,j)
-                    self.Tk_Text.tag_add(w,tag,x1,x2)
-    #@-node:ekr.20071013085626:putNewTags
-    #@+node:ekr.20071010193720.44:removeAllImages
-    def removeAllImages (self):
-
-        # for photo,image,i in self.image_references:
-            # try:
-                # w = self.w
-                # w.setAllText(w.getAllText())
-
-                # # i = self.index(i)
-                # # w.deleteCharacter(image)
-                # # s = self.allBodyText ; w = self.w
-                # # w.delete(s,i)
-                # # self.allBodyText = w.getAllText()
-            # except:
-                # g.es_exception()
-                # pass # The image may have been deleted earlier.
-
-        self.image_references = []
-    #@-node:ekr.20071010193720.44:removeAllImages
-    #@+node:ekr.20071010193720.45:removeAllTags
-    def removeAllTags (self):
-
-        w = self.w
-
-        if hasattr(w,'removeAllTags'):
-            # A hook for qt plugin.
-            w.removeAllTags()
-        else:
-            names = w.tag_names()
-            i,j = w.toGuiIndex(0), w.toGuiIndex('end')
-            for name in names:
-                if name not in ('sel','insert'):
-                    w.tag_remove(name,i,j)
-    #@-node:ekr.20071010193720.45:removeAllTags
-    #@+node:ekr.20071013084305:removeOldTags
-    def removeOldTags (self,deleteList):
-
-        '''Call Tk to delete all tags on deleteList.'''
-
-        s = self.s ; len_s = len(s); w = self.w
-        verbose = self.trace and self.verbose
-
-        if hasattr(w,'removeAllTags'):
-            # A hook for qt plugin.
-            w.removeAllTags()
-            return
-
-        # Delete all tags on the delete list.
-        last_i = last_row = last_col = last_i = 0
-        for aTuple in deleteList:
-            i,j,tagName = aTuple
-            if i > j: i,j = j,i
-            if last_i > i:
-                # Restart the scan. 
-                last_i = last_row = last_col = last_i = 0
-                # g.trace('******* last_i > i')
-            if verbose: g.trace('del',tagName,i,j,self.s[i:j])
-            # w.tag_remove calls g.convertPythonIndexToRowCol,
-            # so it is **much** slower than the following code.
-            # w.tag_remove(tag,i,j)
-            row_i,col_i = self.quickConvertPythonIndexToRowCol(i,last_row,last_col,last_i)
-            last_row = row_i ; last_col = col_i ; last_i = i
-            x_i = '%d.%d' % (row_i+1,col_i)
-            # An important hack to extend the coloring at the very end of the text.
-            if j >= len_s:
-                x_j = 'end'
-            else:
-                row_j,col_j = self.quickConvertPythonIndexToRowCol(j,last_row,last_col,last_i)
-                last_row = row_j ; last_col = col_j ; last_i = j
-                x_j = '%d.%d' % (row_j+1,col_j)
-            # if trace: g.trace('i',i,'x_i',x_i,'j',j,'x_j',x_j)
-            self.Tk_Text.tag_remove(w,tagName,x_i,x_j)
-    #@-node:ekr.20071013084305:removeOldTags
-    #@+node:ekr.20071011042037:removeTagsFromRange
-    def removeTagsFromRange(self,i,j):
-
-        s = self.s ; w = self.w
-
-        if self.trace: g.trace('i',i,'j',j)
-
-        names = [z for z in w.tag_names() if z not in ('sel','insert')]
-
-        x1,x2 = w.toGuiIndex(i,s=s), w.toGuiIndex(j,s=s)
-        for tag in names:
-            # g.trace(tag,x1,x2)
-            w.tag_remove(tag,x1,x2)
-    #@-node:ekr.20071011042037:removeTagsFromRange
-    #@+node:ekr.20071010193720.47:tag & index (threadingColorizer)
-    def index (self,i):
-
-        w = self.w
-        x1 = w.toGuiIndex(i)
-        # g.trace(i,x1)
-        return x1
-
-    def tag (self,name,i,j):
-
-        s = self.s ; w = self.w
-        # g.trace(name,i,j,repr(s[i:j])) # ,g.callers())
-        x1,x2 = w.toGuiIndex(i,s=s), w.toGuiIndex(j,s=s)
-        w.tag_add(name,x1,x2)
-    #@-node:ekr.20071010193720.47:tag & index (threadingColorizer)
-    #@+node:ekr.20071010193720.49:threadColorizer
-    thread_count = 0
-
-    def threadColorizer (self,p):
-
-        trace = self.trace and self.verbose
-        if trace: g.trace(g.callers())
-
-        # Kill the previous thread for this widget.
-        t = self.helperThread
-        if t and t.isAlive():
-            self.killFlag = True
-            if trace: g.trace('*** before join',self.threadCount)
-            t.join()
-            if trace: g.trace('*** after join',self.threadCount)
-            self.killFlag = False
-        self.helperThread = None
-
-        # Init the ivars *after* ending the previous helper thread.
-        self.init(p) # Sets 'p','s','w' and other ivars.
-        g.doHook("init-color-markup",colorer=self,p=self.p,v=self.p)
-
-        if self.killcolorFlag or not self.mode:
-            self.removeAllTags()
-        elif self.interruptable:
-            self.threadCount += 1
-            t = threading.Thread(target=self.target,kwargs={'s':self.s})
-            self.helperThread = t
-            t.start()
-            self.w.after_idle(self.idleHandler,self.threadCount)
-        else:
-            self.fullColor(self.s)
-            self.completeColoring()
-    #@-node:ekr.20071010193720.49:threadColorizer
-    #@-node:ekr.20071010193720.39:Colorers & helpers
-    #@+node:ekr.20071010193720.50:In helper thread
-    # Important: g.pdb, g.es or g.es_exception will crash if called from within helper thread.
-    #@nonl
-    #@+node:ekr.20071010193720.52:colorRangeWithTag (in helper thread)
-    def colorRangeWithTag (self,s,i,j,tag,delegate='',exclude_match=False):
-
-        '''Add an item to the globalAddList if colorizing is enabled.'''
-
-        trace = False
-
-        if self.killFlag:
-            if self.trace and self.verbose: g.trace('*** killed',self.threadCount)
-            return
-
-        if not self.flag: return
-
-        if delegate:
-            if trace: g.trace('delegate',delegate,i,j,tag,g.callers(3))
-            self.modeStack.append(self.modeBunch)
-            self.init_mode(delegate)
-            # Color everything at once, using the same indices as the caller.
-            while i < j:
-                progress = i
-                assert j >= 0, 'colorRangeWithTag: negative j'
-                for f in self.rulesDict.get(s[i],[]):
-                    n = f(self,s,i)
-                    if n is None:
-                        g.trace('Can not happen: delegate matcher returns None')
-                    elif n > 0:
-                        # if f.__name__ != 'match_blanks': g.trace(delegate,i,f.__name__)
-                        if trace: g.trace('delegate',delegate,i,n,f.__name__,repr(s[i:i+n]))
-                        i += n ; break
-                else:
-                    # New in Leo 4.6: Use the default chars for everything else.
-                    aList = self.newTagsDict.get(tag,[])
-                    aList.append((i,i+1),)
-                    self.newTagsDict[tag] = aList
-                    i += 1
-                assert i > progress
-            bunch = self.modeStack.pop()
-            self.initModeFromBunch(bunch)
-        elif not exclude_match:
-            # g.trace(tag,i,j)
-            aList = self.newTagsDict.get(tag,[])
-            aList.append((i,j),)
-            self.newTagsDict[tag] = aList
-    #@-node:ekr.20071010193720.52:colorRangeWithTag (in helper thread)
-    #@+node:ekr.20071010193720.54:fullColor (in helper thread)
-    def fullColor (self,s):
-
-        '''Fully recolor s.'''
-
-        trace = False or self.trace and self.verbose
-        if trace: g.trace(self.language,'thread',self.threadCount,'len(s)',len(s))
-        i = 0
-        while i < len(s):
-            progress = i
-            if self.c.frame not in g.app.windowList:
-                # g.pr('threading_colorizer.fullColor: window killed')
-                return
-            if self.killFlag:
-                if trace: g.trace('*** killed %d' % self.threadCount)
-                return
-            functions = self.rulesDict.get(s[i],[])
-            for f in functions:
-                if trace: g.trace('i',i,'f',f)
-                n = f(self,s,i)
-                if n is None or n < 0:
-                    g.trace('Can not happen: matcher returns: %s f = %s' % (repr(n),repr(f)))
-                    break
-                elif n > 0:
-                    i += n ; break
-            else:
-                i += 1
-            assert i > progress
-
-        if trace: g.trace('*** done',self.threadCount)
-    #@nonl
-    #@-node:ekr.20071010193720.54:fullColor (in helper thread)
-    #@+node:ekr.20071010193720.58:jEdit matchers (in helper thread)
-    #@@nocolor
-    #@+at
-    # 
-    # The following jEdit matcher methods return the length of the matched 
-    # text if the
-    # match succeeds, and zero otherwise.  In most cases, these methods 
-    # colorize all the matched text.
-    # 
-    # The following arguments affect matching:
-    # 
-    # - at_line_start         True: sequence must start the line.
-    # - at_whitespace_end     True: sequence must be first non-whitespace text 
-    # of the line.
-    # - at_word_start         True: sequence must start a word.
-    # - hash_char             The first character that must match in a regular 
-    # expression.
-    # - no_escape:            True: ignore an 'end' string if it is preceded 
-    # by the ruleset's escape character.
-    # - no_line_break         True: the match will not succeed across line 
-    # breaks.
-    # - no_word_break:        True: the match will not cross word breaks.
-    # 
-    # The following arguments affect coloring when a match succeeds:
-    # 
-    # - delegate              A ruleset name. The matched text will be colored 
-    # recursively by the indicated ruleset.
-    # - exclude_match         If True, the actual text that matched will not 
-    # be colored.
-    # - kind                  The color tag to be applied to colored text.
-    #@-at
-    #@@c
-    #@@color
-    #@+node:ekr.20071010193720.59:match_eol_span
-    def match_eol_span (self,s,i,
-        kind=None,seq='',
-        at_line_start=False,at_whitespace_end=False,at_word_start=False,
-        delegate='',exclude_match=False):
-
-        '''Succeed if seq matches s[i:]'''
-
-        if self.verbose: g.trace(g.callers(1),i,repr(s[i:i+20]))
-
-        if at_line_start and i != 0 and s[i-1] != '\n': return 0
-        if at_whitespace_end and i != g.skip_ws(s,0): return 0
-        if at_word_start and i > 0 and s[i-1] in self.word_chars: return 0 # 7/5/2008
-        if at_word_start and i + len(seq) + 1 < len(s) and s[i+len(seq)] in self.word_chars:
-            return 0 # 7/5/2008
-
-        if g.match(s,i,seq):
-            #j = g.skip_line(s,i) # Include the newline so we don't get a flash at the end of the line.
-            j = self.skip_line(s,i)
-            self.colorRangeWithTag(s,i,j,kind,delegate=delegate,exclude_match=exclude_match)
-            self.prev = (i,j,kind)
-            self.trace_match(kind,s,i,j)
-            return j - i
-        else:
-            return 0
-    #@-node:ekr.20071010193720.59:match_eol_span
-    #@+node:ekr.20071010193720.60:match_eol_span_regexp
-    def match_eol_span_regexp (self,s,i,
-        kind='',regexp='',
-        at_line_start=False,at_whitespace_end=False,at_word_start=False,
-        delegate='',exclude_match=False):
-
-        '''Succeed if the regular expression regex matches s[i:].'''
-
-        if self.verbose: g.trace(g.callers(1),i,repr(s[i:i+20]))
-
-        if at_line_start and i != 0 and s[i-1] != '\n': return 0
-        if at_whitespace_end and i != g.skip_ws(s,0): return 0
-        if at_word_start and i > 0 and s[i-1] in self.word_chars: return 0 # 7/5/2008
-
-        n = self.match_regexp_helper(s,i,regexp)
-        if n > 0:
-            # j = g.skip_line(s,i) # Include the newline so we don't get a flash at the end of the line.
-            j = self.skip_line(s,i)
-            self.colorRangeWithTag(s,i,j,kind,delegate=delegate,exclude_match=exclude_match)
-            self.prev = (i,j,kind)
-            self.trace_match(kind,s,i,j)
-            return j - i
-        else:
-            return 0
-    #@nonl
-    #@-node:ekr.20071010193720.60:match_eol_span_regexp
-    #@+node:ekr.20081014064755.1:match_everything
-    # def match_everything (self,s,i,kind,delegate):
-
-        # '''A hack for phpsection mode: match the entire text and color with delegate.'''
-
-        # j = len(s)
-
-        # self.colorRangeWithTag(s,i,j,kind,delegate=delegate)
-
-        # return j-i
-    #@-node:ekr.20081014064755.1:match_everything
-    #@+node:ekr.20071010193720.61:match_keywords
-    # This is a time-critical method.
-    def match_keywords (self,s,i):
-
-        '''Succeed if s[i:] is a keyword.'''
-
-        # We must be at the start of a word.
-        if i > 0 and s[i-1] in self.word_chars:
-            return 0
-
-        # Get the word as quickly as possible.
-        j = i ; n = len(s) ; chars = self.word_chars
-        while j < n and s[j] in chars:
-            j += 1
-
-        word = s[i:j]
-        if self.ignore_case: word = word.lower()
-        kind = self.keywordsDict.get(word)
-        if kind:
-            self.colorRangeWithTag(s,i,j,kind)
-            self.prev = (i,j,kind)
-            result = j - i
-            # g.trace('success',word,kind,j-i)
-            # g.trace('word in self.keywordsDict.keys()',word in self.keywordsDict.keys())
-            self.trace_match(kind,s,i,j)
-            return result
-        else:
-            # g.trace('fail',word,kind)
-            # g.trace('word in self.keywordsDict.keys()',word in self.keywordsDict.keys())
-            return 0
-    #@-node:ekr.20071010193720.61:match_keywords
-    #@+node:ekr.20071010193720.62:match_mark_following & getNextToken
-    def match_mark_following (self,s,i,
-        kind='',pattern='',
-        at_line_start=False,at_whitespace_end=False,at_word_start=False,
-        exclude_match=False):
-
-        '''Succeed if s[i:] matches pattern.'''
-
-        if not self.allow_mark_prev: return 0
-
-        if self.verbose: g.trace(g.callers(1),i,repr(s[i:i+20]))
-
-        if at_line_start and i != 0 and s[i-1] != '\n': return 0
-        if at_whitespace_end and i != g.skip_ws(s,0): return 0
-        if at_word_start and i > 0 and s[i-1] in self.word_chars: return 0 # 7/5/2008
-        if at_word_start and i + len(pattern) + 1 < len(s) and s[i+len(pattern)] in self.word_chars:
-            return 0 # 7/5/2008
-
-        if g.match(s,i,pattern):
-            j = i + len(pattern)
-            self.colorRangeWithTag(s,i,j,kind,exclude_match=exclude_match)
-            k = self.getNextToken(s,j)
-            if k > j:
-                self.colorRangeWithTag(s,j,k,kind,exclude_match=False)
-                j = k
-            self.prev = (i,j,kind)
-            self.trace_match(kind,s,i,j)
-            return j - i
-        else:
-            return 0
-    #@+node:ekr.20071010193720.63:getNextToken
-    def getNextToken (self,s,i):
-
-        '''Return the index of the end of the next token for match_mark_following.
-
-        The jEdit docs are not clear about what a 'token' is, but experiments with jEdit
-        show that token means a word, as defined by word_chars.'''
-
-        while i < len(s) and s[i] in self.word_chars:
-            i += 1
-
-        return min(len(s),i+1)
-    #@nonl
-    #@-node:ekr.20071010193720.63:getNextToken
-    #@-node:ekr.20071010193720.62:match_mark_following & getNextToken
-    #@+node:ekr.20071010193720.64:match_mark_previous
-    def match_mark_previous (self,s,i,
-        kind='',pattern='',
-        at_line_start=False,at_whitespace_end=False,at_word_start=False,
-        exclude_match=False):
-
-        '''Return the length of a matched SEQ or 0 if no match.
-
-        'at_line_start':    True: sequence must start the line.
-        'at_whitespace_end':True: sequence must be first non-whitespace text of the line.
-        'at_word_start':    True: sequence must start a word.'''
-
-        if not self.allow_mark_prev: return 0
-
-        if self.verbose: g.trace(g.callers(1),i,repr(s[i:i+20]))
-
-        if at_line_start and i != 0 and s[i-1] != '\n': return 0
-        if at_whitespace_end and i != g.skip_ws(s,0): return 0
-        if at_word_start and i > 0 and s[i-1] in self.word_chars: return 0 # 7/5/2008
-        if at_word_start and i + len(pattern) + 1 < len(s) and s[i+len(pattern)] in self.word_chars:
-            return 0 # 7/5/2008
-
-        if g.match(s,i,pattern):
-            j = i + len(pattern)
-            # Color the previous token.
-            if self.prev:
-                i2,j2,kind2 = self.prev
-                # g.trace(i2,j2,kind2)
-                self.colorRangeWithTag(s,i2,j2,kind2,exclude_match=False)
-            if not exclude_match:
-                self.colorRangeWithTag(s,i,j,kind)
-            self.prev = (i,j,kind)
-            self.trace_match(kind,s,i,j)
-            return j - i
-        else:
-            return 0
-    #@-node:ekr.20071010193720.64:match_mark_previous
-    #@+node:ekr.20071010193720.65:match_regexp_helper
-    def match_regexp_helper (self,s,i,pattern):
-
-        '''Return the length of the matching text if seq (a regular expression) matches the present position.'''
-
-        if self.verbose: g.trace(g.callers(1),i,repr(s[i:i+20]),'pattern',pattern)
-        trace = False
-
-        try:
-            flags = re.MULTILINE
-            if self.ignore_case: flags|= re.IGNORECASE
-            re_obj = re.compile(pattern,flags)
-        except Exception:
-            # Bug fix: 2007/11/07: do not call g.es here!
-            g.trace('Invalid regular expression: %s' % (pattern))
-            return 0
-
-        # Match succeeds or fails more quickly than search.
-        # g.trace('before')
-        self.match_obj = mo = re_obj.match(s,i) # re_obj.search(s,i) 
-        # g.trace('after')
-
-        if mo is None:
-            return 0
-        else:
-            start, end = mo.start(), mo.end()
-            if start != i: # Bug fix 2007-12-18: no match at i
-                return 0
-            if trace:
-                g.trace('pattern',pattern)
-                g.trace('match: %d, %d, %s' % (start,end,repr(s[start: end])))
-                g.trace('groups',mo.groups())
-            return end - start
-    #@-node:ekr.20071010193720.65:match_regexp_helper
-    #@+node:ekr.20071010193720.66:match_seq
-    def match_seq (self,s,i,
-        kind='',seq='',
-        at_line_start=False,at_whitespace_end=False,at_word_start=False,
-        delegate=''):
-
-        '''Succeed if s[:] mathces seq.'''
-
-        if at_line_start and i != 0 and s[i-1] != '\n':
-            j = i
-        elif at_whitespace_end and i != g.skip_ws(s,0):
-            j = i
-        elif at_word_start and i > 0 and s[i-1] in self.word_chars:  # 7/5/2008
-            j = i
-        if at_word_start and i + len(seq) + 1 < len(s) and s[i+len(seq)] in self.word_chars:
-            j = i # 7/5/2008
-        elif g.match(s,i,seq):
-            j = i + len(seq)
-            self.colorRangeWithTag(s,i,j,kind,delegate=delegate)
-            self.prev = (i,j,kind)
-            self.trace_match(kind,s,i,j)
-        else:
-            j = i
-        return j - i
-    #@nonl
-    #@-node:ekr.20071010193720.66:match_seq
-    #@+node:ekr.20071010193720.67:match_seq_regexp
-    def match_seq_regexp (self,s,i,
-        kind='',regexp='',
-        at_line_start=False,at_whitespace_end=False,at_word_start=False,
-        delegate=''):
-
-        '''Succeed if the regular expression regexp matches at s[i:].'''
-
-        if self.verbose: g.trace(g.callers(1),i,repr(s[i:i+20]),'regexp',regexp)
-
-        if at_line_start and i != 0 and s[i-1] != '\n': return 0
-        if at_whitespace_end and i != g.skip_ws(s,0): return 0
-        if at_word_start and i > 0 and s[i-1] in self.word_chars: return 0 # 7/5/2008
-
-        # g.trace('before')
-        n = self.match_regexp_helper(s,i,regexp)
-        # g.trace('after')
-        j = i + n # Bug fix: 2007-12-18
-        assert (j-i == n)
-        self.colorRangeWithTag(s,i,j,kind,delegate=delegate)
-        self.prev = (i,j,kind)
-        self.trace_match(kind,s,i,j)
-        return j - i
-    #@nonl
-    #@-node:ekr.20071010193720.67:match_seq_regexp
-    #@+node:ekr.20071010193720.68:match_span & helper
-    def match_span (self,s,i,
-        kind='',begin='',end='',
-        at_line_start=False,at_whitespace_end=False,at_word_start=False,
-        delegate='',exclude_match=False,
-        no_escape=False,no_line_break=False,no_word_break=False):
-
-        '''Succeed if s[i:] starts with 'begin' and contains a following 'end'.'''
-
-        if at_line_start and i != 0 and s[i-1] != '\n':
-            j = i
-        elif at_whitespace_end and i != g.skip_ws(s,0):
-            j = i
-        elif at_word_start and i > 0 and s[i-1] in self.word_chars: # 7/5/2008
-            j = i
-        elif at_word_start and i + len(begin) + 1 < len(s) and s[i+len(begin)] in self.word_chars:
-            j = i # 7/5/2008
-        elif not g.match(s,i,begin):
-            j = i
-        else:
-            j = self.match_span_helper(s,i+len(begin),end,no_escape,no_line_break,no_word_break=no_word_break)
-            if j == -1:
-                j = i
-            else:
-                i2 = i + len(begin) ; j2 = j + len(end)
-                # g.trace(i,j,s[i:j2],kind)
-                if delegate:
-                    self.colorRangeWithTag(s,i,i2,kind,delegate=None,    exclude_match=exclude_match)
-                    self.colorRangeWithTag(s,i2,j,kind,delegate=delegate,exclude_match=exclude_match)
-                    self.colorRangeWithTag(s,j,j2,kind,delegate=None,    exclude_match=exclude_match)
-                else: # avoid having to merge ranges in addTagsToList.
-                    self.colorRangeWithTag(s,i,j2,kind,delegate=None,exclude_match=exclude_match)
-                j = j2
-                self.prev = (i,j,kind)
-
-        self.trace_match(kind,s,i,j)
-        return j - i
-    #@+node:ekr.20071010193720.69:match_span_helper
-    def match_span_helper (self,s,i,pattern,no_escape,no_line_break,no_word_break=False):
-
-        '''Return n >= 0 if s[i] ends with a non-escaped 'end' string.'''
-
-        esc = self.escape
-
-        while 1:
-            j = s.find(pattern,i)
-            if j == -1:
-                # Match to end of text if not found and no_line_break is False
-                if no_line_break:
-                    return -1
-                else:
-                    return len(s)
-            elif no_word_break and j > 0 and s[j-1] in self.word_chars:
-                return -1 # New in Leo 4.5.
-            elif no_line_break and '\n' in s[i:j]:
-                return -1
-            elif esc and not no_escape:
-                # Only an odd number of escapes is a 'real' escape.
-                escapes = 0 ; k = 1
-                while j-k >=0 and s[j-k] == esc:
-                    escapes += 1 ; k += 1
-                if (escapes % 2) == 1:
-                    # Continue searching past the escaped pattern string.
-                    i = j + len(pattern) # Bug fix: 7/25/07.
-                    # g.trace('escapes',escapes,repr(s[i:]))
-                else:
-                    return j
-            else:
-                return j
-    #@nonl
-    #@-node:ekr.20071010193720.69:match_span_helper
-    #@-node:ekr.20071010193720.68:match_span & helper
-    #@+node:ekr.20071010193720.70:match_span_regexp
-    def match_span_regexp (self,s,i,
-        kind='',begin='',end='',
-        at_line_start=False,at_whitespace_end=False,at_word_start=False,
-        delegate='',exclude_match=False,
-        no_escape=False,no_line_break=False, no_word_break=False,
-    ):
-
-        '''Succeed if s[i:] starts with 'begin' (a regular expression) and contains a following 'end'.'''
-
-        if self.verbose: g.trace('begin',repr(begin),'end',repr(end),self.dump(s[i:]))
-
-        if at_line_start and i != 0 and s[i-1] != '\n': return 0
-        if at_whitespace_end and i != g.skip_ws(s,0): return 0
-        if at_word_start and i > 0 and s[i-1] in self.word_chars: return 0 # 7/5/2008
-        if at_word_start and i + len(begin) + 1 < len(s) and s[i+len(begin)] in self.word_chars:
-            return 0 # 7/5/2008
-
-        n = self.match_regexp_helper(s,i,begin)
-        # We may have to allow $n here, in which case we must use a regex object?
-        if n > 0:
-            j = i + n
-            j2 = s.find(end,j)
-            if j2 == -1: return 0
-            if self.escape and not no_escape:
-                # Only an odd number of escapes is a 'real' escape.
-                escapes = 0 ; k = 1
-                while j-k >=0 and s[j-k] == self.escape:
-                    escapes += 1 ; k += 1
-                if (escapes % 2) == 1:
-                    # An escaped end **aborts the entire match**:
-                    # there is no way to 'restart' the regex.
-                    return 0
-            i2 = j2 - len(end)
-            if delegate:
-                self.colorRangeWithTag(s,i,j,kind, delegate=None,     exclude_match=exclude_match)
-                self.colorRangeWithTag(s,j,i2,kind, delegate=delegate,exclude_match=False)
-                self.colorRangeWithTag(s,i2,j2,kind,delegate=None,    exclude_match=exclude_match)
-            else: # avoid having to merge ranges in addTagsToList.
-                self.colorRangeWithTag(s,i,j2,kind,delegate=None,exclude_match=exclude_match)
-            self.prev = (i,j,kind)
-            self.trace_match(kind,s,i,j2)
-            return j2 - i
-        else: return 0
-    #@-node:ekr.20071010193720.70:match_span_regexp
-    #@+node:ekr.20080703111151.19:match_word_and_regexp
-    def match_word_and_regexp (self,s,i,
-        kind1='',word='',
-        kind2='',pattern='',
-        at_line_start=False,at_whitespace_end=False,at_word_start=False,
-        exclude_match=False):
-
-        '''Succeed if s[i:] matches pattern.'''
-
-        if not self.allow_mark_prev: return 0
-
-        if (False or self.verbose): g.trace(i,repr(s[i:i+20]))
-
-        if at_line_start and i != 0 and s[i-1] != '\n': return 0
-        if at_whitespace_end and i != g.skip_ws(s,0): return 0
-        if at_word_start and i > 0 and s[i-1] in self.word_chars: return 0 # 7/5/2008
-        if at_word_start and i + len(word) + 1 < len(s) and s[i+len(word)] in self.word_chars:
-            j = i # 7/5/2008
-
-        if not g.match(s,i,word):
-            return 0
-
-        j = i + len(word)
-        n = self.match_regexp_helper(s,j,pattern)
-        # g.trace(j,pattern,n)
-        if n == 0:
-            return 0
-        self.colorRangeWithTag(s,i,j,kind1,exclude_match=exclude_match)
-        k = j + n
-        self.colorRangeWithTag(s,j,k,kind2,exclude_match=False)    
-        self.prev = (j,k,kind2)
-        self.trace_match(kind1,s,i,j)
-        self.trace_match(kind2,s,j,k)
-        return k - i
-    #@-node:ekr.20080703111151.19:match_word_and_regexp
-    #@+node:ekr.20080929035109.1:skip_line
-    def skip_line (self,s,i):
-
-        if self.escape:
-            escape = self.escape + '\n'
-            n = len(escape)
-            while i < len(s):
-                j = g.skip_line(s,i)
-                if not g.match(s,j-n,escape):
-                    return j
-                # g.trace('escape',s[i:j])
-                i = j
-            return i
-        else:
-            return g.skip_line(s,i)
-                # Include the newline so we don't get a flash at the end of the line.
-    #@nonl
-    #@-node:ekr.20080929035109.1:skip_line
-    #@-node:ekr.20071010193720.58:jEdit matchers (in helper thread)
-    #@+node:ekr.20071010193720.57:target (in helper thread)
-    def target(self,*args,**keys):
-
-        s = keys.get('s')
-        # if self.trace: g.trace(self.threadCount)
-        try:
-            self.fullColor(s)
-            return "ok" # for testing.
-        except:
-            # We can not use g.es_exception: it calls Tk methods.
-            traceback.print_exc()
-            return "error" # for unit testing.
-    #@-node:ekr.20071010193720.57:target (in helper thread)
-    #@-node:ekr.20071010193720.50:In helper thread
-    #@+node:ekr.20071010193720.71:Utils
-    #@+at 
-    #@nonl
-    # These methods are like the corresponding functions in leoGlobals.py 
-    # except they issue no error messages.
-    #@-at
-    #@+node:ekr.20071010193720.72:dump
-    def dump (self,s):
-
-        if s.find('\n') == -1:
-            return s
-        else:
-            return '\n' + s + '\n'
-    #@nonl
-    #@-node:ekr.20071010193720.72:dump
-    #@+node:ekr.20071010193720.73:munge
-    def munge(self,s):
-
-        '''Munge a mode name so that it is a valid python id.'''
-
-        valid = string.ascii_letters + string.digits + '_'
-
-        return ''.join([g.choose(ch in valid,ch.lower(),'_') for ch in s])
-    #@nonl
-    #@-node:ekr.20071010193720.73:munge
-    #@+node:ekr.20071011201952:quickConvertPythonIndexToRowCol
-    def quickConvertPythonIndexToRowCol(self,i,last_row,last_col,last_i):
-
-        # trace = False and self.trace
-        # if trace: g.trace('i',i,'last_row',last_row,'last_col',last_col,'last_i',last_i)
-        s = self.s
-        row = s.count('\n',last_i,i) # Don't include i
-        # if trace: g.trace('row',row)
-        if row == 0:
-            # if trace: g.trace('returns',last_row,last_col+i-last_i)
-            return last_row,last_col+i-last_i
-        else:
-            prevNL = s.rfind('\n',last_i,i) # Don't include i
-            # if trace: g.trace('prevNL',prevNL,'returns',last_row+row,i-prevNL-1)
-            return last_row+row,i-prevNL-1
-    #@-node:ekr.20071011201952:quickConvertPythonIndexToRowCol
-    #@+node:ekr.20071010193720.74:scanColorDirectives
-    def scanColorDirectives(self,p):
-
-        """Scan position p and p's ancestors looking for @comment, @language and @root directives,
-        setting corresponding colorizer ivars.
-        """
-
-        p = p.copy() ; c = self.c
-        if c == None: return # self.c may be None for testing.
-
-        self.language = language = c.target_language
-        self.comment_string = None
-        self.rootMode = None # None, "code" or "doc"
-
-        for p in p.self_and_parents_iter():
-            theDict = g.get_directives_dict(p)
-            #@        << Test for @comment or @language >>
-            #@+node:ekr.20071010193720.75:<< Test for @comment or @language >>
-            # @comment and @language may coexist in the same node.
-
-            if 'comment' in theDict:
-                self.comment_string = theDict["comment"]
-
-            if 'language' in theDict:
-                s = theDict["language"]
-                i = g.skip_ws(s,0)
-                j = g.skip_c_id(s,i)
-                self.language = s[i:j].lower()
-
-            if 'comment' in theDict or 'language' in theDict:
-                break
-            #@nonl
-            #@-node:ekr.20071010193720.75:<< Test for @comment or @language >>
-            #@nl
-            #@        << Test for @root, @root-doc or @root-code >>
-            #@+node:ekr.20071010193720.76:<< Test for @root, @root-doc or @root-code >>
-            if 'root' in theDict and not self.rootMode:
-
-                s = theDict["root"]
-                if g.match_word(s,0,"@root-code"):
-                    self.rootMode = "code"
-                elif g.match_word(s,0,"@root-doc"):
-                    self.rootMode = "doc"
-                else:
-                    doc = c.config.at_root_bodies_start_in_doc_mode
-                    self.rootMode = g.choose(doc,"doc","code")
-            #@nonl
-            #@-node:ekr.20071010193720.76:<< Test for @root, @root-doc or @root-code >>
-            #@nl
-
-        # g.trace('new colorizer',self.language)
-
-        return self.language # For use by external routines.
-    #@nonl
-    #@-node:ekr.20071010193720.74:scanColorDirectives
-    #@+node:ekr.20071010193720.77:setFontFromConfig
-    def setFontFromConfig (self):
-
-        c = self.c
-        isQt = g.app.gui.guiName() == 'qt'
-
-        self.bold_font = c.config.getFontFromParams(
-            "body_text_font_family", "body_text_font_size",
-            "body_text_font_slant",  "body_text_font_weight",
-            c.config.defaultBodyFontSize) # , tag = "colorer bold")
-
-        if self.bold_font and not isQt:
-            self.bold_font.configure(weight="bold")
-
-        self.italic_font = c.config.getFontFromParams(
-            "body_text_font_family", "body_text_font_size",
-            "body_text_font_slant",  "body_text_font_weight",
-            c.config.defaultBodyFontSize) # , tag = "colorer italic")
-
-        if self.italic_font and not isQt:
-            self.italic_font.configure(slant="italic",weight="normal")
-
-        self.bolditalic_font = c.config.getFontFromParams(
-            "body_text_font_family", "body_text_font_size",
-            "body_text_font_slant",  "body_text_font_weight",
-            c.config.defaultBodyFontSize) # , tag = "colorer bold italic")
-
-        if self.bolditalic_font and not isQt:
-            self.bolditalic_font.configure(weight="bold",slant="italic")
-
-        self.color_tags_list = []
-        self.image_references = []
-    #@nonl
-    #@-node:ekr.20071010193720.77:setFontFromConfig
-    #@+node:ekr.20071010193720.78:trace_match
-    def trace_match(self,kind,s,i,j):
-
-        if j != i and self.trace_match_flag:
-            g.trace(kind,i,j,g.callers(2),self.dump(s[i:j]))
-    #@nonl
-    #@-node:ekr.20071010193720.78:trace_match
-    #@-node:ekr.20071010193720.71:Utils
-    #@-others
-#@-node:ekr.20071010193720.19:class colorizer
-#@-others
-
-#@<< class nullColorizer (colorizer) >>
-#@+node:ekr.20071010193720.79:<< class nullColorizer (colorizer) >>
-class nullColorizer (colorizer):
-
-    """A do-nothing colorer class"""
-
-    #@    @+others
-    #@+node:ekr.20071010193720.80:__init__
-    def __init__ (self,c):
-
-        colorizer.__init__(self,c) # init the base class.
-
-        self.c = c
-        self.enabled = False
-    #@-node:ekr.20071010193720.80:__init__
-    #@+node:ekr.20071010193720.81:entry points
-    def colorize(self,p,incremental=False,interruptable=True): return 'ok' # used by unit tests.
-
-    def disable(self): pass
-
-    def enable(self): pass
-
-    def recolor_range(self,p,leading,trailing): pass
-
-    def scanColorDirectives(self,p): pass
-
-    def schedule(self,p,incremental=0): pass
-
-    def updateSyntaxColorer (self,p): pass
-    #@nonl
-    #@-node:ekr.20071010193720.81:entry points
-    #@-others
-#@nonl
-#@-node:ekr.20071010193720.79:<< class nullColorizer (colorizer) >>
-#@nl
-#@nonl
-#@-node:ekr.20071010193720:@thin threading_colorizer.py	
-#@-leo+#@+leo-ver=4-thin
+#@+node:ekr.20071010193720:@thin threading_colorizer.py	
+'''A threading colorizer using jEdit language description files.
+
+See: http://webpages.charter.net/edreamleo/coloring.html for documentation.
+'''
+
+#@@language python
+#@@tabwidth -4
+#@@pagewidth 80
+
+__version__ = '1.5'
+
+trace_all_matches = False
+trace_leo_matches = False
+
+#@<< imports >>
+#@+node:ekr.20071010193720.1:<< imports >>
+import leo.core.leoGlobals as g
+import leo.core.leoPlugins as leoPlugins
+
+# import os
+import re
+import string
+import threading
+import traceback
+
+# import xml.sax
+# import xml.sax.saxutils
+
+import Tkinter as Tk
+
+# php_re = re.compile("<?(\s|=|[pP][hH][pP])")
+php_re = re.compile("<?(\s[pP][hH][pP])")
+#@nonl
+#@-node:ekr.20071010193720.1:<< imports >>
+#@nl
+#@<< version history >>
+#@+node:ekr.20071010193720.2:<< version history >>
+#@@nocolor
+#@+at
+# 
+# 1.0 EKR: A complete rewrite:
+#     - No incremental coloring **at all**.
+#     - The helper thread runs to completion before *any* tagging is done.
+#     - No locks are needed because the globalTagList is never simultaneously 
+# accessed.
+# 1.1: EKR: support non-interruptable coloring.  Required when there are 
+# multiple body editors.
+# 1.2: EKR: Fixed off-by-one bug in 'end' hack in putNewTags.
+# 1.3: EKR: Fixed off-by-one bug in match_doc_part.
+# 1.4: EKR:
+# - Better recovery of matcher errors.
+# - Fixed bug in match_doc_part.
+# - Don't try to import non-existent language files.
+#   This suppresses errors for 'p', 'pe', and 'per' when typing @langauge 
+# perl.
+# ** Important: regexp matching can hang for complex regexp's.
+#    The fix for perl was to disable two perl rules.
+# 1.5 EKR: Changes suggested by pylint.
+#@-at
+#@nonl
+#@-node:ekr.20071010193720.2:<< version history >>
+#@nl
+#@<< define leoKeywordsDict >>
+#@+node:ekr.20071010193720.3:<< define leoKeywordsDict >>
+leoKeywordsDict = {}
+
+for key in g.globalDirectiveList:
+    leoKeywordsDict [key] = 'leoKeyword'
+#@nonl
+#@-node:ekr.20071010193720.3:<< define leoKeywordsDict >>
+#@nl
+#@<< define default_colors_dict >>
+#@+node:ekr.20071010193720.4:<< define default_colors_dict >>
+# These defaults are sure to exist.
+
+default_colors_dict = {
+    # tag name       :(     option name,           default color),
+    'comment'        :('comment_color',               'red'),
+    'cwebName'       :('cweb_section_name_color',     'red'),
+    'pp'             :('directive_color',             'blue'),
+    'docPart'        :('doc_part_color',              'red'),
+    'keyword'        :('keyword_color',               'blue'),
+    'leoKeyword'     :('leo_keyword_color',           'blue'),
+    'link'           :('section_name_color',          'red'),
+    'nameBrackets'   :('section_name_brackets_color', 'blue'),
+    'string'         :('string_color',                '#00aa00'), # Used by IDLE.
+    'name'           :('undefined_section_name_color','red'),
+    'latexBackground':('latex_background_color',      'white'),
+
+    # Tags used by forth.
+    'keyword5'       :('keyword5_color',              'blue'),
+    'bracketRange'   :('bracket_range_color',         'orange'),
+    # jEdit tags.
+
+    'comment1'       :('comment1_color', 'red'),
+    'comment2'       :('comment2_color', 'red'),
+    'comment3'       :('comment3_color', 'red'),
+    'comment4'       :('comment4_color', 'red'),
+    'function'       :('function_color', 'black'),
+    'keyword1'       :('keyword1_color', 'blue'),
+    'keyword2'       :('keyword2_color', 'blue'),
+    'keyword3'       :('keyword3_color', 'blue'),
+    'keyword4'       :('keyword4_color', 'blue'),
+    'label'          :('label_color',    'black'),
+    'literal1'       :('literal1_color', '#00aa00'),
+    'literal2'       :('literal2_color', '#00aa00'),
+    'literal3'       :('literal3_color', '#00aa00'),
+    'literal4'       :('literal4_color', '#00aa00'),
+    'markup'         :('markup_color',   'red'),
+    'null'           :('null_color',     'black'),
+    'operator'       :('operator_color', 'black'),
+    }
+#@-node:ekr.20071010193720.4:<< define default_colors_dict >>
+#@nl
+#@<< define default_font_dict >>
+#@+node:ekr.20071010193720.5:<< define default_font_dict >>
+default_font_dict = {
+    # tag name      : option name
+    'comment'       :'comment_font',
+    'cwebName'      :'cweb_section_name_font',
+    'pp'            :'directive_font',
+    'docPart'       :'doc_part_font',
+    'keyword'       :'keyword_font',
+    'leoKeyword'    :'leo_keyword_font',
+    'link'          :'section_name_font',
+    'nameBrackets'  :'section_name_brackets_font',
+    'string'        :'string_font',
+    'name'          :'undefined_section_name_font',
+    'latexBackground':'latex_background_font',
+
+    # Tags used by forth.
+    'bracketRange'   :'bracketRange_font',
+    'keyword5'       :'keyword5_font',
+
+     # jEdit tags.
+    'comment1'      :'comment1_font',
+    'comment2'      :'comment2_font',
+    'comment3'      :'comment3_font',
+    'comment4'      :'comment4_font',
+    'function'      :'function_font',
+    'keyword1'      :'keyword1_font',
+    'keyword2'      :'keyword2_font',
+    'keyword3'      :'keyword3_font',
+    'keyword4'      :'keyword4_font',
+    'keyword5'      :'keyword5_font',
+    'label'         :'label_font',
+    'literal1'      :'literal1_font',
+    'literal2'      :'literal2_font',
+    'literal3'      :'literal3_font',
+    'literal4'      :'literal4_font',
+    'markup'        :'markup_font',
+    # 'nocolor' This tag is used, but never generates code.
+    'null'          :'null_font',
+    'operator'      :'operator_font',
+    }
+#@-node:ekr.20071010193720.5:<< define default_font_dict >>
+#@nl
+
+#@+others
+#@+node:ekr.20071010193720.6:module-level
+#@+node:ekr.20071010193720.7:init
+def init ():
+
+    ok = g.app.gui.guiName() in ('qt','tkinter')
+
+    if ok:
+
+        leoPlugins.registerHandler('start1',onStart1)
+        g.plugin_signon(__name__)
+
+    return ok
+#@-node:ekr.20071010193720.7:init
+#@+node:ekr.20071010193720.8:onStart1
+def onStart1 (tag, keywords):
+
+    '''Override Leo's core colorizer classes.'''
+
+    import leo.core.leoColor as leoColor
+    # g.pr('threading_colorizer overriding core classes')
+    leoColor.colorizer = colorizer
+    leoColor.nullColorizer = nullColorizer
+#@-node:ekr.20071010193720.8:onStart1
+#@+node:ekr.20071010193720.9:Leo rule functions (in helper thread)
+#@+at
+# These rule functions recognize noweb syntactic constructions. These are 
+# treated
+# just like rule functions, so they are module-level objects whose first 
+# argument
+# is 'self'.
+#@-at
+#@@c
+
+#@+node:ekr.20071010193720.10:match_at_color
+def match_at_color (self,s,i):
+
+    if trace_leo_matches: g.trace()
+
+    seq = '@color'
+
+    # Only matches at start of line.
+    if i != 0 and s[i-1] != '\n': return 0
+
+    if g.match_word(s,i,seq):
+        self.flag = True # Enable coloring.
+        j = i + len(seq)
+        self.colorRangeWithTag(s,i,j,'leoKeyword')
+        return j - i
+    else:
+        return 0
+#@nonl
+#@-node:ekr.20071010193720.10:match_at_color
+#@+node:ekr.20071010193720.11:match_at_nocolor
+def match_at_nocolor (self,s,i):
+
+    if trace_leo_matches: g.trace()
+
+    # Only matches at start of line.
+    if i != 0 and s[i-1] != '\n':
+        return 0
+    if not g.match_word(s,i,'@nocolor'):
+        return 0
+
+    j = i + len('@nocolor')
+    k = s.find('\n@color',j)
+    if k == -1:
+        # No later @color: don't color the @nocolor directive.
+        self.flag = False # Disable coloring.
+        return len(s) - j
+    else:
+        # A later @color: do color the @nocolor directive.
+        self.colorRangeWithTag(s,i,j,'leoKeyword')
+        self.flag = False # Disable coloring.
+        return k+1-j
+
+#@-node:ekr.20071010193720.11:match_at_nocolor
+#@+node:ekr.20071010193720.12:match_doc_part
+def match_doc_part (self,s,i):
+
+    # New in Leo 4.5: only matches at start of line.
+    if i != 0 and s[i-1] != '\n':
+        return 0
+
+    if g.match_word(s,i,'@doc'):
+        j = i+4
+        self.colorRangeWithTag(s,i,j,'leoKeyword')
+    elif g.match(s,i,'@') and (i+1 >= len(s) or s[i+1] in (' ','\t','\n')):
+        j = i + 1
+        self.colorRangeWithTag(s,i,j,'leoKeyword')
+    else: return 0
+
+    i = j ; n = len(s)
+    while j < n:
+        k = s.find('@c',j)
+        if k == -1:
+            # g.trace('i,len(s)',i,len(s))
+            j = n+1 # Bug fix: 2007/12/14
+            self.colorRangeWithTag(s,i,j,'docPart')
+            return j - i
+        if s[k-1] == '\n' and (g.match_word(s,k,'@c') or g.match_word(s,k,'@code')):
+            j = k
+            self.colorRangeWithTag(s,i,j,'docPart')
+            return j - i
+        else:
+            j = k + 2
+    j = n - 1
+    return max(0,j - i) # Bug fix: 2008/2/10
+#@-node:ekr.20071010193720.12:match_doc_part
+#@+node:ekr.20071010193720.13:match_leo_keywords
+def match_leo_keywords(self,s,i):
+
+    '''Succeed if s[i:] is a Leo keyword.'''
+
+    # g.trace(i,g.get_line(s,i))
+
+    # We must be at the start of a word.
+    if i > 0 and s[i-1] in self.word_chars:
+        return 0
+
+    if s[i] != '@':
+        return 0
+
+    # Get the word as quickly as possible.
+    j = i+1
+    while j < len(s) and s[j] in self.word_chars:
+        j += 1
+    word = s[i+1:j] # Bug fix: 10/17/07: entries in leoKeywordsDict do not start with '@'
+
+    if leoKeywordsDict.get(word):
+        kind = 'leoKeyword'
+        self.colorRangeWithTag(s,i,j,kind)
+        self.prev = (i,j,kind)
+        result = j-i
+        self.trace_match(kind,s,i,j)
+        return result
+    else:
+        return 0
+#@-node:ekr.20071010193720.13:match_leo_keywords
+#@+node:ekr.20071010193720.14:match_section_ref
+def match_section_ref (self,s,i):
+
+    if trace_leo_matches: g.trace()
+    c = self.c ; w = self.w
+
+    if not g.match(s,i,'<<'):
+        return 0
+    k = g.find_on_line(s,i+2,'>>')
+    if k is not None:
+        j = k + 2
+        self.colorRangeWithTag(s,i,i+2,'nameBrackets')
+        ref = g.findReference(c,s[i:j],self.p)
+        if ref:
+            if self.use_hyperlinks:
+                #@                << set the hyperlink >>
+                #@+node:ekr.20071010193720.15:<< set the hyperlink >>
+                # Set the bindings to vnode callbacks.
+                # Create the tag.
+                # Create the tag name.
+                tagName = "hyper" + str(self.hyperCount)
+                self.hyperCount += 1
+                w.tag_delete(tagName)
+                self.tag(tagName,i+2,j)
+
+                ref.tagName = tagName
+                c.tag_bind(w,tagName,"<Control-1>",ref.OnHyperLinkControlClick)
+                c.tag_bind(w,tagName,"<Any-Enter>",ref.OnHyperLinkEnter)
+                c.tag_bind(w,tagName,"<Any-Leave>",ref.OnHyperLinkLeave)
+                #@nonl
+                #@-node:ekr.20071010193720.15:<< set the hyperlink >>
+                #@nl
+            else:
+                self.colorRangeWithTag(s,i+2,k,'link')
+        else:
+            self.colorRangeWithTag(s,i+2,k,'name')
+        self.colorRangeWithTag(s,k,j,'nameBrackets')
+        return j - i
+    else:
+        return 0
+#@nonl
+#@-node:ekr.20071010193720.14:match_section_ref
+#@+node:ekr.20071010193720.16:match_blanks
+def match_blanks (self,s,i):
+
+    # if trace_leo_matches: g.trace()
+
+    j = i ; n = len(s)
+
+    while j < n and s[j] == ' ':
+        j += 1
+
+    if j > i:
+        # g.trace(i,j)
+        if self.showInvisibles:
+            self.colorRangeWithTag(s,i,j,'blank')
+        return j - i
+    else:
+        return 0
+#@nonl
+#@-node:ekr.20071010193720.16:match_blanks
+#@+node:ekr.20071010193720.17:match_tabs
+def match_tabs (self,s,i):
+
+    if trace_leo_matches: g.trace()
+
+    j = i ; n = len(s)
+
+    while j < n and s[j] == '\t':
+        j += 1
+
+    if j > i:
+        # g.trace(i,j)
+        self.colorRangeWithTag(s,i,j,'tab')
+        return j - i
+    else:
+        return 0
+#@nonl
+#@-node:ekr.20071010193720.17:match_tabs
+#@+node:ekr.20071010193720.18:match_incomplete_strings
+# def match_incomplete_strings (self,s,i):
+
+    # if trace_leo_matches: g.trace()
+
+    # if not g.match(s,i,'"') and not g.match(s,i,"'"):
+        # return 0
+
+    # if self.language == 'python' and (g.match(s,i-2,'"""') or g.match(s,i-2,"'''")):
+        # return 0 # Do not interfere with docstrings.
+
+    # delim = s[i]
+    # j = g.skip_line(s,i)
+
+    # if s.find(delim,i+1,j) == -1:
+        # g.trace(repr(s[i:j]))
+        # self.colorRangeWithTag(s,i,j,'literal1')
+        # return j-i
+    # else:
+        # return 0
+#@-node:ekr.20071010193720.18:match_incomplete_strings
+#@-node:ekr.20071010193720.9:Leo rule functions (in helper thread)
+#@-node:ekr.20071010193720.6:module-level
+#@+node:ekr.20071010193720.19:class colorizer
+class colorizer:
+
+    #@    @+others
+    #@+node:ekr.20071010193720.20:Birth and init
+    #@+node:ekr.20071010193720.21:__init__ (threading colorizer)
+    def __init__(self,c,w=None):
+
+        # g.trace('threading_colorizer',self)
+        # Basic data...
+        self.c = c
+        self.p = None
+        self.s = None # The string being colorized.
+
+        self.isQt = g.app.gui.guiName() == 'qt'
+        self.fake = bool(w)
+
+        if w is None:
+            self.w = c.frame.body.bodyCtrl
+            # Use hasattr/getattr to keep pylint happy.
+            if hasattr(g.app.gui,'Tk_Text'):
+                self.Tk_Text = getattr(g.app.gui,'Tk_Text')
+                self.fake = True
+            else:
+                self.Tk_Text = Tk.Text
+        else:
+            self.w = w
+            self.Tk_Text = w
+
+        # Attributes dict ivars: defaults are as shown...
+        self.default = 'null'
+        self.digit_re = ''
+        self.escape = ''
+        self.highlight_digits = True
+        self.ignore_case = True
+        self.no_word_sep = ''
+        # Config settings...
+        self.comment_string = None # Set by scanColorDirectives on @comment
+        self.showInvisibles = False # True: show "invisible" characters.
+        self.underline_undefined = c.config.getBool("underline_undefined_section_names")
+        self.use_hyperlinks = c.config.getBool("use_hyperlinks")
+        self.enabled = c.config.getBool('use_syntax_coloring')
+        # Debugging...
+        self.count = 0 # For unit testing.
+        self.allow_mark_prev = True # The new colorizer tolerates this nonsense :-)
+        self.trace = False or c.config.getBool('trace_colorizer')
+        self.trace_match_flag = False # (Useful) True: trace all matching methods.
+        self.trace_tags = False
+        self.verbose = False
+        # Mode data...
+        self.comment_string = None # Can be set by @comment directive.
+        self.defaultRulesList = []
+        self.flag = True # True unless in range of @nocolor
+        self.importedRulesets = {}
+        self.language = 'python' # set by scanColorDirectives.
+        self.prev = None # The previous token.
+        self.fonts = {} # Keys are config names.  Values are actual fonts.
+        self.keywords = {} # Keys are keywords, values are 0..5.
+        self.modes = {} # Keys are languages, values are modes.
+        self.mode = None # The mode object for the present language.
+        self.modeBunch = None # A bunch fully describing a mode.
+        self.modeStack = []
+        # self.defineAndExtendForthWords()
+        self.word_chars = [] # Inited by init_keywords().
+        self.setFontFromConfig()
+        self.tags = [
+            "blank","comment","cwebName","docPart","keyword","leoKeyword",
+            "latexModeBackground","latexModeKeyword",
+            "latexBackground","latexKeyword",
+            "link","name","nameBrackets","pp","string",
+            "elide","bold","bolditalic","italic", # new for wiki styling.
+            "tab",
+            # Leo jEdit tags...
+            '@color', '@nocolor', 'doc_part', 'section_ref',
+            # jEdit tags.
+            'bracketRange',
+            'comment1','comment2','comment3','comment4',
+            'function',
+            'keyword1','keyword2','keyword3','keyword4',
+            'label','literal1','literal2','literal3','literal4',
+            'markup','operator',
+        ]
+        # Threading info...
+        self.threadCount = 0
+        self.helperThread = None # A singleton helper thread.
+        self.interruptable = True
+        self.killFlag = False
+        # Tagging...
+        self.oldTags = [] # Sorted list of all old tags.
+        self.oldTagsDict = {} # Keys are tag names, values are (i,j)
+        self.globalAddList = [] # The tags (i,j,tagName) remaining to be colored.
+        self.newTagsDict = {} # Keys are tag names, values are lists of tuples (i,j)
+            # The helper thread adds to this dict.  idleHandler in the main thread uses these dicts.
+        self.oldTagsDict = {}
+        self.postPassStarted = False
+
+        # New in Leo 4.6: configure tags only once here.
+        # Some changes will be needed for multiple body editors.
+        self.configure_tags() # Must do this every time to support multiple editors.
+    #@-node:ekr.20071010193720.21:__init__ (threading colorizer)
+    #@+node:ekr.20071010193720.22:addImportedRules
+    def addImportedRules (self,mode,rulesDict,rulesetName):
+
+        '''Append any imported rules at the end of the rulesets specified in mode.importDict'''
+
+        if self.importedRulesets.get(rulesetName):
+            return
+        else:
+            self.importedRulesets [rulesetName] = True
+
+        names = hasattr(mode,'importDict') and mode.importDict.get(rulesetName,[]) or []
+
+        for name in names:
+            savedBunch = self.modeBunch
+            ok = self.init_mode(name)
+            if ok:
+                rulesDict2 = self.rulesDict
+                for key in rulesDict2.keys():
+                    aList = rulesDict.get(key,[])
+                    aList2 = rulesDict2.get(key)
+                    if aList2:
+                        # Don't add the standard rules again.
+                        rules = [z for z in aList2 if z not in aList]
+                        if rules:
+                            # g.trace([z.__name__ for z in rules])
+                            aList.extend(rules)
+                            rulesDict [key] = aList
+            # g.trace('***** added rules for %s from %s' % (name,rulesetName))
+            self.initModeFromBunch(savedBunch)
+    #@nonl
+    #@-node:ekr.20071010193720.22:addImportedRules
+    #@+node:ekr.20071010193720.23:addLeoRules
+    def addLeoRules (self,theDict):
+
+        '''Put Leo-specific rules to theList.'''
+
+        table = (
+            # Rules added at front are added in **reverse** order.
+            ('@',  match_leo_keywords,True), # Called after all other Leo matchers.
+                # Debatable: Leo keywords override langauge keywords.
+            ('@',  match_at_color,    True),
+            ('@',  match_at_nocolor,  True),
+            ('@',  match_doc_part,    True), 
+            ('<',  match_section_ref, True), # Called **first**.
+            # Rules added at back are added in normal order.
+            (' ',  match_blanks,      False),
+            ('\t', match_tabs,        False),
+            # Python rule 3 appears to work well enough.
+            #('"',  match_incomplete_strings, False),
+            #("'",  match_incomplete_strings, False),
+        )
+
+        for ch, rule, atFront, in table:
+
+            theList = theDict.get(ch,[])
+            if atFront:
+                theList.insert(0,rule)
+            else:
+                theList.append(rule)
+            theDict [ch] = theList
+
+        # g.trace(g.listToString(theDict.get('@')))
+    #@-node:ekr.20071010193720.23:addLeoRules
+    #@+node:ekr.20071010193720.24:configure_tags
+    def configure_tags (self):
+
+        c = self.c ; w = self.w ; trace = False
+
+        if w and hasattr(w,'start_tag_configure'):
+            w.start_tag_configure()
+
+        # Get the default body font.
+        defaultBodyfont = self.fonts.get('default_body_font')
+        if not defaultBodyfont:
+            defaultBodyfont = c.config.getFontFromParams(
+                "body_text_font_family", "body_text_font_size",
+                "body_text_font_slant",  "body_text_font_weight",
+                c.config.defaultBodyFontSize)
+            self.fonts['default_body_font'] = defaultBodyfont
+
+        # Configure fonts.
+        keys = default_font_dict.keys() ; keys.sort()
+        for key in keys:
+            option_name = default_font_dict[key]
+            # First, look for the language-specific setting, then the general setting.
+            for name in ('%s_%s' % (self.language,option_name),(option_name)):
+                font = self.fonts.get(name)
+                if font:
+                    if trace: g.trace('found',name,id(font))
+                    w.tag_config(key,font=font)
+                    break
+                else:
+                    family = c.config.get(name + '_family','family')
+                    size   = c.config.get(name + '_size',  'size')   
+                    slant  = c.config.get(name + '_slant', 'slant')
+                    weight = c.config.get(name + '_weight','weight')
+                    if family or slant or weight or size:
+                        family = family or g.app.config.defaultFontFamily
+                        size   = size or c.config.defaultBodyFontSize
+                        slant  = slant or 'roman'
+                        weight = weight or 'normal'
+                        font = g.app.gui.getFontFromParams(family,size,slant,weight)
+                        # Save a reference to the font so it 'sticks'.
+                        self.fonts[name] = font 
+                        if trace: g.trace(key,name,family,size,slant,weight,id(font))
+                        w.tag_config(key,font=font)
+                        break
+            else: # Neither the general setting nor the language-specific setting exists.
+                if self.fonts.keys(): # Restore the default font.
+                    if trace: g.trace('default',key)
+                    w.tag_config(key,font=defaultBodyfont)
+
+        keys = default_colors_dict.keys() ; keys.sort()
+        for name in keys:
+            option_name,default_color = default_colors_dict[name]
+            color = (
+                c.config.getColor('%s_%s' % (self.language,option_name)) or
+                c.config.getColor(option_name) or
+                default_color
+            )
+            if trace: g.trace(option_name,color)
+
+            # Must use foreground, not fg.
+            try:
+                w.tag_configure(name, foreground=color)
+            except: # Recover after a user error.
+                g.es_exception()
+                w.tag_configure(name, foreground=default_color)
+
+        # underline=var doesn't seem to work.
+        if 0: # self.use_hyperlinks: # Use the same coloring, even when hyperlinks are in effect.
+            w.tag_configure("link",underline=1) # defined
+            w.tag_configure("name",underline=0) # undefined
+        else:
+            w.tag_configure("link",underline=0)
+            if self.underline_undefined:
+                w.tag_configure("name",underline=1)
+            else:
+                w.tag_configure("name",underline=0)
+
+        self.configure_variable_tags()
+
+        # Colors for latex characters.  Should be user options...
+
+        if 1: # Alas, the selection doesn't show if a background color is specified.
+            w.tag_configure("latexModeBackground",foreground="black")
+            w.tag_configure("latexModeKeyword",foreground="blue")
+            w.tag_configure("latexBackground",foreground="black")
+            w.tag_configure("latexKeyword",foreground="blue")
+        else: # Looks cool, and good for debugging.
+            w.tag_configure("latexModeBackground",foreground="black",background="seashell1")
+            w.tag_configure("latexModeKeyword",foreground="blue",background="seashell1")
+            w.tag_configure("latexBackground",foreground="black",background="white")
+            w.tag_configure("latexKeyword",foreground="blue",background="white")
+
+        # Tags for wiki coloring.
+        w.tag_configure("bold",font=self.bold_font)
+        w.tag_configure("italic",font=self.italic_font)
+        w.tag_configure("bolditalic",font=self.bolditalic_font)
+        for name in self.color_tags_list:
+            w.tag_configure(name,foreground=name)
+
+        try:
+            w.end_tag_configure()
+        except AttributeError:
+            pass
+    #@nonl
+    #@-node:ekr.20071010193720.24:configure_tags
+    #@+node:ekr.20071010193720.25:configure_variable_tags
+    def configure_variable_tags (self):
+
+        c = self.c ; w = self.w
+
+        # g.trace()
+
+        for name,option_name,default_color in (
+            ("blank","show_invisibles_space_background_color","Gray90"),
+            ("tab",  "show_invisibles_tab_background_color",  "Gray80"),
+            ("elide", None,                                   "yellow"),
+        ):
+            if self.showInvisibles:
+                color = option_name and c.config.getColor(option_name) or default_color
+            else:
+                option_name,default_color = default_colors_dict.get(name,(None,None),)
+                color = option_name and c.config.getColor(option_name) or ''
+            try:
+                w.tag_configure(name,background=color)
+            except: # A user error.
+                w.tag_configure(name,background=default_color)
+
+        # Special case:
+        if not self.showInvisibles:
+            w.tag_configure("elide",elide="1")
+    #@-node:ekr.20071010193720.25:configure_variable_tags
+    #@+node:ekr.20071010193720.26:init_mode & helpers
+    def init_mode (self,name):
+
+        '''Name may be a language name or a delegate name.'''
+
+        if not name: return False
+        language,rulesetName = self.nameToRulesetName(name)
+        bunch = self.modes.get(rulesetName)
+        if bunch:
+            # g.trace('found',language,rulesetName)
+            self.initModeFromBunch(bunch)
+            return True
+        else:
+            # g.trace('****',language,rulesetName)
+            path = g.os_path_join(g.app.loadDir,'..','modes')
+            # Bug fix: 2008/2/10: Don't try to import a non-existent language.
+            fileName = g.os_path_join(path,'%s.py' % (language))
+            if g.os_path_exists(fileName):
+                mode = g.importFromPath (language,path)
+            else: mode = None
+
+            if mode:
+                # A hack to give modes/forth.py access to c.
+                if hasattr(mode,'pre_init_mode'):
+                    mode.pre_init_mode(self.c)
+            else:
+                # Create a dummy bunch to limit recursion.
+                self.modes [rulesetName] = self.modeBunch = g.Bunch(
+                    attributesDict  = {},
+                    defaultColor    = None,
+                    keywordsDict    = {},
+                    language        = language,
+                    mode            = mode,
+                    properties      = {},
+                    rulesDict       = {},
+                    rulesetName     = rulesetName)
+                # g.trace('No colorizer file: %s.py' % language)
+                return False
+            self.language = language
+            self.rulesetName = rulesetName
+            self.properties = hasattr(mode,'properties') and mode.properties or {}
+            self.keywordsDict = hasattr(mode,'keywordsDictDict') and mode.keywordsDictDict.get(rulesetName,{}) or {}
+            self.setKeywords()
+            self.attributesDict = hasattr(mode,'attributesDictDict') and mode.attributesDictDict.get(rulesetName) or {}
+            self.setModeAttributes()
+            self.rulesDict = hasattr(mode,'rulesDictDict') and mode.rulesDictDict.get(rulesetName) or {}
+            self.addLeoRules(self.rulesDict)
+
+            self.defaultColor = 'null'
+            self.mode = mode
+            self.modes [rulesetName] = self.modeBunch = g.Bunch(
+                attributesDict  = self.attributesDict,
+                defaultColor    = self.defaultColor,
+                keywordsDict    = self.keywordsDict,
+                language        = self.language,
+                mode            = self.mode,
+                properties      = self.properties,
+                rulesDict       = self.rulesDict,
+                rulesetName     = self.rulesetName)
+            # Do this after 'officially' initing the mode, to limit recursion.
+            self.addImportedRules(mode,self.rulesDict,rulesetName)
+            self.updateDelimsTables()
+
+            initialDelegate = self.properties.get('initialModeDelegate')
+            if initialDelegate:
+                # g.trace('initialDelegate',initialDelegate)
+                # Replace the original mode by the delegate mode.
+                self.init_mode(initialDelegate)
+                language2,rulesetName2 = self.nameToRulesetName(initialDelegate)
+                self.modes[rulesetName] = self.modes.get(rulesetName2)
+            return True
+    #@+node:ekr.20071010193720.27:nameToRulesetName
+    def nameToRulesetName (self,name):
+
+        '''Compute language and rulesetName from name, which is either a language or a delegate name.'''
+
+        if not name: return ''
+
+        i = name.find('::')
+        if i == -1:
+            language = name
+            rulesetName = '%s_main' % (language)
+        else:
+            language = name[:i]
+            delegate = name[i+2:]
+            rulesetName = self.munge('%s_%s' % (language,delegate))
+
+        # g.trace(name,language,rulesetName)
+        return language,rulesetName
+    #@nonl
+    #@-node:ekr.20071010193720.27:nameToRulesetName
+    #@+node:ekr.20071010193720.28:setKeywords
+    def setKeywords (self):
+
+        '''Initialize the keywords for the present language.
+
+         Set self.word_chars ivar to string.letters + string.digits
+         plus any other character appearing in any keyword.'''
+
+        # Add any new user keywords to leoKeywordsDict.
+        d = self.keywordsDict
+        keys = d.keys()
+        for s in g.globalDirectiveList:
+            key = '@' + s
+            if key not in keys:
+                d [key] = 'leoKeyword'
+
+        # Create the word_chars list. 
+        self.word_chars = [g.toUnicode(ch,encoding='UTF-8') for ch in (string.letters + string.digits)]
+
+        for key in d.keys():
+            for ch in key:
+                # if ch == ' ': g.trace('blank in key: %s' % repr (key))
+                if ch not in self.word_chars:
+                    self.word_chars.append(g.toUnicode(ch,encoding='UTF-8'))
+
+        # jEdit2Py now does this check, so this isn't really needed.
+        # But it is needed for forth.py.
+        for ch in (' ', '\t'):
+            if ch in self.word_chars:
+                # g.es_print('removing %s from word_chars' % (repr(ch)))
+                self.word_chars.remove(ch)
+
+        # g.trace(self.language,[str(z) for z in self.word_chars])
+    #@nonl
+    #@-node:ekr.20071010193720.28:setKeywords
+    #@+node:ekr.20071010193720.29:setModeAttributes
+    def setModeAttributes (self):
+
+        '''Set the ivars from self.attributesDict,
+        converting 'true'/'false' to True and False.'''
+
+        d = self.attributesDict
+        aList = (
+            ('default',         'null'),
+    	    ('digit_re',        ''),
+            ('escape',          ''), # New in Leo 4.4.2.
+    	    ('highlight_digits',True),
+    	    ('ignore_case',     True),
+    	    ('no_word_sep',     ''),
+        )
+
+        for key, default in aList:
+            val = d.get(key,default)
+            if val in ('true','True'): val = True
+            if val in ('false','False'): val = False
+            setattr(self,key,val)
+            # g.trace(key,val)
+    #@nonl
+    #@-node:ekr.20071010193720.29:setModeAttributes
+    #@+node:ekr.20071010193720.30:initModeFromBunch
+    def initModeFromBunch (self,bunch):
+
+        self.modeBunch = bunch
+        self.attributesDict = bunch.attributesDict
+        self.setModeAttributes()
+        self.defaultColor   = bunch.defaultColor
+        self.keywordsDict   = bunch.keywordsDict
+        self.language       = bunch.language
+        self.mode           = bunch.mode
+        self.properties     = bunch.properties
+        self.rulesDict      = bunch.rulesDict
+        self.rulesetName    = bunch.rulesetName
+
+        # g.trace(self.rulesetName)
+    #@nonl
+    #@-node:ekr.20071010193720.30:initModeFromBunch
+    #@+node:ekr.20071010193720.31:updateDelimsTables
+    def updateDelimsTables (self):
+
+        '''Update g.app.language_delims_dict if no entry for the language exists.'''
+
+        d = self.properties
+        lineComment = d.get('lineComment')
+        startComment = d.get('commentStart')
+        endComment = d.get('commentEnd')
+
+        if lineComment and startComment and endComment:
+            delims = '%s %s %s' % (lineComment,startComment,endComment)
+        elif startComment and endComment:
+            delims = '%s %s' % (startComment,endComment)
+        elif lineComment:
+            delims = '%s' % lineComment
+        else:
+            delims = None
+
+        if delims:
+            d = g.app.language_delims_dict
+            if not d.get(self.language):
+                d [self.language] = delims
+                # g.trace(self.language,'delims:',repr(delims))
+    #@-node:ekr.20071010193720.31:updateDelimsTables
+    #@-node:ekr.20071010193720.26:init_mode & helpers
+    #@-node:ekr.20071010193720.20:Birth and init
+    #@+node:ekr.20071010193720.32:Entry points
+    #@+node:ekr.20071010193720.33:colorize
+    def colorize(self,p,incremental=False,interruptable=True):
+
+        '''The main colorizer entry point.'''
+
+        self.count += 1 # For unit testing.
+
+        self.interruptable = interruptable
+
+        c = self.c
+
+        if self.enabled:
+            self.updateSyntaxColorer(p) # Sets self.flag.
+            self.threadColorizer(p)
+        else:
+            self.removeAllTags()
+
+        return "ok" # For unit testing.
+    #@-node:ekr.20071010193720.33:colorize
+    #@+node:ekr.20071010193720.34:enable & disable
+    def disable (self):
+
+        g.pr("disabling all syntax coloring")
+        self.enabled=False
+
+    def enable (self):
+        self.enabled=True
+    #@nonl
+    #@-node:ekr.20071010193720.34:enable & disable
+    #@+node:ekr.20071010193720.35:isSameColorState
+    def isSameColorState (self):
+
+        return False
+    #@nonl
+    #@-node:ekr.20071010193720.35:isSameColorState
+    #@+node:ekr.20071010193720.36:interrupt (does nothing)
+    interrupt_count = 0
+
+    def interrupt(self):
+
+        '''Interrupt colorOneChunk'''
+
+        if self.trace and self.verbose: g.trace('thread',self.threadCount)
+    #@-node:ekr.20071010193720.36:interrupt (does nothing)
+    #@+node:ekr.20080308151956.4:kill
+    def kill (self):
+
+        '''Kill all future coloring.'''
+
+        self.killFlag = True
+    #@-node:ekr.20080308151956.4:kill
+    #@+node:ekr.20071010193720.37:useSyntaxColoring
+    def useSyntaxColoring (self,p):
+
+        """Return True unless p is unambiguously under the control of @nocolor."""
+
+        p = p.copy() ; first = p.copy()
+        val = True ; self.killcolorFlag = False
+
+        # New in Leo 4.6: @nocolor-node disables one node only.
+        theDict = g.get_directives_dict(p)
+        if 'nocolor-node' in theDict:
+            # g.trace('nocolor-node',p.headString())
+            return False
+
+        for p in p.self_and_parents_iter():
+            theDict = g.get_directives_dict(p)
+            no_color = 'nocolor' in theDict
+            color = 'color' in theDict
+            kill_color = 'killcolor' in theDict
+            # A killcolor anywhere disables coloring.
+            if kill_color:
+                val = False ; self.killcolorFlag = True ; break
+            # A color anywhere in the target enables coloring.
+            if color and p == first:
+                val = True ; break
+            # Otherwise, the @nocolor specification must be unambiguous.
+            elif no_color and not color:
+                val = False ; break
+            elif color and not no_color:
+                val = True ; break
+
+        # g.trace(first.headString(),val)
+        return val
+    #@-node:ekr.20071010193720.37:useSyntaxColoring
+    #@+node:ekr.20071010193720.38:updateSyntaxColorer
+    def updateSyntaxColorer (self,p):
+
+        p = p.copy()
+
+        # self.flag is True unless an unambiguous @nocolor is seen.
+        self.flag = self.useSyntaxColoring(p)
+        self.scanColorDirectives(p)
+    #@nonl
+    #@-node:ekr.20071010193720.38:updateSyntaxColorer
+    #@-node:ekr.20071010193720.32:Entry points
+    #@+node:ekr.20071010193720.39:Colorers & helpers
+    #@+node:ekr.20071025133020:completeColoring
+    def completeColoring (self):
+
+        trace = False ; verbose = False
+
+        if not self.postPassStarted:
+            # if trace: g.trace('****** post processing')
+            self.postPassStarted = True
+            self.oldTags = self.getOldTags() # Must be in main thread!
+            newList = self.newMergeTags()
+            addList,deleteList = self.computeNewTags(self.oldTags,newList)
+            self.globalAddList = addList
+            self.removeOldTags(deleteList)
+        else:
+            addList = self.globalAddList ; deleteList = []
+
+        if verbose or (trace and (addList or deleteList)):
+            g.trace('-%-3d +%-3d' % (len(deleteList),len(addList)))
+
+        if self.interruptable:
+            self.putNewTags()
+        else:
+            if trace: g.trace('**** non-interruptable')
+            while self.globalAddList:
+                self.putNewTags()
+    #@-node:ekr.20071025133020:completeColoring
+    #@+node:ekr.20071013072543:computeNewTags
+    def computeNewTags (self,oldList,newList):
+
+        '''Return (addList,deleteList)
+        deleteList: a list of old tags to be deleted.
+        addList: a list of new tags to be added.
+
+        '''
+        trace = False or self.trace and self.trace_tags
+        verbose = self.verbose
+        old_len = len(oldList) ; new_len = len(newList)
+        addList = [] ; deleteList = []
+
+        def report(kind,tag):
+            i,j,name = tag
+            g.pr('computeNewTags: *** %-5s %10s %3d %3d' % (kind,name,i,j),repr(self.s[i:j]))
+
+        # Compare while both lists have remaining elements.
+        old_n = 0 ; new_n = 0
+        while old_n < old_len and new_n < new_len:
+            progress = old_n + new_n
+            old_i, old_j, old_name = oldTag = oldList[old_n]
+            new_i, new_j, new_name = newTag = newList[new_n]
+            if oldTag == newTag:
+                if trace and verbose: report('match',oldTag)
+                old_n += 1 ; new_n += 1
+            elif old_i <= new_i:
+                if trace: report('del',oldTag)
+                deleteList.append(oldTag)
+                old_n += 1
+            else:
+                if trace: report('add',newTag)
+                addList.append(newTag)
+                new_n += 1
+            assert old_n + new_n > progress
+
+        # Add all remaining entries of the newList to delete list.
+        while old_n < old_len:
+            oldTag = oldList[old_n]
+            if trace: report('del',oldTag)
+            deleteList.append(oldTag)
+            old_n += 1
+
+        # Add all remaining entries of the newList to the add List.
+        while new_n < new_len:
+            newTag = newList[new_n]
+            if trace: report('add',newTag)
+            addList.append(newTag)
+            new_n += 1
+
+        return addList,deleteList
+    #@-node:ekr.20071013072543:computeNewTags
+    #@+node:ekr.20071011080442:getOldTags
+    #@+at
+    # tag_names(). Return a tuple containing all tags used in the widget. This 
+    # includes the SEL selection tag.
+    # 
+    # tag_names(index). Return a tuple containing all tags used by the 
+    # character at the given position.
+    #   tag_nextrange
+    # 
+    # tag_ranges(tag). Return a tuple with start- and stop-indexes for each 
+    # occurence of the given tag. If the tag doesn't exist, this method 
+    # returns an empty tuple. Note that the tuple contains two items for each 
+    # range.
+    #@-at
+    #@@c
+
+    def getOldTags (self):
+
+        w = self.w ; names = w.tag_names()
+        trace = self.trace and self.trace_tags ; verbose = True
+        if trace: g.trace('len(s)',len(self.s))
+        lines = g.splitLines(self.s)
+        lineIndices = [0]
+        for i in range(1,len(lines)+1): # Add one more line
+            lineIndices.append(lineIndices[i-1] + len(lines[i-1]))
+        def quickConvertRowColToPyhthonIndex(row,col):
+            return lineIndices[min(len(lineIndices)-1,row)] + col
+        aList = [] ; self.oldTagsDict = {}
+        for name in names:
+            if name in self.tags:
+                # Call Tk.tag_ranges to avoid overhead in toPython index (called from w.tag_ranges)
+                tk_tags = self.Tk_Text.tag_ranges(w,name)
+                # if tk_tags: g.trace(name,tk_tags)
+                tags = []
+                for tag in tk_tags:
+                    row,col = tag.split('.')
+                    row,col = int(row),int(col)
+                    # This was a huge bottleneck. Adding the lines keyword helped, but not enough.
+                    # tags.append(g.convertRowColToPythonIndex(self.s,row-1,col,lines=lines))
+                    i = quickConvertRowColToPyhthonIndex(row-1,col)
+                    # g.trace('row',row,'col',col,'i',i)
+                    tags.append(i)
+                if tags:
+                    # g.trace(name,len(tags))
+                    if (len(tags) % 2) == 0:
+                        aList2 = []
+                        i = 0
+                        while i < len(tags):
+                            a,b = tags[i],tags[i+1]
+                            if a > b: a,b = b,a
+                            # g.trace(name,a,b)
+                            aList.append((a,b,name),)
+                            aList2.append((a,b),)
+                            i += 2
+                        self.oldTagsDict[name] = aList2
+                    else:
+                        g.trace('*** can not happen: odd length of tag_ranges tuple')
+
+        aList.sort()
+
+        if trace and (verbose or len(aList) < 100):
+            # g.trace(len(aList))
+            dumpList = []
+            for z in aList:
+                a,b,name = z
+                dumpList.append((a,b,name,self.s[a:b]),)
+            g.trace('\n',g.listToString(dumpList,sort=False))
+        return aList
+    #@-node:ekr.20071011080442:getOldTags
+    #@+node:ekr.20071010193720.42:idleHandler
+    def idleHandler (self,n):
+
+        # This is called at idle time, so there are shutdown issues.
+        if not hasattr(self,'c') or not self.c.exists:
+            return
+        if not self.c.frame in g.app.windowList:
+            # g.pr('threading_colorizer.idleHandler: window killed %d' % n)
+            return
+
+        # Do this after we know the ivars exist.
+        after_time = 5 # minimum time (in msec.) before this method gets called again.
+        trace = (False or self.trace) and not g.unitTesting
+        verbose = (False or (self.trace and self.verbose)) and not g.unitTesting
+
+        if self.threadCount > n:
+            if verbose: g.trace('*** old thread %d' % n)
+            return
+        if self.killFlag:
+            if verbose: g.trace('*** helper killed %d' % n)
+            return
+        t = self.helperThread
+        if t and t.isAlive():
+            if verbose: g.trace('*** helper working %d' % n)
+            self.w.after(200,self.idleHandler,n)
+            return
+
+        self.completeColoring()
+
+        if self.globalAddList:
+            self.w.after(after_time,self.idleHandler,n)
+        else:
+            if verbose: g.trace('****** thread done %d' % n)
+            # Call update_idletasks only at the very end.
+            self.w.update_idletasks()
+    #@-node:ekr.20071010193720.42:idleHandler
+    #@+node:ekr.20071010193720.43:init
+    def init (self,p):
+
+        if not self.fake:
+            self.w = self.c.frame.body.bodyCtrl
+
+        w = self.w
+
+        self.killFlag = False
+        # self.language is set by self.updateSyntaxColorer.
+        self.p = p.copy()
+        self.s = w.getAllText()
+        self.oldTags = []
+        self.globalAddList = []
+        self.newTagsDict = {}
+        self.oldTagsDict = {}
+        self.postPassStarted = False
+        self.prev = None
+        self.tagsRemoved = False
+        self.init_mode(self.language)
+        # self.configure_tags() # Must do this every time to support multiple editors.
+
+        try:
+            w.init_colorizer(self)
+        except:
+            pass
+    #@-node:ekr.20071010193720.43:init
+    #@+node:ekr.20071013090135:newMergeTags & helper
+    def newMergeTags (self):
+
+        result = []
+
+        for tagName in self.tags:
+            aList = self.newTagsDict.get(tagName,[])
+            aList2 = self.mergeOneTag(tagName,aList)
+            result.extend(aList2)
+
+        result.sort()
+        return result
+    #@+node:ekr.20071013065508:mergeOneTag
+    def mergeOneTag(self,tagName,aList):
+
+        '''Return a copy of aList with all adjacent and overlapping entries merged.'''
+
+        trace = self.trace and self.trace_tags
+        if not aList: return []
+        aList.sort()
+        # g.trace('entry',tagName,aList)
+        n = 1
+        while n < len(aList):
+            i,j = aList[n]
+            i2,j2 = aList[n-1]
+            if (i2,j2) == (i,j):
+                if trace: g.trace('*** duplicate',tagName,i,j,self.s[i:j])
+                aList[n-1] = None
+            elif j2 == i:
+                if trace: g.trace('*** new extends old',tagName,i,j,self.s[i:j])
+                aList[n-1] = None
+                aList[n] = i2,j
+            elif i2 <= i and j <= j2:
+                if trace: g.trace('*** old covers new',tagName,i,j,self.s[i:j])
+                aList[n-1] = None
+                aList[n] = i2,j2
+            elif i <= i2 and j2 <= j:
+                if trace: g.trace('*** new covers old',tagName,i,j,self.s[i:j])
+                aList[n-1] = None
+            n += 1
+
+        result = [tuple((z[0],z[1],tagName),) for z in aList if z is not None]
+        if trace: g.trace('%s returns' % (tagName), result)
+        return result
+    #@-node:ekr.20071013065508:mergeOneTag
+    #@-node:ekr.20071013090135:newMergeTags & helper
+    #@+node:ekr.20071013085626:putNewTags
+    def putNewTags (self):
+
+        s = self.s ; len_s = len(s); w = self.w ; limit = 500
+        trace = self.trace ; verbose = self.trace and self.trace_tags
+
+        addList = self.globalAddList[:limit]
+        self.globalAddList = self.globalAddList[limit:]
+
+        # if verbose and addList:g.trace(len(addList))
+
+        try:
+            flag = w.putNewTags(self, addList, trace, verbose)
+        except AttributeError:
+            flag = False
+
+        if flag:
+            return
+
+        if self.isQt:
+            for i,j,tag in addList:
+                if trace and verbose: g.trace('add',tag,i,j,self.s[i:j])
+                w.tag_add(tag,i,j)
+        else:
+            last_i = last_row = last_col = last_i = 0
+            for i,j,tag in addList:
+                if trace and verbose: g.trace('add',tag,i,j,self.s[i:j])
+                ### x1,x2 = w.toGuiIndex(i,s=s), w.toGuiIndex(j,s=s)
+                row_i,col_i = self.quickConvertPythonIndexToRowCol(i,last_row,last_col,last_i)
+                last_row = row_i ; last_col = col_i ; last_i = i
+                x1 = '%d.%d' % (row_i+1,col_i)
+                # An important hack to extend the coloring at the very end of the text.
+                if j >= len_s:
+                    # g.trace('end hack:',j,s[j:])
+                    x2 = 'end'
+                else:
+                    row_j,col_j = self.quickConvertPythonIndexToRowCol(j,last_row,last_col,last_i)
+                    last_row = row_j ; last_col = col_j ; last_i = j
+                    x2 = '%d.%d' % (row_j+1,col_j)
+                # A crucial optimization for large body text.
+                # Even so, the color_markup plugin slows down coloring considerably.
+                if tag == 'docPart' or tag.startswith('comment'):
+                    if not g.doHook("color-optional-markup",
+                        colorer=self,p=self.p,v=self.p,s=s,i=i,j=j,colortag=tag):
+                        if self.isQt:
+                            w.tag_add(tag,x1,x2)
+                        else:
+                            self.Tk_Text.tag_add(w,tag,x1,x2)
+                else:
+                    # g.trace(tag,x1,x2,i,j)
+                    self.Tk_Text.tag_add(w,tag,x1,x2)
+    #@-node:ekr.20071013085626:putNewTags
+    #@+node:ekr.20071010193720.44:removeAllImages
+    def removeAllImages (self):
+
+        # for photo,image,i in self.image_references:
+            # try:
+                # w = self.w
+                # w.setAllText(w.getAllText())
+
+                # # i = self.index(i)
+                # # w.deleteCharacter(image)
+                # # s = self.allBodyText ; w = self.w
+                # # w.delete(s,i)
+                # # self.allBodyText = w.getAllText()
+            # except:
+                # g.es_exception()
+                # pass # The image may have been deleted earlier.
+
+        self.image_references = []
+    #@-node:ekr.20071010193720.44:removeAllImages
+    #@+node:ekr.20071010193720.45:removeAllTags
+    def removeAllTags (self):
+
+        w = self.w
+
+        if hasattr(w,'removeAllTags'):
+            # A hook for qt plugin.
+            w.removeAllTags()
+        else:
+            names = w.tag_names()
+            i,j = w.toGuiIndex(0), w.toGuiIndex('end')
+            for name in names:
+                if name not in ('sel','insert'):
+                    w.tag_remove(name,i,j)
+    #@-node:ekr.20071010193720.45:removeAllTags
+    #@+node:ekr.20071013084305:removeOldTags
+    def removeOldTags (self,deleteList):
+
+        '''Call Tk to delete all tags on deleteList.'''
+
+        s = self.s ; len_s = len(s); w = self.w
+        verbose = self.trace and self.verbose
+
+        if hasattr(w,'removeAllTags'):
+            # A hook for qt plugin.
+            w.removeAllTags()
+            return
+
+        # Delete all tags on the delete list.
+        last_i = last_row = last_col = last_i = 0
+        for aTuple in deleteList:
+            i,j,tagName = aTuple
+            if i > j: i,j = j,i
+            if last_i > i:
+                # Restart the scan. 
+                last_i = last_row = last_col = last_i = 0
+                # g.trace('******* last_i > i')
+            if verbose: g.trace('del',tagName,i,j,self.s[i:j])
+            # w.tag_remove calls g.convertPythonIndexToRowCol,
+            # so it is **much** slower than the following code.
+            # w.tag_remove(tag,i,j)
+            row_i,col_i = self.quickConvertPythonIndexToRowCol(i,last_row,last_col,last_i)
+            last_row = row_i ; last_col = col_i ; last_i = i
+            x_i = '%d.%d' % (row_i+1,col_i)
+            # An important hack to extend the coloring at the very end of the text.
+            if j >= len_s:
+                x_j = 'end'
+            else:
+                row_j,col_j = self.quickConvertPythonIndexToRowCol(j,last_row,last_col,last_i)
+                last_row = row_j ; last_col = col_j ; last_i = j
+                x_j = '%d.%d' % (row_j+1,col_j)
+            # if trace: g.trace('i',i,'x_i',x_i,'j',j,'x_j',x_j)
+            self.Tk_Text.tag_remove(w,tagName,x_i,x_j)
+    #@-node:ekr.20071013084305:removeOldTags
+    #@+node:ekr.20071011042037:removeTagsFromRange
+    def removeTagsFromRange(self,i,j):
+
+        s = self.s ; w = self.w
+
+        if self.trace: g.trace('i',i,'j',j)
+
+        names = [z for z in w.tag_names() if z not in ('sel','insert')]
+
+        x1,x2 = w.toGuiIndex(i,s=s), w.toGuiIndex(j,s=s)
+        for tag in names:
+            # g.trace(tag,x1,x2)
+            w.tag_remove(tag,x1,x2)
+    #@-node:ekr.20071011042037:removeTagsFromRange
+    #@+node:ekr.20071010193720.47:tag & index (threadingColorizer)
+    def index (self,i):
+
+        w = self.w
+        x1 = w.toGuiIndex(i)
+        # g.trace(i,x1)
+        return x1
+
+    def tag (self,name,i,j):
+
+        s = self.s ; w = self.w
+        # g.trace(name,i,j,repr(s[i:j])) # ,g.callers())
+        x1,x2 = w.toGuiIndex(i,s=s), w.toGuiIndex(j,s=s)
+        w.tag_add(name,x1,x2)
+    #@-node:ekr.20071010193720.47:tag & index (threadingColorizer)
+    #@+node:ekr.20071010193720.49:threadColorizer
+    thread_count = 0
+
+    def threadColorizer (self,p):
+
+        trace = self.trace and self.verbose
+        if trace: g.trace(g.callers())
+
+        # Kill the previous thread for this widget.
+        t = self.helperThread
+        if t and t.isAlive():
+            self.killFlag = True
+            if trace: g.trace('*** before join',self.threadCount)
+            t.join()
+            if trace: g.trace('*** after join',self.threadCount)
+            self.killFlag = False
+        self.helperThread = None
+
+        # Init the ivars *after* ending the previous helper thread.
+        self.init(p) # Sets 'p','s','w' and other ivars.
+        g.doHook("init-color-markup",colorer=self,p=self.p,v=self.p)
+
+        if self.killcolorFlag or not self.mode:
+            self.removeAllTags()
+        elif self.interruptable:
+            self.threadCount += 1
+            t = threading.Thread(target=self.target,kwargs={'s':self.s})
+            self.helperThread = t
+            t.start()
+            self.w.after_idle(self.idleHandler,self.threadCount)
+        else:
+            self.fullColor(self.s)
+            self.completeColoring()
+    #@-node:ekr.20071010193720.49:threadColorizer
+    #@-node:ekr.20071010193720.39:Colorers & helpers
+    #@+node:ekr.20071010193720.50:In helper thread
+    # Important: g.pdb, g.es or g.es_exception will crash if called from within helper thread.
+    #@nonl
+    #@+node:ekr.20071010193720.52:colorRangeWithTag (in helper thread)
+    def colorRangeWithTag (self,s,i,j,tag,delegate='',exclude_match=False):
+
+        '''Add an item to the globalAddList if colorizing is enabled.'''
+
+        trace = False
+
+        if self.killFlag:
+            if self.trace and self.verbose: g.trace('*** killed',self.threadCount)
+            return
+
+        if not self.flag: return
+
+        if delegate:
+            if trace: g.trace('delegate',delegate,i,j,tag,g.callers(3))
+            self.modeStack.append(self.modeBunch)
+            self.init_mode(delegate)
+            # Color everything at once, using the same indices as the caller.
+            while i < j:
+                progress = i
+                assert j >= 0, 'colorRangeWithTag: negative j'
+                for f in self.rulesDict.get(s[i],[]):
+                    n = f(self,s,i)
+                    if n is None:
+                        g.trace('Can not happen: delegate matcher returns None')
+                    elif n > 0:
+                        # if f.__name__ != 'match_blanks': g.trace(delegate,i,f.__name__)
+                        if trace: g.trace('delegate',delegate,i,n,f.__name__,repr(s[i:i+n]))
+                        i += n ; break
+                else:
+                    # New in Leo 4.6: Use the default chars for everything else.
+                    aList = self.newTagsDict.get(tag,[])
+                    aList.append((i,i+1),)
+                    self.newTagsDict[tag] = aList
+                    i += 1
+                assert i > progress
+            bunch = self.modeStack.pop()
+            self.initModeFromBunch(bunch)
+        elif not exclude_match:
+            # g.trace(tag,i,j)
+            aList = self.newTagsDict.get(tag,[])
+            aList.append((i,j),)
+            self.newTagsDict[tag] = aList
+    #@-node:ekr.20071010193720.52:colorRangeWithTag (in helper thread)
+    #@+node:ekr.20071010193720.54:fullColor (in helper thread)
+    def fullColor (self,s):
+
+        '''Fully recolor s.'''
+
+        trace = False or self.trace and self.verbose
+        if trace: g.trace(self.language,'thread',self.threadCount,'len(s)',len(s))
+        i = 0
+        while i < len(s):
+            progress = i
+            if self.c.frame not in g.app.windowList:
+                # g.pr('threading_colorizer.fullColor: window killed')
+                return
+            if self.killFlag:
+                if trace: g.trace('*** killed %d' % self.threadCount)
+                return
+            functions = self.rulesDict.get(s[i],[])
+            for f in functions:
+                if trace: g.trace('i',i,'f',f)
+                n = f(self,s,i)
+                if n is None or n < 0:
+                    g.trace('Can not happen: matcher returns: %s f = %s' % (repr(n),repr(f)))
+                    break
+                elif n > 0:
+                    i += n ; break
+            else:
+                i += 1
+            assert i > progress
+
+        if trace: g.trace('*** done',self.threadCount)
+    #@nonl
+    #@-node:ekr.20071010193720.54:fullColor (in helper thread)
+    #@+node:ekr.20071010193720.58:jEdit matchers (in helper thread)
+    #@@nocolor
+    #@+at
+    # 
+    # The following jEdit matcher methods return the length of the matched 
+    # text if the
+    # match succeeds, and zero otherwise.  In most cases, these methods 
+    # colorize all the matched text.
+    # 
+    # The following arguments affect matching:
+    # 
+    # - at_line_start         True: sequence must start the line.
+    # - at_whitespace_end     True: sequence must be first non-whitespace text 
+    # of the line.
+    # - at_word_start         True: sequence must start a word.
+    # - hash_char             The first character that must match in a regular 
+    # expression.
+    # - no_escape:            True: ignore an 'end' string if it is preceded 
+    # by the ruleset's escape character.
+    # - no_line_break         True: the match will not succeed across line 
+    # breaks.
+    # - no_word_break:        True: the match will not cross word breaks.
+    # 
+    # The following arguments affect coloring when a match succeeds:
+    # 
+    # - delegate              A ruleset name. The matched text will be colored 
+    # recursively by the indicated ruleset.
+    # - exclude_match         If True, the actual text that matched will not 
+    # be colored.
+    # - kind                  The color tag to be applied to colored text.
+    #@-at
+    #@@c
+    #@@color
+    #@+node:ekr.20071010193720.59:match_eol_span
+    def match_eol_span (self,s,i,
+        kind=None,seq='',
+        at_line_start=False,at_whitespace_end=False,at_word_start=False,
+        delegate='',exclude_match=False):
+
+        '''Succeed if seq matches s[i:]'''
+
+        if self.verbose: g.trace(g.callers(1),i,repr(s[i:i+20]))
+
+        if at_line_start and i != 0 and s[i-1] != '\n': return 0
+        if at_whitespace_end and i != g.skip_ws(s,0): return 0
+        if at_word_start and i > 0 and s[i-1] in self.word_chars: return 0 # 7/5/2008
+        if at_word_start and i + len(seq) + 1 < len(s) and s[i+len(seq)] in self.word_chars:
+            return 0 # 7/5/2008
+
+        if g.match(s,i,seq):
+            #j = g.skip_line(s,i) # Include the newline so we don't get a flash at the end of the line.
+            j = self.skip_line(s,i)
+            self.colorRangeWithTag(s,i,j,kind,delegate=delegate,exclude_match=exclude_match)
+            self.prev = (i,j,kind)
+            self.trace_match(kind,s,i,j)
+            return j - i
+        else:
+            return 0
+    #@-node:ekr.20071010193720.59:match_eol_span
+    #@+node:ekr.20071010193720.60:match_eol_span_regexp
+    def match_eol_span_regexp (self,s,i,
+        kind='',regexp='',
+        at_line_start=False,at_whitespace_end=False,at_word_start=False,
+        delegate='',exclude_match=False):
+
+        '''Succeed if the regular expression regex matches s[i:].'''
+
+        if self.verbose: g.trace(g.callers(1),i,repr(s[i:i+20]))
+
+        if at_line_start and i != 0 and s[i-1] != '\n': return 0
+        if at_whitespace_end and i != g.skip_ws(s,0): return 0
+        if at_word_start and i > 0 and s[i-1] in self.word_chars: return 0 # 7/5/2008
+
+        n = self.match_regexp_helper(s,i,regexp)
+        if n > 0:
+            # j = g.skip_line(s,i) # Include the newline so we don't get a flash at the end of the line.
+            j = self.skip_line(s,i)
+            self.colorRangeWithTag(s,i,j,kind,delegate=delegate,exclude_match=exclude_match)
+            self.prev = (i,j,kind)
+            self.trace_match(kind,s,i,j)
+            return j - i
+        else:
+            return 0
+    #@nonl
+    #@-node:ekr.20071010193720.60:match_eol_span_regexp
+    #@+node:ekr.20081014064755.1:match_everything
+    # def match_everything (self,s,i,kind,delegate):
+
+        # '''A hack for phpsection mode: match the entire text and color with delegate.'''
+
+        # j = len(s)
+
+        # self.colorRangeWithTag(s,i,j,kind,delegate=delegate)
+
+        # return j-i
+    #@-node:ekr.20081014064755.1:match_everything
+    #@+node:ekr.20071010193720.61:match_keywords
+    # This is a time-critical method.
+    def match_keywords (self,s,i):
+
+        '''Succeed if s[i:] is a keyword.'''
+
+        # We must be at the start of a word.
+        if i > 0 and s[i-1] in self.word_chars:
+            return 0
+
+        # Get the word as quickly as possible.
+        j = i ; n = len(s) ; chars = self.word_chars
+        while j < n and s[j] in chars:
+            j += 1
+
+        word = s[i:j]
+        if self.ignore_case: word = word.lower()
+        kind = self.keywordsDict.get(word)
+        if kind:
+            self.colorRangeWithTag(s,i,j,kind)
+            self.prev = (i,j,kind)
+            result = j - i
+            # g.trace('success',word,kind,j-i)
+            # g.trace('word in self.keywordsDict.keys()',word in self.keywordsDict.keys())
+            self.trace_match(kind,s,i,j)
+            return result
+        else:
+            # g.trace('fail',word,kind)
+            # g.trace('word in self.keywordsDict.keys()',word in self.keywordsDict.keys())
+            return 0
+    #@-node:ekr.20071010193720.61:match_keywords
+    #@+node:ekr.20071010193720.62:match_mark_following & getNextToken
+    def match_mark_following (self,s,i,
+        kind='',pattern='',
+        at_line_start=False,at_whitespace_end=False,at_word_start=False,
+        exclude_match=False):
+
+        '''Succeed if s[i:] matches pattern.'''
+
+        if not self.allow_mark_prev: return 0
+
+        if self.verbose: g.trace(g.callers(1),i,repr(s[i:i+20]))
+
+        if at_line_start and i != 0 and s[i-1] != '\n': return 0
+        if at_whitespace_end and i != g.skip_ws(s,0): return 0
+        if at_word_start and i > 0 and s[i-1] in self.word_chars: return 0 # 7/5/2008
+        if at_word_start and i + len(pattern) + 1 < len(s) and s[i+len(pattern)] in self.word_chars:
+            return 0 # 7/5/2008
+
+        if g.match(s,i,pattern):
+            j = i + len(pattern)
+            self.colorRangeWithTag(s,i,j,kind,exclude_match=exclude_match)
+            k = self.getNextToken(s,j)
+            if k > j:
+                self.colorRangeWithTag(s,j,k,kind,exclude_match=False)
+                j = k
+            self.prev = (i,j,kind)
+            self.trace_match(kind,s,i,j)
+            return j - i
+        else:
+            return 0
+    #@+node:ekr.20071010193720.63:getNextToken
+    def getNextToken (self,s,i):
+
+        '''Return the index of the end of the next token for match_mark_following.
+
+        The jEdit docs are not clear about what a 'token' is, but experiments with jEdit
+        show that token means a word, as defined by word_chars.'''
+
+        while i < len(s) and s[i] in self.word_chars:
+            i += 1
+
+        return min(len(s),i+1)
+    #@nonl
+    #@-node:ekr.20071010193720.63:getNextToken
+    #@-node:ekr.20071010193720.62:match_mark_following & getNextToken
+    #@+node:ekr.20071010193720.64:match_mark_previous
+    def match_mark_previous (self,s,i,
+        kind='',pattern='',
+        at_line_start=False,at_whitespace_end=False,at_word_start=False,
+        exclude_match=False):
+
+        '''Return the length of a matched SEQ or 0 if no match.
+
+        'at_line_start':    True: sequence must start the line.
+        'at_whitespace_end':True: sequence must be first non-whitespace text of the line.
+        'at_word_start':    True: sequence must start a word.'''
+
+        if not self.allow_mark_prev: return 0
+
+        if self.verbose: g.trace(g.callers(1),i,repr(s[i:i+20]))
+
+        if at_line_start and i != 0 and s[i-1] != '\n': return 0
+        if at_whitespace_end and i != g.skip_ws(s,0): return 0
+        if at_word_start and i > 0 and s[i-1] in self.word_chars: return 0 # 7/5/2008
+        if at_word_start and i + len(pattern) + 1 < len(s) and s[i+len(pattern)] in self.word_chars:
+            return 0 # 7/5/2008
+
+        if g.match(s,i,pattern):
+            j = i + len(pattern)
+            # Color the previous token.
+            if self.prev:
+                i2,j2,kind2 = self.prev
+                # g.trace(i2,j2,kind2)
+                self.colorRangeWithTag(s,i2,j2,kind2,exclude_match=False)
+            if not exclude_match:
+                self.colorRangeWithTag(s,i,j,kind)
+            self.prev = (i,j,kind)
+            self.trace_match(kind,s,i,j)
+            return j - i
+        else:
+            return 0
+    #@-node:ekr.20071010193720.64:match_mark_previous
+    #@+node:ekr.20071010193720.65:match_regexp_helper
+    def match_regexp_helper (self,s,i,pattern):
+
+        '''Return the length of the matching text if seq (a regular expression) matches the present position.'''
+
+        if self.verbose: g.trace(g.callers(1),i,repr(s[i:i+20]),'pattern',pattern)
+        trace = False
+
+        try:
+            flags = re.MULTILINE
+            if self.ignore_case: flags|= re.IGNORECASE
+            re_obj = re.compile(pattern,flags)
+        except Exception:
+            # Bug fix: 2007/11/07: do not call g.es here!
+            g.trace('Invalid regular expression: %s' % (pattern))
+            return 0
+
+        # Match succeeds or fails more quickly than search.
+        # g.trace('before')
+        self.match_obj = mo = re_obj.match(s,i) # re_obj.search(s,i) 
+        # g.trace('after')
+
+        if mo is None:
+            return 0
+        else:
+            start, end = mo.start(), mo.end()
+            if start != i: # Bug fix 2007-12-18: no match at i
+                return 0
+            if trace:
+                g.trace('pattern',pattern)
+                g.trace('match: %d, %d, %s' % (start,end,repr(s[start: end])))
+                g.trace('groups',mo.groups())
+            return end - start
+    #@-node:ekr.20071010193720.65:match_regexp_helper
+    #@+node:ekr.20071010193720.66:match_seq
+    def match_seq (self,s,i,
+        kind='',seq='',
+        at_line_start=False,at_whitespace_end=False,at_word_start=False,
+        delegate=''):
+
+        '''Succeed if s[:] mathces seq.'''
+
+        if at_line_start and i != 0 and s[i-1] != '\n':
+            j = i
+        elif at_whitespace_end and i != g.skip_ws(s,0):
+            j = i
+        elif at_word_start and i > 0 and s[i-1] in self.word_chars:  # 7/5/2008
+            j = i
+        if at_word_start and i + len(seq) + 1 < len(s) and s[i+len(seq)] in self.word_chars:
+            j = i # 7/5/2008
+        elif g.match(s,i,seq):
+            j = i + len(seq)
+            self.colorRangeWithTag(s,i,j,kind,delegate=delegate)
+            self.prev = (i,j,kind)
+            self.trace_match(kind,s,i,j)
+        else:
+            j = i
+        return j - i
+    #@nonl
+    #@-node:ekr.20071010193720.66:match_seq
+    #@+node:ekr.20071010193720.67:match_seq_regexp
+    def match_seq_regexp (self,s,i,
+        kind='',regexp='',
+        at_line_start=False,at_whitespace_end=False,at_word_start=False,
+        delegate=''):
+
+        '''Succeed if the regular expression regexp matches at s[i:].'''
+
+        if self.verbose: g.trace(g.callers(1),i,repr(s[i:i+20]),'regexp',regexp)
+
+        if at_line_start and i != 0 and s[i-1] != '\n': return 0
+        if at_whitespace_end and i != g.skip_ws(s,0): return 0
+        if at_word_start and i > 0 and s[i-1] in self.word_chars: return 0 # 7/5/2008
+
+        # g.trace('before')
+        n = self.match_regexp_helper(s,i,regexp)
+        # g.trace('after')
+        j = i + n # Bug fix: 2007-12-18
+        assert (j-i == n)
+        self.colorRangeWithTag(s,i,j,kind,delegate=delegate)
+        self.prev = (i,j,kind)
+        self.trace_match(kind,s,i,j)
+        return j - i
+    #@nonl
+    #@-node:ekr.20071010193720.67:match_seq_regexp
+    #@+node:ekr.20071010193720.68:match_span & helper
+    def match_span (self,s,i,
+        kind='',begin='',end='',
+        at_line_start=False,at_whitespace_end=False,at_word_start=False,
+        delegate='',exclude_match=False,
+        no_escape=False,no_line_break=False,no_word_break=False):
+
+        '''Succeed if s[i:] starts with 'begin' and contains a following 'end'.'''
+
+        if at_line_start and i != 0 and s[i-1] != '\n':
+            j = i
+        elif at_whitespace_end and i != g.skip_ws(s,0):
+            j = i
+        elif at_word_start and i > 0 and s[i-1] in self.word_chars: # 7/5/2008
+            j = i
+        elif at_word_start and i + len(begin) + 1 < len(s) and s[i+len(begin)] in self.word_chars:
+            j = i # 7/5/2008
+        elif not g.match(s,i,begin):
+            j = i
+        else:
+            j = self.match_span_helper(s,i+len(begin),end,no_escape,no_line_break,no_word_break=no_word_break)
+            if j == -1:
+                j = i
+            else:
+                i2 = i + len(begin) ; j2 = j + len(end)
+                # g.trace(i,j,s[i:j2],kind)
+                if delegate:
+                    self.colorRangeWithTag(s,i,i2,kind,delegate=None,    exclude_match=exclude_match)
+                    self.colorRangeWithTag(s,i2,j,kind,delegate=delegate,exclude_match=exclude_match)
+                    self.colorRangeWithTag(s,j,j2,kind,delegate=None,    exclude_match=exclude_match)
+                else: # avoid having to merge ranges in addTagsToList.
+                    self.colorRangeWithTag(s,i,j2,kind,delegate=None,exclude_match=exclude_match)
+                j = j2
+                self.prev = (i,j,kind)
+
+        self.trace_match(kind,s,i,j)
+        return j - i
+    #@+node:ekr.20071010193720.69:match_span_helper
+    def match_span_helper (self,s,i,pattern,no_escape,no_line_break,no_word_break=False):
+
+        '''Return n >= 0 if s[i] ends with a non-escaped 'end' string.'''
+
+        esc = self.escape
+
+        while 1:
+            j = s.find(pattern,i)
+            if j == -1:
+                # Match to end of text if not found and no_line_break is False
+                if no_line_break:
+                    return -1
+                else:
+                    return len(s)
+            elif no_word_break and j > 0 and s[j-1] in self.word_chars:
+                return -1 # New in Leo 4.5.
+            elif no_line_break and '\n' in s[i:j]:
+                return -1
+            elif esc and not no_escape:
+                # Only an odd number of escapes is a 'real' escape.
+                escapes = 0 ; k = 1
+                while j-k >=0 and s[j-k] == esc:
+                    escapes += 1 ; k += 1
+                if (escapes % 2) == 1:
+                    # Continue searching past the escaped pattern string.
+                    i = j + len(pattern) # Bug fix: 7/25/07.
+                    # g.trace('escapes',escapes,repr(s[i:]))
+                else:
+                    return j
+            else:
+                return j
+    #@nonl
+    #@-node:ekr.20071010193720.69:match_span_helper
+    #@-node:ekr.20071010193720.68:match_span & helper
+    #@+node:ekr.20071010193720.70:match_span_regexp
+    def match_span_regexp (self,s,i,
+        kind='',begin='',end='',
+        at_line_start=False,at_whitespace_end=False,at_word_start=False,
+        delegate='',exclude_match=False,
+        no_escape=False,no_line_break=False, no_word_break=False,
+    ):
+
+        '''Succeed if s[i:] starts with 'begin' (a regular expression) and contains a following 'end'.'''
+
+        if self.verbose: g.trace('begin',repr(begin),'end',repr(end),self.dump(s[i:]))
+
+        if at_line_start and i != 0 and s[i-1] != '\n': return 0
+        if at_whitespace_end and i != g.skip_ws(s,0): return 0
+        if at_word_start and i > 0 and s[i-1] in self.word_chars: return 0 # 7/5/2008
+        if at_word_start and i + len(begin) + 1 < len(s) and s[i+len(begin)] in self.word_chars:
+            return 0 # 7/5/2008
+
+        n = self.match_regexp_helper(s,i,begin)
+        # We may have to allow $n here, in which case we must use a regex object?
+        if n > 0:
+            j = i + n
+            j2 = s.find(end,j)
+            if j2 == -1: return 0
+            if self.escape and not no_escape:
+                # Only an odd number of escapes is a 'real' escape.
+                escapes = 0 ; k = 1
+                while j-k >=0 and s[j-k] == self.escape:
+                    escapes += 1 ; k += 1
+                if (escapes % 2) == 1:
+                    # An escaped end **aborts the entire match**:
+                    # there is no way to 'restart' the regex.
+                    return 0
+            i2 = j2 - len(end)
+            if delegate:
+                self.colorRangeWithTag(s,i,j,kind, delegate=None,     exclude_match=exclude_match)
+                self.colorRangeWithTag(s,j,i2,kind, delegate=delegate,exclude_match=False)
+                self.colorRangeWithTag(s,i2,j2,kind,delegate=None,    exclude_match=exclude_match)
+            else: # avoid having to merge ranges in addTagsToList.
+                self.colorRangeWithTag(s,i,j2,kind,delegate=None,exclude_match=exclude_match)
+            self.prev = (i,j,kind)
+            self.trace_match(kind,s,i,j2)
+            return j2 - i
+        else: return 0
+    #@-node:ekr.20071010193720.70:match_span_regexp
+    #@+node:ekr.20080703111151.19:match_word_and_regexp
+    def match_word_and_regexp (self,s,i,
+        kind1='',word='',
+        kind2='',pattern='',
+        at_line_start=False,at_whitespace_end=False,at_word_start=False,
+        exclude_match=False):
+
+        '''Succeed if s[i:] matches pattern.'''
+
+        if not self.allow_mark_prev: return 0
+
+        if (False or self.verbose): g.trace(i,repr(s[i:i+20]))
+
+        if at_line_start and i != 0 and s[i-1] != '\n': return 0
+        if at_whitespace_end and i != g.skip_ws(s,0): return 0
+        if at_word_start and i > 0 and s[i-1] in self.word_chars: return 0 # 7/5/2008
+        if at_word_start and i + len(word) + 1 < len(s) and s[i+len(word)] in self.word_chars:
+            j = i # 7/5/2008
+
+        if not g.match(s,i,word):
+            return 0
+
+        j = i + len(word)
+        n = self.match_regexp_helper(s,j,pattern)
+        # g.trace(j,pattern,n)
+        if n == 0:
+            return 0
+        self.colorRangeWithTag(s,i,j,kind1,exclude_match=exclude_match)
+        k = j + n
+        self.colorRangeWithTag(s,j,k,kind2,exclude_match=False)    
+        self.prev = (j,k,kind2)
+        self.trace_match(kind1,s,i,j)
+        self.trace_match(kind2,s,j,k)
+        return k - i
+    #@-node:ekr.20080703111151.19:match_word_and_regexp
+    #@+node:ekr.20080929035109.1:skip_line
+    def skip_line (self,s,i):
+
+        if self.escape:
+            escape = self.escape + '\n'
+            n = len(escape)
+            while i < len(s):
+                j = g.skip_line(s,i)
+                if not g.match(s,j-n,escape):
+                    return j
+                # g.trace('escape',s[i:j])
+                i = j
+            return i
+        else:
+            return g.skip_line(s,i)
+                # Include the newline so we don't get a flash at the end of the line.
+    #@nonl
+    #@-node:ekr.20080929035109.1:skip_line
+    #@-node:ekr.20071010193720.58:jEdit matchers (in helper thread)
+    #@+node:ekr.20071010193720.57:target (in helper thread)
+    def target(self,*args,**keys):
+
+        s = keys.get('s')
+        # if self.trace: g.trace(self.threadCount)
+        try:
+            self.fullColor(s)
+            return "ok" # for testing.
+        except:
+            # We can not use g.es_exception: it calls Tk methods.
+            traceback.print_exc()
+            return "error" # for unit testing.
+    #@-node:ekr.20071010193720.57:target (in helper thread)
+    #@-node:ekr.20071010193720.50:In helper thread
+    #@+node:ekr.20071010193720.71:Utils
+    #@+at 
+    #@nonl
+    # These methods are like the corresponding functions in leoGlobals.py 
+    # except they issue no error messages.
+    #@-at
+    #@+node:ekr.20071010193720.72:dump
+    def dump (self,s):
+
+        if s.find('\n') == -1:
+            return s
+        else:
+            return '\n' + s + '\n'
+    #@nonl
+    #@-node:ekr.20071010193720.72:dump
+    #@+node:ekr.20071010193720.73:munge
+    def munge(self,s):
+
+        '''Munge a mode name so that it is a valid python id.'''
+
+        valid = string.ascii_letters + string.digits + '_'
+
+        return ''.join([g.choose(ch in valid,ch.lower(),'_') for ch in s])
+    #@nonl
+    #@-node:ekr.20071010193720.73:munge
+    #@+node:ekr.20071011201952:quickConvertPythonIndexToRowCol
+    def quickConvertPythonIndexToRowCol(self,i,last_row,last_col,last_i):
+
+        # trace = False and self.trace
+        # if trace: g.trace('i',i,'last_row',last_row,'last_col',last_col,'last_i',last_i)
+        s = self.s
+        row = s.count('\n',last_i,i) # Don't include i
+        # if trace: g.trace('row',row)
+        if row == 0:
+            # if trace: g.trace('returns',last_row,last_col+i-last_i)
+            return last_row,last_col+i-last_i
+        else:
+            prevNL = s.rfind('\n',last_i,i) # Don't include i
+            # if trace: g.trace('prevNL',prevNL,'returns',last_row+row,i-prevNL-1)
+            return last_row+row,i-prevNL-1
+    #@-node:ekr.20071011201952:quickConvertPythonIndexToRowCol
+    #@+node:ekr.20071010193720.74:scanColorDirectives
+    def scanColorDirectives(self,p):
+
+        """Scan position p and p's ancestors looking for @comment, @language and @root directives,
+        setting corresponding colorizer ivars.
+        """
+
+        p = p.copy() ; c = self.c
+        if c == None: return # self.c may be None for testing.
+
+        self.language = language = c.target_language
+        self.comment_string = None
+        self.rootMode = None # None, "code" or "doc"
+
+        for p in p.self_and_parents_iter():
+            theDict = g.get_directives_dict(p)
+            #@        << Test for @comment or @language >>
+            #@+node:ekr.20071010193720.75:<< Test for @comment or @language >>
+            # @comment and @language may coexist in the same node.
+
+            if 'comment' in theDict:
+                self.comment_string = theDict["comment"]
+
+            if 'language' in theDict:
+                s = theDict["language"]
+                i = g.skip_ws(s,0)
+                j = g.skip_c_id(s,i)
+                self.language = s[i:j].lower()
+
+            if 'comment' in theDict or 'language' in theDict:
+                break
+            #@nonl
+            #@-node:ekr.20071010193720.75:<< Test for @comment or @language >>
+            #@nl
+            #@        << Test for @root, @root-doc or @root-code >>
+            #@+node:ekr.20071010193720.76:<< Test for @root, @root-doc or @root-code >>
+            if 'root' in theDict and not self.rootMode:
+
+                s = theDict["root"]
+                if g.match_word(s,0,"@root-code"):
+                    self.rootMode = "code"
+                elif g.match_word(s,0,"@root-doc"):
+                    self.rootMode = "doc"
+                else:
+                    doc = c.config.at_root_bodies_start_in_doc_mode
+                    self.rootMode = g.choose(doc,"doc","code")
+            #@nonl
+            #@-node:ekr.20071010193720.76:<< Test for @root, @root-doc or @root-code >>
+            #@nl
+
+        # g.trace('new colorizer',self.language)
+
+        return self.language # For use by external routines.
+    #@nonl
+    #@-node:ekr.20071010193720.74:scanColorDirectives
+    #@+node:ekr.20071010193720.77:setFontFromConfig
+    def setFontFromConfig (self):
+
+        c = self.c
+        isQt = g.app.gui.guiName() == 'qt'
+
+        self.bold_font = c.config.getFontFromParams(
+            "body_text_font_family", "body_text_font_size",
+            "body_text_font_slant",  "body_text_font_weight",
+            c.config.defaultBodyFontSize) # , tag = "colorer bold")
+
+        if self.bold_font and not isQt:
+            self.bold_font.configure(weight="bold")
+
+        self.italic_font = c.config.getFontFromParams(
+            "body_text_font_family", "body_text_font_size",
+            "body_text_font_slant",  "body_text_font_weight",
+            c.config.defaultBodyFontSize) # , tag = "colorer italic")
+
+        if self.italic_font and not isQt:
+            self.italic_font.configure(slant="italic",weight="normal")
+
+        self.bolditalic_font = c.config.getFontFromParams(
+            "body_text_font_family", "body_text_font_size",
+            "body_text_font_slant",  "body_text_font_weight",
+            c.config.defaultBodyFontSize) # , tag = "colorer bold italic")
+
+        if self.bolditalic_font and not isQt:
+            self.bolditalic_font.configure(weight="bold",slant="italic")
+
+        self.color_tags_list = []
+        self.image_references = []
+    #@nonl
+    #@-node:ekr.20071010193720.77:setFontFromConfig
+    #@+node:ekr.20071010193720.78:trace_match
+    def trace_match(self,kind,s,i,j):
+
+        if j != i and self.trace_match_flag:
+            g.trace(kind,i,j,g.callers(2),self.dump(s[i:j]))
+    #@nonl
+    #@-node:ekr.20071010193720.78:trace_match
+    #@-node:ekr.20071010193720.71:Utils
+    #@-others
+#@-node:ekr.20071010193720.19:class colorizer
+#@-others
+
+#@<< class nullColorizer (colorizer) >>
+#@+node:ekr.20071010193720.79:<< class nullColorizer (colorizer) >>
+class nullColorizer (colorizer):
+
+    """A do-nothing colorer class"""
+
+    #@    @+others
+    #@+node:ekr.20071010193720.80:__init__
+    def __init__ (self,c):
+
+        colorizer.__init__(self,c) # init the base class.
+
+        self.c = c
+        self.enabled = False
+    #@-node:ekr.20071010193720.80:__init__
+    #@+node:ekr.20071010193720.81:entry points
+    def colorize(self,p,incremental=False,interruptable=True): return 'ok' # used by unit tests.
+
+    def disable(self): pass
+
+    def enable(self): pass
+
+    def recolor_range(self,p,leading,trailing): pass
+
+    def scanColorDirectives(self,p): pass
+
+    def schedule(self,p,incremental=0): pass
+
+    def updateSyntaxColorer (self,p): pass
+    #@nonl
+    #@-node:ekr.20071010193720.81:entry points
+    #@-others
+#@nonl
+#@-node:ekr.20071010193720.79:<< class nullColorizer (colorizer) >>
+#@nl
+#@nonl
+#@-node:ekr.20071010193720:@thin threading_colorizer.py	
+#@-leo