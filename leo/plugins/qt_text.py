--- conflicted
+++ resolved
@@ -66,17 +66,12 @@
 # Add item to known "help-for" commands
 hilite_doc = r'''
 Changing The Current Line Highlighting Color
-<<<<<<< HEAD
-----------------------------------
-The highlight color for the current line will be changed when the `line-highlight-color` setting is changed.  The color will also be recomputed when the Leo theme is changed, provided that the setting is not present.
-=======
 --------------------------------------------
 
 The highlight color for the current line will be changed when the
 `line-highlight-color` setting is changed. The color will also be
 recomputed when the Leo theme is changed, provided that the setting is
 not present.
->>>>>>> 97db837e
 
 The setting will always override the color computed for a theme.
 
@@ -842,11 +837,7 @@
                     fg, bg = self.parse_css(sheet, 'QTextEdit')
                     bg_color = QColor(bg) if bg else self.assign_bg(fg)
                     hl_color = self.calc_hl(bg_color)
-<<<<<<< HEAD
-
-=======
                     # g.trace('fg', fg, 'bg', bg, 'hl_color', hl_color.name())
->>>>>>> 97db837e
                     params['last_hl_color'] = hl_color
                     params['last_style_hash'] = h
             #@-<< Recalculate Color >>
