#@+leo-ver=5-thin
#@+node:ekr.20051016160700: * @file testRegisterCommand.py
'''A plugin to test k.registerCommand.'''

#@@language python
#@@tabwidth -4

import leo.core.leoGlobals as g

__version__ = '0.1'

#@+others
#@+node:ekr.20051016161205: ** init
def init():
    '''Return True if the plugin has loaded successfully.'''
    g.registerHandler('after-create-leo-frame',onCreate)
    g.plugin_signon(__name__)
    return True
#@+node:ekr.20051016161205.1: ** onCreate (testRegisterCommand.py)
def onCreate(tag,keys):

    c = keys.get('c')
    if c:

        def callback (event):
            g.es_print('Hello',color='purple')

<<<<<<< HEAD
        c.keyHandler.registerCommand('print-hello', callback)
=======
        c.keyHandler.registerCommand('print-hello', f)
            # shortcut='Alt-Ctrl-Shift-p',
>>>>>>> 854cd40f
#@-others
#@-leo<|MERGE_RESOLUTION|>--- conflicted
+++ resolved
@@ -21,15 +21,10 @@
 
     c = keys.get('c')
     if c:
-
-        def callback (event):
+        def f (event):
             g.es_print('Hello',color='purple')
 
-<<<<<<< HEAD
-        c.keyHandler.registerCommand('print-hello', callback)
-=======
         c.keyHandler.registerCommand('print-hello', f)
             # shortcut='Alt-Ctrl-Shift-p',
->>>>>>> 854cd40f
 #@-others
 #@-leo