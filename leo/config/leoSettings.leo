<?xml version="1.0" encoding="utf-8"?>
<!-- Created by Leo: http://leoeditor.com/leo_toc.html -->
<leo_file xmlns:leo="http://leoeditor.com/namespaces/leo-python-editor/1.1" >
<leo_header file_format="2" tnodes="0" max_tnode_index="0" clone_windows="0"/>
<globals body_outline_ratio="0.5" body_secondary_ratio="0.5">
	<global_window_position top="50" left="50" height="500" width="700"/>
	<global_log_window_position top="0" left="0" height="0" width="0"/>
</globals>
<preferences/>
<find_panel_settings/>
<vnodes>
<v t="ekr.20070622214401"><vh>Startup</vh>
<v t="ekr.20111017082630.16086"><vh>Disabled buttons</vh>
<v t="ekr.20140912073148.19150"><vh>@@button body2settings</vh></v>
<v t="ekr.20111017082630.16080"><vh>@@button check-bindings</vh>
<v t="ekr.20111017082630.16081"><vh>defineSetNames</vh></v>
<v t="ekr.20111017082630.16082"><vh>doSet</vh></v>
<v t="ekr.20111017082630.16083"><vh>doShortcuts</vh></v>
<v t="ekr.20111017082630.16084"><vh>checkSets</vh></v>
<v t="ekr.20111017082630.16085"><vh>main</vh></v>
</v>
<v t="ekr.20110612074140.16414"><vh>@@button check-core-settings (OlD)</vh>
<v t="ekr.20110612074140.16417"><vh>ctor</vh></v>
<v t="ekr.20110612074140.16419"><vh>get_settings</vh></v>
<v t="ekr.20110612074140.16478"><vh>get_settings_nodes</vh></v>
<v t="ekr.20110612074140.16416"><vh>init</vh></v>
<v t="ekr.20110612074140.16415"><vh>run</vh></v>
</v>
<v t="tbrown.20140609102412.32426"><vh>@@button pick-date</vh></v>
</v>
<v t="ekr.20060112110750"><vh>Local buttons</vh>
<v t="ekr.20060112103537.17"><vh>@button check-bindings</vh>
<v t="ekr.20060112104119"><vh>defineSetNames</vh></v>
<v t="ekr.20060112104333"><vh>doSet</vh></v>
<v t="ekr.20060112105523"><vh>doShortcuts</vh></v>
<v t="ekr.20060112104333.1"><vh>checkSets</vh></v>
<v t="ekr.20060112104823"><vh>main</vh></v>
</v>
<v t="ekr.20090203131919.1"><vh>@button check-menus-cmds</vh></v>
<v t="ekr.20111006212449.11850"><vh>@button check-settings</vh>
<v t="ekr.20111006212449.11851"><vh>ctor</vh></v>
<v t="ekr.20111006212449.11852"><vh>check &amp; helper</vh>
<v t="ekr.20111007043902.15697"><vh>print_missing</vh></v>
</v>
<v t="ekr.20111006212449.11853"><vh>error</vh></v>
<v t="ekr.20111006212449.11854"><vh>get_commanders</vh></v>
<v t="ekr.20111006212449.11855"><vh>get_configs &amp; helpers</vh>
<v t="ekr.20111006212449.11856"><vh>get_configs_from_outline &amp; helper</vh>
<v t="ekr.20111006212449.11857"><vh>scan_for_configs</vh></v>
</v>
</v>
<v t="ekr.20111006212449.11858"><vh>get_settings &amp; helper</vh>
<v t="ekr.20111006212449.11859"><vh>is_setting</vh></v>
<v t="ekr.20111006212449.11860"><vh>parse_setting</vh></v>
</v>
<v t="ekr.20111006212449.11861"><vh>munge</vh></v>
<v t="ekr.20111006212449.11862"><vh>run</vh></v>
</v>
<v t="ekr.20140912105440.19376"><vh>@button reload-styles</vh></v>
<v t="tbrown.20140609102412.32430"><vh>@button pick-font</vh></v>
<v t="ekr.20140918165611.38050"><vh>@button color-wheel</vh></v>
<v t="tbrown.20140609102412.32428"><vh>@button pick-color-name</vh></v>
</v>
<v t="ekr.20111026083456.16490"><vh>Local commands</vh>
<v t="ekr.20111026083456.16491"><vh>@command print-all-plugins</vh></v>
</v>
</v>
<v t="ekr.20041119035137"><vh>About this file, leoSettings.leo</vh>
<v t="ekr.20041122163623"><vh>About settings names</vh></v>
<v t="ekr.20041119035704"><vh> Basic setting nodes</vh>
<v t="ekr.20041119042929"><vh>@bool</vh></v>
<v t="ekr.20041119042929.1"><vh>@color</vh></v>
<v t="ekr.20041119044139"><vh>@directory</vh></v>
<v t="ekr.20041119042929.3"><vh>@encoding</vh></v>
<v t="ekr.20041119042929.4"><vh>@int</vh></v>
<v t="ekr.20061002115414"><vh>@float</vh></v>
<v t="ekr.20111003130143.15561"><vh>@font</vh></v>
<v t="ekr.20041120181045"><vh>@ratio</vh></v>
<v t="ekr.20041119042929.2"><vh>@path</vh></v>
<v t="ekr.20041119042929.7"><vh>@string</vh></v>
</v>
<v t="ekr.20041119035704.1"><vh> Organizer nodes</vh></v>
<v t="ekr.20071217093419"><vh>\@data</vh></v>
<v t="ekr.20080312071248.25"><vh>\@buttons</vh></v>
<v t="ekr.20080312071248.19"><vh>\@button name [@key=value]</vh></v>
<v t="ekr.20080312071248.26"><vh>\@commands</vh></v>
<v t="ekr.20080312071248.20"><vh>\@command name [@key=value]</vh></v>
<v t="ekr.20070224073109"><vh>\@enabled-plugins</vh></v>
<v t="ekr.20060913144412"><vh>\@keys keyset-name</vh></v>
<v t="ekr.20150426033400.1"><vh>\@ifenv name,value</vh></v>
<v t="ekr.20150426031409.1"><vh>\@ifhostname hostname or !hostname</vh></v>
<v t="ekr.20041119110141"><vh>\@ifplatform platform-name</vh></v>
<v t="ekr.20041119035704.2"><vh>\@ignore comment</vh></v>
<v t="ekr.20130503155210.16364"><vh>\@menuat</vh></v>
<v t="ekr.20070411172718"><vh>\@openwith name = shortcut</vh></v>
<v t="ekr.20131115075142.18226"><vh>\@outline-data setting-name</vh></v>
<v t="ekr.20041119105509"><vh>\@set name = value</vh></v>
<v t="ekr.20041120155431.1"><vh>\@shortcuts</vh></v>
<v t="ekr.20041119035704.3"><vh>\@type type-name: base-type = [list of valid values]</vh></v>
<v t="ekr.20041120155431.2"><vh>\@type type-name: script: script-name</vh></v>
</v>
<v t="ekr.20061011082224"><vh>About myLeoSettings.leo</vh></v>
<v t="ekr.20041119034357.1"><vh>@settings</vh>
<v t="ekr.20100904134301.11000"><vh>Abbreviations</vh>
<v t="ekr.20100904134301.11006"><vh>@bool enable-abbreviations = False</vh></v>
<v t="ekr.20130924110246.13745"><vh>@bool scripting-abbreviations = False</vh></v>
<v t="ekr.20100904134301.11004"><vh>@data abbreviations</vh></v>
<v t="ekr.20150428102831.1"><vh>@data abbreviations-subst-env</vh>
<v t="ekr.20150428102831.4"><vh>ask</vh></v>
<v t="ekr.20150428102831.12"><vh>close_xml</vh></v>
<v t="ekr.20150428102831.13"><vh>django_tag</vh></v>
<v t="ekr.20150428102831.2"><vh>do</vh></v>
<v t="ekr.20150428102831.8"><vh>file_name</vh></v>
<v t="ekr.20150428102831.5"><vh>get</vh></v>
<v t="ekr.20150428102831.9"><vh>in_class</vh></v>
<v t="ekr.20150428102831.3"><vh>insert</vh></v>
<v t="ekr.20150428102831.11"><vh>long_word</vh></v>
<v t="ekr.20150428102831.10"><vh>param_doc</vh></v>
<v t="ekr.20150428102831.7"><vh>user_name</vh></v>
</v>
<v t="ekr.20100904134301.11002"><vh>@data global-abbreviations</vh></v>
<v t="tbrown.20120821183537.18662"><vh>@string abbreviations-place-end = |&gt;</vh></v>
<v t="tbrown.20120821183537.18663"><vh>@string abbreviations-place-start = &lt;|</vh></v>
<v t="tbrown.20120820202856.25329"><vh>@string abbreviations-subst-end = }|}</vh></v>
<v t="tbrown.20120820202856.25328"><vh>@string abbreviations-subst-start = {|{</vh></v>
</v>
<v t="ekr.20140917051508.19548"><vh>Appearance (change these first)</vh>
<v t="ekr.20140912075503.19369"><vh>Qt Gui settings</vh>
<v t="tbrown.20131122091143.23828"><vh> Color definitions</vh>
<v t="ekr.20140912072521.19153"><vh>@color LeoGreen = #00AA00</vh></v>
<v t="ekr.20140912072521.19154"><vh>@color LeoYellow = #ffffec</vh></v>
</v>
<v t="ekr.20140915194122.23431"><vh>Colors</vh>
<v t="ekr.20140912075503.19318"><vh>Body pane colors</vh>
<v t="ekr.20140912075503.19319"><vh>@color body-bg = white</vh></v>
<v t="ekr.20140912075503.19320"><vh>@color body-fg = black</vh></v>
<v t="ekr.20140912075503.19321"><vh>@color body-sel-fg = white</vh></v>
<v t="ekr.20140912075503.19322"><vh>@color body-sel-bg = lightgray</vh></v>
<v t="ekr.20141020061642.19855"><vh>@color big-text-warning-bg = pink</vh></v>
</v>
<v t="ekr.20140915194122.23439"><vh>Border colors</vh>
<v t="tbrown.20140514191846.42171"><vh>@color focused-border-focus-color = blue</vh></v>
<v t="tbrown.20140514191846.42173"><vh>@color focused-border-unfocus-color = white</vh></v>
</v>
<v t="tbrown.20131122091143.23829"><vh>Button colors</vh>
<v t="tbrown.20131122091143.23833"><vh>@color run-script-btn-bg = @MistyRose1</vh></v>
<v t="tbrown.20131122091143.23834"><vh>@color debug-script-btn-bg = @MistyRose1</vh></v>
<v t="tbrown.20131122091143.23835"><vh>@color script-button-button-btn-bg = #ffffcc</vh></v>
<v t="tbrown.20131122091143.23836"><vh>@color script-button-btn-bg = @MistyRose1</vh></v>
<v t="tbrown.20131122091143.23837"><vh>@color generic-button-btn-bg = @LightSteelBlue1</vh></v>
<v t="tbrown.20131122091143.23838"><vh>@color quick-move-btn-bg = @LightSteelBlue1</vh></v>
<v t="tbrown.20131122091143.23839"><vh>@color interact-btn-bg = @LightBlue</vh></v>
<v t="tbrown.20131122091143.23840"><vh>@color at-button-btn-bg = @LightSteelBlue1</vh></v>
</v>
<v t="ekr.20140915194122.23445"><vh>Find tab colors</vh>
<v t="ekr.20140912075503.19269"><vh>@color find-tab-bg = white</vh></v>
</v>
<v t="ekr.20140912075503.19309"><vh>Log pane colors</vh>
<v t="ekr.20140912075503.19310"><vh>@color log-fg = black</vh></v>
<v t="ekr.20140912075503.19311"><vh>@color log-bg = white</vh></v>
</v>
<v t="ekr.20140912075503.19327"><vh>Minibuffer colors</vh>
<v t="ekr.20140912075503.19330"><vh>@color minibuffer-fg = black</vh></v>
<v t="ekr.20140912075503.19331"><vh>@color minibuffer-bg = @LightSteelBlue1</vh></v>
<v t="ekr.20140912075503.19332"><vh>@color minibuffer-sel-fg = white</vh></v>
<v t="ekr.20140912075503.19333"><vh>@color minibuffer-sel-bg = lightgray</vh></v>
</v>
<v t="ekr.20140912075503.19283"><vh>Outline colors</vh>
<v t="ekr.20140915194122.23437"><vh>Basic outline colors</vh>
<v t="ekr.20140912075503.19284"><vh>@color tree-fg = black</vh></v>
<v t="ekr.20140912075503.19285"><vh>@color tree-bg = @LeoYellow</vh></v>
</v>
<v t="ekr.20140912075503.19292"><vh>Colors for headlines that *are* being edited</vh>
<v t="ekr.20140912075503.19293"><vh>@color head-fg = black</vh></v>
<v t="ekr.20140912075503.19294"><vh>@color head-bg = pink</vh></v>
<v t="ekr.20140912075503.19295"><vh>@color head-sel-fg = white</vh></v>
<v t="ekr.20140912075503.19296"><vh>@color head-sel-bg = blue</vh></v>
</v>
<v t="ekr.20140912075503.19301"><vh>Colors for headlines that are *not* being edited</vh>
<v t="ekr.20140912075503.19302"><vh>@@string edit-label-border = 2px</vh></v>
<v t="ekr.20140912075503.19303"><vh>@@string edit-label-margin = 2px</vh></v>
<v t="ekr.20140912075503.19304"><vh>@color edit-label-bg = @LightSteelBlue1</vh></v>
<v t="ekr.20141204160426.5"><vh>@color edit-label-fg = black</vh></v>
</v>
</v>
<v t="ekr.20140915194122.24238"><vh>Plugin colors (deprecated)</vh>
<v t="ekr.20140915194122.24250"><vh>@color text-foreground = black</vh></v>
<v t="ekr.20140915194122.24251"><vh>@color text-foreground-body = @text-foreground</vh></v>
<v t="ekr.20140915194122.24252"><vh>@color text-foreground-tree = @text-foreground</vh></v>
<v t="ekr.20140915194122.24253"><vh>@color text-foreground-log = @text-foreground</vh></v>
</v>
<v t="edward.20150614045858.1"><vh>Render pane colors</vh>
<v t="edward.20150614045915.1"><vh>@color render-bg = white</vh></v>
<v t="edward.20150614045931.1"><vh>@color render-fg = black</vh></v>
</v>
<v t="ekr.20140915194122.23446"><vh>Scroll area colors</vh>
<v t="ekr.20140912075503.19268"><vh>@color scroll-area-bg = white</vh></v>
</v>
<v t="ekr.20140912075503.19273"><vh>Splitter colors</vh>
<v t="ekr.20140912075503.19274"><vh>@color splitter-bg = white</vh></v>
<v t="ekr.20140915194122.23418"><vh>@color splitter-handle-bg = @LightSteelBlue1</vh></v>
<v t="ekr.20140912075503.19275"><vh>@color splitter-border-fg = white</vh></v>
<v t="ekr.20140912075503.19276"><vh>@color splitter-border-style = solid</vh></v>
</v>
<v t="ekr.20140912075503.19345"><vh>Status area colors</vh>
<v t="ekr.20140912075503.19346"><vh>@color status-bg = lightgrey</vh></v>
<v t="ekr.20140912075503.19348"><vh>@color status-border-style = solid</vh></v>
<v t="ekr.20140912075503.19349"><vh>@color status-border-color = darkgrey</vh></v>
</v>
<v t="ekr.20140915194122.23447"><vh>Widget colors (simple widgets)</vh>
<v t="ekr.20140922124047.19517"><vh>@color frame-bg = white</vh></v>
<v t="ekr.20140912075503.19271"><vh>@color stacked-widget-border-color = white</vh></v>
<v t="ekr.20140922124047.20313"><vh>@color stacked-widget-bg = white</vh></v>
<v t="ekr.20140922124047.19516"><vh>@color tabbed-widget-bg = white</vh></v>
</v>
</v>
<v t="ekr.20140912075503.19262"><vh>Fonts</vh>
<v t="ekr.20140915194122.23428"><vh>Basic Fonts (change these first)</vh>
<v t="ekr.20140912075503.19263"><vh>@string font-family = Droid Sans Mono, DejaVu Sans Mono</vh></v>
<v t="ekr.20140912075503.19264"><vh>@string font-size = 12pt </vh></v>
<v t="ekr.20140915194122.23413"><vh>@string medium-font-size = 10pt</vh></v>
<v t="ekr.20140915194122.21837"><vh>@string small-font-size = 10pt</vh></v>
<v t="ekr.20140912075503.19266"><vh>@string font-style = normal</vh></v>
<v t="ekr.20140912075503.19265"><vh>@string font-weight = normal</vh></v>
</v>
<v t="ekr.20140915194122.23427"><vh>Body Fonts</vh>
<v t="ekr.20140912075503.19323"><vh>@string body-font-family = @font-family</vh></v>
<v t="ekr.20140912075503.19324"><vh>@string body-font-size = @font-size</vh></v>
<v t="ekr.20140912075503.19326"><vh>@string body-font-style = @font-style</vh></v>
<v t="ekr.20140912075503.19325"><vh>@string body-font-weight = @font-weight</vh></v>
<v t="tbrown.20131122094200.2512"><vh>@string font-size-body = @body-font-size</vh></v>
</v>
<v t="ekr.20140915194122.23441"><vh>Dialog fonts</vh>
<v t="ekr.20140912075503.19341"><vh>@string dialog-font-family = None</vh></v>
<v t="ekr.20140912075503.19342"><vh>@string dialog-font-size = None</vh></v>
<v t="ekr.20140912075503.19343"><vh>@string dialog-font-weight = None </vh></v>
<v t="ekr.20140912075503.19344"><vh>@string dialog-font-style = None</vh></v>
</v>
<v t="ekr.20140912075503.19277"><vh>Find Panel Fonts</vh>
<v t="ekr.20140915194122.23424"><vh>@string checkbox-font-family = None</vh></v>
<v t="ekr.20140915194122.23422"><vh>@string checkbox-font-size = @medium-font-size</vh></v>
<v t="ekr.20140912075503.19279"><vh>@string find-font-family = @font-family</vh></v>
<v t="ekr.20140912075503.19280"><vh>@string find-font-size = @medium-font-size</vh></v>
<v t="ekr.20140912075503.19282"><vh>@string find-font-style = @font-style</vh></v>
<v t="ekr.20140912075503.19281"><vh>@string find-font-weight = @font-weight</vh></v>
<v t="ekr.20140912075503.19278"><vh>@string find-pattern-font-family = @font-family</vh></v>
</v>
<v t="ekr.20140915194122.23429"><vh>Log pane fonts</vh>
<v t="ekr.20140912075503.19312"><vh>@string log-sel-fg = white</vh></v>
<v t="ekr.20140912075503.19313"><vh>@string log-sel-bg = blue</vh></v>
<v t="ekr.20140912075503.19314"><vh>@string log-font-family = @font-family</vh></v>
<v t="ekr.20140912075503.19315"><vh>@string log-font-size = @font-size</vh></v>
<v t="ekr.20140912075503.19316"><vh>@string log-font-weight = @font-weight</vh></v>
<v t="ekr.20140912075503.19317"><vh>@string log-font-style = @font-style</vh></v>
</v>
<v t="ekr.20140915194122.23430"><vh>Minibuffer fonts</vh>
<v t="ekr.20140912075503.19334"><vh>@string minibuffer-font-family = @font-family</vh></v>
<v t="ekr.20140912075503.19335"><vh>@string minibuffer-font-size = @font-size</vh></v>
<v t="ekr.20140912075503.19336"><vh>@string minibuffer-font-weight = @font-weight</vh></v>
<v t="ekr.20140912075503.19337"><vh>@string minibuffer-font-style = @font-style</vh></v>
</v>
<v t="ekr.20140915194122.23432"><vh>Outline pane fonts</vh>
<v t="ekr.20140915194122.23436"><vh>Basic outline fonts</vh>
<v t="ekr.20140912075503.19288"><vh>@string tree-font-family = @font-family</vh></v>
<v t="ekr.20140912075503.19289"><vh>@string tree-font-size = @font-size</vh></v>
<v t="ekr.20140912075503.19290"><vh>@string tree-font-weight = @font-weight</vh></v>
<v t="ekr.20140912075503.19291"><vh>@string tree-font-style = @font-style</vh></v>
</v>
<v t="ekr.20140915194122.23433"><vh>Fonts for headlines that *are* being edited</vh>
<v t="ekr.20140912075503.19297"><vh>@string head-font-family = @font-family</vh></v>
<v t="ekr.20140912075503.19298"><vh>@string head-font-size = @font-size</vh></v>
<v t="ekr.20140912075503.19299"><vh>@string head-font-weight = @font-weight</vh></v>
<v t="ekr.20140912075503.19300"><vh>@string head-font-style = @font-style</vh></v>
</v>
<v t="ekr.20140915194122.23435"><vh>Fonts for headlines that are *not* being edited</vh>
<v t="ekr.20140912075503.19305"><vh>@string edit-label-font-family = @font-family</vh></v>
<v t="ekr.20140912075503.19306"><vh>@string edit-label-font-size = @font-size</vh></v>
<v t="ekr.20140912075503.19307"><vh>@string edit-label-font-weight = @font-weight</vh></v>
<v t="ekr.20140912075503.19308"><vh>@string edit-label-font-style = @font-style</vh></v>
</v>
</v>
<v t="ekr.20140915194122.23443"><vh>Status area fonts</vh>
<v t="ekr.20140912075503.19350"><vh>@string status-font-family = None</vh></v>
<v t="ekr.20140912075503.19351"><vh>@string status-font-size = @small-font-size</vh></v>
<v t="ekr.20140912075503.19352"><vh>@string status-font-weight = @font-weight</vh></v>
<v t="ekr.20140912075503.19353"><vh>@string status-font-style = @font-style</vh></v>
</v>
</v>
<v t="ekr.20140915194122.23442"><vh>Margins &amp; borders</vh>
<v t="ekr.20140912075503.19338"><vh>Dialogs styles</vh>
<v t="ekr.20140912075503.19339"><vh>@string dialog-border = 2px</vh></v>
<v t="ekr.20140912075503.19340"><vh>@string dialog-margin = 2px</vh></v>
</v>
<v t="tbrown.20140514191846.42168"><vh>Focus border styles</vh>
<v t="tbrown.20140514191846.42169"><vh>@string focused-border-style = solid</vh></v>
<v t="tbrown.20140514191846.42170"><vh>@string focused-border-width = 3px</vh></v>
</v>
<v t="ekr.20140915194122.24258"><vh>Minibuffer styles</vh>
<v t="ekr.20140912075503.19328"><vh>@string minibuffer-border = 2px</vh></v>
<v t="ekr.20140912075503.19329"><vh>@string minibuffer-margin = 2px</vh></v>
</v>
<v t="ekr.20140912075503.19270"><vh>Stacked widgets styles</vh>
<v t="ekr.20140912075503.19272"><vh>@string stacked-widget-padding = 0px</vh></v>
</v>
<v t="ekr.20140915194122.23444"><vh>Status area styles</vh>
<v t="ekr.20140912075503.19347"><vh>@string status-border-width = 1px</vh></v>
</v>
<v t="ekr.20140912075503.19365"><vh>Vim mode borders/colors</vh>
<v t="ekr.20140912075503.19366"><vh>@string vim-mode-normal-border = 3px solid @Salmon</vh></v>
<v t="ekr.20140912075503.19367"><vh>@string vim-mode-insert-border = 3px solid blue</vh></v>
<v t="ekr.20140912075503.19368"><vh>@string vim-mode-visual-border = 3px solid gray</vh></v>
</v>
</v>
<v t="edward.20150615144141.1"><vh>Outline indicators</vh>
<v t="edward.20150615144141.2"><vh>@string tree-image-closed = None</vh></v>
<v t="edward.20150615144141.3"><vh>@string tree-image-open = None</vh></v>
</v>
<v t="ekr.20140915194122.23440"><vh>Plugins</vh>
<v t="ekr.20140912075503.19355"><vh>bookmarks.py plugin</vh>
<v t="ekr.20140915194122.24259"><vh>bookmarks base</vh>
<v t="tbrown.20140101093550.25136"><vh>@color bookmarks_base_color = @text-foreground</vh></v>
<v t="ekr.20140912075503.19358"><vh>@string bookmarks_base_border = none</vh></v>
<v t="tbrown.20140101093550.25140"><vh>@string bookmarks_base_decoration = none</vh></v>
<v t="ekr.20140915194122.24263"><vh>@string bookmarks_base_family = none</vh></v>
<v t="ekr.20140912075503.19356"><vh>@string bookmarks_base_margin = 0</vh></v>
<v t="ekr.20140912075503.19357"><vh>@string bookmarks_base_padding = 1</vh></v>
<v t="tbrown.20140101093550.25165"><vh>@string bookmarks_base_size = @bookmarks_font_size</vh></v>
<v t="ekr.20140915194122.24265"><vh>@string bookmarks_base_style = normal</vh></v>
<v t="tbrown.20140101093550.25138"><vh>@string bookmarks_base_weight = regular</vh></v>
</v>
<v t="ekr.20140915194122.24260"><vh>bookmarks children</vh>
<v t="tbrown.20140101093550.25162"><vh>@color bookmarks_children_color = @text-foreground</vh></v>
<v t="tbrown.20140101093550.25164"><vh>@string bookmarks_children_decoration = underline</vh></v>
<v t="ekr.20140915194122.24264"><vh>@string bookmarks_children_family = none</vh></v>
<v t="tbrown.20140101093550.25171"><vh>@string bookmarks_children_size = ignore</vh></v>
<v t="ekr.20140915194122.24266"><vh>@string bookmarks_children_style = ignore</vh></v>
<v t="tbrown.20140101093550.25163"><vh>@string bookmarks_children_weight = ignore</vh></v>
</v>
<v t="ekr.20140915194122.24261"><vh>bookmarks current</vh>
<v t="tbrown.20140101093550.25146"><vh>@color bookmarks_current_color = blue</vh></v>
<v t="tbrown.20140101093550.25148"><vh>@string bookmarks_current_decoration = ignore</vh></v>
<v t="tbrown.20140101093550.25167"><vh>@string bookmarks_current_size = ignore</vh></v>
<v t="ekr.20140915194122.24267"><vh>@string bookmarks_current_style = ignore</vh></v>
<v t="tbrown.20140101093550.25147"><vh>@string bookmarks_current_weight = bold</vh></v>
</v>
<v t="ekr.20140915194122.24262"><vh>bookmarks expanded</vh>
<v t="tbrown.20140101093550.25154"><vh>@color bookmarks_expanded_color = @text-foreground</vh></v>
<v t="tbrown.20140101093550.25156"><vh>@string bookmarks_expanded_decoration = underline</vh></v>
<v t="tbrown.20140101093550.25169"><vh>@string bookmarks_expanded_size = ignore</vh></v>
<v t="ekr.20140915194122.24268"><vh>@string bookmarks_expanded_style = ignore</vh></v>
<v t="tbrown.20140101093550.25155"><vh>@string bookmarks_expanded_weight = bold</vh></v>
<v t="tbrown.20140101093550.25173"><vh>@string bookmarks_font_size = 11pt</vh></v>
</v>
</v>
<v t="ekr.20140912075503.19359"><vh>screencast.py plugin</vh>
<v t="ekr.20140912075503.19360"><vh>@string screencast-bg = yellow</vh></v>
<v t="ekr.20140912075503.19361"><vh>@string screencast-font-family = Times New Roman</vh></v>
<v t="ekr.20140912075503.19362"><vh>@string screencaset-font-size = 18pt</vh></v>
<v t="ekr.20140912075503.19363"><vh>@string screencast-font-weight = normal</vh></v>
<v t="ekr.20140912075503.19364"><vh>@string screencaset-font-style = normal</vh></v>
</v>
</v>
</v>
<v t="ekr.20131119143342.18879"><vh>Qt Gui styles sheet</vh>
<v t="ekr.20140912072521.19160"><vh>@data qt-gui-plugin-style-sheet</vh>
<v t="ekr.20140915194122.19458"><vh>Body pane</vh></v>
<v t="ekr.20140915194122.19467"><vh>Buttons</vh></v>
<v t="ekr.20140915194122.19466"><vh>Dialogs (QLabel)</vh></v>
<v t="ekr.20140915194122.19459"><vh>Find Tab</vh></v>
<v t="ekr.20140915194122.19462"><vh>Minibuffer</vh></v>
<v t="ekr.20140915194122.19474"><vh>Outline pane (change default path)</vh></v>
<v t="ekr.20140915194122.19463"><vh>Plugins</vh>
<v t="ekr.20140915194122.19464"><vh>Bookmarks plugin (stylesheet)</vh></v>
<v t="ekr.20140915194122.19465"><vh>Screencast plugin</vh></v>
<v t="ekr.20140915194122.19468"><vh>Interact plugin</vh></v>
<v t="ekr.20140915194122.19469"><vh>Quickmove plugin</vh></v>
</v>
<v t="edward.20150614045745.1"><vh>Rendering pane</vh></v>
<v t="ekr.20140915194122.19471"><vh>Splitter</vh></v>
<v t="ekr.20140915194122.19473"><vh>Status areas</vh></v>
<v t="ekr.20140915194122.19475"><vh>Vim mode borders</vh></v>
<v t="ekr.20140915194122.19470"><vh>Widgets</vh></v>
<v t="ekr.20140915194122.19461"><vh>Log panes</vh></v>
</v>
</v>
</v>
<v t="ekr.20110510071925.14588"><vh>Autocompleter</vh>
<v t="ekr.20110512085854.14461"><vh>@bool auto_tab_complete = False</vh></v>
<v t="ekr.20051027175030"><vh>@bool autocomplete-brackets = False</vh></v>
<v t="ekr.20060216170801"><vh>@bool enable_calltips_initially = False</vh></v>
<v t="ekr.20110617081407.14760"><vh>@bool forbid_invalid_completions = False</vh></v>
<v t="ekr.20110510071925.14590"><vh>@@@bool use_codewise = False</vh></v>
<v t="ekr.20110510071925.14589"><vh>@bool use_qcompleter = True</vh></v>
</v>
<v t="ekr.20140916113003.20415"><vh>Bracket matching</vh>
<v t="ekr.20060627084739"><vh>@bool flash_matching_brackets = True</vh></v>
<v t="ekr.20060627121646"><vh>@color flash_brackets_background_color = DodgerBlue1</vh></v>
<v t="ekr.20060627121646.1"><vh>@color flash_brackets_foreground_color = white</vh></v>
<v t="ekr.20060627121646.2"><vh>@int flash_brackets_count = 2</vh></v>
<v t="ekr.20060627121646.3"><vh>@int flash-brackets-delay = 75</vh></v>
</v>
<v t="ekr.20110611092035.16489"><vh>Chapters</vh>
<v t="ekr.20070604075218"><vh>@bool use_chapter_tabs = True</vh></v>
<v t="ekr.20070318065601"><vh>@bool use_chapters = True</vh></v>
</v>
<v t="ekr.20041119034357.10"><vh>Command options</vh>
<v t="ekr.20131112150804.18737"><vh>@bool force_execute_entire_body = False</vh></v>
<v t="ekr.20111115083813.12518"><vh>@bool indent_added_comments = True</vh></v>
<v t="ekr.20150227102835.1"><vh>@bool make_node_conflicts_node = True</vh></v>
<v t="ekr.20041119041019.1"><vh>@string remove_sentinels_extension = .txt</vh></v>
<v t="ekr.20141010095448.19776"><vh>Beautify command settings</vh>
<v t="ekr.20150602160413.1"><vh>@bool tidy_autobeautify = False</vh></v>
<v t="ekr.20141010095448.19779"><vh>@bool tidy_keep_blank_lines = True</vh></v>
<v t="ekr.20150602160415.1"><vh>@ignore no longer used</vh>
<v t="ekr.20141011084458.20513"><vh>@bool use_python_tidy = False</vh></v>
<v t="ekr.20141010095448.19777"><vh>@bool tidy_add_blank_lines_around_comments =True</vh></v>
<v t="ekr.20141010095448.19778"><vh>@bool tidy_double_quoted_strings = False</vh></v>
<v t="ekr.20141010141310.21454"><vh>@bool tidy_java_style_list_dedent = True</vh></v>
<v t="ekr.20141010141310.21455"><vh>@bool tidy_keep_unassigned_constants = False</vh></v>
<v t="ekr.20141010095448.19780"><vh>@bool tidy_left_adjust_docstrings = False</vh></v>
<v t="ekr.20141010141310.21456"><vh>@bool tidy_parenthesized_tuple_display = True</vh></v>
<v t="ekr.20141010095448.19781"><vh>@int  tidy_lines_before_split_lit = 2</vh></v>
</v>
</v>
<v t="ekr.20110611092035.16488"><vh>Bracket matching</vh>
<v t="ekr.20060804095015.1"><vh>@string close_flash_brackets = )]}</vh></v>
<v t="ekr.20060804095015"><vh>@string open_flash_brackets = ([{</vh></v>
</v>
<v t="ekr.20110917104720.9414"><vh>c-to-python settings</vh>
<v t="ekr.20110917104720.9415"><vh>@data c-to-python-class-list</vh></v>
<v t="ekr.20110917104720.9416"><vh>@data c-to-python-type-list</vh></v>
<v t="ekr.20110917104720.9417"><vh>@data c-to-python-ivars-dict</vh></v>
</v>
<v t="ekr.20110611092035.16479"><vh>Emacs-like commands</vh>
<v t="ekr.20071006153053"><vh>@bool add_ws_to_kill_ring = False</vh></v>
<v t="ekr.20070531103454"><vh>@bool globalDynamicAbbrevs = True</vh></v>
</v>
<v t="ekr.20110611092035.16482"><vh>Headline commands</vh>
<v t="ekr.20041119050749.11"><vh>@string headline_gmt_time = None</vh></v>
<v t="ekr.20041119050749.10"><vh>@string headline_time_format_string = %m/%d</vh></v>
</v>
<v t="ekr.20071213060239"><vh>rst3 command</vh>
<v t="ekr.20071213060239.1"><vh>rst3 http options</vh>
<v t="ekr.20071213061454"><vh>@bool rst3_clear_http_attributes = False</vh></v>
<v t="ekr.20071213061454.1"><vh>@bool rst3_http_server_support = False</vh></v>
<v t="ekr.20071213061454.2"><vh>@string rst3_http_attributename = rst_http_attribute</vh></v>
<v t="ekr.20071213061454.3"><vh>@string rst3_node_begin_marker = http-node-marker-</vh></v>
</v>
<v t="ekr.20071213060239.2"><vh>rst3 path options</vh>
<v t="ekr.20131027064821.18683"><vh>@string rst3_write_intermediate_extension = .txt</vh></v>
<v t="ekr.20071213061504"><vh>@string rst3_default_path = None</vh></v>
<v t="ekr.20071213061504.1"><vh>@string rst3_stylesheet_name = default.css</vh></v>
<v t="ekr.20071213061504.2"><vh>@string rst3_stylesheet_path = None</vh></v>
<v t="ekr.20071213061504.3"><vh>@string rst3_publish_argv_for_missing_stylesheets = None</vh></v>
</v>
<v t="ekr.20071213060514"><vh>rst3 global options</vh>
<v t="ekr.20131009050634.17656"><vh>@bool rst3_call_docutils = True</vh></v>
<v t="ekr.20071213061811"><vh>@bool rst3_number_code_lines = True</vh></v>
<v t="ekr.20071213061811.1"><vh>@string rst3_underline_characters = #=+*^~`-:&gt;&lt;_</vh></v>
<v t="ekr.20071213061811.2"><vh>@bool rst3_verbose = True</vh></v>
<v t="ekr.20071213061811.3"><vh>@bool rst3_write_intermediate_file = True</vh></v>
</v>
<v t="ekr.20071213060514.1"><vh>rst3 mode options</vh>
<v t="ekr.20071213061923"><vh>@bool rst3_code_mode = False</vh></v>
<v t="ekr.20071213061923.1"><vh>@bool rst3_doc_only_mode = False</vh></v>
<v t="ekr.20071213061923.2"><vh>@bool rst3_generate_rst = True</vh></v>
<v t="ekr.20090430075506.7"><vh>@bool rst3_generate_rst_header_comment = True</vh></v>
</v>
<v t="ekr.20071213060514.2"><vh>rst3 formatting options</vh>
<v t="ekr.20071213061930.1"><vh>@bool rst3_show_headlines = True</vh></v>
<v t="ekr.20071213061930.2"><vh>@bool rst3_show_organizer_nodes = True</vh></v>
<v t="ekr.20071213061930.3"><vh>@bool rst3_show_options_nodes = False</vh></v>
<v t="ekr.20071213061930.4"><vh>@bool rst3_strip_at_file_prefixes = True</vh></v>
</v>
<v t="ekr.20071213061923.3"><vh>rst3 formatting options (code mode only)</vh>
<v t="ekr.20071213062019"><vh>@bool rst3_show_doc_parts_as_paragraphs = False</vh></v>
<v t="ekr.20071213062019.1"><vh>@bool rst3_show_leo_directives = True</vh></v>
<v t="ekr.20071213062019.2"><vh>@bool rst3_show_markup_doc_parts = False</vh></v>
<v t="ekr.20071213062019.3"><vh>@bool rst3_show_options_doc_parts = False</vh></v>
<v t="ekr.20090430173906.1"><vh>@@string rst3_code_block_string = \n.. class:: code\n..\n\n::\n</vh></v>
</v>
</v>
<v t="ekr.20110611092035.16478"><vh>Tangle/Untange</vh>
<v t="ekr.20041119034357.14"><vh>@bool at_root_bodies_start_in_doc_mode = True</vh></v>
<v t="ekr.20041119034357.29"><vh>@directory default_tangle_directory = None</vh></v>
</v>
<v t="ekr.20110611092035.16477"><vh>Undo</vh>
<v t="ekr.20060127050605"><vh>@int max_undo_stack_size = 0</vh></v>
<v t="ekr.20041119041019.2"><vh>@bool save_clears_undo_buffer = False</vh></v>
<v t="ekr.20050126083026"><vh>@string undo_granularity = None</vh></v>
</v>
</v>
<v t="ekr.20070926132045"><vh>Common @button nodes</vh>
<v t="ekr.20070926082407"><vh>@buttons</vh></v>
</v>
<v t="ekr.20080312075451.1"><vh>Common @command nodes</vh>
<v t="ekr.20080312075451.2"><vh>@commands</vh></v>
</v>
<v t="ekr.20041119034357.16"><vh>Compare panel</vh>
<v t="ekr.20041119034357.17"><vh>files &amp; directories</vh>
<v t="ekr.20041119043902"><vh>@string compare_file_1 = None</vh></v>
<v t="ekr.20041119043902.1"><vh>@string compare_file_2 = None</vh></v>
<v t="ekr.20041119043902.2"><vh>@string output_file = None</vh></v>
<v t="ekr.20041119043902.3"><vh>@bool append_output_to_output_file = False</vh></v>
<v t="ekr.20041119034357.18"><vh>@string limit_directory_search_extension = .py</vh></v>
</v>
<v t="ekr.20041119034357.19"><vh>file compare options</vh>
<v t="ekr.20041119043902.4"><vh>@bool ignore_blank_lines = True</vh></v>
<v t="ekr.20041119043902.5"><vh>@bool ignore_first_line_of_file_1 = False</vh></v>
<v t="ekr.20041119043902.6"><vh>@bool ignore_first_line_of_file_2 = False</vh></v>
<v t="ekr.20041119043902.7"><vh>@bool ignore_interior_whitespace = False</vh></v>
<v t="ekr.20041119043902.8"><vh>@bool ignore_leading_whitespace = False</vh></v>
<v t="ekr.20041119043902.9"><vh>@bool ignore_sentinel_lines = False</vh></v>
</v>
<v t="ekr.20041119050105"><vh>output options</vh>
<v t="ekr.20041119043902.10"><vh>@int limit_count = 9</vh></v>
<v t="ekr.20041119043902.11"><vh>@bool make_whitespace_visible = False</vh></v>
<v t="ekr.20041119043902.12"><vh>@bool print_both_lines_for_matches = False</vh></v>
<v t="ekr.20041119043902.13"><vh>@bool print_matching_lines = False</vh></v>
<v t="ekr.20041119043902.14"><vh>@bool print_mismatching_lines = True</vh></v>
<v t="ekr.20041119043902.15"><vh>@bool print_trailing_lines = True</vh></v>
</v>
</v>
<v t="ekr.20060524151415"><vh>Debugger</vh>
<v t="ekr.20070115134125"><vh>@bool write_script_file = True</vh></v>
<v t="ekr.20070115134125.1"><vh>@@string script_file_path = ../test/scriptFile.py</vh></v>
<v t="ekr.20060524151415.1"><vh>@string debugger_kind = winpdb</vh></v>
<v t="ekr.20060521132401"><vh>@string debugger_path = None</vh></v>
</v>
<v t="ekr.20051126062243"><vh>Debugging</vh>
<v t="ekr.20060408090018"><vh>@bool added_setting = True</vh></v>
<v t="ekr.20060212101234"><vh>@bool gc_before_redraw = True</vh></v>
<v t="ekr.20060202113731"><vh>@bool show_tree_stats = False</vh></v>
<v t="ekr.20060114073238"><vh>@bool trace_bindings = False</vh></v>
<v t="ekr.20060616172614"><vh>@bool trace_bindings_verbose = False</vh></v>
<v t="ekr.20060425124142"><vh>@bool trace_color_parser = True</vh></v>
<v t="ekr.20060309022759"><vh>@bool trace_colorizer = False</vh></v>
<v t="ekr.20060204093736"><vh>@bool trace_doCommand = False</vh></v>
<v t="ekr.20060204102644"><vh>@bool trace_f.set_focus = False</vh></v>
<v t="ekr.20060207142012"><vh>@bool trace_focus = False</vh></v>
<v t="ekr.20051126062830"><vh>@bool trace_g.app.gui.set_focus = False</vh></v>
<v t="ekr.20060126075152"><vh>@bool trace_gc = False</vh></v>
<v t="ekr.20060212103826"><vh>@bool trace_gc_calls = False</vh></v>
<v t="ekr.20060126083715"><vh>@bool trace_gc_verbose = False</vh></v>
<v t="ekr.20070729101310"><vh>@bool trace_import = False</vh></v>
<v t="ekr.20060215054710"><vh>@bool trace_key_event= False</vh></v>
<v t="ekr.20051126062525"><vh>@bool trace_masterCommand = False</vh></v>
<v t="ekr.20060209045356"><vh>@bool trace_masterFocusHandler = False</vh></v>
<v t="ekr.20060131071612"><vh>@bool trace_masterKeyHandler = False</vh></v>
<v t="ekr.20060216091239"><vh>@bool trace_minibuffer = False</vh></v>
<v t="ekr.20060121102627"><vh>@bool trace_modes = False</vh></v>
<v t="ekr.20060306031258"><vh>@bool trace_onBodyChanged = False</vh></v>
<v t="ekr.20070417071249"><vh>@bool trace_plugins = False</vh></v>
<v t="ekr.20060210105437"><vh>@bool trace_select = False</vh></v>
<v t="ekr.20060216130607"><vh>@bool trace_status_line = False</vh></v>
<v t="ekr.20060202092911"><vh>@bool trace_tree = False</vh></v>
<v t="ekr.20060206155101"><vh>@bool trace_tree_alloc = False</vh></v>
<v t="ekr.20060206161839"><vh>@bool trace_tree_edit = False</vh></v>
<v t="ekr.20070503080312"><vh>@bool trace_tree_gc = False</vh></v>
<v t="ekr.20051126062243.1"><vh>@bool trace_tree_redraw = False</vh></v>
<v t="ekr.20060425125015"><vh>@bool verbose_trace_color_parser = False</vh></v>
<v t="ekr.20060323131801"><vh>@bool warn_about_missing_settings = False</vh></v>
<v t="ekr.20060521134125"><vh>@string debugger_default_target = None</vh></v>
<v t="ekr.20060521134125.1"><vh>@string debugger_force_target = None</vh></v>
<v t="ekr.20060114082205"><vh>@string trace_bindings_filter = </vh></v>
<v t="ekr.20060114083009"><vh>@string trace_bindings_pane_filter =</vh></v>
<v t="ekr.20060325071916"><vh>For unit tests</vh>
<v t="ekr.20060325071042"><vh>@ifplatform win32</vh>
<v t="ekr.20060325071042.1"><vh>@bool test_win32_setting = True</vh></v>
</v>
<v t="ekr.20060325071042.2"><vh>@ifplatform darwin</vh>
<v t="ekr.20060325071042.3"><vh>@bool test_darwin_setting = True</vh></v>
</v>
</v>
</v>
<v t="ekr.20061003173413"><vh>Files &amp; directories</vh>
<v t="ekr.20071110153046"><vh>@bool at_auto_warns_about_leading_whitespace = True</vh></v>
<v t="ekr.20061210091932"><vh>@bool chdir_to_relative_path = False</vh></v>
<v t="ekr.20150403055250.1"><vh>@bool check_for_changed_external_files = False</vh></v>
<v t="ekr.20090514111518.8379"><vh>@bool check_python_code_on_write = True</vh></v>
<v t="ekr.20150216135059.1"><vh>@bool create-at-persistence-nodes-automatically = False</vh></v>
<v t="ekr.20041119041304"><vh>@bool create_nonexistent_directories = False</vh></v>
<v t="ekr.20041119034357.5"><vh>@bool read_only = False</vh></v>
<v t="ekr.20150321090958.1"><vh>@bool verbose_check_outline = False</vh></v>
<v t="ekr.20041119041304.1"><vh>@string relative_path_base_directory = .</vh></v>
<v t="ekr.20041119034357.12"><vh>External files</vh>
<v t="ekr.20070419103554"><vh>@bool force_newlines_in_at_nosent_bodies = True</vh></v>
<v t="ekr.20041119041747.4"><vh>@bool write_strips_blank_lines = True</vh></v>
<v t="ekr.20041119041747"><vh>@string output_newline = nl</vh></v>
<v t="ekr.20041119041747.1"><vh>@string trailing_body_newlines = one</vh></v>
<v t="ekr.20081216090156.5"><vh>@string underindent-escape-string = \\-</vh></v>
</v>
<v t="ekr.20041119034357.7"><vh>Leo files</vh>
<v t="ekr.20101009103953.8642"><vh>@bool put_expansion_bits_in_leo_files = True</vh></v>
<v t="ekr.20041119034357.8"><vh>@string output_initial_comment = None</vh></v>
<v t="ekr.20041119034357.9"><vh>@string stylesheet = </vh></v>
<v t="ekr.20080921060401.3"><vh>@string default_leo_file = ~/.leo/workbook.leo</vh></v>
</v>
<v t="ekr.20110611092035.16474"><vh>Recent files</vh>
<v t="tbrown.20081003103821.1"><vh>@bool recent_files_group = False</vh></v>
<v t="tbrown.20081003103821.2"><vh>@bool recent_files_group_always = False</vh></v>
<v t="ekr.20061009190510"><vh>@bool write_recent_files_as_needed = True</vh></v>
</v>
<v t="ekr.20060730101451"><vh>Shadow files</vh>
<v t="ekr.20060730101451.3"><vh>@string shadow_prefix = x</vh></v>
<v t="ekr.20060730101451.5"><vh>@string shadow_subdir = .leo_shadow</vh></v>
</v>
</v>
<v t="ekr.20041119034357.20"><vh>Find/replace options</vh>
<v t="ekr.20141024165714.1"><vh>@bool auto-scroll-find-tab = True</vh></v>
<v t="ekr.20131119143342.20107"><vh>@bool minibuffer_find_mode = False</vh></v>
<v t="ekr.20060204124608"><vh>@bool minibufferSearchesShowFindTab = True</vh></v>
<v t="ekr.20041120152900.2"><vh>@bool script_search = None</vh></v>
<v t="ekr.20060125104049"><vh>@bool show_only_find_tab_options = True</vh></v>
<v t="ekr.20041119050105.1"><vh>@string change_text = None</vh></v>
<v t="ekr.20041119050105.2"><vh>@string find_text = None</vh></v>
<v t="ekr.20131119143342.20108"><vh>Find panel defaults</vh>
<v t="ekr.20041119050105.3"><vh>Checkboxes in the Find panel</vh>
<v t="ekr.20041119050105.4"><vh>@bool batch = False</vh></v>
<v t="ekr.20041119050105.5"><vh>@bool ignore_case = True</vh></v>
<v t="ekr.20041119050105.6"><vh>@bool mark_changes = False</vh></v>
<v t="ekr.20041119050105.7"><vh>@bool mark_finds = False</vh></v>
<v t="ekr.20041119050105.9"><vh>@bool reverse = False</vh></v>
<v t="ekr.20041119050105.8"><vh>@bool pattern_match = False</vh></v>
<v t="ekr.20041120152657"><vh>@bool script_change = None</vh></v>
<v t="ekr.20041119050105.14"><vh>@bool search_body = True</vh></v>
<v t="ekr.20041119050105.15"><vh>@bool search_headline = True</vh></v>
<v t="ekr.20041119050105.10"><vh>@bool whole_word = False</vh></v>
<v t="ekr.20041119050105.11"><vh>@bool wrap = False</vh></v>
</v>
<v t="ekr.20110611092035.16476"><vh>Radio buttons in the Find panel</vh>
<v t="ekr.20041119050105.12"><vh>@bool node_only = False</vh></v>
<v t="ekr.20041119050105.16"><vh>@bool suboutline_only = False</vh></v>
</v>
</v>
</v>
<v t="ekr.20110611092035.16480"><vh>Import options</vh>
<v t="ekr.20101104191857.8345"><vh>@bool at_auto_separate_non_def_nodes = False</vh></v>
<v t="ekr.20070803082435"><vh>@bool full_import_checks = True</vh></v>
<v t="ekr.20080811105020.2"><vh>@bool suppress_import_parsing = False</vh></v>
<v t="ekr.20111029055127.16616"><vh>@data import_html_tags</vh></v>
<v t="ekr.20111029055127.16614"><vh>@data import_xml_tags</vh></v>
</v>
<v t="ekr.20060122105527.3"><vh>Keyboard and minibuffer options</vh>
<v t="ekr.20120205022040.15410"><vh>@bool enable_alt_ctrl_bindings = True</vh></v>
<v t="ekr.20131007055150.13034"><vh>@bool ignore_unbound_non_ascii_keys = False</vh></v>
<v t="ekr.20060122105527.8"><vh>@bool showHelpWhenEnteringModes = False</vh></v>
<v t="ekr.20120205022040.15411"><vh>@bool swap_mac_keys = False</vh></v>
<v t="ekr.20060627065953"><vh>@bool trace_bind_key_exceptions = True</vh></v>
<v t="ekr.20131112161153.4420"><vh>@bool vim-mode = False</vh></v>
<v t="ekr.20060926161207.1"><vh>@bool warn_about_redefined_shortcuts = True</vh></v>
<v t="ekr.20060926161207.2"><vh>@strings  [command,insert, overwrite] top_level_unbound_key_action = insert</vh></v>
</v>
<v t="ekr.20051007200824"><vh>Keyboard shortcuts</vh>
<v t="ekr.20051101160257"><vh>About keyboard shortcuts</vh>
<v t="ekr.20051007200824.1"><vh>About shortcut specifiers</vh></v>
<v t="ekr.20060116090646"><vh>Reference for function keys</vh></v>
</v>
<v t="ekr.20060117092249"><vh>About modes</vh></v>
<v t="ekr.20080514065934.1"><vh>About vim-like bindings</vh></v>
<v t="ekr.20060303075452"><vh>Commands for mouseless Leo</vh></v>
<v t="ekr.20060603215208"><vh>@keys EKR bindings</vh>
<v t="ekr.20080510121331.16"><vh>@@shortcuts  Vim plain keys</vh></v>
<v t="ekr.20080513095644.1"><vh>@mode quick-command :: quick command</vh></v>
<v t="ekr.20080512082834.1"><vh>@shortcuts Arrow keys and the &lt;return&gt; key</vh></v>
<v t="ekr.20080510072134.2"><vh>@shortcuts Changes</vh></v>
<v t="ekr.20060925060533.1"><vh>@shortcuts Cursor Moves</vh></v>
<v t="ville.20090701225947.3902"><vh>@shortcuts Default plugins</vh></v>
<v t="ekr.20090408091222.1"><vh>@shortcuts Duplicate bindings for Qt</vh></v>
<v t="ekr.20120305084218.11271"><vh>@shortcuts F-Keys</vh></v>
<v t="ekr.20060925061845"><vh>@shortcuts File commands</vh></v>
<v t="ekr.20060603215208.19"><vh>@shortcuts Find commands</vh></v>
<v t="ekr.20060925060533.2"><vh>@shortcuts Gui operations</vh></v>
<v t="ekr.20080204124255"><vh>@shortcuts IPython commands</vh></v>
<v t="ekr.20070613133747"><vh>@shortcuts Menu commands</vh></v>
<v t="ekr.20060603215208.20"><vh>@shortcuts Minibuffer commands</vh></v>
<v t="ekr.20060925061845.1"><vh>@shortcuts Other commands</vh></v>
<v t="ekr.20060925060533.3"><vh>@shortcuts Outline operations</vh></v>
<v t="ekr.20131003040744.17561"><vh>@shortcuts Plugin-related commands </vh></v>
<v t="ekr.20060925060533.4"><vh>@shortcuts Text operations</vh></v>
</v>
<v t="ekr.20140721165014.19146"><vh>@ignore Unused key bindings</vh>
<v t="ekr.20140721165014.19313"><vh>Vim emulation</vh>
<v t="ekr.20140721165014.19147"><vh>@strings  [ignore,insert, overwrite] top_level_unbound_key_action = ignore</vh></v>
<v t="ekr.20140721165014.19159"><vh>@keys Vim bindings</vh>
<v t="ekr.20140721165014.19160"><vh>Vim User Documentation</vh></v>
<v t="ekr.20140721165014.19161"><vh>Vim History</vh></v>
<v t="ekr.20140721165014.19162"><vh>Vim Developer Documentation</vh></v>
<v t="ekr.20140721165014.19163"><vh>Vim settings</vh>
<v t="ekr.20140721165014.19164"><vh>@strings [command,insert, overwrite] top_level_unbound_key_action = command</vh></v>
<v t="ekr.20140721165014.19165"><vh>@bool stayInTreeAfterEditHeadline = True</vh></v>
<v t="ekr.20140721165014.19166"><vh>@bool outline_pane_has_initial_focus = True</vh></v>
<v t="ekr.20140721165014.19167"><vh>@bool stayInTreeAfterSelect = True</vh></v>
</v>
<v t="ekr.20140721165014.19168"><vh>@shortcuts - vi miscellaneous</vh>
<v t="ekr.20140721165014.19169"><vh>@mode tree-undo</vh></v>
<v t="ekr.20140721165014.19170"><vh>@mode tree-redo</vh></v>
<v t="ekr.20140721165014.19171"><vh>@mode focus-to-tree</vh></v>
<v t="ekr.20140721165014.19172"><vh>@mode focus-to-body</vh></v>
<v t="ekr.20140721165014.19173"><vh>@mode body-command-line</vh>
<v t="ekr.20140721165014.19174"><vh>@mode body-command-revert</vh></v>
<v t="ekr.20140721165014.19175"><vh>@mode body-command-save</vh>
<v t="ekr.20140721165014.19176"><vh>@mode body-command-save-quit</vh>
<v t="ekr.20140721165014.19177"><vh>@mode body-command-save-quit-return</vh></v>
</v>
</v>
<v t="ekr.20140721165014.19178"><vh>@mode body-command-quit</vh></v>
</v>
<v t="ekr.20140721165014.19179"><vh>@mode tree-command-line</vh>
<v t="ekr.20140721165014.19180"><vh>@mode tree-command-revert</vh></v>
<v t="ekr.20140721165014.19181"><vh>@mode tree-command-save</vh>
<v t="ekr.20140721165014.19182"><vh>@mode tree-command-save-only</vh></v>
<v t="ekr.20140721165014.19183"><vh>@mode tree-command-save-quit</vh>
<v t="ekr.20140721165014.19184"><vh>@mode tree-command-save-quit-return</vh></v>
</v>
</v>
<v t="ekr.20140721165014.19185"><vh>@mode tree-command-quit</vh></v>
</v>
<v t="ekr.20140721165014.19186"><vh>@mode body-shift-z</vh>
<v t="ekr.20140721165014.19187"><vh>@mode body-shift-z-save-quit</vh></v>
</v>
</v>
<v t="ekr.20140721165014.19188"><vh>@shortcuts - vi in Outline pane</vh>
<v t="ekr.20140721165014.19189"><vh>@mode tree-yank-object</vh></v>
<v t="ekr.20140721165014.19190"><vh>@mode tree-change-object</vh></v>
<v t="ekr.20140721165014.19191"><vh>@mode tree-delete-text-object</vh></v>
<v t="ekr.20140721165014.19192"><vh>@mode tree-copy-node</vh></v>
<v t="ekr.20140721165014.19193"><vh>@mode tree-paste-node</vh></v>
<v t="ekr.20140721165014.19194"><vh>@mode tree-delete-node</vh></v>
<v t="ekr.20140721165014.19195"><vh>@mode tree-goto-last-node</vh></v>
<v t="ekr.20140721165014.19196"><vh>@mode tree-goto</vh>
<v t="ekr.20140721165014.19197"><vh>@mode node-goto-first-node</vh></v>
</v>
<v t="ekr.20140721165014.19198"><vh>@mode tree-goto-next-visible</vh></v>
<v t="ekr.20140721165014.19199"><vh>@mode tree-goto-prev-visible</vh></v>
<v t="ekr.20140721165014.19200"><vh>@mode tree-search-forward</vh></v>
<v t="ekr.20140721165014.19201"><vh>@mode tree-replace-string</vh></v>
<v t="ekr.20140721165014.19202"><vh>@mode tree-contract-or-go-left</vh></v>
<v t="ekr.20140721165014.19203"><vh>@mode tree-contract-node</vh></v>
<v t="ekr.20140721165014.19204"><vh>@mode tree-expand-and-go-right</vh></v>
<v t="ekr.20140721165014.19205"><vh>@mode tree-move-outline-up</vh></v>
<v t="ekr.20140721165014.19206"><vh>@mode tree-move-outline-down</vh></v>
<v t="ekr.20140721165014.19207"><vh>@mode tree-move-outline-left</vh></v>
<v t="ekr.20140721165014.19208"><vh>@mode tree-move-outline-right</vh></v>
<v t="ekr.20140721165014.19209"><vh>@mode tree-clone-node</vh></v>
<v t="ekr.20140721165014.19210"><vh>@mode tree-goto-next-clone-node</vh></v>
<v t="ekr.20140721165014.19211"><vh>@mode tree-mark-node</vh></v>
<v t="ekr.20140721165014.19212"><vh>@mode tree-goto-next-marked-node</vh></v>
<v t="ekr.20140721165014.19213"><vh>@mode tree-unmark-all-nodes</vh></v>
<v t="ekr.20140721165014.19214"><vh>Body actions from Tree pane</vh>
<v t="ekr.20140721165014.19215"><vh>@mode tree-goto-next-line</vh></v>
<v t="ekr.20140721165014.19216"><vh>@mode tree-goto-prev-line</vh></v>
</v>
</v>
<v t="ekr.20140721165014.19217"><vh>@shortcuts - vi in Body pane</vh>
<v t="ekr.20140721165014.19218"><vh>@mode body-search-forward</vh></v>
<v t="ekr.20140721165014.19219"><vh>@mode body-search-backward</vh></v>
<v t="ekr.20140721165014.19220"><vh>@mode body-search-everywhere</vh></v>
<v t="ekr.20140721165014.19221"><vh>@mode body-search-options</vh>
<v t="ekr.20140721165014.19222"><vh>@mode body-search-all-nodes</vh></v>
<v t="ekr.20140721165014.19223"><vh>@mode body-search-toggle-headline</vh></v>
<v t="ekr.20140721165014.19224"><vh>@mode body-search-toggle-body</vh></v>
<v t="ekr.20140721165014.19225"><vh>@mode body-search-toggle-mark</vh>
<v t="ekr.20140721165014.19226"><vh>@mode body-search-toggle-mark-finds</vh></v>
<v t="ekr.20140721165014.19227"><vh>@mode body-search-toggle-mark-changes</vh></v>
</v>
<v t="ekr.20140721165014.19228"><vh>@mode body-search-toggle-regex</vh></v>
</v>
<v t="ekr.20140721165014.19229"><vh>@mode body-replace-string</vh></v>
<v t="ekr.20140721165014.19230"><vh>@mode body-paste-then-find</vh></v>
<v t="ekr.20140721165014.19231"><vh>@mode body-goto-end-of-buffer</vh></v>
<v t="ekr.20140721165014.19232"><vh>@mode body-g</vh>
<v t="ekr.20140721165014.19233"><vh>@mode body-g-beginning-of-buffer</vh>
<v t="ekr.20140721165014.19234"><vh>@mode body-g-q</vh></v>
<v t="ekr.20140721165014.19235"><vh>@mode body-g-w</vh>
<v t="ekr.20140721165014.19236"><vh>@mode body-g-wq-a</vh></v>
</v>
</v>
</v>
<v t="ekr.20140721165014.19237"><vh>@mode body-new-line-below</vh></v>
<v t="ekr.20140721165014.19238"><vh>@mode body-new-line-above</vh></v>
<v t="ekr.20140721165014.19239"><vh>@mode body-append</vh></v>
<v t="ekr.20140721165014.19240"><vh>@mode body-insert-at-indent</vh></v>
<v t="ekr.20140721165014.19241"><vh>@mode body-delete-to-end-of-line</vh></v>
<v t="ekr.20140721165014.19242"><vh>@mode body-delete-object</vh>
<v t="ekr.20140721165014.19243"><vh>@mode body-delete-line</vh></v>
<v t="ekr.20140721165014.19244"><vh>@mode body-delete-to-end-of-word</vh></v>
<v t="ekr.20140721165014.19245"><vh>@mode body-delete-to-begin-of-word</vh></v>
<v t="ekr.20140721165014.19246"><vh>@mode body-delete-to-end-of-sentence</vh></v>
<v t="ekr.20140721165014.19247"><vh>@mode body-delete-to-beginning-of-sentence</vh></v>
<v t="ekr.20140721165014.19248"><vh>@mode body-delete-to-end-of-paragraph</vh></v>
<v t="ekr.20140721165014.19249"><vh>@mode body-delete-to-beginning-of-paragraph</vh></v>
<v t="ekr.20140721165014.19250"><vh>@mode body-delete-to-g-object</vh>
<v t="ekr.20140721165014.19251"><vh>@mode body-delete-to-beginning-of-buffer</vh></v>
</v>
<v t="ekr.20140721165014.19252"><vh>@mode body-delete-to-end-of-buffer</vh></v>
<v t="ekr.20140721165014.19253"><vh>@mode body-delete-section</vh></v>
<v t="ekr.20140721165014.19254"><vh>@mode body-delete-to-char</vh></v>
<v t="ekr.20140721165014.19255"><vh>@mode body-delete-selected</vh></v>
</v>
<v t="ekr.20140721165014.19256"><vh>@mode body-yank-to-end-of-line</vh></v>
<v t="ekr.20140721165014.19257"><vh>@mode body-yank-object</vh>
<v t="ekr.20140721165014.19258"><vh>@mode body-yank-line</vh></v>
<v t="ekr.20140721165014.19259"><vh>@mode body-yank-to-beginning-of-next-word</vh></v>
<v t="ekr.20140721165014.19260"><vh>@mode body-yank-to-beginning-of-current-word</vh></v>
<v t="ekr.20140721165014.19261"><vh>@mode body-yank-to-end-of-sentence</vh></v>
<v t="ekr.20140721165014.19262"><vh>@mode body-yank-to-beginning-of-sentence</vh></v>
<v t="ekr.20140721165014.19263"><vh>@mode body-yank-to-end-of-paragraph</vh></v>
<v t="ekr.20140721165014.19264"><vh>@mode body-yank-to-beginning-of-paragraph</vh></v>
<v t="ekr.20140721165014.19265"><vh>@mode body-yank-to-g-object</vh>
<v t="ekr.20140721165014.19266"><vh>@mode body-yank-to-beginning-of-buffer</vh></v>
</v>
<v t="ekr.20140721165014.19267"><vh>@mode body-yank-to-end-of-buffer</vh></v>
<v t="ekr.20140721165014.19268"><vh>@mode body-yank-section</vh></v>
<v t="ekr.20140721165014.19269"><vh>@mode body-yank-selected</vh></v>
</v>
<v t="ekr.20140721165014.19270"><vh>@mode body-change-to-end-of-line</vh></v>
<v t="ekr.20140721165014.19271"><vh>@mode body-change-object</vh>
<v t="ekr.20140721165014.19272"><vh>@mode body-change-line</vh></v>
<v t="ekr.20140721165014.19273"><vh>@mode body-change-to-end-of-word</vh></v>
<v t="ekr.20140721165014.19274"><vh>@mode body-change-to-beginning-of-word</vh></v>
<v t="ekr.20140721165014.19275"><vh>@mode body-change-to-end-of-sentence</vh></v>
<v t="ekr.20140721165014.19276"><vh>@mode body-change-to-beginning-of-sentence</vh></v>
<v t="ekr.20140721165014.19277"><vh>@mode body-change-to-end-of-paragraph</vh></v>
<v t="ekr.20140721165014.19278"><vh>@mode body-change-to-beginning-of-paragraph</vh></v>
<v t="ekr.20140721165014.19279"><vh>@mode body-change-to-g-object</vh>
<v t="ekr.20140721165014.19280"><vh>@mode body-change-to-beginning-of-buffer</vh></v>
</v>
<v t="ekr.20140721165014.19281"><vh>@mode body-change-to-end-of-buffer</vh></v>
<v t="ekr.20140721165014.19282"><vh>@mode body-change-section</vh></v>
<v t="ekr.20140721165014.19283"><vh>@mode body-change-selected</vh></v>
</v>
<v t="ekr.20140721165014.19284"><vh>@mode body-substitute-char</vh></v>
<v t="ekr.20140721165014.19285"><vh>@mode body-substitute-line</vh></v>
<v t="ekr.20140721165014.19286"><vh>@mode body-indent</vh>
<v t="ekr.20140721165014.19287"><vh>@mode body-indent-line</vh></v>
<v t="ekr.20140721165014.19288"><vh>@mode body-indent-to-end-of-sentence</vh></v>
<v t="ekr.20140721165014.19289"><vh>@mode body-indent-to-beginning-of-sentence</vh></v>
<v t="ekr.20140721165014.19290"><vh>@mode body-indent-to-end-of-paragraph</vh></v>
<v t="ekr.20140721165014.19291"><vh>@mode body-indent-to-beginning-of-paragraph</vh></v>
<v t="ekr.20140721165014.19292"><vh>@mode body-indent-to-beginning-of-buffer</vh></v>
<v t="ekr.20140721165014.19293"><vh>@mode body-indent-to-end-of-buffer</vh></v>
</v>
<v t="ekr.20140721165014.19294"><vh>@mode body-unindent</vh>
<v t="ekr.20140721165014.19295"><vh>@mode body-unindent-less</vh></v>
<v t="ekr.20140721165014.19296"><vh>@mode body-unindent-to-end-of-paragraph</vh></v>
<v t="ekr.20140721165014.19297"><vh>@mode body-unindent-to-beginning-of-paragraph</vh></v>
<v t="ekr.20140721165014.19298"><vh>@mode body-unindent-to-end-of-sentence</vh></v>
<v t="ekr.20140721165014.19299"><vh>@mode body-unindent-to-beginning-of-sentence</vh></v>
<v t="ekr.20140721165014.19300"><vh>@mode body-unindent-to-end-of-buffer</vh></v>
<v t="ekr.20140721165014.19301"><vh>@mode body-unindent-to-beginning-of-buffer</vh></v>
</v>
<v t="ekr.20140721165014.19302"><vh>@mode body-goto-indent-previous-line</vh></v>
<v t="ekr.20140721165014.19303"><vh>@mode body-goto-after-paragraph</vh></v>
<v t="ekr.20140721165014.19304"><vh>@mode body-goto-before-paragraph</vh></v>
<v t="ekr.20140721165014.19305"><vh>@mode body-join</vh></v>
<v t="ekr.20140721165014.19306"><vh>@mode body-match</vh></v>
<v t="ekr.20140721165014.19307"><vh>Tree actions from Body pane</vh>
<v t="ekr.20140721165014.19308"><vh>@mode body-goto-next-visible</vh></v>
<v t="ekr.20140721165014.19309"><vh>@mode body-goto-prev-visible</vh></v>
<v t="ekr.20140721165014.19310"><vh>@mode body-expand-and-go-right</vh></v>
<v t="ekr.20140721165014.19311"><vh>@mode body-contract-or-go-left</vh></v>
</v>
<v t="ekr.20140721165014.19312"><vh>@mode vim-window-commands</vh></v>
</v>
</v>
</v>
<v t="ekr.20140721165014.19148"><vh>@keys Default Emacs shortcuts</vh>
<v t="ekr.20140721165014.19149"><vh>@shortcuts Emacs: A-E</vh></v>
<v t="ekr.20140721165014.19150"><vh>@shortcuts Emacs: F-M</vh></v>
<v t="ekr.20140721165014.19151"><vh>@shortcuts Emacs: N-Z</vh></v>
<v t="ekr.20140721165014.19152"><vh>@shortcuts Emacs: missing</vh></v>
<v t="ekr.20140721165014.19153"><vh>@shortcuts shift-f-keys</vh></v>
</v>
<v t="ekr.20140721165014.19154"><vh>@keys No bindings</vh>
<v t="ekr.20140721165014.19155"><vh>@shortcuts No bindings: A-E</vh></v>
<v t="ekr.20140721165014.19156"><vh>@shortcuts No bindings: F-M</vh></v>
<v t="ekr.20140721165014.19157"><vh>@shortcuts No bindings: N-Z</vh></v>
<v t="ekr.20140721165014.19158"><vh>@shortcuts shift-f-keys</vh></v>
</v>
</v>
</v>
<v t="ekr.20110611092035.16491"><vh>Leo Directives</vh>
<v t="ekr.20041119034357.32"><vh>@int page_width = 80</vh></v>
<v t="ekr.20041119034357.31"><vh>@int tab_width = -4</vh></v>
</v>
<v t="ekr.20070925144552"><vh>Menus</vh>
<v t="ekr.20071010123015"><vh>@@menu 文件</vh>
<v t="ekr.20071010123015.1"><vh>@item new</vh></v>
<v t="ekr.20071010123223.1"><vh>@item open-outline</vh></v>
</v>
<v t="ekr.20131213135427.21826"><vh>@menus</vh>
<v t="ekr.20131213135427.21827"><vh>@menu &amp;File</vh>
<v t="ekr.20131213135427.21828"><vh>@item *&amp;new</vh></v>
<v t="ekr.20131213135427.21829"><vh>@item open-outline</vh></v>
<v t="ekr.20140917063815.21917"><vh>@item file-open-by-name</vh></v>
<v t="ekr.20131213135427.21830"><vh>@menu Open &amp;With</vh></v>
<v t="ekr.20131213135427.21831"><vh>@menu Recent &amp;Files</vh></v>
<v t="ekr.20131213135427.21832"><vh>@item -</vh></v>
<v t="ekr.20131213135427.21833"><vh>@item close-window</vh></v>
<v t="ekr.20131213135427.21834"><vh>@item save-file</vh></v>
<v t="ekr.20131213135427.21835"><vh>@item save-file-as</vh></v>
<v t="ekr.20131213135427.21836"><vh>@item save-file-as-unzipped</vh></v>
<v t="ekr.20131213135427.21837"><vh>@item save-file-as-zipped</vh></v>
<v t="ekr.20131213135427.21838"><vh>@item save-file-to</vh></v>
<v t="ekr.20140718064506.18998"><vh>@item -</vh></v>
<v t="ekr.20140718064506.18999"><vh>@item refresh-from-disk</vh></v>
<v t="ekr.20131213135427.21839"><vh>@item revert</vh></v>
<v t="ekr.20150420115701.1"><vh>@item -</vh></v>
<v t="ekr.20150420122804.1"><vh>@menu Print Preview</vh>
<v t="ekr.20150420122804.2"><vh>@item preview-body	</vh></v>
<v t="ekr.20150420122804.3"><vh>@item preview-html</vh></v>
<v t="ekr.20150420122804.4"><vh>@item preview-node</vh></v>
<v t="ekr.20150420122804.5"><vh>@item -</vh></v>
<v t="peckj.20150421103556.1"><vh>@item preview-expanded-body</vh></v>
<v t="peckj.20150421103611.1"><vh>@item preview-expanded-html</vh></v>
<v t="peckj.20150421103616.1"><vh>@item -</vh></v>
<v t="ekr.20150420122804.6"><vh>@item preview-marked-bodies</vh></v>
<v t="ekr.20150420122804.7"><vh>@item preview-marked-html</vh></v>
<v t="ekr.20150420122804.8"><vh>@item preview-marked-nodes</vh></v>
<v t="ekr.20150420122804.9"><vh>@item -</vh></v>
<v t="ekr.20150420122804.10"><vh>@item preview-tree-nodes</vh></v>
<v t="ekr.20150420122804.11"><vh>@item preview-tree-bodies</vh></v>
<v t="ekr.20150420122804.12"><vh>@item preview-tree-html</vh></v>
</v>
<v t="ekr.20150420115709.1"><vh>@menu Print</vh>
<v t="ekr.20150420115903.1"><vh>@item print-body	</vh></v>
<v t="ekr.20150420115928.1"><vh>@item print-html</vh></v>
<v t="ekr.20150420120009.1"><vh>@item print-node</vh></v>
<v t="ekr.20150420120016.1"><vh>@item -</vh></v>
<v t="peckj.20150421103626.1"><vh>@item print-expanded-body</vh></v>
<v t="peckj.20150421103633.1"><vh>@item print-expanded-html</vh></v>
<v t="peckj.20150421103639.1"><vh>@item -</vh></v>
<v t="ekr.20150420120025.1"><vh>@item print-marked-bodies</vh></v>
<v t="ekr.20150420120034.1"><vh>@item print-marked-html</vh></v>
<v t="ekr.20150420120051.1"><vh>@item print-marked-nodes</vh></v>
<v t="ekr.20150420120105.1"><vh>@item -</vh></v>
<v t="ekr.20150420120154.1"><vh>@item print-tree-nodes</vh></v>
<v t="ekr.20150420120114.1"><vh>@item print-tree-bodies</vh></v>
<v t="ekr.20150420115936.1"><vh>@item print-tree-html</vh></v>
</v>
<v t="ekr.20131213135427.21840"><vh>@item -</vh></v>
<v t="ekr.20131213135427.21841"><vh>@menu &amp;Read/Write</vh>
<v t="ekr.20131213135427.21842"><vh>@item *check-derived-file</vh></v>
<v t="ekr.20131213135427.21843"><vh>@item *check-leo-file</vh></v>
<v t="ekr.20131213135427.21844"><vh>@item file-compare-leo-files</vh></v>
<v t="ekr.20131213135427.21845"><vh>@item -</vh></v>
<v t="ekr.20131213135427.21846"><vh>@item *read-outline-only</vh></v>
<v t="ekr.20131213135427.21847"><vh>@item *read-file-into-node</vh></v>
<v t="ekr.20131213135427.21848"><vh>@item read-at-auto-nodes</vh></v>
<v t="ekr.20131213135427.21849"><vh>@item read-at-file-nodes</vh></v>
<v t="ekr.20131213135427.21850"><vh>@item read-at-shadow-nodes</vh></v>
<v t="ekr.20131213135427.21851"><vh>@item -</vh></v>
<v t="ekr.20131213135427.21852"><vh>@item *write-outline-only</vh></v>
<v t="ekr.20131213135427.21853"><vh>@item *write-file-from-node</vh></v>
<v t="ekr.20131213135427.21854"><vh>@item write-at-auto-nodes</vh></v>
<v t="ekr.20131213135427.21855"><vh>@item write-at-file-nodes</vh></v>
<v t="ekr.20131213135427.21856"><vh>@item write-at-shadow-nodes</vh></v>
<v t="ekr.20131213135427.21857"><vh>@item -</vh></v>
<v t="ekr.20131213135427.21858"><vh>@item write-dirty-at-auto-nodes</vh></v>
<v t="ekr.20131213135427.21859"><vh>@item write-dirty-at-file-nodes</vh></v>
<v t="ekr.20131213135427.21860"><vh>@item write-dirty-at-shadow-nodes</vh></v>
<v t="ekr.20131213135427.21861"><vh>@item write-missing-at-file-nodes</vh></v>
</v>
<v t="ekr.20131213135427.21862"><vh>@item import-file</vh></v>
<v t="ekr.20131213135427.21863"><vh>@menu &amp;Export</vh>
<v t="ekr.20131213135427.21864"><vh>@item export-headlines</vh></v>
<v t="ekr.20131213135427.21865"><vh>@item flatten-outline</vh></v>
<v t="ekr.20131213135427.21866"><vh>@item outline-to-cweb</vh></v>
<v t="ekr.20131213135427.21867"><vh>@item outline-to-noweb</vh></v>
<v t="ekr.20131213135427.21868"><vh>@item remove-sentinels</vh></v>
<v t="ekr.20131213135427.21869"><vh>@item weave</vh></v>
</v>
<v t="ekr.20131213135427.21870"><vh>@item -</vh></v>
<v t="ekr.20131213135427.21871"><vh>@item open-cheat-sheet-leo</vh></v>
<v t="ekr.20131213135427.21872"><vh>@item open-leoDocs-leo</vh></v>
<v t="ekr.20131213135427.21873"><vh>@item open-leoPlugins-leo</vh></v>
<v t="ekr.20131213135427.21874"><vh>@item open-quickstart-leo</vh></v>
<v t="ekr.20131213135427.21875"><vh>@item open-scripts-leo</vh></v>
<v t="ekr.20131213135427.21876"><vh>@item -</vh></v>
<v t="ekr.20131213135427.21877"><vh>@item exit-leo</vh></v>
</v>
<v t="ekr.20131213135427.21878"><vh>@menu &amp;Edit</vh>
<v t="ekr.20131213135427.21879"><vh>@item undo</vh></v>
<v t="ekr.20131213135427.21880"><vh>@item redo</vh></v>
<v t="ekr.20131213135427.21881"><vh>@item -</vh></v>
<v t="ekr.20131213135427.21882"><vh>@item cut-text</vh></v>
<v t="ekr.20131213135427.21883"><vh>@item copy-text</vh></v>
<v t="ekr.20131213135427.21884"><vh>@item paste-text</vh></v>
<v t="ekr.20131213135427.21885"><vh>@item backward-delete-char</vh></v>
<v t="ekr.20131213135427.21886"><vh>@item select-all</vh></v>
<v t="ekr.20131213135427.21887"><vh>@item -</vh></v>
<v t="ekr.20131213135427.21888"><vh>@menu Edit &amp;Body</vh>
<v t="ekr.20131213135427.21889"><vh>@item *extract-&amp;names</vh></v>
<v t="ekr.20131213135427.21890"><vh>@item *&amp;extract</vh></v>
<v t="ekr.20131213135427.21891"><vh>@item -</vh></v>
<v t="ekr.20131213135427.21892"><vh>@item *convert-all-b&amp;lanks</vh></v>
<v t="ekr.20131213135427.21893"><vh>@item *convert-all-t&amp;abs</vh></v>
<v t="ekr.20131213135427.21894"><vh>@item *convert-&amp;blanks</vh></v>
<v t="ekr.20131213135427.21895"><vh>@item *convert-&amp;tabs</vh></v>
<v t="ekr.20131213135427.21896"><vh>@item *insert-body-&amp;time</vh></v>
<v t="ekr.20131213135427.21897"><vh>@item *&amp;reformat-paragraph</vh></v>
<v t="ekr.20131213135427.21898"><vh>@item -</vh></v>
<v t="ekr.20131213135427.21899"><vh>@item *&amp;indent-region</vh></v>
<v t="ekr.20131213135427.21900"><vh>@item *&amp;unindent-region</vh></v>
<v t="ekr.20131213135427.21901"><vh>@item *&amp;match-brackets</vh></v>
<v t="ekr.20131213135427.21902"><vh>@item *&amp;add-comments</vh></v>
<v t="ekr.20131213135427.21903"><vh>@item *&amp;delete-comments</vh></v>
</v>
<v t="ekr.20131213135427.21904"><vh>@menu Edit &amp;Headline</vh>
<v t="ekr.20131213135427.21905"><vh>@item *edit-&amp;headline</vh></v>
<v t="ekr.20131213135427.21906"><vh>@item *&amp;end-edit-headline</vh></v>
<v t="ekr.20131213135427.21907"><vh>@item *&amp;abort-edit-headline</vh></v>
<v t="ekr.20131213135427.21908"><vh>@item *insert-headline-&amp;time</vh></v>
<v t="ekr.20131213135427.21909"><vh>@item *toggle-&amp;angle-brackets</vh></v>
</v>
<v t="ekr.20131213135427.21910"><vh>@item *&amp;goto-global-line</vh></v>
<v t="ekr.20131213135427.21911"><vh>@item *&amp;execute-script</vh></v>
<v t="ekr.20131213135427.21912"><vh>@item toggle-invisibles</vh></v>
</v>
<v t="ekr.20131213135427.21913"><vh>@menu &amp;Search</vh>
<v t="ekr.20131213135427.21914"><vh>@item *help-for-find-commands</vh></v>
<v t="ekr.20131213135427.21915"><vh>@item *start-search</vh></v>
<v t="ekr.20131213135427.21916"><vh>@@@item find-tab-hide</vh></v>
<v t="ekr.20131213135427.21917"><vh>@item -</vh></v>
<v t="ekr.20131213135427.21918"><vh>@item *find-&amp;next</vh></v>
<v t="ekr.20131213135427.21919"><vh>@item *find-&amp;prev</vh></v>
<v t="ekr.20131213135427.21920"><vh>@item *&amp;replace</vh></v>
<v t="ekr.20131213135427.21921"><vh>@item *replace-&amp;then-find</vh></v>
<v t="ekr.20131213135427.21922"><vh>@item -</vh></v>
<v t="ekr.20131213135427.21923"><vh>@item *find-&amp;all</vh></v>
<v t="ekr.20131213135427.21924"><vh>@item *clone-fi&amp;nd-all</vh></v>
<v t="ekr.20131213135427.21925"><vh>@item *replace-a&amp;ll</vh></v>
<v t="ekr.20131213135427.21926"><vh>@item -</vh></v>
<v t="ekr.20131213135427.21927"><vh>@item toggle-find-ignore-case-option</vh></v>
<v t="ekr.20131213135427.21928"><vh>@item toggle-find-mark-changes-option</vh></v>
<v t="ekr.20131213135427.21929"><vh>@item toggle-find-mark-finds-option</vh></v>
<v t="ekr.20131213135427.21930"><vh>@item toggle-find-regex-option</vh></v>
<v t="ekr.20131213135427.21931"><vh>@item toggle-find-word-option</vh></v>
<v t="ekr.20131213135427.21932"><vh>@item toggle-find-wrap-around-option</vh></v>
<v t="ekr.20131213135427.21933"><vh>@item -</vh></v>
<v t="ekr.20131213135427.21934"><vh>@item set-find-everywhere</vh></v>
<v t="ekr.20131213135427.21935"><vh>@item set-find-node-only</vh></v>
<v t="ekr.20131213135427.21936"><vh>@item set-find-suboutline-only</vh></v>
<v t="ekr.20131213135427.21937"><vh>@item -</vh></v>
<v t="ekr.20131213135427.21938"><vh>@item *&amp;find-character</vh></v>
<v t="ekr.20131213135427.21939"><vh>@item find-character-extend-&amp;selection</vh></v>
<v t="ekr.20131213135427.21940"><vh>@item backward-find-character</vh></v>
<v t="ekr.20131213135427.21941"><vh>@item backward-find-character-&amp;extend-selection</vh></v>
<v t="ekr.20131213135427.21942"><vh>@item -</vh></v>
<v t="ekr.20131213135427.21943"><vh>@item *&amp;isearch-forward</vh></v>
<v t="ekr.20131213135427.21944"><vh>@item *isea&amp;rch-backward</vh></v>
<v t="ekr.20131213135427.21945"><vh>@item *isearch-forward-rege&amp;xp</vh></v>
<v t="ekr.20131213135427.21946"><vh>@item *isearch-backward-regex&amp;p</vh></v>
<v t="ekr.20131213135427.21947"><vh>@item -</vh></v>
<v t="ekr.20131213135427.21948"><vh>@@item *&amp;query-replace</vh></v>
<v t="ekr.20131213135427.21949"><vh>@@item *q&amp;uery-replace-regex</vh></v>
<v t="ekr.20131213135427.21950"><vh>Proper names</vh></v>
</v>
<v t="ekr.20131213135427.21951"><vh>@menu Settings</vh>
<v t="ekr.20131213135427.21952"><vh>@item -</vh></v>
<v t="ekr.20131213135427.21953"><vh>@item open-leoSettings-leo</vh></v>
<v t="ekr.20131213135427.21954"><vh>@item open-myLeoSettings-leo</vh></v>
<v t="ekr.20131213135427.21955"><vh>@item open-local-settings</vh></v>
<v t="ekr.20131213135427.21956"><vh>@item -</vh></v>
<v t="tbrown.20140814090009.57476"><vh>@item style-reload</vh></v>
<v t="tbrown.20140814090009.57475"><vh>@item -</vh></v>
<v t="ekr.20131213135427.21957"><vh>@item *pri&amp;nt-bindings</vh></v>
<v t="ekr.20131213135427.21958"><vh>@item *print-c&amp;ommands</vh></v>
<v t="ekr.20131213135427.21959"><vh>@item *print-&amp;plugins-info</vh></v>
<v t="ekr.20131213135427.21960"><vh>@item *print-&amp;settings</vh></v>
<v t="ekr.20131215083347.18154"><vh>@item -</vh></v>
<v t="ekr.20131213135427.22289"><vh>@item toggle-a&amp;utocompleter</vh></v>
<v t="ekr.20131213135427.22290"><vh>@item toggle-call&amp;tips</vh></v>
<v t="ekr.20131213135427.22291"><vh>@item toggle-&amp;extend-mode</vh></v>
<v t="ekr.20131213135427.22292"><vh>@item toggle-input-&amp;state</vh></v>
<v t="ekr.20131213135427.22293"><vh>@item toggle-in&amp;visibles</vh></v>
<v t="ekr.20131213135427.22294"><vh>@item toggle-split-&amp;direction</vh></v>
<v t="ekr.20131213135427.22295"><vh>@item toggle-s&amp;parse-move</vh></v>
</v>
<v t="ekr.20131213135427.21961"><vh>@menu &amp;Outline</vh>
<v t="ekr.20131213135427.21962"><vh>@item *c&amp;ut-node</vh></v>
<v t="ekr.20131213135427.21963"><vh>@item *c&amp;opy-node</vh></v>
<v t="ekr.20131213135427.21964"><vh>@item *&amp;paste-node</vh></v>
<v t="ekr.20131213135427.21965"><vh>@item paste-retaining-clones</vh></v>
<v t="ekr.20131213135427.21966"><vh>@item *&amp;delete-node</vh></v>
<v t="ekr.20131213135427.21967"><vh>@item -</vh></v>
<v t="ekr.20131213135427.21968"><vh>@item *&amp;insert-node</vh></v>
<v t="ekr.20131213135427.21969"><vh>@item *insert-child</vh></v>
<v t="ekr.20131213135427.21970"><vh>@item *&amp;clone-node</vh></v>
<v t="ekr.20131213135427.21971"><vh>@item *sort-childre&amp;n</vh></v>
<v t="ekr.20131213135427.21972"><vh>@item *&amp;sort-siblings</vh></v>
<v t="ekr.20131213135427.21973"><vh>@item -</vh></v>
<v t="ekr.20131213135427.21974"><vh>@item *&amp;hoist</vh></v>
<v t="ekr.20131213135427.21975"><vh>@item de-hoist</vh></v>
<v t="ekr.20131213135427.21976"><vh>@item -</vh></v>
<v t="ekr.20131213135427.21977"><vh>@menu Chec&amp;k</vh>
<v t="ekr.20131213135427.21978"><vh>@item *check-&amp;outline</vh></v>
<v t="ekr.20131213135427.21979"><vh>@item *&amp;dump-outline</vh></v>
<v t="ekr.20131213135427.21980"><vh>@@item -</vh></v>
<v t="ekr.20131213135427.21981"><vh>@@item *check-&amp;all-python-code</vh></v>
<v t="ekr.20131213135427.21982"><vh>@@item *&amp;check-python-code</vh></v>
</v>
<v t="ekr.20131213135427.21983"><vh>@menu E&amp;xpand/Contract</vh>
<v t="ekr.20131213135427.21984"><vh>Accel: a,c,d,e,n,o,p,l,r,t,x</vh></v>
<v t="ekr.20131213135427.21985"><vh>@item *&amp;contract-all</vh></v>
<v t="ekr.20131213135427.21986"><vh>@item *contract-all-o&amp;ther-nodes</vh></v>
<v t="ekr.20131213135427.21987"><vh>@item *contract-&amp;node</vh></v>
<v t="ekr.20131213135427.21988"><vh>@item *contract-&amp;parent</vh></v>
<v t="ekr.20131213135427.21989"><vh>@item *contract-or-go-&amp;left</vh></v>
<v t="ekr.20131213135427.21990"><vh>@item -</vh></v>
<v t="ekr.20131213135427.21991"><vh>@item *expand-p&amp;rev-level</vh></v>
<v t="ekr.20131213135427.21992"><vh>@item *expand-n&amp;ext-level</vh></v>
<v t="ekr.20131213135427.21993"><vh>@item *e&amp;xpand-and-go-right</vh></v>
<v t="ekr.20131213135427.21994"><vh>@item *expan&amp;d-or-go-right</vh></v>
<v t="ekr.20131213135427.21995"><vh>@item -</vh></v>
<v t="ekr.20131213135427.21996"><vh>@item *expand-to-level-&amp;1</vh></v>
<v t="ekr.20131213135427.21997"><vh>@item *expand-to-level-&amp;2</vh></v>
<v t="ekr.20131213135427.21998"><vh>@item *expand-to-level-&amp;3</vh></v>
<v t="ekr.20131213135427.21999"><vh>@item *expand-to-level-&amp;4</vh></v>
<v t="ekr.20131213135427.22000"><vh>@item *expand-to-level-&amp;5</vh></v>
<v t="ekr.20131213135427.22001"><vh>@item *expand-to-level-&amp;6</vh></v>
<v t="ekr.20131213135427.22002"><vh>@item *expand-to-level-&amp;7</vh></v>
<v t="ekr.20131213135427.22003"><vh>@item *expand-to-level-&amp;8</vh></v>
<v t="ekr.20131213135427.22004"><vh>@item -</vh></v>
<v t="ekr.20131213135427.22005"><vh>@item *expand-&amp;all</vh></v>
<v t="ekr.20131213135427.22006"><vh>@item *expand-n&amp;ode</vh></v>
</v>
<v t="ekr.20131213135427.22007"><vh>@menu &amp;Move</vh>
<v t="ekr.20131213135427.22008"><vh>@item move-outline-down</vh></v>
<v t="ekr.20131213135427.22009"><vh>@item move-outline-left</vh></v>
<v t="ekr.20131213135427.22010"><vh>@item move-outline-right</vh></v>
<v t="ekr.20131213135427.22011"><vh>@item move-outline-up</vh></v>
<v t="ekr.20131213135427.22012"><vh>@item -</vh></v>
<v t="ekr.20131213135427.22013"><vh>@item *&amp;promote</vh></v>
<v t="ekr.20131213135427.22014"><vh>@item *&amp;demote</vh></v>
</v>
<v t="ekr.20131213135427.22015"><vh>@menu M&amp;ark</vh>
<v t="ekr.20131213135427.22016"><vh>@item *clone-marked-nodes</vh></v>
<v t="ekr.20131213135427.22017"><vh>@item *&amp;mark</vh></v>
<v t="ekr.20131213135427.22018"><vh>@item *mark-&amp;subheads</vh></v>
<v t="ekr.20131213135427.22019"><vh>@item *mark-changed-&amp;items</vh></v>
<v t="ekr.20131213135427.22020"><vh>@item *&amp;unmark-all</vh></v>
</v>
<v t="ekr.20131213135427.22021"><vh>@menu &amp;Go To</vh>
<v t="ekr.20131213135427.22022"><vh>@item find-next-clone</vh></v>
<v t="ekr.20131213135427.22023"><vh>@item goto-first-node</vh></v>
<v t="ekr.20131213135427.22024"><vh>@item goto-first-visible-node</vh></v>
<v t="ekr.20131213135427.22025"><vh>@item goto-first-sibling</vh></v>
<v t="ekr.20131213135427.22026"><vh>@item -</vh></v>
<v t="ekr.20131213135427.22027"><vh>@item goto-next-changed</vh></v>
<v t="ekr.20131213135427.22028"><vh>@item goto-next-clone</vh></v>
<v t="ekr.20131213135427.22029"><vh>@item goto-next-marked</vh></v>
<v t="ekr.20131213135427.22030"><vh>@item goto-next-node</vh></v>
<v t="ekr.20131213135427.22031"><vh>@item goto-next-sibling</vh></v>
<v t="ekr.20131213135427.22032"><vh>@item goto-next-visible</vh></v>
<v t="ekr.20131213135427.22033"><vh>@item go-forward</vh></v>
<v t="ekr.20131213135427.22034"><vh>@item -</vh></v>
<v t="ekr.20131213135427.22035"><vh>@item goto-parent</vh></v>
<v t="ekr.20131213135427.22036"><vh>@item -</vh></v>
<v t="ekr.20131213135427.22037"><vh>@item goto-prev-node</vh></v>
<v t="ekr.20131213135427.22038"><vh>@item goto-prev-sibling</vh></v>
<v t="ekr.20131213135427.22039"><vh>@item goto-prev-visible</vh></v>
<v t="ekr.20131213135427.22040"><vh>@item go-back</vh></v>
<v t="ekr.20131213135427.22041"><vh>@item -</vh></v>
<v t="ekr.20131213135427.22042"><vh>@item goto-last-node</vh></v>
<v t="ekr.20131213135427.22043"><vh>@item goto-last-sibling</vh></v>
<v t="ekr.20131213135427.22044"><vh>@item goto-last-visible-node</vh></v>
</v>
</v>
<v t="ekr.20131213135427.22045"><vh>@menu &amp;Plugins</vh>
<v t="ekr.20131213135427.22046"><vh>@item open-leoPlugins-leo</vh></v>
<v t="ekr.20131213135427.22047"><vh>@item print-plugins-info</vh></v>
<v t="ekr.20131213135427.22048"><vh>@item -</vh></v>
</v>
<v t="ekr.20131213135427.22049"><vh>@menu &amp;Cmds</vh>
<v t="ekr.20131213135427.22050"><vh>@menu &amp;Abbrev</vh>
<v t="ekr.20131213135427.22051"><vh>@item &amp;toggle-abbrev-mode</vh></v>
<v t="ekr.20131213135427.22052"><vh>@item -</vh></v>
<v t="ekr.20131213135427.22053"><vh>@item abbrev-&amp;list</vh></v>
<v t="ekr.20131213135427.22054"><vh>@item abbrev-&amp;read</vh></v>
<v t="ekr.20131213135427.22055"><vh>@item abbrev-&amp;write</vh></v>
<v t="ekr.20131213135427.22056"><vh>@item -</vh></v>
<v t="ekr.20131213135427.22057"><vh>@item abbrev-&amp;add-global</vh></v>
<v t="ekr.20131213135427.22058"><vh>@item abbrev-&amp;inverse-add-global</vh></v>
<v t="ekr.20131213135427.22059"><vh>@item abbrev-&amp;kill-all</vh></v>
</v>
<v t="ekr.20131213135427.22060"><vh>@menu &amp;Body Editors</vh>
<v t="ekr.20131213135427.22061"><vh>@item &amp;add-editor</vh></v>
<v t="ekr.20131213135427.22062"><vh>@item &amp;cycle-editor-focus</vh></v>
<v t="ekr.20131213135427.22063"><vh>@item &amp;delete-editor</vh></v>
</v>
<v t="ekr.20131213135427.22064"><vh>@menu Buffers</vh>
<v t="ekr.20131213135427.22065"><vh>@item buffer-&amp;append-to</vh></v>
<v t="ekr.20131213135427.22066"><vh>@item buffer-&amp;kill</vh></v>
<v t="ekr.20131213135427.22067"><vh>@item buffer-&amp;prepend-to</vh></v>
<v t="ekr.20131213135427.22068"><vh>@item buffer-&amp;switch-to</vh></v>
<v t="ekr.20131213135427.22069"><vh>@item -</vh></v>
<v t="ekr.20131213135427.22070"><vh>@item &amp;buffers-list</vh></v>
<v t="ekr.20131213135427.22071"><vh>@item buffers-&amp;list-alphabetically</vh></v>
</v>
<v t="ekr.20131213135427.22072"><vh>@menu &amp;Chapters</vh>
<v t="ekr.20131213135427.22073"><vh>@item chapter-&amp;clone-node-to</vh></v>
<v t="ekr.20131213135427.22074"><vh>@item chapter-c&amp;opy-node-to</vh></v>
<v t="ekr.20131213135427.22075"><vh>@item chapter-c&amp;reate</vh></v>
<v t="ekr.20131213135427.22076"><vh>@item chapter-&amp;move-node-to</vh></v>
<v t="ekr.20131213135427.22077"><vh>@item chapter-&amp;remove</vh></v>
<v t="ekr.20131213135427.22078"><vh>@item chapter-&amp;select</vh></v>
</v>
<v t="ekr.20131213135427.22079"><vh>@menu Cursor/Selection</vh>
<v t="ekr.20131213135427.22080"><vh>@menu Cursor &amp;Back</vh>
<v t="ekr.20131213135427.22081"><vh>@item back-&amp;char</vh></v>
<v t="ekr.20131213135427.22082"><vh>@item back-&amp;paragraph</vh></v>
<v t="ekr.20131213135427.22083"><vh>@item back-&amp;sentence</vh></v>
<v t="ekr.20131213135427.22084"><vh>@item back-&amp;word</vh></v>
<v t="ekr.20131213135427.22085"><vh>@item -</vh></v>
<v t="ekr.20131213135427.22086"><vh>@item beginning-of-&amp;buffer</vh></v>
<v t="ekr.20131213135427.22087"><vh>@item beginning-of-&amp;line</vh></v>
<v t="ekr.20131213135427.22088"><vh>@item -</vh></v>
<v t="ekr.20131213135427.22089"><vh>@item pre&amp;vious-line</vh></v>
</v>
<v t="ekr.20131213135427.22090"><vh>@menu Cursor Back &amp;Extend Selection</vh>
<v t="ekr.20131213135427.22091"><vh>@item back-&amp;char-extend-selection</vh></v>
<v t="ekr.20131213135427.22092"><vh>@item back-&amp;paragraph-extend-selection</vh></v>
<v t="ekr.20131213135427.22093"><vh>@item back-&amp;sentence-extend-selection</vh></v>
<v t="ekr.20131213135427.22094"><vh>@item back-&amp;word-extend-selection</vh></v>
<v t="ekr.20131213135427.22095"><vh>@item -</vh></v>
<v t="ekr.20131213135427.22096"><vh>@item beginning-of-&amp;buffer-extend-selection</vh></v>
<v t="ekr.20131213135427.22097"><vh>@item beginning-of-&amp;line-extend-selection</vh></v>
<v t="ekr.20131213135427.22098"><vh>@item -</vh></v>
<v t="ekr.20131213135427.22099"><vh>@item pre&amp;vious-line-extend-selection</vh></v>
</v>
<v t="ekr.20131213135427.22100"><vh>@menu Cursor Back Extend &amp;to</vh>
<v t="ekr.20131213135427.22101"><vh>@item extend-to-&amp;line</vh></v>
<v t="ekr.20131213135427.22102"><vh>@item extend-to-&amp;paragraph</vh></v>
<v t="ekr.20131213135427.22103"><vh>@item extend-to-&amp;sentence</vh></v>
<v t="ekr.20131213135427.22104"><vh>@item extend-to-&amp;word</vh></v>
</v>
<v t="ekr.20131213135427.22105"><vh>@menu Cursor &amp;Forward</vh>
<v t="ekr.20131213135427.22106"><vh>@item end-of-&amp;buffer</vh></v>
<v t="ekr.20131213135427.22107"><vh>@item end-of-&amp;line</vh></v>
<v t="ekr.20131213135427.22108"><vh>@item -</vh></v>
<v t="ekr.20131213135427.22109"><vh>@item forward-&amp;char</vh></v>
<v t="ekr.20131213135427.22110"><vh>@item forward-&amp;paragraph</vh></v>
<v t="ekr.20131213135427.22111"><vh>@item forward-&amp;sentence</vh></v>
<v t="ekr.20131213135427.22112"><vh>@item forward-&amp;end-word</vh></v>
<v t="ekr.20131213135427.22113"><vh>@item forward-&amp;word</vh></v>
<v t="ekr.20131213135427.22114"><vh>@item -</vh></v>
<v t="ekr.20131213135427.22115"><vh>@item &amp;next-line</vh></v>
</v>
<v t="ekr.20131213135427.22116"><vh>@menu Cursor Forward E&amp;xtend Selection</vh>
<v t="ekr.20131213135427.22117"><vh>@item end-of-&amp;buffer-extend-selection</vh></v>
<v t="ekr.20131213135427.22118"><vh>@item end-of-&amp;line-extend-selection</vh></v>
<v t="ekr.20131213135427.22119"><vh>@item -</vh></v>
<v t="ekr.20131213135427.22120"><vh>@item forward-&amp;char-extend-selection</vh></v>
<v t="ekr.20131213135427.22121"><vh>@item forward-&amp;paragraph-extend-selection</vh></v>
<v t="ekr.20131213135427.22122"><vh>@item forward-&amp;sentence-extend-selection</vh></v>
<v t="ekr.20131213135427.22123"><vh>@item forward-&amp;end-word-extend-selection</vh></v>
<v t="ekr.20131213135427.22124"><vh>@item forward-&amp;word-extend-selection</vh></v>
<v t="ekr.20131213135427.22125"><vh>@item -</vh></v>
<v t="ekr.20131213135427.22126"><vh>@item &amp;next-line-extend-selection</vh></v>
</v>
</v>
<v t="ekr.20131213135427.22127"><vh>@menu &amp;Debugging</vh>
<v t="ekr.20131213135427.22128"><vh>@item debug</vh></v>
<v t="ekr.20131213135427.22129"><vh>@item pdb</vh></v>
<v t="ekr.20131213135427.22130"><vh>@item open-python-window</vh></v>
<v t="ekr.20131213135427.22131"><vh>@item -</vh></v>
<v t="ekr.20131213135427.22132"><vh>@item gc-&amp;collect-garbage</vh></v>
<v t="ekr.20131213135427.22133"><vh>@item gc-dump-&amp;all-objects</vh></v>
<v t="ekr.20131213135427.22134"><vh>@item gc-dump-&amp;new-objects</vh></v>
<v t="ekr.20131213135427.22135"><vh>@item gc-dump-objects-&amp;verbose</vh></v>
<v t="ekr.20131213135427.22136"><vh>@item gc-print-&amp;summary</vh></v>
<v t="ekr.20131213135427.22137"><vh>@item gc-&amp;trace-disable</vh></v>
<v t="ekr.20131213135427.22138"><vh>@item gc-&amp;trace-enable</vh></v>
</v>
<v t="ekr.20131213135427.22139"><vh>@menu &amp;Files and Directories</vh>
<v t="ekr.20131213135427.22140"><vh>@item directory-&amp;make</vh></v>
<v t="ekr.20131213135427.22141"><vh>@item directory-&amp;remove</vh></v>
<v t="ekr.20131213135427.22142"><vh>@item -</vh></v>
<v t="ekr.20131213135427.22143"><vh>@item open-cheat-sheet-leo</vh></v>
<v t="ekr.20131213135427.22144"><vh>@item open-leoDocs-leo</vh></v>
<v t="ekr.20131213135427.22145"><vh>@item open-leoPlugins-leo</vh></v>
<v t="ekr.20131213135427.22146"><vh>@item open-quickstart-leo</vh></v>
<v t="ekr.20131213135427.22147"><vh>@item open-scripts-leo</vh></v>
<v t="ekr.20131213135427.22148"><vh>@item -</vh></v>
<v t="ekr.20131213135427.22149"><vh>@item file-&amp;compare-leo-files</vh></v>
<v t="ekr.20131213135427.22150"><vh>@item file-&amp;delete</vh></v>
<v t="ekr.20131213135427.22151"><vh>@item file-diff-&amp;files</vh></v>
<v t="ekr.20131213135427.22152"><vh>@item file-&amp;insert</vh></v>
<v t="ekr.20131213135427.22153"><vh>@item file-&amp;open-by-name</vh></v>
<v t="ekr.20131213135427.22154"><vh>@item file-&amp;save</vh></v>
</v>
<v t="ekr.20131213135427.22177"><vh>@menu &amp;Icons</vh>
<v t="ekr.20131213135427.22178"><vh>@item delete-&amp;first-icon</vh></v>
<v t="ekr.20131213135427.22179"><vh>@item delete-&amp;last-icon</vh></v>
<v t="ekr.20131213135427.22180"><vh>@item delete-&amp;node-icons</vh></v>
<v t="ekr.20131213135427.22181"><vh>@item -</vh></v>
<v t="ekr.20131213135427.22182"><vh>@item &amp;insert-icon</vh></v>
</v>
<v t="ekr.20131213135427.22183"><vh>@menu &amp;Macros</vh>
<v t="ekr.20131213135427.22184"><vh>@item macro-start-&amp;recording</vh></v>
<v t="ekr.20131213135427.22185"><vh>@item macro-&amp;end-recording</vh></v>
<v t="ekr.20131213135427.22186"><vh>@item macro-&amp;name-last</vh></v>
<v t="ekr.20131213135427.22187"><vh>@item -</vh></v>
<v t="ekr.20131213135427.22188"><vh>@item macro-&amp;call</vh></v>
<v t="ekr.20131213135427.22189"><vh>@item macro-call-&amp;last</vh></v>
<v t="ekr.20131213135427.22190"><vh>@item -</vh></v>
<v t="ekr.20131213135427.22191"><vh>@item macro-&amp;load-&amp;all</vh></v>
<v t="ekr.20131213135427.22192"><vh>@item macro-&amp;print-all</vh></v>
<v t="ekr.20131213135427.22193"><vh>@item macro-&amp;save-all</vh></v>
</v>
<v t="ekr.20131213135427.22194"><vh>@menu Minibuffer</vh>
<v t="ekr.20131213135427.22195"><vh>@item &amp;full-command</vh></v>
<v t="ekr.20131213135427.22196"><vh>@item keyboard-&amp;quit</vh></v>
<v t="ekr.20131213135427.22197"><vh>@item &amp;repeat-complex-command</vh></v>
<v t="ekr.20131213135427.22198"><vh>@item &amp;view-lossage</vh></v>
<v t="ekr.20131213135427.22199"><vh>@item -</vh></v>
<v t="ekr.20131213135427.22200"><vh>@item &amp;help-for-minibuffer</vh></v>
</v>
<v t="ekr.20131213135427.22201"><vh>@menu &amp;Pickers</vh>
<v t="ekr.20131213135427.22202"><vh>@item show-&amp;colors</vh></v>
<v t="ekr.20131213135427.22203"><vh>@item show-find-&amp;options</vh></v>
<v t="ekr.20131213135427.22204"><vh>@item show-&amp;fonts</vh></v>
</v>
<v t="ekr.20131213135427.22205"><vh>@menu &amp;Rectangles</vh>
<v t="ekr.20131213135427.22206"><vh>@item rectangle-&amp;clear</vh></v>
<v t="ekr.20131213135427.22207"><vh>@item rectangle-&amp;close</vh></v>
<v t="ekr.20131213135427.22208"><vh>@item rectangle-&amp;delete</vh></v>
<v t="ekr.20131213135427.22209"><vh>@item rectangle-&amp;kill</vh></v>
<v t="ekr.20131213135427.22210"><vh>@item rectangle-&amp;open</vh></v>
<v t="ekr.20131213135427.22211"><vh>@item rectangle-&amp;string</vh></v>
<v t="ekr.20131213135427.22212"><vh>@item rectangle-&amp;yank</vh></v>
</v>
<v t="ekr.20131213135427.22213"><vh>@menu Registers</vh>
<v t="ekr.20131213135427.22214"><vh>@item register-&amp;append-to</vh></v>
<v t="ekr.20131213135427.22215"><vh>@item register-&amp;copy-to</vh></v>
<v t="ekr.20131213135427.22216"><vh>@item register-copy-&amp;rectangle-to</vh></v>
<v t="ekr.20131213135427.22217"><vh>@item register-&amp;increment</vh></v>
<v t="ekr.20131213135427.22218"><vh>@item register-&amp;insert</vh></v>
<v t="ekr.20131213135427.22219"><vh>@item register-&amp;jump-to</vh></v>
<v t="ekr.20131213135427.22220"><vh>@item register-&amp;point-to</vh></v>
<v t="ekr.20131213135427.22221"><vh>@item register-&amp;prepend-to</vh></v>
<v t="ekr.20131213135427.22222"><vh>@item register-&amp;view</vh></v>
</v>
<v t="ekr.20131213135427.22223"><vh>@menu Rst commands</vh>
<v t="ekr.20131213135427.22224"><vh>@item &amp;code-to-rst</vh></v>
<v t="ekr.20131213135427.22225"><vh>@item &amp;rst3</vh></v>
</v>
<v t="ekr.20131213135427.22226"><vh>@menu Run Script/Tests</vh>
<v t="ekr.20131213135427.22227"><vh>@item &amp;execute-script</vh></v>
<v t="ekr.20131213135427.22228"><vh>@item -</vh></v>
<v t="ekr.20131213135427.22229"><vh>@item run-&amp;all-unit-tests-locally</vh></v>
<v t="ekr.20131213135427.22230"><vh>@item run-&amp;marked-unit-tests-locally</vh></v>
<v t="ekr.20131213135427.22231"><vh>@item run-&amp;selected-unit-tests-locally</vh></v>
<v t="ekr.20131213135427.22232"><vh>@item -</vh></v>
<v t="ekr.20131213135427.22233"><vh>@item run-&amp;all-unit-tests-externally</vh></v>
<v t="ekr.20131213135427.22234"><vh>@item run-&amp;marked-unit-tests-externally</vh></v>
<v t="ekr.20131213135427.22235"><vh>@item run-&amp;selected-unit-tests-externally</vh></v>
</v>
<v t="ekr.20131213135427.22236"><vh>@menu &amp;Scrolling</vh>
<v t="ekr.20131213135427.22237"><vh>@item scroll-outline-down-&amp;line</vh></v>
<v t="ekr.20131213135427.22238"><vh>@item scroll-outline-down-&amp;page</vh></v>
<v t="ekr.20131213135427.22239"><vh>@item scroll-outline-le&amp;ft</vh></v>
<v t="ekr.20131213135427.22240"><vh>@item scroll-outline-&amp;right</vh></v>
<v t="ekr.20131213135427.22241"><vh>@item s&amp;croll-outline-up-line</vh></v>
<v t="ekr.20131213135427.22242"><vh>@item scr&amp;oll-outline-up-page</vh></v>
<v t="ekr.20131213135427.22243"><vh>@item -</vh></v>
<v t="ekr.20131213135427.22244"><vh>@item scroll-down-half-page</vh></v>
<v t="ekr.20131213135427.22245"><vh>@item scroll-down-line</vh></v>
<v t="ekr.20131213135427.22246"><vh>@item scroll-&amp;down-page</vh></v>
<v t="ekr.20131213135427.22247"><vh>@item scroll-up-half-page</vh></v>
<v t="ekr.20131213135427.22248"><vh>@item scroll-up-line</vh></v>
<v t="ekr.20131213135427.22249"><vh>@item scroll-&amp;up-page</vh></v>
</v>
<v t="ekr.20131213135427.22257"><vh>@menu Shell</vh>
<v t="ekr.20131213135427.22258"><vh>@item shell-command</vh></v>
<v t="ekr.20131213135427.22259"><vh>@item shell-command-on-region</vh></v>
</v>
<v t="ekr.20131213135427.22260"><vh>@menu Spell C&amp;heck</vh>
<v t="ekr.20131213135427.22261"><vh>@item &amp;spell-tab-open</vh></v>
<v t="ekr.20131213135427.22262"><vh>@item spell-&amp;change</vh></v>
<v t="ekr.20131213135427.22263"><vh>@item spell-change-&amp;then-find</vh></v>
<v t="ekr.20131213135427.22264"><vh>@item spell-&amp;find</vh></v>
<v t="ekr.20131213135427.22265"><vh>@item spell-&amp;ignore</vh></v>
</v>
<v t="ekr.20131213135427.22266"><vh>@menu &amp;Text Commands</vh>
<v t="ekr.20131213135427.22267"><vh>@item &amp;beautify</vh></v>
<v t="ekr.20131213135427.22268"><vh>@item beautify-&amp;all</vh></v>
<v t="ekr.20131213135427.22269"><vh>@item -</vh></v>
<v t="ekr.20131213135427.22270"><vh>@item center-&amp;line</vh></v>
<v t="ekr.20131213135427.22271"><vh>@item center-&amp;region</vh></v>
<v t="ekr.20131213135427.22272"><vh>@item -</vh></v>
<v t="ekr.20131213135427.22273"><vh>@item &amp;capitalize-word</vh></v>
<v t="ekr.20131213135427.22274"><vh>@item &amp;downcase-word</vh></v>
<v t="ekr.20131213135427.22275"><vh>@item &amp;upcase-word</vh></v>
<v t="ekr.20131213135427.22276"><vh>@item -</vh></v>
<v t="ekr.20131213135427.22277"><vh>@item d&amp;owncase-region</vh></v>
<v t="ekr.20131213135427.22278"><vh>@item u&amp;pcase-region</vh></v>
<v t="ekr.20131213135427.22279"><vh>@item -</vh></v>
<v t="ekr.20131213135427.22280"><vh>@item &amp;indent-region</vh></v>
<v t="ekr.20131213135427.22281"><vh>@item indent-r&amp;elative</vh></v>
<v t="ekr.20131213135427.22282"><vh>@item indent-ri&amp;gidly</vh></v>
<v t="ekr.20131213135427.22283"><vh>@item u&amp;nindent-region</vh></v>
<v t="ekr.20131213135427.22284"><vh>@item -</vh></v>
<v t="ekr.20131213135427.22285"><vh>@item sort-colu&amp;mns</vh></v>
<v t="ekr.20131213135427.22286"><vh>@item sort-&amp;fields</vh></v>
<v t="ekr.20131213135427.22287"><vh>@item &amp;sort-lines</vh></v>
</v>
<v t="ekr.20131213135427.22306"><vh>@menu &amp;Yank And Kill</vh>
<v t="ekr.20131213135427.22307"><vh>@item &amp;buffer-kill</vh></v>
<v t="ekr.20131213135427.22308"><vh>@item &amp;rectangle-kill</vh></v>
<v t="ekr.20131213135427.22309"><vh>@item r&amp;ectangle-yank</vh></v>
<v t="ekr.20131213135427.22310"><vh>@item -</vh></v>
<v t="ekr.20131213135427.22311"><vh>@item kill-&amp;line</vh></v>
<v t="ekr.20131213135427.22312"><vh>@item kill-re&amp;gion</vh></v>
<v t="ekr.20131213135427.22313"><vh>@item kill-region-s&amp;ave</vh></v>
<v t="ekr.20131213135427.22314"><vh>@item kill-&amp;sentence</vh></v>
<v t="ekr.20131213135427.22315"><vh>@item kill-ws</vh></v>
<v t="ekr.20131213135427.22316"><vh>@item kill-&amp;word</vh></v>
<v t="ekr.20131213135427.22317"><vh>@item -</vh></v>
<v t="ekr.20131213135427.22318"><vh>@item &amp;yank</vh></v>
<v t="ekr.20131213135427.22319"><vh>@item yank-&amp;pop</vh></v>
</v>
</v>
<v t="ekr.20131213135427.22320"><vh>@menu &amp;Window</vh>
<v t="ekr.20131213135427.22321"><vh>@item *&amp;equal-sized-panes</vh></v>
<v t="ekr.20131213135427.22322"><vh>@item *&amp;toggle-active-pane</vh></v>
<v t="ekr.20131213135427.22323"><vh>@item *toggle-&amp;split-direction</vh></v>
<v t="ekr.20131213135427.22324"><vh>@item -</vh></v>
<v t="ekr.20131213135427.22325"><vh>@item *contract-&amp;body-pane</vh></v>
<v t="ekr.20131213135427.22326"><vh>@item *contract-&amp;log-pane</vh></v>
<v t="ekr.20131213135427.22327"><vh>@item *contract-&amp;outline-pane</vh></v>
<v t="ekr.20131213135427.22328"><vh>@item *contract-&amp;pane</vh></v>
<v t="ekr.20131213135427.22329"><vh>@item -</vh></v>
<v t="ekr.20131213135427.22330"><vh>@item *expand-bo&amp;dy-pane</vh></v>
<v t="ekr.20131213135427.22331"><vh>@item *expand-lo&amp;g-pane</vh></v>
<v t="ekr.20131213135427.22332"><vh>@item *expand-o&amp;utline-pane</vh></v>
<v t="ekr.20131213135427.22333"><vh>@item *expand-pa&amp;ne</vh></v>
<v t="ekr.20131213135427.22334"><vh>@item -</vh></v>
<v t="ekr.20131213135427.22335"><vh>@item *&amp;fully-expand-body-pane</vh></v>
<v t="ekr.20131213135427.22336"><vh>@item *full&amp;y-expand-log-pane</vh></v>
<v t="ekr.20131213135427.22337"><vh>@item *fully-e&amp;xpand-outline-pane</vh></v>
<v t="ekr.20131213135427.22338"><vh>@item *fully-exp&amp;and-pane</vh></v>
<v t="ekr.20131213135427.22339"><vh>@item -</vh></v>
<v t="ekr.20131213135427.22340"><vh>@item *&amp;resize-to-screen</vh></v>
<v t="ekr.20131213135427.22341"><vh>@item *&amp;cascade-windows</vh></v>
<v t="ekr.20131213135427.22342"><vh>@item *&amp;minimize-all</vh></v>
<v t="ekr.20131213135427.22155"><vh>@item -</vh></v>
<v t="ekr.20131213135427.22156"><vh>@@@item &amp;cycle-all-focus</vh></v>
<v t="ekr.20131213135427.22157"><vh>@item focus-to-&amp;body</vh></v>
<v t="ekr.20131213135427.22158"><vh>@item focus-to-&amp;log</vh></v>
<v t="ekr.20141112072219.1"><vh>@item focus-to-&amp;find</vh></v>
<v t="ekr.20131213135427.22159"><vh>@item focus-to-&amp;minibuffer</vh></v>
<v t="ekr.20141112072219.2"><vh>@item focus-to-&amp;spell</vh></v>
<v t="ekr.20131213135427.22160"><vh>@item focus-to-&amp;tree</vh></v>
</v>
<v t="ekr.20131213135427.22343"><vh>@menu &amp;Help</vh>
<v t="ekr.20131213135427.22344"><vh>@item about-leo</vh></v>
<v t="ekr.20131213135427.22345"><vh>@item -</vh></v>
<v t="ekr.20131213135427.22346"><vh>@item open-online-home</vh></v>
<v t="ekr.20131213135427.22347"><vh>@item open-online-toc</vh></v>
<v t="ekr.20131213135427.22348"><vh>@item open-users-guide</vh></v>
<v t="ekr.20131213135427.22349"><vh>@item open-online-tutorials</vh></v>
<v t="ekr.20131213135427.22350"><vh>@item open-online-videos</vh></v>
<v t="ekr.20131213135427.22351"><vh>@item -</vh></v>
<v t="ekr.20131213135427.22352"><vh>To files</vh></v>
<v t="ekr.20131213135427.22353"><vh>@item open-cheat-sheet-leo</vh></v>
<v t="ekr.20131213135427.22354"><vh>@item open-leoDocs-leo</vh></v>
<v t="ekr.20131213135427.22355"><vh>@item open-quickstart-leo</vh></v>
<v t="ekr.20131213135427.22356"><vh>@item -</vh></v>
<v t="ekr.20131213135427.22357"><vh>@item *help</vh></v>
<v t="ekr.20131213135427.22358"><vh>@item *help-for-autocompletion</vh></v>
<v t="ekr.20131213135427.22359"><vh>@item *help-for-&amp;bindings</vh></v>
<v t="ekr.20131213135427.22360"><vh>@item *help-for-&amp;command</vh></v>
<v t="ekr.20131215083347.18147"><vh>@item *help-for-creating-&amp;external-files</vh></v>
<v t="ekr.20131213135427.22361"><vh>@item *help-for-&amp;debugging-commands</vh></v>
<v t="ekr.20131213135427.22362"><vh>@item *help-for-&amp;find-commands</vh></v>
<v t="ekr.20131213135427.22363"><vh>@item *help-for-&amp;minibuffer</vh></v>
<v t="ekr.20131215083347.18148"><vh>@item *help-for-&amp;scripting</vh></v>
</v>
</v>
<v t="ekr.20080515053412.3"><vh>@popup_menus</vh>
<v t="ekr.20080515053412.4"><vh>Main Context Menus</vh>
<v t="ekr.20080515053412.5"><vh>@popup body</vh>
<v t="ekr.20080515053412.6"><vh>@item &amp;</vh></v>
<v t="ekr.20080515053412.7"><vh>@item -</vh></v>
<v t="ekr.20080515053412.8"><vh>@menu Block Operations</vh>
<v t="ekr.20080515053412.9"><vh>@item indent-region</vh></v>
<v t="ekr.20080515053412.10"><vh>@item dedent-region</vh></v>
<v t="ekr.20080515053412.11"><vh>@item -</vh></v>
<v t="ekr.20080515053412.12"><vh>@item add-comments</vh></v>
<v t="ekr.20080515053412.13"><vh>@item delete-comments</vh></v>
</v>
<v t="ekr.20080515053412.14"><vh>@item &amp;</vh></v>
<v t="ekr.20080515053412.15"><vh>@item -</vh></v>
<v t="ekr.20080515053412.16"><vh>@item match-brackets</vh></v>
<v t="ekr.20080515053412.17"><vh>@item execute-script</vh></v>
<v t="ekr.20080515053412.18"><vh>@item *</vh></v>
</v>
<v t="ekr.20080515053412.19"><vh>@popup log</vh>
<v t="ekr.20080515053412.20"><vh>@item &amp;</vh></v>
</v>
<v t="ekr.20080515053412.21"><vh>@popup find-text</vh>
<v t="ekr.20080515053412.22"><vh>@item &amp;</vh></v>
</v>
<v t="ekr.20080515053412.23"><vh>@popup change-text</vh>
<v t="ekr.20080515053412.24"><vh>@item &amp;</vh></v>
</v>
<v t="ekr.20080515053412.25"><vh>@popup canvas</vh>
<v t="ekr.20080515053412.26"><vh>@item &amp;</vh></v>
<v t="ekr.20080515053412.27"><vh>@item -</vh></v>
<v t="ekr.20080515053412.28"><vh>@item *create-chapter</vh></v>
<v t="ekr.20080515053412.29"><vh>@item *remove-chapter</vh></v>
</v>
<v t="ekr.20080515053412.30"><vh>@popup headline</vh></v>
<v t="ekr.20080515053412.31"><vh>@popup iconbox</vh></v>
<v t="ekr.20080515053412.32"><vh>@popup plusbox</vh></v>
</v>
<v t="ekr.20080515053412.33"><vh>Fragments</vh>
<v t="ekr.20080515053412.34"><vh>@popup edit-menu</vh>
<v t="ekr.20080515053412.35"><vh>@item rclick-cut-text</vh></v>
<v t="ekr.20080515053412.36"><vh>@item rclick-copy-text</vh></v>
<v t="ekr.20080515053412.37"><vh>@item rclick-paste-text</vh></v>
<v t="ekr.20080515053412.38"><vh>@item -</vh></v>
<v t="ekr.20080515053412.39"><vh>@item rclick-select-all</vh></v>
</v>
<v t="ekr.20080515053412.40"><vh>@popup recent-files-menu</vh>
<v t="ekr.20080515053412.41"><vh>@menu Recent Files</vh>
<v t="ekr.20080515053412.42"><vh>@item *</vh></v>
</v>
</v>
<v t="ekr.20080515053412.43"><vh>@popup to-chapter-fragment</vh>
<v t="ekr.20080515053412.44"><vh>@menu Clone to Chapter</vh>
<v t="ekr.20080515053412.45"><vh>@item *</vh></v>
</v>
<v t="ekr.20080515053412.46"><vh>@menu Copy to Chapter</vh>
<v t="ekr.20080515053412.47"><vh>@item *</vh></v>
</v>
<v t="ekr.20080515053412.48"><vh>@menu Move to Chapter</vh>
<v t="ekr.20080515053412.49"><vh>@item *</vh></v>
</v>
<v t="ekr.20080515053412.50"><vh>@menu Select Chapter</vh>
<v t="ekr.20080515053412.51"><vh>@item *</vh></v>
</v>
</v>
</v>
</v>
<v t="ville.20091008201813.3909"><vh>Qt context menu</vh>
<v t="ville.20091008201813.3911"><vh>@data contextmenu_commands</vh></v>
</v>
<v t="ekr.20070411101857"><vh>Open With menu</vh>
<v t="ekr.20070411101857.1"><vh>@openwith Idle = Alt+Shift+Ctrl+I</vh></v>
<v t="ekr.20070411101857.2"><vh>@openwith Word = Alt+Shift+Ctrl+W </vh></v>
<v t="ekr.20070411101857.3"><vh>@@openwith Wordpad = Alt+Shift+Ctrl+T</vh></v>
<v t="TL.20080702085131.2"><vh>@bool open_with_save_on_update = True</vh></v>
<v t="TL.20080702085131.3"><vh>@bool open_with_goto_node_on_update = True</vh></v>
<v t="TL.20080702085131.4"><vh>@bool open_with_clean_filenames = False</vh></v>
<v t="TL.20080702085131.5"><vh>@bool open_with_uses_derived_file_extensions = False</vh></v>
</v>
</v>
<v t="ekr.20110611092035.16492"><vh>Mouse</vh>
<v t="ekr.20080324105006.6"><vh>@bool allow_middle_button_paste = False</vh></v>
</v>
<v t="ekr.20051123100536"><vh>Plugins</vh>
<v t="ekr.20041119034357.13"><vh>@bool use_plugins = True</vh></v>
<v t="ekr.20071113084330"><vh>@bool warn_when_plugins_fail_to_load = True</vh></v>
<v t="ekr.20070224073109.1"><vh>@enabled-plugins</vh></v>
<v t="tbrown.20091129085043.11789"><vh>active_path plugin</vh>
<v t="tbrown.20091129085043.11790"><vh>@string active_path_attype = auto</vh></v>
<v t="tbrown.20091129085043.11792"><vh>@string active_path_event = headdclick1</vh></v>
<v t="tbrown.20091129085043.11793"><vh>@data active_path_ignore</vh></v>
<v t="tbrown.20111114201921.23020"><vh>@data active_path_bin_open</vh></v>
<v t="tbrown.20091129085043.11795"><vh>@data active_path_autoload</vh></v>
<v t="tbrown.20100304170159.5189"><vh>@bool active_path_load_docstring = False</vh></v>
<v t="tbrown.20100401100336.16108"><vh>@float active_path_timeout_seconds = 10.</vh></v>
<v t="tbrown.20100401100336.31583"><vh>@int active_path_max_size = 1000000</vh></v>
</v>
<v t="vitalije.20100306144625.8944"><vh>autosave plugin</vh>
<v t="vitalije.20100306144625.8945"><vh>@bool mod_autosave_active = True</vh></v>
<v t="vitalije.20100306144625.8946"><vh>@int mod_autosave_interval = 300</vh></v>
</v>
<v t="tbrown.20110430104941.30247"><vh>backlink</vh>
<v t="tbrown.20110430104941.30250"><vh>@int backlink_name_levels = 0</vh></v>
</v>
<v t="tbrown.20140102100730.27777"><vh>bookmarks</vh>
<v t="tbrown.20140102100730.27778"><vh>@int bookmarks_levels = 1</vh></v>
</v>
<v t="ekr.20060807103220"><vh>datenodes plugin</vh>
<v t="ekr.20060807103220.1"><vh>@string datenodes_body_text = To do...</vh></v>
<v t="ekr.20060807103220.2"><vh>@string datenodes_day_node_headline = %Y-%m-%d</vh></v>
<v t="ekr.20060807103220.3"><vh>@string datenodes_month_node_day_headline = %d: %A</vh></v>
<v t="ekr.20060807103220.4"><vh>@string datenodes_month_node_month_headline = %B %Y</vh></v>
<v t="ekr.20060807103220.5"><vh>@bool datenodes_month_node_omit_saturdays = True</vh></v>
<v t="ekr.20060807103220.6"><vh>@bool datenodes_month_node_omit_sundays = True</vh></v>
<v t="ekr.20060807103220.7"><vh>@string datenodes_year_node_day_headline = %d: %A</vh></v>
<v t="ekr.20060807103220.8"><vh>@string datenodes_year_node_month_headline = %B</vh></v>
<v t="ekr.20060807103220.9"><vh>@string datenodes_year_node_year_headline = %Y</vh></v>
<v t="ekr.20060807103220.10"><vh>@bool datenodes_year_node_omit_saturdays = True</vh></v>
<v t="ekr.20060807103220.11"><vh>@bool datenodes_year_node_omit_sundays = True</vh></v>
</v>
<v t="ekr.20100907092300.6957"><vh>Inkscape options</vh>
<v t="ekr.20100907092300.6958"><vh>@string inkscape-template = ../docs/inkscape-template.svg</vh></v>
<v t="ekr.20100907092300.6959"><vh>@string inkscape-bin = "c:\Program Files (x86)\Inkscape\inkscape.exe"</vh></v>
</v>
<v t="ekr.20111003085631.15488"><vh>mod_http plugin</vh>
<v t="ekr.20111003085631.15489"><vh>@bool http_active = True</vh></v>
<v t="btheado.20131124162237.2493"><vh>@string http_ip = 127.0.0.1</vh></v>
<v t="ekr.20111003085631.15490"><vh>@int http_port = 8130</vh></v>
<v t="ekr.20111003104518.15499"><vh>@@string http_bookmark_unl = Bookmarks</vh></v>
</v>
<v t="ekr.20110611092035.16483"><vh>mod_scripting plugin</vh>
<v t="tbrown.20100524101550.4704"><vh>@string mod_scripting_subtext = ▼</vh></v>
</v>
<v t="TL.20090225102340.33"><vh>nodeActions plugin</vh>
<v t="TL.20090225102340.34"><vh>@bool nodeActions_save_atFile_nodes = False</vh></v>
<v t="TL.20090303191843.1"><vh>@int nodeActions_message_level = 1</vh></v>
</v>
<v t="peckj.20140113150237.4603"><vh>nodediff plugin</vh>
<v t="peckj.20140113150237.4604"><vh>@string node-diff-style = compare</vh></v>
</v>
<v t="peckj.20131101143409.5814"><vh>nodewatch plugin</vh>
<v t="peckj.20131101143409.5816"><vh>@bool nodewatch_autoexecute_scripts = False</vh></v>
</v>
<v t="ekr.20060919171527"><vh>opml plugin</vh>
<v t="ekr.20060921080239"><vh>@bool opml_read_derived_files = True</vh></v>
<v t="ekr.20060919171527.1"><vh>@bool opml_use_outline_elements = True</vh></v>
<v t="ekr.20060919195145"><vh>@string opml_version = 2.0</vh></v>
<v t="ekr.20060919181622"><vh>@bool opml_write_body_text = True</vh></v>
<v t="ekr.20060921080239.1"><vh>@bool opml_write_derived_files = True</vh></v>
<v t="ekr.20060919173031"><vh>@bool opml_write_leo_details = True</vh></v>
<v t="ekr.20060919173031.1"><vh>@bool opml_write_leo_globals_attributes = True</vh></v>
<v t="ekr.20060922110220"><vh>@bool opml_write_uAs = True</vh></v>
<v t="ekr.20060919171527.2"><vh>@string opml_namespace = leo:com:leo-opml-version-1</vh></v>
</v>
<v t="peckj.20130514082859.5599"><vh>printing plugin</vh>
<v t="peckj.20130514082859.5600"><vh>@string printing-font-size = 12</vh></v>
<v t="peckj.20130514082859.5601"><vh>@string printing-font-family = DejaVu Sans Mono</vh></v>
</v>
<v t="tbrown.20130813134319.7223"><vh>richtext plugin</vh>
<v t="tbrown.20130813134319.7224"><vh>@bool richtext_cke_autosave = False</vh></v>
<v t="tbrown.20130813181208.23979"><vh>@data richtext_cke_config</vh></v>
</v>
<v t="peckj.20131012154112.5294"><vh>rss plugin</vh>
<v t="peckj.20131012154112.5295"><vh>@string rss-headline-format = [&lt;date&gt;] &lt;title&gt;</vh></v>
<v t="peckj.20131012154112.5296"><vh>@data rss-body-format</vh></v>
<v t="peckj.20131012154112.5297"><vh>@string rss-date-format = %Y-%m-%d %I:%M %p</vh></v>
<v t="peckj.20131012154112.5298"><vh>@bool rss-sort-newest-first = True</vh></v>
</v>
<v t="ekr.20100910115903.8297"><vh>screenshot settings</vh>
<v t="ekr.20100910115903.8299"><vh>@string screenshot-bin = "c:\Program Files (x86)\Inkscape\inkscape.exe"</vh></v>
</v>
<v t="ekr.20060930111325"><vh>scripting plugin</vh>
<v t="ekr.20060930111325.2"><vh>@bool scripting-at-button-nodes = True</vh></v>
<v t="peckj.20131113130420.8678"><vh>@bool scripting-at-rclick-nodes = False</vh></v>
<v t="ekr.20060930111325.3"><vh>@bool scripting-at-commands-nodes = True</vh></v>
<v t="ekr.20060930111325.4"><vh>@bool scripting-at-plugin-nodes = False</vh></v>
<v t="ekr.20060930111325.5"><vh>@bool scripting-at-script-nodes = False</vh></v>
<v t="ekr.20060930111325.6"><vh>@bool scripting-create-debug-button = False</vh></v>
<v t="ekr.20060930111325.7"><vh>@bool scripting-create-run-script-button = False</vh></v>
<v t="ekr.20060930112030"><vh>@bool scripting-create-script-button-button = True</vh></v>
<v t="ekr.20060930111325.1"><vh>@int scripting-max-button-size = 18</vh></v>
</v>
<v t="peckj.20140218151502.4819"><vh>sftp plugin</vh>
<v t="peckj.20140218151502.4820"><vh>@bool sftp-cache-credentials = True</vh></v>
</v>
<v t="tbrown.20130310101647.34743"><vh>valuespace plugin</vh>
<v t="tbrown.20130310101647.34744"><vh>@bool valuespace_vs_eval_redirect = True</vh></v>
</v>
<v t="ekr.20051123100536.1"><vh>vim plugin</vh>
<v t="ekr.20051123100536.2"><vh>@@string vim_cmd = c:\Program Files\vim\vim63\gvim --servername LEO</vh></v>
<v t="ekr.20051123100536.3"><vh>@@string vim_exe = c:\Program Files\vim\vim63\gvim</vh></v>
<v t="ekr.20150327002834.1"><vh>@bool vim_plugin_trace = False</vh></v>
<v t="ekr.20071114072753"><vh>@bool vim_plugin_opens_url_nodes = False</vh></v>
</v>
<v t="tbrown.20141101105337.1"><vh>wikiview plugin</vh>
<v t="tbrown.20141101105337.2"><vh>@data wikiview-link-patterns</vh></v>
<v t="tbrown.20141101105337.3"><vh>@bool wikiview-active = True</vh></v>
</v>
<v t="ekr.20090202191501.10"><vh>xemacs plugin</vh>
<v t="ekr.20090202191501.11"><vh>@string xemacs_exe = c:\XEmacs\XEmacs-21.4.21\i586-pc-win32\xemacs.exe</vh></v>
</v>
<v t="ekr.20060904211808"><vh>zodb plugin</vh>
<v t="ekr.20060904211808.1"><vh>@string zodb_storage_file = c:\prog\zopeTemp\leo.fs</vh></v>
</v>
</v>
<v t="ekr.20140916113003.19609"><vh>Qt Gui Misc settings</vh>
<v t="ekr.20150322061147.1"><vh>@int qt-cursor-width = 1</vh></v>
<v t="ekr.20081023060109.14"><vh>@bool qt-use-scintilla = False</vh></v>
<v t="ekr.20140829172618.19886"><vh>@int max-pre-loaded-body-chars = 30000</vh></v>
<v t="ekr.20081020075840.10"><vh>@int qt-scintilla-zoom-in = 0</vh></v>
<v t="ekr.20100507153425.8304"><vh>@string qt-toolbar-location=top</vh></v>
<v t="ekr.20081018053140.11"><vh>For developers only</vh>
<v t="leohag.20081204085551.13"><vh>@string qt-ui-file-name = qt_main.ui</vh></v>
<v t="ekr.20081022181056.10"><vh>@data qt-scintilla-styles (may not work)</vh></v>
</v>
</v>
<v t="ekr.20110611092035.16481"><vh>Scripting</vh>
<v t="ekr.20041119041019"><vh>@bool redirect_execute_script_output_to_log_pane = False</vh></v>
<v t="ekr.20061029091403"><vh>@bool show_full_tracebacks_in_scripts = False</vh></v>
</v>
<v t="ekr.20051025084017"><vh>Spell checking</vh>
<v t="ekr.20100904095239.8440"><vh>@string enchant_language = en_US</vh></v>
<v t="ekr.20100904095239.8441"><vh>@string enchant_local_dictionary = None</vh></v>
</v>
<v t="ekr.20041119034357.70"><vh>Syntax coloring</vh>
<v t="ekr.20060828110551"><vh>Default colors, used if no language-specific color are in effect</vh>
<v t="ekr.20111024091133.16650"><vh>Colors for Leo constructs</vh>
<v t="ekr.20111004182631.15542"><vh>@color doc_part_color = firebrick3</vh></v>
<v t="ekr.20111004182631.15546"><vh>@color leo_keyword_color = #00aa00</vh></v>
<v t="ekr.20111004182631.15548"><vh>@color section_name_color = red</vh></v>
<v t="ekr.20111004182631.15549"><vh>@color show_invisibles_space_color = #E5E5E5</vh></v>
<v t="ekr.20111004182631.15550"><vh>@color show_invisibles_tab_color = #CCCCCC</vh></v>
<v t="ekr.20111004182631.15552"><vh>@color undefined_section_name_color = red</vh></v>
<v t="ekr.20111024091133.16671"><vh>@color url_color = purple</vh></v>
</v>
<v t="ekr.20111024091133.16651"><vh>Colors for standard jEdit tags</vh>
<v t="ekr.20060504140351"><vh>@color comment1_color = firebrick3</vh></v>
<v t="ekr.20060504140408"><vh>@color comment2_color = firebrick3</vh></v>
<v t="ekr.20060504140408.1"><vh>@color comment3_color = plum3</vh></v>
<v t="ekr.20060504140408.2"><vh>@color comment4_color = orchid1</vh></v>
<v t="ekr.20060504131831.1"><vh>@color keyword1_color = blue</vh></v>
<v t="ekr.20060827102902"><vh>@color keyword2_color = blue</vh></v>
<v t="ekr.20060827102902.1"><vh>@color keyword3_color = blue</vh></v>
<v t="ekr.20060827102902.2"><vh>@color keyword4_color = blue</vh></v>
<v t="ekr.20060704090341"><vh>@color label_color = red</vh></v>
<v t="ekr.20060504131831.2"><vh>@color literal1_color = #00aa00</vh></v>
<v t="ekr.20060504134056"><vh>@color literal2_color = #00aa00</vh></v>
<v t="ekr.20060504134056.1"><vh>@color literal3_color = #00aa00</vh></v>
<v t="ekr.20060504134056.2"><vh>@color literal4_color = #00aa00</vh></v>
<v t="ekr.20060826152759"><vh>@color markup_color = blue</vh></v>
<v t="ekr.20060713101831"><vh>@color operator_color = None</vh></v>
</v>
</v>
<v t="ekr.20060828110551.1"><vh>Language-specific colors</vh>
<v t="ekr.20060828110551.2"><vh>php</vh>
<v t="ekr.20060828110551.3"><vh>@color php_operator_color = DodgerBlue1</vh></v>
<v t="ekr.20060828145228.1"><vh>@font php keyword fonts</vh></v>
</v>
<v t="ekr.20080703111151.18"><vh>Forth fonts, colors &amp; settings</vh>
<v t="ekr.20080703111151.21"><vh>@color forth_keyword3_color = black</vh></v>
<v t="ekr.20080703111151.22"><vh>@color forth_keyword4_color = black</vh></v>
<v t="ekr.20080703111151.23"><vh>@color forth_keyword5_color = black</vh></v>
<v t="ekr.20080705064822.2"><vh>@data forth-bold-italic-words</vh></v>
<v t="ekr.20080705064822.3"><vh>@data forth-bold-words</vh></v>
<v t="ekr.20080705064822.1"><vh>@data forth-defwords</vh></v>
<v t="ekr.20080705064822.4"><vh>@data forth-delimiter-pairs</vh></v>
<v t="ekr.20080705064822.6"><vh>@data forth-italic-words</vh></v>
<v t="ekr.20080705064822.7"><vh>@data forth-string-word-pairs</vh></v>
<v t="ekr.20080705064822.5"><vh>@data forth-words</vh></v>
<v t="ekr.20080703111151.17"><vh>@font forth keyword2_font</vh></v>
<v t="ekr.20080703111151.12"><vh>@font forth keyword3_font</vh></v>
<v t="ekr.20080703111151.14"><vh>@font forth keyword4_font</vh></v>
<v t="ekr.20080703111151.15"><vh>@font forth keyword5_font</vh></v>
</v>
</v>
<v t="ekr.20111004182631.15533"><vh>Options</vh>
<v t="ekr.20111004182631.15534"><vh>@bool color_cweb_comments_with_latex = True</vh></v>
<v t="ekr.20111004182631.15535"><vh>@bool color_cweb_doc_parts_with_latex = True</vh></v>
<v t="ekr.20111004182631.15536"><vh>@bool color_directives_in_plain_text = True</vh></v>
<v t="ekr.20100102121150.6344"><vh>@bool show-invisibles-by-default = False</vh></v>
<v t="ekr.20111004182631.15537"><vh>@bool underline_undefined_section_names = True</vh></v>
<v t="ekr.20111004182631.15538"><vh>@bool use_hyperlinks = False</vh></v>
<v t="ekr.20060201111002"><vh>@bool use_syntax_coloring = True</vh></v>
<v t="ekr.20090724102842.2492"><vh>@int qt_max_colorized_chars = 0</vh></v>
</v>
</v>
<v t="ekr.20110611092035.16463"><vh>Tree operation</vh>
<v t="ekr.20041119050749.3"><vh>@bool allow_clone_drags = False</vh></v>
<v t="nh910.20110621123823.3423"><vh>@bool collapse_nodes_after_move = True</vh></v>
<v t="ekr.20060930085532"><vh>@bool collapse_nodes_during_finds = True</vh></v>
<v t="ekr.20080315083057.7"><vh>@bool collapse_nodes_while_spelling = True</vh></v>
<v t="ekr.20111109104336.12503"><vh>@bool collapse_on_lt_arrow = True</vh></v>
<v t="ekr.20070615094204"><vh>@bool contractVisitedNodes = True</vh></v>
<v t="ekr.20041119050749.4"><vh>@bool enable_drag_messages = False</vh></v>
<v t="ekr.20131008181812.17533"><vh>@bool enable_tree_dragging = True</vh></v>
<v t="ekr.20061012122620"><vh>@bool insert_new_nodes_at_end = False</vh></v>
<v t="tbrown.20110212091818.20118"><vh>@bool inter_outline_drag_moves = False</vh></v>
<v t="ekr.20100107060708.6390"><vh>@bool qt-tree-multiple-selection = True</vh></v>
<v t="ekr.20110601103939.19339"><vh>@bool single_click_auto_edits_headline = False</vh></v>
<v t="ekr.20061007211759"><vh>@bool sparse_move_outline_left = False</vh></v>
<v t="ekr.20060122105527.7"><vh>@bool stayInTreeAfterSelect = True</vh></v>
<v t="ekr.20061002115414.1"><vh>@float outline_nav_extend_delay = 2.0</vh></v>
</v>
<v t="ekr.20041119034357.15"><vh>Unicode options</vh>
<v t="ekr.20080212084020"><vh>@string default_at_auto_file_encoding = utf-8</vh></v>
<v t="ekr.20041119042929.9"><vh>@string default_derived_file_encoding = utf-8</vh></v>
<v t="ekr.20041119042929.10"><vh>@string new_leo_file_encoding = utf-8</vh></v>
<v t="ekr.20090620112052.9070"><vh>@string qt-default-encoding = UTF-8</vh></v>
</v>
<v t="ekr.20050203090810"><vh>Unit test option</vh>
<v t="ekr.20050203085250"><vh>@int global_setting_for_unit_tests = 132</vh></v>
</v>
<v t="ekr.20110611092035.16471"><vh>Widget colors</vh>
<v t="ekr.20041119034357.67"><vh>@color split_bar_color = LightSteelBlue2</vh></v>
<v t="ekr.20130705090546.10663"><vh>@int colorer_delay = 200</vh></v>
<v t="ekr.20130705090546.10662"><vh>@int colorer_max_lines = 100</vh></v>
<v t="ekr.20080326060254.3"><vh>@string target_language = plain</vh></v>
<v t="ekr.20041213105007.2"><vh>Body pane colors (deprecated)</vh>
<v t="ekr.20041119034357.41"><vh>@color body_cursor_background_color = None</vh></v>
<v t="ekr.20041119034357.40"><vh>@color body_cursor_foreground_color = None</vh></v>
<v t="ekr.20041119034357.50"><vh>@color body_insertion_cursor_color = None</vh></v>
<v t="ekr.20041119034357.49"><vh>@color body_text_background_color = None</vh></v>
<v t="ekr.20041119034357.48"><vh>@color body_text_foreground_color = None</vh></v>
<v t="ekr.20060605081712"><vh>@color command_mode_bg_color = #f2fdff</vh></v>
<v t="ekr.20060822101942.1"><vh>@color command_mode_fg_color = None</vh></v>
<v t="ekr.20080514082950.2"><vh>@color insert_mode_bg_color = #fdf5f5</vh></v>
<v t="ekr.20060605081712.3"><vh>@color insert_mode_fg_color = black</vh></v>
<v t="ekr.20060606085536"><vh>@color overwrite_mode_bg_color = azure2</vh></v>
<v t="ekr.20060606085536.1"><vh>@color overwrite_mode_fg_color = black</vh></v>
<v t="ekr.20080511041907.1"><vh>@color unselected_body_bg_color = #ffffef</vh></v>
<v t="ekr.20080511041907.2"><vh>@color unselected_body_fg_color = black</vh></v>
</v>
<v t="ekr.20041213105007.3"><vh>Log pane colors</vh>
<v t="ekr.20041119052015"><vh>@color log_error_color = red</vh></v>
<v t="ekr.20120928142052.11488"><vh>@color log_warning_color = blue</vh></v>
<v t="ekr.20041119052015.2"><vh>@color log_text_foreground_color = None</vh></v>
<v t="ekr.20041119053445"><vh>@color log_text_background_color = None</vh></v>
<v t="ekr.20041217184352.2"><vh>@color log_pane_background_color = #f2fdff</vh></v>
<v t="ekr.20051020125928"><vh>@color log_pane_Find_tab_background_color = #d6c7d3</vh></v>
<v t="ekr.20051025070845"><vh>@color log_pane_Spell_tab_background_color = MistyRose1</vh></v>
</v>
<v t="ekr.20100313080341.8368"><vh>Minibuffer background colors</vh>
<v t="ekr.20100313080341.8369"><vh>@color minibuffer-background-color = lightblue</vh></v>
<v t="ekr.20100313080341.8370"><vh>@color minibuffer-error-color = red</vh></v>
<v t="ekr.20120926072255.11432"><vh>@color minibuffer-foreground-color = black</vh></v>
<v t="ekr.20100313080341.8371"><vh>@color minibuffer-warning-color = lightgrey</vh></v>
</v>
</v>
<v t="ekr.20041213105954"><vh>Windows</vh>
<v t="ekr.20100929121021.8511"><vh>@bool fixedwindow = False</vh></v>
<v t="ekr.20080412115752.1"><vh>@data fixedWindowPosition</vh></v>
<v t="ekr.20041119034357.38"><vh>Body pane options</vh>
<v t="ekr.20061010111324"><vh>@bool select_all_text_when_editing_headlines = False</vh></v>
<v t="ekr.20060531094310"><vh>@bool autoindent_in_nocolor_mode = True</vh></v>
<v t="ekr.20041119034357.43"><vh>@bool body_gmt_time = False</vh></v>
<v t="ekr.20041119034357.39"><vh>@bool body_pane_wraps = True</vh></v>
<v t="ekr.20060216135834"><vh>@bool enable_autocompleter_initially = False</vh></v>
<v t="ekr.20060603070801"><vh>@bool enable_calltips_initially = False</vh></v>
<v t="ekr.20041119034357.44"><vh>@bool smart_auto_indent = False</vh></v>
<v t="ekr.20090213065933.11"><vh>@bool smart_tab = True</vh></v>
<v t="ekr.20041119034357.53"><vh>@@@int additional_body_text_border = 0</vh></v>
<v t="ekr.20041119034357.42"><vh>@string body_time_format_string = %m/%d/%Y %H:%M:%S</vh></v>
<v t="ekr.20060620085654"><vh>@string editor_orientation = horizontal</vh></v>
</v>
<v t="ekr.20080930072519.3"><vh>Icon bar options</vh>
<v t="ekr.20080930072519.4"><vh>@int icon_bar_widgets_per_row = 20</vh></v>
</v>
<v t="ekr.20041213105954.1"><vh>Log pane options</vh>
<v t="ekr.20041119052015.1"><vh>@bool log_pane_wraps = False</vh></v>
</v>
<v t="ekr.20041119034357.56"><vh>Options for new windows</vh>
<v t="ekr.20071024145953"><vh>@bool big_outline_pane = False</vh></v>
<v t="ekr.20060930085332"><vh>@bool outline_pane_has_initial_focus = False</vh></v>
<v t="ekr.20041119034357.57"><vh>@ratio initial_horizontal_ratio = 0.4</vh></v>
<v t="ekr.20041119034357.58"><vh>@ratio initial_horizontal_secondary_ratio = 0.8</vh></v>
<v t="ekr.20041119034357.60"><vh>@ratio initial_vertical_ratio = 0.5</vh></v>
<v t="ekr.20041119034357.61"><vh>@ratio initial_vertical_secondary_ratio = 0.65</vh></v>
<v t="ekr.20041119034357.62"><vh>@int initial_window_height = 600</vh></v>
<v t="ekr.20041119034357.63"><vh>@int initial_window_left =  20</vh></v>
<v t="ekr.20041119034357.64"><vh>@int initial_window_top = 20</vh></v>
<v t="ekr.20041119034357.65"><vh>@int initial_window_width = 800</vh></v>
</v>
<v t="ekr.20041213105954.2"><vh>Splitter options</vh>
<v t="ekr.20041119034357.69"><vh>@int split_bar_width = 6</vh></v>
<v t="edward.20081129091117.12"><vh>@string initial_split_orientation = vertical</vh></v>
<v t="ekr.20041119034357.68"><vh>@string split_bar_relief = groove</vh></v>
<v t="tbrown.20130916082438.55678"><vh>@string status_line_split_sizes = 1 2</vh></v>
</v>
<v t="tbrown.20140505094209.37266"><vh>@bool outline_tabs_show_close = True</vh></v>
</v>
</v>
<v t="edward.20150613090031.1"><vh>@ignore Themes (must be the last top-level setting)</vh>
<v t="edward.20150613090031.2"><vh>Common to all themes</vh>
<v t="edward.20150613090031.3"><vh>Log pane colors (not used)</vh>
<v t="edward.20150613090031.4"><vh>@@color log_pane_background_color = #002b36</vh></v>
<v t="edward.20150613090031.5"><vh>@@color log_pane_Find_tab_background_color = #d6c7d3</vh></v>
<v t="edward.20150613090031.6"><vh>@@color log_pane_Spell_tab_background_color = MistyRose1</vh></v>
</v>
</v>
<v t="edward.20150613090031.7"><vh>@data qt-gui-plugin-style-sheet (Do not change!)</vh></v>
<v t="edward.20150613090031.8"><vh>@ignore leo_dark theme 0</vh>
<v t="edward.20150613090031.9"><vh>colors</vh>
<v t="edward.20150613090031.10"><vh>@color button-hover-bg = @solarized-base01</vh></v>
<v t="edward.20150613090031.11"><vh>@color button-hover-fg = @solarized-base03</vh></v>
<v t="edward.20150613090031.12"><vh>@color log_error_color = #dc322f</vh></v>
<v t="edward.20150613090031.13"><vh>@color log_text_background_color = #073642</vh></v>
<v t="edward.20150613090031.14"><vh>@color log_text_foreground_color = #93a1a1</vh></v>
<v t="edward.20150613090031.15"><vh>@color log_warning_color = #268bd2</vh></v>
<v t="edward.20150613090031.16"><vh>@color minibuffer_background_color = @solarized-base03</vh></v>
<v t="edward.20150613090031.17"><vh>@color minibuffer_error_color = @solarized-red</vh></v>
<v t="edward.20150613090031.18"><vh>@color minibuffer_foreground_color = @solarized-yellow</vh></v>
<v t="edward.20150613090031.19"><vh>@color minibuffer_warning_color = @solarized-base02</vh></v>
<v t="edward.20150613090031.20"><vh>@color splitter-bg = @solarized-base01</vh></v>
<v t="edward.20150613090031.21"><vh>@color splitter-hover-bg = @solarized-violet</vh></v>
<v t="edward.20150613090031.22"><vh>@color text-background = @solarized-base03</vh></v>
<v t="edward.20150613090031.23"><vh>@color text-background-bright = @solarized-base02</vh></v>
<v t="edward.20150613090031.24"><vh>@color text-foreground = @solarized-base0</vh></v>
<v t="edward.20150613090031.25"><vh>@color text-foreground-bright = @solarized-base2</vh></v>
</v>
<v t="edward.20150613090031.26"><vh>fonts</vh>
<v t="edward.20150613090031.27"><vh>@string font-family = DejaVu Sans Mono</vh></v>
<v t="edward.20150613090031.28"><vh>@string font-family = DejaVu Sans Mono</vh></v>
<v t="edward.20150613090031.29"><vh>@string font-family-tree = @font-family</vh></v>
<v t="edward.20150613090031.30"><vh>@string font-family-body = @font-family</vh></v>
<v t="edward.20150613090031.31"><vh>@string font-family-log = @font-family</vh></v>
<v t="edward.20150613090031.32"><vh>@string font-size-body = 16pt</vh></v>
<v t="edward.20150613090031.33"><vh>@string font-size-tree = 16pt</vh></v>
<v t="edward.20150613090031.34"><vh>@string font-size-log = 16pt</vh></v>
</v>
<v t="edward.20150613090031.35"><vh>border</vh>
<v t="edward.20150613090031.36"><vh>@bool use_focus_border = False</vh></v>
<v t="edward.20150613090031.37"><vh>@string focused-border-style = solid</vh></v>
<v t="edward.20150613090031.38"><vh>@string focused-border-width = 3px</vh></v>
<v t="edward.20150613090031.39"><vh>@color focused-border-focus-color = red</vh></v>
<v t="edward.20150613090031.40"><vh>@color focused-border-hover-color = red</vh></v>
<v t="edward.20150613090031.41"><vh>@string focused-border-unfocus-color = white</vh></v>
</v>
<v t="edward.20150613090031.42"><vh>gradients</vh>
<v t="edward.20150613090031.43"><vh>@string bg-gradient = qlineargradient( x1:0 y1:0, x2:0 y2:1, stop:0.1 @text-background-bright, stop:0.4 @text-background, stop:0.6 @text-background, stop:0.9 @text-background-bright)</vh></v>
<v t="edward.20150613090031.44"><vh>@string bg-gradient-hover = qlineargradient( x1:0 y1:0, x2:0 y2:1, stop:0.1 @solarized-base00, stop:0.4 @solarized-base0, stop:0.6 @solarized-base0, stop:0.9 @solarized-base00)</vh></v>
</v>
<v t="edward.20150613090031.45"><vh>Plugins</vh>
<v t="edward.20150613090031.46"><vh>bookmarks</vh>
<v t="edward.20150613090031.47"><vh>@color bookmarks_current_color = @solarized-orange</vh></v>
</v>
</v>
<v t="edward.20150613090031.48"><vh>theme settings</vh>
<v t="edward.20150613090031.49"><vh>@string color_theme = leo_dark_0</vh></v>
<v t="edward.20150613090031.50"><vh>@bool color_theme_is_dark = True</vh></v>
</v>
</v>
<v t="edward.20150613090031.51"><vh>@ignore leo_dark theme 1</vh>
<v t="edward.20150613090031.52"><vh>Body pane colors</vh>
<v t="edward.20150613090031.53"><vh>@color body_text_background_color = #002b36</vh></v>
<v t="edward.20150613090031.54"><vh>@color unselected_body_bg_color = #002b36</vh></v>
<v t="edward.20150613090031.55"><vh>@color unselected_body_fg_color = #839496</vh></v>
<v t="edward.20150613090031.56"><vh>@color body_text_foreground_color = #839496</vh></v>
<v t="edward.20150613090031.57"><vh>@color insert_mode_bg_color = #002b36</vh></v>
<v t="edward.20150613090031.58"><vh>@color insert_mode_fg_color = #839496</vh></v>
</v>
<v t="edward.20150613090031.59"><vh>Log pane colors</vh>
<v t="edward.20150613090031.60"><vh>@color log_error_color = #dc322f</vh></v>
<v t="edward.20150613090031.61"><vh>@color log_warning_color = #268bd2</vh></v>
<v t="edward.20150613090031.62"><vh>@color log_text_foreground_color = #93a1a1</vh></v>
<v t="edward.20150613090031.63"><vh>@color log_text_background_color = #073642</vh></v>
<v t="edward.20150613090031.64"><vh>@color log_pane_background_color = #002b36</vh></v>
<v t="edward.20150613090031.65"><vh>@color log_pane_Find_tab_background_color = #d6c7d3</vh></v>
<v t="edward.20150613090031.66"><vh>@color log_pane_Spell_tab_background_color = MistyRose1</vh></v>
</v>
<v t="edward.20150613090031.67"><vh>Minibuffer colors</vh>
<v t="edward.20150613090031.68"><vh>@color minibuffer_background_color = #073642</vh></v>
<v t="edward.20150613090031.69"><vh>@color minibuffer_foreground_color = #b58900</vh></v>
</v>
<v t="edward.20150613090031.70"><vh>Outline pane colors</vh>
<v t="edward.20150613090031.71"><vh>@color headline_text_unselected_background_color = #ffffff</vh></v>
<v t="edward.20150613090031.72"><vh>@color headline_text_unselected_foreground_color = None</vh></v>
<v t="edward.20150613090031.73"><vh>@color headline_text_selected_background_color = #586e75</vh></v>
<v t="edward.20150613090031.74"><vh>@color headline_text_selected_foreground_color = #002b36</vh></v>
<v t="edward.20150613090031.75"><vh>@color headline_text_editing_background_color = None</vh></v>
<v t="edward.20150613090031.76"><vh>@color headline_text_editing_foreground_color = None</vh></v>
<v t="edward.20150613090031.77"><vh>@color headline_text_editing_selection_foreground_color = None</vh></v>
<v t="edward.20150613090031.78"><vh>@color headline_text_editing_selection_background_color = None</vh></v>
<v t="edward.20150613090031.79"><vh>@color outline_pane_background_color = #ffffff</vh></v>
</v>
<v t="edward.20150613090031.80"><vh>Theme settings</vh>
<v t="edward.20150613090031.81"><vh>@string color_theme = leo_dark_1</vh></v>
<v t="edward.20150613090031.82"><vh>@bool color_theme_is_dark = True</vh></v>
</v>
</v>
<v t="edward.20150613090031.83"><vh>@ignore leo_dark theme 2</vh>
<v t="edward.20150613090031.84"><vh>Theme settings</vh>
<v t="edward.20150613090031.85"><vh>@string color_theme = leo_dark_2</vh></v>
<v t="edward.20150613090031.86"><vh>@bool color_theme_is_dark = True</vh></v>
</v>
<v t="edward.20150613090031.87"><vh>Body pane colors</vh>
<v t="edward.20150613090031.88"><vh>@color body_text_background_color = #002b36</vh></v>
<v t="edward.20150613090031.89"><vh>@color unselected_body_bg_color = #002b36</vh></v>
<v t="edward.20150613090031.90"><vh>@color unselected_body_fg_color = #839496</vh></v>
<v t="edward.20150613090031.91"><vh>@color body_text_foreground_color = #839496</vh></v>
<v t="edward.20150613090031.92"><vh>@color insert_mode_bg_color = #002b36</vh></v>
<v t="edward.20150613090031.93"><vh>@color insert_mode_fg_color = #839496</vh></v>
</v>
<v t="edward.20150613090031.94"><vh>Outline pane colors</vh>
<v t="edward.20150613090031.95"><vh>@color headline_text_unselected_background_color = #ffffff</vh></v>
<v t="edward.20150613090031.96"><vh>@color headline_text_unselected_foreground_color = None</vh></v>
<v t="edward.20150613090031.97"><vh>@color headline_text_selected_background_color = #586e75</vh></v>
<v t="edward.20150613090031.98"><vh>@color headline_text_selected_foreground_color = #002b36</vh></v>
<v t="edward.20150613090031.99"><vh>@color headline_text_editing_background_color = None</vh></v>
<v t="edward.20150613090031.100"><vh>@color headline_text_editing_foreground_color = None</vh></v>
<v t="edward.20150613090031.101"><vh>@color headline_text_editing_selection_foreground_color = None</vh></v>
<v t="edward.20150613090031.102"><vh>@color headline_text_editing_selection_background_color = None</vh></v>
<v t="edward.20150613090031.103"><vh>@color outline_pane_background_color = #ffffff</vh></v>
</v>
<v t="edward.20150613090031.104"><vh>Log pane colors</vh>
<v t="edward.20150613090031.105"><vh>@color log_error_color = #dc322f</vh></v>
<v t="edward.20150613090031.106"><vh>@color log_warning_color = #268bd2</vh></v>
<v t="edward.20150613090031.107"><vh>@color log_text_foreground_color = #93a1a1</vh></v>
<v t="edward.20150613090031.108"><vh>@color log_text_background_color = #073642</vh></v>
<v t="edward.20150613090031.109"><vh>@color log_pane_background_color = #002b36</vh></v>
<v t="edward.20150613090031.110"><vh>@color log_pane_Find_tab_background_color = #d6c7d3</vh></v>
<v t="edward.20150613090031.111"><vh>@color log_pane_Spell_tab_background_color = MistyRose1</vh></v>
</v>
<v t="edward.20150613090031.112"><vh>Minibuffer colors</vh>
<v t="edward.20150613090031.113"><vh>@color minibuffer_background_color = #073642</vh></v>
<v t="edward.20150613090031.114"><vh>@color minibuffer_foreground_color = #b58900</vh></v>
</v>
</v>
</v>
<v t="ekr.20140912072521.19160"></v>
<v t="ekr.20140915194122.19474"></v>
<v t="ekr.20140915194122.19470"></v>
</vnodes>
<tnodes>
<t tx="TL.20080702085131.2">If True: Save the Leo file and all modified derived files every time the external editor saves a modified file.

If False: Don't save the Leo file or any derived files when the external editor saves a file.</t>
<t tx="TL.20080702085131.3">If True: When a file is saved by the external editor the node associated with that file is becomes that selected node in Leo.

If False: The current node remains selected when a file, associated with a different node, is saved by the external editor.</t>
<t tx="TL.20080702085131.4">Only supported with the mod_tempfname.py plugin.

True: The plugin will store temporary files utilizing cleaner
file names (no unique number is appended to the node's headline text).
Unique temporary directory paths are used to insure unique files are
created by creating temporary directories reflecting each node's ancestor
nodes in the Leo outline. Note: Do not have multiple sibling nodes (nodes
having the same parent node) in Leo with the same headline text. There will
be a conflict if both are opened in an external editor at the same time.

False: The plugin will store temporary files with an appended
unique number to insure unique temporary filenames.
</t>
<t tx="TL.20080702085131.5">Only supported with the mod_tempfname.py plugin.

True: The open-with command will use the file extension of the node's
derived file for the extension of the temporary file passed to the external
editor. This can be useful for external editors that are providing text
highlighting or other file type specific capabilities.

False or no derived file exists for that node: The open-with command will
use the file extension of the node's default language (set by the @language
command) or '.txt' if none exists.</t>
<t tx="TL.20090225102340.33"></t>
<t tx="TL.20090225102340.34">If set to True then if a match occurs on an @file type node the nodeActions plugin will save the clicked @file type node (and any other @file type nodes) to disk, if modified, before running the script.
</t>
<t tx="TL.20090303191843.1">Specifies the type of messages to be sent to the log pane.	Specifying a
higher message level will display that level and all lower levels.
The following integer values are supported:

0 = no messages
1 = Plugin triggered and the patterns that were matched (default)
2 = Double-click event passed or not to next plugin
3 = Patterns that did not match
4 = Code debugging messages
</t>
<t tx="btheado.20131124162237.2493"></t>
<t tx="edward.20081129091117.12">horizontal: body pane to the right
vertical: body pane on the botton
</t>
<t tx="edward.20150613090031.1">@language rest
@wrap

To enable a theme:
    
1. Copy this entire tree to myLeoSettings.leo.
2. Move the tree so it is the *last* top-level node under @settings.
3. Remove the @ignore from *this* node.
4. Enable one of the three themes below by removing @ignore for its node.
5. Test by opening another Leo outline.
</t>
<t tx="edward.20150613090031.10"></t>
<t tx="edward.20150613090031.100">Foreground color of unselected headline text in a headline that is being edited.

Background color must also be specified for either setting to take effect.</t>
<t tx="edward.20150613090031.101">Foreground color of selected text headline text in a headline that is being edited.

Background must also be specified for either setting to take effect.</t>
<t tx="edward.20150613090031.102">Background color of selected text headline text in a headline that is being edited.

Foreground must also be specified for either setting to take effect.</t>
<t tx="edward.20150613090031.103">Background color of outline pane itself.

LavenderBlush1
#ffffe1 # a little too yellow.
#ffffec
LightSteelBlue1 # Good for testing.</t>
<t tx="edward.20150613090031.104"></t>
<t tx="edward.20150613090031.105">Color for error messages written to the log window.</t>
<t tx="edward.20150613090031.106"></t>
<t tx="edward.20150613090031.107">Foreground color of log text.

</t>
<t tx="edward.20150613090031.108">Background color of log text.</t>
<t tx="edward.20150613090031.109">LightYellow1

#f2fdff</t>
<t tx="edward.20150613090031.11"></t>
<t tx="edward.20150613090031.110">#d6c7d3
#d2cad0
#c6d3d7</t>
<t tx="edward.20150613090031.111">#d6c7d3
#d2cad0
#c6d3d7
#ffffec # Same as outline.</t>
<t tx="edward.20150613090031.112"></t>
<t tx="edward.20150613090031.113"></t>
<t tx="edward.20150613090031.114"></t>
<t tx="edward.20150613090031.12">Color for error messages written to the log window.</t>
<t tx="edward.20150613090031.13">Background color of log text.</t>
<t tx="edward.20150613090031.14">Foreground color of log text.

</t>
<t tx="edward.20150613090031.15"></t>
<t tx="edward.20150613090031.16"></t>
<t tx="edward.20150613090031.17"></t>
<t tx="edward.20150613090031.18"></t>
<t tx="edward.20150613090031.19"></t>
<t tx="edward.20150613090031.2"></t>
<t tx="edward.20150613090031.20"></t>
<t tx="edward.20150613090031.21"></t>
<t tx="edward.20150613090031.22"></t>
<t tx="edward.20150613090031.23"></t>
<t tx="edward.20150613090031.24"></t>
<t tx="edward.20150613090031.25"></t>
<t tx="edward.20150613090031.26"></t>
<t tx="edward.20150613090031.27">test text</t>
<t tx="edward.20150613090031.28">test text</t>
<t tx="edward.20150613090031.29"></t>
<t tx="edward.20150613090031.3"></t>
<t tx="edward.20150613090031.30"></t>
<t tx="edward.20150613090031.31"></t>
<t tx="edward.20150613090031.32">(some body text here so there's something to see)</t>
<t tx="edward.20150613090031.33"></t>
<t tx="edward.20150613090031.34"></t>
<t tx="edward.20150613090031.35">Note: Must have:
    @bool use_focus_border = False
    @focused-border-style = solid
</t>
<t tx="edward.20150613090031.36"></t>
<t tx="edward.20150613090031.37"></t>
<t tx="edward.20150613090031.38"></t>
<t tx="edward.20150613090031.39">Was cyan</t>
<t tx="edward.20150613090031.4">LightYellow1

#f2fdff</t>
<t tx="edward.20150613090031.40"></t>
<t tx="edward.20150613090031.41"></t>
<t tx="edward.20150613090031.42"></t>
<t tx="edward.20150613090031.43"></t>
<t tx="edward.20150613090031.44"></t>
<t tx="edward.20150613090031.45"></t>
<t tx="edward.20150613090031.46"></t>
<t tx="edward.20150613090031.47"></t>
<t tx="edward.20150613090031.48"></t>
<t tx="edward.20150613090031.49">Name of the theme, used to find icon files</t>
<t tx="edward.20150613090031.5">#d6c7d3
#d2cad0
#c6d3d7</t>
<t tx="edward.20150613090031.50">Set to true for dark themes, so bookmarks.py can generate
random background colors which are appropriate etc.</t>
<t tx="edward.20150613090031.51">Sublime Text 2-like dark theme.
</t>
<t tx="edward.20150613090031.52"></t>
<t tx="edward.20150613090031.53">Background color of body text.  This setting *is* used in the QtGui.

#ffecea

Note: this setting can be overridden by the x_mode_bg_color settings.</t>
<t tx="edward.20150613090031.54">#f9f0f4 light pink
#fbfdfd very light blue

For some reason, colors in the text widget do not match the colors in the canvas widget.</t>
<t tx="edward.20150613090031.55"></t>
<t tx="edward.20150613090031.56">Foreground color of body text.  This setting *is* used in the QtGui.

Note: this setting can be overridden by the x_mode_fg_color settings.</t>
<t tx="edward.20150613090031.57">Overrides body_text_background_color.

#fdf5f5 A light pink.
#f0fde1 A light green.
#f9e6dd A light orange.</t>
<t tx="edward.20150613090031.58">Overrides body_text_foreground_color.</t>
<t tx="edward.20150613090031.59"></t>
<t tx="edward.20150613090031.6">#d6c7d3
#d2cad0
#c6d3d7
#ffffec # Same as outline.</t>
<t tx="edward.20150613090031.60">Color for error messages written to the log window.</t>
<t tx="edward.20150613090031.61"></t>
<t tx="edward.20150613090031.62">Foreground color of log text.

</t>
<t tx="edward.20150613090031.63">Background color of log text.</t>
<t tx="edward.20150613090031.64">LightYellow1

#f2fdff</t>
<t tx="edward.20150613090031.65">#d6c7d3
#d2cad0
#c6d3d7</t>
<t tx="edward.20150613090031.66">#d6c7d3
#d2cad0
#c6d3d7
#ffffec # Same as outline.</t>
<t tx="edward.20150613090031.67"></t>
<t tx="edward.20150613090031.68"></t>
<t tx="edward.20150613090031.69"></t>
<t tx="edward.20150613090031.7">/*
  DON'T EDIT THIS, EDIT THE OTHER NODES UNDER 'stylesheet &amp; source'
  AND RECREATE THIS BY SELECTING 'stylesheet &amp; source' AND USING CTRL-B

  AUTOMATICALLY GENERATED FROM:
  file:///mnt/usr1/usr1/home/tbrown/Package/leo/bzr/leo.repo/trunk/leo/config/themes.leo#leo_dark%20theme%200--&gt;stylesheet%20&amp;%20source
  2014-01-02 22:02
*/

/*### Color styles ##########################################################*/


/*### Color styles--&gt;base ###################################################*/
QWidget { color: @solarized-base1; background-color: @solarized-base03; 
  border-color: @solarized-base1; 
}

/*### Color styles--&gt;body editor ############################################*/
QTextEdit#richTextEdit {
    background-color: @solarized-base03;
    color: @text-foreground; /* bodytextforegroundcolor; */
    selection-color: @solarized-base03;
    selection-background-color: @solarized-yellow;
}

/*### Color styles--&gt;tree ###################################################*/
QTreeView {
    /* These apply to the selected item, but not to editing items.*/
    /* background-color: #ffffff; */ /* #ffffec; Leo's traditional tree color */
    background-color: @solarized-base03;
    color: @solarized-base0;
    selection-color: @solarized-orange;
    selection-background-color: @solarized-base03;
    show-decoration-selected: 0;
 }
QTreeWidget::selected {
    background: @solarized-green; color: @solarized-base03; 
}
QTreeWidget::active:selected {
    background: @solarized-yellow; color: @solarized-base03; 
}

QTreeView::item:selected {
    background: @solarized-green; color: @solarized-base03; 
}
QTreeView::item:active:selected {
    background: @solarized-yellow; color: @solarized-base03; 
}

/* Headline edit widgets */
QTreeView QLineEdit {
    color: @solarized-base03;
    background-color: @solarized-yellow;
    selection-color: @solarized-base3;
    selection-background-color: @solarized-blue;  
}

/*### Color styles--&gt;log ####################################################*/
/* The log panes */
QTextEdit#log-widget {
    /*background-color: #ffffec;*/ /* #f2fdff; */
    background-color: @log_text_background_color; /* solarized dark */
    color: @log_text_foreground_color; /* solarized dark */
    selection-color: white;
    selection-background-color: blue;
}

/*### Color styles--&gt;mini-buffer &amp; status ###################################*/
/* The mini-buffer */
QLineEdit#lineEdit {
    background-color: @solarized-base03;
    color: red; 
    selection-color: red;
    selection-background-color: lightgrey;
}

QLabel#minibufferLabel { color: @solarized-violet; }

QLineEdit#status1 {
    background-color: @solarized-base03;
    border-color: @solarized-base02;
}

QLineEdit#status2 {
    background-color: @solarized-base03;
    border-color: @solarized-base02;
}

/*### Color styles--&gt;line edit ##############################################*/
QLineEdit { border: none; padding: 3px; }

/*### Color styles--&gt;labels #################################################*/
QLabel { color: @solarized-base1; }

/*### Color styles--&gt;buttons ################################################*/
QPushButton { color: @text-foreground; background: @bg-gradient; }
QPushButton:hover { color: @button-hover-fg; background: @bg-gradient-hover; }

/*### Color styles--&gt;tab bar ################################################*/
QTabBar::tab { color: @text-foreground; 
background: @bg-gradient; margin-right: 5px; padding: 2px; 
}
QTabBar::tab:selected { color: @solarized-green; } 
QTabBar::tab:hover { background: @bg-gradient-hover; color: @button-hover-fg; }

/*### Color styles--&gt;menus ##################################################*/
QMenu { color: @text-foreground-bright }
QMenuBar::item:selected { color: @button-hover-fg; background: @bg-gradient-hover; }
QMenu::item:selected { color: @button-hover-fg; background: @bg-gradient-hover; }
QMenuBar::item { color: @text-foreground; background: @bg-gradient; }
QMenuBar::item:pressed { color: @text-foreground-bright; background: @bg-gradient; }

/*### Color styles--&gt;scrollbar ##############################################*/
QScrollBar::add-page, QScrollBar::sub-page {
  background: @solarized-base03; }
QScrollBar::handle { 
  background: @solarized-base01; color: @solarized-base01; }
QScrollBar::handle:hover { 
  background: @solarized-base0; color: @solarized-base0; }
/* to make these show up, remove the ::handle style above... bug? */
QScrollBar::add-line, QScrollBar::sub-line { 
  background: @solarized-base01; color: @solarized-base01; }

/*### Color styles--&gt;splitters ##############################################*/
QSplitter::handle {
    background-color: @splitter-bg;  /* #CAE1FF;  lightSteelBlue1 */
}
QSplitter::handle:hover {
    background-color: @splitter-hover-bg;  /* #CAE1FF;  lightSteelBlue1 */
}

/*### Color styles--&gt;minibuffer #############################################*/
QLineEdit#lineEdit {
    color: @minibuffer_foreground_color;
    background-color: @minibuffer_background_color;
}

QLineEdit#lineEdit[style_class ~= 'minibuffer_warning'] {
    background-color: @minibuffer_warning_color;
}

QLineEdit#lineEdit[style_class ~= 'minibuffer_error'] {
    color: @minibuffer_error_color;
    background-color: @minibuffer_warning_color;
}

/*### Color styles--&gt;web view ###############################################*/
QWidget#body-text-renderer {
    color: black;
    background-color: white;
}

/*### Non-color styles (fonts etc.) #########################################*/


/*### Non-color styles (fonts etc.)--&gt;border ################################*/
/* alternative active pane highlighting */
QTextEdit#log-widget, LeoQTreeWidget#treeWidget, QTextEdit#richTextEdit { 
  border-style: @focused-border-style;
  border-width: @focused-border-width; 
  border-color: @focused-border-unfocus-color; 
}
QTextEdit:focus#log-widget, LeoQTreeWidget:focus#treeWidget, QTextEdit:focus#richTextEdit { 
  border-color: @focused-border-focus-color; 
}
QTextEdit:hover#log-widget, LeoQTreeWidget:hover#treeWidget, QTextEdit:hover#richTextEdit { 
  border-color: @focused-border-hover-color; 
}

/*### Non-color styles (fonts etc.)--&gt;controls, default font size ###########*/
QPushButton, QDoubleSpinBox, QSpinBox, QDateEdit, QTimeEdit {
border: none; padding: 3px; margin-right: 5px; }

QWidget { font-size: 16pt }

/*### Non-color styles (fonts etc.)--&gt;body editor ###########################*/
/* The body pane */
QTextEdit#richTextEdit {
    font-family: @font-family-body;
    /* font-family: Courier New; */
    font-size: @font-size-body;
    font-weight: normal; /* normal,bold,100,..,900 */
    font-style: normal; /* normal,italic,oblique */
}

/*### Non-color styles (fonts etc.)--&gt;tab bar ###############################*/
QTabBar::tab { 
   margin-right: 5px; padding: 2px; 
}

/*### Non-color styles (fonts etc.)--&gt;scroll bars ###########################*/
QScrollBar::horizontal {
     height: 7px;
}

QScrollBar::vertical {
     width: 7px;
}

/*### Non-color styles (fonts etc.)--&gt;tree ##################################*/
QTreeWidget {
    /* These apply to the selected item, but not to editing items.*/
    /* font-family: SansSerif; */
    font-family: @font-family-tree;
    font-size: @font-size-tree;
    font-weight: normal; /* normal,bold,100,..,900 */
    font-style: normal; /* normal, italic,oblique */
 }

/* Headline edit widgets */
QTreeWidget QLineEdit {
    font-family: @font-family-tree;
    font-size: @font-size-tree;
    font-weight: normal; /* normal,bold,100,..,900 */
    font-style: normal; /* normal, italic,oblique */ 
}

/*### Non-color styles (fonts etc.)--&gt;log ###################################*/
/* The log panes */
QTextEdit#log-widget {
    /* font-family: Courier New; */
    font-family: @font-family-log;
    font-size: @font-size-log;
    font-weight: normal; /* normal,bold,100,..,900 */
    font-style: normal; /* normal, italic,oblique */
}

/*### Non-color styles (fonts etc.)--&gt;mini-buffer &amp; status ##################*/
/* The mini-buffer */
QLineEdit#lineEdit {
    font-family: @font-family;
    font-size: 16pt;
    font-weight: normal; /* normal,bold,100,..,900 */
    font-style: normal; /* normal,italic,oblique */
}

QLineEdit#status1 {
    border-width: 1px;
    border-style: solid;
}

QLineEdit#status2 {
    border-width: 1px;
    border-style: solid;
}

/*### Plugin styles #########################################################*/


/*### Plugin styles--&gt;bookmarks #############################################*/
/* bookmarks plugin styling */
#show_bookmarks QPushButton { 
    margin: 0; padding: 1; border: none;
    font-size: @bookmarks_base_size;
    color: @bookmarks_base_color;
    font-weight: @bookmarks_base_weight;
    text-decoration: @bookmarks_base_decoration;
}
#show_bookmarks QPushButton[style_class~='bookmark_children'] {
    font-size: @bookmarks_children_size;
    color: @bookmarks_children_color;
    font-weight: @bookmarks_children_weight;
    text-decoration: @bookmarks_children_decoration;
}
#show_bookmarks QPushButton[style_class~='bookmark_expanded'] {
    font-size: @bookmarks_expanded_size;
    color: @bookmarks_expanded_color;
    font-weight: @bookmarks_expanded_weight;
    text-decoration: @bookmarks_expanded_decoration;
}
#show_bookmarks QPushButton[style_class~='bookmark_current'] {
    font-size: @bookmarks_current_size;
    color: @bookmarks_current_color;
    font-weight: @bookmarks_current_weight;
    text-decoration: @bookmarks_current_decoration;
}

</t>
<t tx="edward.20150613090031.70"></t>
<t tx="edward.20150613090031.71">Background color of unselected headline text.

LavenderBlush1</t>
<t tx="edward.20150613090031.72">Foreground color of unselected headline text.</t>
<t tx="edward.20150613090031.73">Background color of selected headline text that is not being edited.

LavenderBlush2</t>
<t tx="edward.20150613090031.74">Foreground color of selected headline text that is not being edited.

DodgerBlue4</t>
<t tx="edward.20150613090031.75">Background color of unselected headline text in a headline that is being edited.

Foreground color must also be specified for either setting to take effect.</t>
<t tx="edward.20150613090031.76">Foreground color of unselected headline text in a headline that is being edited.

Background color must also be specified for either setting to take effect.</t>
<t tx="edward.20150613090031.77">Foreground color of selected text headline text in a headline that is being edited.

Background must also be specified for either setting to take effect.</t>
<t tx="edward.20150613090031.78">Background color of selected text headline text in a headline that is being edited.

Foreground must also be specified for either setting to take effect.</t>
<t tx="edward.20150613090031.79">Background color of outline pane itself.

LavenderBlush1
#ffffe1 # a little too yellow.
#ffffec
LightSteelBlue1 # Good for testing.</t>
<t tx="edward.20150613090031.8">"Solarized" dark theme.

Copy into mySettings.leo under @settings to enable theme

Place this node at the *bottom* of the list of nodes under
@settings to ensure it overrides other style settings.</t>
<t tx="edward.20150613090031.80"></t>
<t tx="edward.20150613090031.81"></t>
<t tx="edward.20150613090031.82"></t>
<t tx="edward.20150613090031.83">Sublime Text 2-like dark theme. This is like leo_dark_1,
but made to look more appealing on Mac
</t>
<t tx="edward.20150613090031.84"></t>
<t tx="edward.20150613090031.85"></t>
<t tx="edward.20150613090031.86"></t>
<t tx="edward.20150613090031.87"></t>
<t tx="edward.20150613090031.88">Background color of body text.  This setting *is* used in the QtGui.

#ffecea

Note: this setting can be overridden by the x_mode_bg_color settings.</t>
<t tx="edward.20150613090031.89">#f9f0f4 light pink
#fbfdfd very light blue

For some reason, colors in the text widget do not match the colors in the canvas widget.</t>
<t tx="edward.20150613090031.9">Here you can edit the colors by Leo, just edit the
node headings, and click the reload-style button.
</t>
<t tx="edward.20150613090031.90"></t>
<t tx="edward.20150613090031.91">Foreground color of body text.  This setting *is* used in the QtGui.

Note: this setting can be overridden by the x_mode_fg_color settings.</t>
<t tx="edward.20150613090031.92">Overrides body_text_background_color.

#fdf5f5 A light pink.
#f0fde1 A light green.
#f9e6dd A light orange.</t>
<t tx="edward.20150613090031.93">Overrides body_text_foreground_color.</t>
<t tx="edward.20150613090031.94"></t>
<t tx="edward.20150613090031.95">Background color of unselected headline text.

LavenderBlush1</t>
<t tx="edward.20150613090031.96">Foreground color of unselected headline text.</t>
<t tx="edward.20150613090031.97">Background color of selected headline text that is not being edited.

LavenderBlush2</t>
<t tx="edward.20150613090031.98">Foreground color of selected headline text that is not being edited.

DodgerBlue4</t>
<t tx="edward.20150613090031.99">Background color of unselected headline text in a headline that is being edited.

Foreground color must also be specified for either setting to take effect.</t>
<t tx="edward.20150614045745.1">QWidget#body-text-renderer {
    color: @render-fg;
    background-color: @render-bg;
}</t>
<t tx="edward.20150614045858.1"></t>
<t tx="edward.20150614045915.1"></t>
<t tx="edward.20150614045931.1"></t>
<t tx="edward.20150615144141.1"></t>
<t tx="edward.20150615144141.2">url(/home/edward/leo.repo/leo-editor/leo/Icons/nodes-dark/triangles/closed.png)</t>
<t tx="edward.20150615144141.3">url(/home/edward/leo.repo/leo-editor/leo/Icons/nodes-dark/triangles/open.png)</t>
<t tx="ekr.20041119034357.1">@language rest
@wrap

This @settings tree contains all active settings.

Settings outside this tree have no effect.

The node "Qt Gui Stylesheet settings" contains most of the setting relating to appearance.</t>
<t tx="ekr.20041119034357.10">See the "Tree Operation" node for settings that affect how the tree pane works.</t>
<t tx="ekr.20041119034357.12"></t>
<t tx="ekr.20041119034357.13">True: Leo loads plugins on startup.

Warnings:

- This is a global option ONLY. It can only be set in the leoSettings.leo files
that Leo reads during startup. Changing this option in other Leo files will have
NO effect.

- When this option is enabled, plugins could potentially execute HOSTILE CODE
contained in Leo files. See further warnings in LeoDocs.leo.</t>
<t tx="ekr.20041119034357.14">This option affects how Leo treats body text in @root trees.

True:    Body text in @root trees start in doc mode.

This is the way @root trees always worked prior to version 3.10.

False:    Body text in @root trees start in code mode.

This way makes @root trees more compatible with @file trees.</t>
<t tx="ekr.20041119034357.15"></t>
<t tx="ekr.20041119034357.16"></t>
<t tx="ekr.20041119034357.17"></t>
<t tx="ekr.20041119034357.18">Limit directory searches to files with the given file extension.

None  Compares all files when comparing directories.
.py   Compares only .py files when comparing directories.</t>
<t tx="ekr.20041119034357.19">These options have no effect when comparing directories.</t>
<t tx="ekr.20041119034357.20">
</t>
<t tx="ekr.20041119034357.29">DEPRECATED

The default directory used if no directory specified in @path, @root or @file directives.

</t>
<t tx="ekr.20041119034357.31">The width of tabs on the screen.  This setting is also used when writing doc parts.

Valid values: Any nonzero integer.

Negative tab widths (recommended) cause Leo to convert tabs to blanks when typing.</t>
<t tx="ekr.20041119034357.32">The page width for wrapping doc parts in derived files.

Valid values: any nonzero positive integer.</t>
<t tx="ekr.20041119034357.38"></t>
<t tx="ekr.20041119034357.39">True: Wrap body text.

</t>
<t tx="ekr.20041119034357.40">

Foreground color for the cursor in body text.

</t>
<t tx="ekr.20041119034357.41">Background color for the cursor in body text.

</t>
<t tx="ekr.20041119034357.42">The format string used when creating the Time/Date string for the Insert Time/Date command.
See the Python documentation for time.strftime for full details.

Examples:

1/30/2003 8:31:55
%m/%d/%y %H:%M:%S

Thu, 30 Jan 2003 16:57:12
%a, %d %b %Y %H:%M:%S</t>
<t tx="ekr.20041119034357.43">True:  use gmt time.
False: use local time.</t>
<t tx="ekr.20041119034357.44">True:  auto-indent aligns with open ({[ brackets

False: auto-indent increases indentation by one tab for Python only.</t>
<t tx="ekr.20041119034357.48">Foreground color of body text.  This setting *is* used in the QtGui.

Note: this setting can be overridden by the x_mode_fg_color settings.</t>
<t tx="ekr.20041119034357.49">Background color of body text.  This setting *is* used in the QtGui.

#ffecea

Note: this setting can be overridden by the x_mode_bg_color settings.</t>
<t tx="ekr.20041119034357.5">False: Leo writes leoSettings.leo files.</t>
<t tx="ekr.20041119034357.50">Color of insertion cursor

</t>
<t tx="ekr.20041119034357.53">Additional border in body text pane, in pixels.</t>
<t tx="ekr.20041119034357.56">These options apply only to windows opened with the New command.

**Important**: When using the qttabs gui, these options have no effect.
That is, opening a new "window" means opening a new tab.</t>
<t tx="ekr.20041119034357.57">The ratio of tree pane size to body pane size when splitting primary panes horizontally.

Valid values: 0.0 to 1.0.

**Important**: Leo **does** save this ratio when saving a .leo file, so Leo
always uses this ratio only when creating a new outline.</t>
<t tx="ekr.20041119034357.58">The ratio of outline (tree) pane size to log pane size when splitting the primary panes horizontally.

Valid values: 0.0 to 1.0.

**Important**: Leo does not save this ratio when saving a .leo file, so Leo
always uses this ratio when opening a file that is being split horizontally.</t>
<t tx="ekr.20041119034357.60">The ratio of tree pane size to body pane size when splitting primary panes vertically.

Valid values: 0.0 to 1.0.

**Important**: Leo **does** save this ratio when saving a .leo file, so Leo
always uses this ratio only when creating a new outline.</t>
<t tx="ekr.20041119034357.61">The ratio of outline (tree) pane size to log pane size when splitting the primary panes vertically.

Valid values: 0.0 to 1.0.

**Important**: Leo does not save this ratio when saving a .leo file, so Leo
always uses this ratio when opening a file that is being split vertically.</t>
<t tx="ekr.20041119034357.62">Height of window in pixels.
    
</t>
<t tx="ekr.20041119034357.63">Distance from left of screen of window, in pixels.
</t>
<t tx="ekr.20041119034357.64">Distance from top of screen of window, in pixels.</t>
<t tx="ekr.20041119034357.65">Width window in pixels.

</t>
<t tx="ekr.20041119034357.67">The color of the split bar. gray90 also looks good.</t>
<t tx="ekr.20041119034357.68">The -relief option for the split bar.</t>
<t tx="ekr.20041119034357.69">The width of the split bar, in pixels (must be an integer).</t>
<t tx="ekr.20041119034357.7"></t>
<t tx="ekr.20041119034357.70">@nocolor-node

These are the settings used by Leo's Qt syntax colorer.

Syntax colors may be any valid Tk color name or color value.

For example, "00aa00" is the dark green used by IDLE.

See http://www.tcl.tk/man/tcl8.3/TkCmd/colors.htm for a list of valid color
names. These names are case sensitive, for example: BlanchedAlmond.</t>
<t tx="ekr.20041119034357.8">Example:

"Created by Leo at @date"

A comment to be iserted in derived files just after the initial @+leo line.
The comment will appear in an @comment sentinel.
Notes:
1. Leo replaces @date with the date and time that the derived file was created.
2. Use \n to separate lines.
3. This must be empty for compatibility with older versions of Leo.
4. Please use an empty comment when updating to CVS!</t>
<t tx="ekr.20041119034357.9">@language rest

If present, say::
    
    @string stylesheet = x
    
The .leo file will contain the following line::

  &lt;?xml-stylesheet x ?&gt;

**Note**: x should contain any needed XML escapes.

**Note**: if x is empty, Leo will retain any xml-stylesheet line in the .leo file.
</t>
<t tx="ekr.20041119035137">@language rest
@wrap
@pagewidth 80

This is Leo's main settings file.  It specifies settings used to customize Leo.

@settings trees are composed of various kinds of nodes.

The headline of each node indicates its type.

The body text of most nodes contain comments. However, the body text of @font
and @shortcuts nodes contain settings. See the children of this node for
details.
</t>
<t tx="ekr.20041119035704">These nodes describe the type, name and value of a single setting. Their
headlines have the form::

    @type-name setting-name = value

The basic types are: @bool, @color, @directory, @encoding, @font, @int, @path,
and @string.

None is a valid value for all types, indicating that the setting node has no
effect.
</t>
<t tx="ekr.20041119035704.1">Organizer nodes have headlines that do **not** start with @.

Organizer nodes may be inserted freely without changing the meaning of an @setting tree.</t>
<t tx="ekr.20041119035704.2">Leo ignores subtrees of @settings trees whose headline starts with @ignore.</t>
<t tx="ekr.20041119035704.3">Not implemented yet.

Creates a user-defined type. For example:

@type relief: string = [raised, sunken, flat, ridge, solid, groove]

This is much better than using a base type because the dialog creator can
present the user with a listbox containing only the valid options.</t>
<t tx="ekr.20041119041019">False: Print sends its output to stdout (console) when doing Execute Script command.
True:  Print redirected to Leo's log pane when doing Execute Script command.
</t>
<t tx="ekr.20041119041019.1">The string to be appended to file names resulting from the Remove Sentinels command.
If the value starts with . the extension is appended to the original file name.
Otherwise, the extension is appended before the file extension.
Example 1:
  File name x.y
  remove_sentinels_extension = _ns
  Result: x_ns.y
Example 2:
  File name x.y
  remove_sentinels_extension = .txt
  Result: x.y.txt

</t>
<t tx="ekr.20041119041019.2">True:  The Save command clears undo buffer.
False: The undo buffer persists across saves.</t>
<t tx="ekr.20041119041304">This option applies to directories specified in filenames in all kinds of @file trees, and to filenames specified in the @path directive.

True:  Leo attempts to create directories if they do not exist.
False: Leo never attempts to create directories.</t>
<t tx="ekr.20041119041304.1">This option specifies the directory to be used as a prefix for &lt;filename&gt; in

@path &lt;filename&gt;
@file &lt;filename&gt;
@root &lt;filename&gt;

when &lt;filename&gt; is a relative path.

Valid values for this option:

'!' means relative to the location leo.py (recommended).
'.' means relative to the location of the .leo file in the top window.

An absolute path (in platform-dependent format).

Relative paths are not allowed because their meaning would depend on the changing value of the current working directory.</t>
<t tx="ekr.20041119041747">nl or lf: (recommended) All lines end with "\n"
cr:       All lines end with "\r"
crlf:     All lines end with "\r\n"
platform: Lines end in platform-specific way.

With platform Leo opens output files in "w" mode rather than "wb" mode and writes '\n'

Please specify nl when uploading files to Leo's CVS site.</t>
<t tx="ekr.20041119041747.1">The number of trailing newlines Leo retains at the end of each body text.

asis: Leo retains the number of newlines contained in each body text.
      
    Warning: Leo sometimes has problems determining which ending newlines are "real".

zero: Leo removes all trailing whitespace from body text.

one:  Leo ends each non-empty body text with exactly one trailing newline.</t>
<t tx="ekr.20041119041747.4">
True:  Leo strips blanks and tabs from otherwise blank lines.
False: Leo retains whitespace even in otherwise blank lines.</t>
<t tx="ekr.20041119042929"></t>
<t tx="ekr.20041119042929.1">Value must be Qt color name or value, such as 'red' or 'xf2fddff' (without the quotes).

Unlike in @data qt-gui-plugin-style-sheet, @values are not allowed as color values.</t>
<t tx="ekr.20041119042929.10">The encoding specified in the following line of new .leo files:

&lt;?xml version="1.0" encoding="UTF-8"&gt;

The recommended value is UTF-8 (upper case for compatibility for old versions of Leo).

iso-8859-1 would be a popular alternative.

Important: Once a .leo file is created the &lt;?xml..."&gt; line can only be changed by hand.  Alas, changing the &lt;?xml..."&gt; line by hand may cause unicode errors the next time the .leo file is loaded.  Therefore, you should change the &lt;?xml..."&gt; line by hand only when first creating a .leo file.</t>
<t tx="ekr.20041119042929.2">Same as @directory.</t>
<t tx="ekr.20041119042929.3"></t>
<t tx="ekr.20041119042929.4"></t>
<t tx="ekr.20041119042929.7"></t>
<t tx="ekr.20041119042929.9">The encoding used for derived files if no @encoding directive is in effect.
This setting is also used to encode files created by the Tangle commands.
Default is UTF-8 (case not important).</t>
<t tx="ekr.20041119043902">The path to the first file or directory to be compared.

Directory compares ignore a filename part of the path, if present.

E.g., c:/directory2/spam.py is valid for directory compares</t>
<t tx="ekr.20041119043902.1">The path to the second file or directory to be compared.

Directory compares ignore a filename part of the path, if present.

E.g., c:/directory2/spam.py is valid for directory compares</t>
<t tx="ekr.20041119043902.10">0: Show lines regardless of the number of mismatches.

n: Stop showing lines after n mismatches.

</t>
<t tx="ekr.20041119043902.11">
1: Show blanks as [ ] and tabs as [t]

</t>
<t tx="ekr.20041119043902.12">True:  Print lines of both files when showing matching lines.

False: Print only the line of compare_file_1 when showing matching lines.

</t>
<t tx="ekr.20041119043902.13">True: Print lines that match using the print_both_lines_for_matches option.

</t>
<t tx="ekr.20041119043902.14">True: Print lines that do not compare equal to each other.

</t>
<t tx="ekr.20041119043902.15">True: Print lines all lines in one file after an end-of-file is seen on the other file.</t>
<t tx="ekr.20041119043902.2">The path to the output file.

Leo will silently write to this file, regardless of whether it already exists, creating the file if needed.

Leo will write to the log pane if this path is empty or invalid.</t>
<t tx="ekr.20041119043902.3">True:  Append output to output file.

False: Replace output file with results of compare.</t>
<t tx="ekr.20041119043902.4">True: Ignore blanks lines when comparing files.

</t>
<t tx="ekr.20041119043902.5">True: Ignore the first line of compare_file_1 when comparing files.

</t>
<t tx="ekr.20041119043902.6">True: Ignore the first line of compare_file_2 when comparing files.</t>
<t tx="ekr.20041119043902.7">True: Ignore whitespace after the leading whitespace of a line when comparing files.</t>
<t tx="ekr.20041119043902.8">True:  Ignore leading whitespace of each line when comparing files.

False: The recommended setting when comparing Python source files.

</t>
<t tx="ekr.20041119043902.9">True: Ignore sentinel lines when comparing files.

Leo sets sentinel comment delimiters from the first line of each file.  This option has no effect if the first line is not a @+leo line.</t>
<t tx="ekr.20041119044139"></t>
<t tx="ekr.20041119050105">These options affecting how Leo shows the results of file compares.

Leo gathers statistics regardless of these options.</t>
<t tx="ekr.20041119050105.1">The change string (without the quotes unless quotes are part of the string).

N.B. Leo requires utf-8 encoding for any non-ascii characters.</t>
<t tx="ekr.20041119050105.10"></t>
<t tx="ekr.20041119050105.11"></t>
<t tx="ekr.20041119050105.12"></t>
<t tx="ekr.20041119050105.14">When checked, the Find and Change commands search body text.
</t>
<t tx="ekr.20041119050105.15">When checked, the Find and Change commands search headline text.
</t>
<t tx="ekr.20041119050105.16">When checked, the Find and Change commands search only the currently selected headline and its offspring.
</t>
<t tx="ekr.20041119050105.2">The find string (without the quotes unless quotes are part of the string).

N.B. Leo requires utf-8 encoding for any non-ascii characters.

</t>
<t tx="ekr.20041119050105.3">These settings determine whether the corresponding checkbox is checked by default.</t>
<t tx="ekr.20041119050105.4">Despite its name, this setting affects the default value of the Show Context checkbox.</t>
<t tx="ekr.20041119050105.5">When checked, the Find and Change commands ignore the case of alphabetic characters when determining matches.
</t>
<t tx="ekr.20041119050105.6">When checked, the Change command marks all headlines whose headline or body text are changed by the command.
</t>
<t tx="ekr.20041119050105.7">When checked, the Find and Change commands mark all headlines in which a match is found with the pattern.
</t>
<t tx="ekr.20041119050105.8">When checked, the Find and Change commands treat several characters specially in
the find pattern. The '*' character matches any sequence of zero or more
characters. The '.' character matches any single character. The '^' character at
the start of a pattern, or a '$' character at the end of a pattern matches a
newline.

Examples:

The pattern "^abc$" matches lines that only contain "abc".
The pattern "^a" matches any line starting with "A".
The pattern "a$" matches any line ending with "a".
The pattern "^*$" matches any line at all.</t>
<t tx="ekr.20041119050105.9"></t>
<t tx="ekr.20041119050749.10">The format string used when creating the Time/Date string for the Insert Time/Date command.

See the Python documentation for time.strftime for full details.

Examples:
1/30
%m/%d

1/30/03 8:31:02
%m/%d/%y %H:%M:%S

Thu, 30 Jan 2003 16:57:12
%a, %d %b %Y %H:%M:%S
</t>
<t tx="ekr.20041119050749.11">True:  use gmt time when inserting time into headlines.

False: use local time.</t>
<t tx="ekr.20041119050749.3">True:  Allows control-dragging to create clones.
False: All drags move nodes.

Setting this setting to False allows Leo to be used on Aqua.</t>
<t tx="ekr.20041119050749.4">True:  Tell whether drags will move nodes or clone nodes.
False: Don't issue such messages.

</t>
<t tx="ekr.20041119052015">Color for error messages written to the log window.</t>
<t tx="ekr.20041119052015.1">True: Wrap body text.

</t>
<t tx="ekr.20041119052015.2">Foreground color of log text.

</t>
<t tx="ekr.20041119053445">Background color of log text.</t>
<t tx="ekr.20041119105509">**Not implemented**.

Creates a permanent value that can be tested later with @if. That is, it alters
the environment in which @if code is executed.</t>
<t tx="ekr.20041119110141">Enable descendant settings if sys.platform is the given platform name or names.

Typical platform names are darwin, linux2, win32.

Case is ignored in platform names.

Examples:

@ifplatform darwwin, linux2
    Enables descendant settings for MacOs or Linux
    
@ifplatform win32
    Enables descendant settings for Windows
    
</t>
<t tx="ekr.20041120152657"></t>
<t tx="ekr.20041120152900.2">When the Script Search radio button is selected Leo treats the contents of the
Search Text as a script to execute whenever any kind of Find command is
executed. Similarly, when the Script Change checkbox is selected Leo treats the
context of the Change Text as a script to execute whenever any kind of Change
command is executed. See below for just how this works.

Script-based find-change is extremely powerful. In effect, Leo's Find/Change
panel becomes a new platform for running scripts interactively. Leo now has all
the find/change capability of pattern matching languages like Snobol and Icon,
just by using the capabilities of the plain Python language. Moreover, Leo can
deliver these capabilities interactively or not depending which buttons you push
in Leo's Find/Change panel.

Script-based find/change frees the user from having to control script-based
searches interactively. Rather than forcing find/change scripts to implement
their own interactive controls, it is much easier to use what Leo already has.

HOW IT WORKS

Leo dedicates a Python dictionary called app.searchDict for communication
between Leo and the search and change scripts. The search and change scripts may
also use app.searchDict for communication between themselves. Leo sets
app.searchDict["type"] to "find", "change", "findAll" or "changeAll" to indicate
the kind of command being executed. Scripts may use all other entries in
app.searchDict as they please.

Leo executes the find script once when you press the Find button (or the Change
then Find button) in Leo's Find/Change dialog. Typically, the find script would
traversing the tree and highlight the found text or otherwise indicate to the
user that the find operation has succeeded. However, the script can do anything
it pleases.

Leo executes the the find script repeatedly when you press the Find All button.
Leo keeps executing the find script until app.searchDict["continue"] evaluates
to false. Initially there is no entry for app.searchDict["continue"], so the
find script must set app.searchDict["continue"] = true if it wants Leo to keep
executing it.

Leo executes the change script once when you press the Change button. Typically,
the change script would change the selected text. Usually the change script will
compute the new value of body text and call v.setBodyStringOrPane(newText) to
make that change permanent. 

The change script also may handle undo, typically by calling
c.frame.onBodyChanged(v,"Change",oldText=oldText). Leo does not handle undo
automatically. Indeed, Leo makes no assumptions whatever about what the change
script really does.

Leo executes the the change script repeatedly when you press the Change All
button. Just as with the Find All command, Leo keeps executing the change script
until app.searchDict["continue"] evaluates to false.

Most find and change scripts will ignore settings in the Find Panel like "whole
word", "pattern match", and "reverse". However, these settings are available to
the scripts via ivars such as c.whole_word_flag, etc. if desired.

For examples, see the node called 'Script Find and Script Change' in leoDocs.leo.</t>
<t tx="ekr.20041120155431.1">The body text of @shortcut nodes contain the specification for zero or more shortcuts.

Lines starting with # are ignored.

All other non-blank lines should have the form:

commandName = shortcut specifier.

**Note**: not all bindings are possible on MacOS, especially Ctrl-H and Ctrl-period.</t>
<t tx="ekr.20041120155431.2">Not implemented yet.

Autments the settings parser and the dialog creator with scripts.</t>
<t tx="ekr.20041120181045">A float value restricted to the range 0.0 to 1.0.</t>
<t tx="ekr.20041122163623">When looking for @whatever, Leo converts whatever to lower case and removes
minus signs. For example, the following are equivalent::

    @if-platform
    @ifPlatform
    @ifplatform
</t>
<t tx="ekr.20041213105007.2"></t>
<t tx="ekr.20041213105007.3"></t>
<t tx="ekr.20041213105954">Options that require pixel values can be any Python expression that yields an int.
Warning: the number of pixels per inch varies...</t>
<t tx="ekr.20041213105954.1"></t>
<t tx="ekr.20041213105954.2"></t>
<t tx="ekr.20041217184352.2">LightYellow1

#f2fdff</t>
<t tx="ekr.20050126083026">node granularity: start a new undo unit when typing moves to a new node.
line granularity: start a new undo unit when typing moves to new line.
word granularity: start a new undo unit when typing starts a new word.
char granularity: start a new undo unit for each character typed.

'line' granularity is the default used if no valid setting is specified.

Leo used char granularity for all version prior to 4.3. char granularity is not
recommended; it is clumsy and wasteful of computer memory.</t>
<t tx="ekr.20050203085250">This is not used in Leo, except in unit tests.

Please do not change this; it would make a unit test fail.</t>
<t tx="ekr.20050203090810">Please do not change any of these settings.

Doing so would make unit tests fail.
</t>
<t tx="ekr.20051007200824">This node contains sets of key bindings and settings.

These sets should have headlines starting with @keys so that the Check Bindings
script can find them.

- The *inactive* sets should be children of the node '@ignore Unused key bindings'

- The *active* set should be *outside* of the @ignore and its descendants.
</t>
<t tx="ekr.20051007200824.1">The following special single characters may be used in the tails of shortcuts.
They are listed along with their associated Tk binding value. Leo contains
special code to handle these characters. No other single characters may be
specified.

For example, you could specify Ctrl+! as a shortcut, and Leo will create a
binding for &lt;Control+exclam&gt;. Some of these values may be invalid on some
machines.

The full list is at http://tcl.activestate.com/man/tcl8.4/TkCmd/keysyms.htm

! exclam
" quotedbl
# numbersign
$ dollar
% percent
&amp; ampersand
' quoteright
( parenleft
) parenright
* asterisk
+ plus
, comma
- minus
. period
/ slash
: colon
; semicolon
&lt; less
= equal
&gt; greater
? question
@ at
[ bracketleft
\ backslash
] bracketright
^ asciicircum
_ underscore
` quoteleft
{ braceleft
| bar
} braceright
~ asciitilde

Leo recognizes the following mult-character names, and translates the indicated
strings in the menu items:
    
"bksp"     : "BkSp"
"dnarrow"  : "DnArrow"
"ltarrow"  : "LtArrow"
"rtarrow"  : "RtArrow"
"uparrow"  : "UpArrow"
"pageup"   : "PgUp"),
"pagedn"   : "PgDn")

For example, "Ctrl-uparrow"  will appear as "Ctrl+UpArrow" in the menu.

Leo passes all other mult-character names verbatim to Qt, so on some platforms
you may be able to use any of the following. Most appear on the numeric keypad.
For example, the following may work on some systems:
    
"Ctrl+BackSpace"

Don't use these if you want to be sure that the binding work on all platforms.
The complete list of names may be found at:
http://tcl.activestate.com/man/tcl8.4/TkCmd/keysyms.htm.
    
F1, F2, F3, F4, F5, F6, F7, F8, F9, F10,
BackSpace, Break, Clear, Delete, Escape, Linefeed, Return, Tab, 
Down, Left, Right, Up,
Begin, End, Home, Next, Prior,
Num_Lock, Pause, Scroll_Lock, Sys_Req,
KP_Add, KP_Decimal, KP_Divide, KP_Enter, KP_Equal,
KP_Multiply, KP_Separator, KP_Space, KP_Subtract, KP_Tab,
KP_F1, KP_F2, KP_F3, KP_F4,
KP_0, KP_1, KP_2, KP_3, KP_4, KP_5, KP_6, KP_7, KP_8, KP_9</t>
<t tx="ekr.20051020125928">#d6c7d3
#d2cad0
#c6d3d7</t>
<t tx="ekr.20051025070845">#d6c7d3
#d2cad0
#c6d3d7
#ffffec # Same as outline.</t>
<t tx="ekr.20051025084017">Leo's spell checker requires PyEnchant to be installed.
See: http://pythonhosted.org/pyenchant/tutorial.html#installing-pyenchant
</t>
<t tx="ekr.20051027175030">True: When typing an opening bracket '(','[' or '{', immediately type the
corresponding closing bracket.  To move past the closing bracket, just type it.</t>
<t tx="ekr.20051101160257">A shortcut specification has the form:

command-name = shortcutSpecifier

or

command-name ! pane = shortcutSpecifier

The first form creates a binding for all panes except the minibuffer. The second
form creates a binding for one or more panes. The possible values for 'pane'
are:

pane    bound panes
----    -----------
all     body,log,tree
body    body
log     log
mini    minibuffer
text    body,log
tree    tree
    
You may use None as the specifier. Otherwise, a shortcut specifier consists of a
head followed by a tail. The head may be empty, or may be a concatenation of the
following: (All entries in each row are equivalent).
    
Shift+ Shift-
Alt+ or Alt-
Control+, Control-, Ctrl+ or Ctrl-

Notes:

1. The case of plain letters is significant:  a is not A.

2. The Shift- (or Shift+) prefix can be applied *only* to letters or multi-letter tails. Leo will ignore (with a warning) the shift prefix applied to other single letters, e.g., Ctrl-Shift-(

3. The case of letters prefixed by Ctrl-, Alt-, Key- or Shift- is *not* significant.

The following table illustrates these rules.  In each row, the first entry is the key (for k.bindingsDict) and the other entries are equivalents that the user may specify in leoSettings.leo:

a, Key-a, Key-A
A, Shift-A
Alt-a, Alt-A
Alt-A, Alt-Shift-a, Alt-Shift-A
Ctrl-a, Ctrl-A
Ctrl-A, Ctrl-Shift-a, Ctrl-Shift-A
!, Key-!,Key-exclam,exclam
    
See "About shortcut specifiers" for a full discussion of what may appear in the tail of a shortcut.</t>
<t tx="ekr.20051123100536">Note: These settings have effect only if the corresponding plugin has been enabled.</t>
<t tx="ekr.20051123100536.1">For MacOS X (darwin) the following are typical defaults:

vim_cmd = /Applications/gvim.app/Contents/MacOS/gvim --servername LEO
vim_exe = /Applications/gvim.app/Contents/MacOS/gvim
</t>
<t tx="ekr.20051123100536.2"></t>
<t tx="ekr.20051123100536.3"></t>
<t tx="ekr.20051126062243"></t>
<t tx="ekr.20051126062243.1"></t>
<t tx="ekr.20051126062525"></t>
<t tx="ekr.20051126062830">This is the most useful focus trace: it tells what really is happening.</t>
<t tx="ekr.20060112103537.17">'''This script reports commands that exist in some but not all key- binding
sets. setNames is a list of the roots of all such sets.'''

import leo.core.leoConfig as leoConfig
import leo.core.leoTest as leoTest

# u = leoTest.testUtils(c)
parser = leoConfig.SettingsTreeParser(c)
# Add these as required to handle commands defined by plugins.
optionalCommandPrefixes = ['group-operations']
optionalCommandNames = [
    # These are the command names as defined by plugins.
    # LeoSlideShows.leo defines buttons whose commands do not end in '-command'.
    'next-slide-command','next-slide-show-command',
    'prev-slide-command','prev-slide-show-command',
    # The ipython plugin.
    'start-ipython','get-ipython-results','push-to-ipython',
    # The viewrendered plugin.
    'vr-toggle',
]

setNames = []
setsDict = {} # keys are set names, values are dicts of command names.
shortcutsDict = {}

@others

main()
</t>
<t tx="ekr.20060112104119">def defineSetNames():
    global setNames
    if 1:
        setNames = []
        for p in c.allNodes_iter():
            h = p.headString()
            if h.startswith('@keys'):
                h = h[5:].strip()
                if h not in setNames:
                    setNames.append(h)
        g.es('Found these sets...')
        for setName in setNames:
            g.es_print('  %s' % str(setName))
    else:
        setNames = [
            'Default Emacs shortcuts',
            'Legacy Leo bindings',
            'Legacy Leo shortcuts with important Emacs bindings',
            'No bindings',
            'EKR bindings: a mix',
            'EKR bindings: Mode-oriented',
        ]

    setNames.sort()
</t>
<t tx="ekr.20060112104333">def doSet(p,name):

    global shortcutsDict

    shortcutsDict = {}

    for p in p.subtree_iter():
        if p.headString().startswith('@shortcuts'):
            doShortcuts(p,name)
</t>
<t tx="ekr.20060112104333.1">def checkSets():

    global setNames, optionalCommandPrefixes, optionalCommandNames
    # Compute the union of all the command names.
    allNames = {}
    for setName in setNames:
        d = setsDict.get(setName)
        if d:
            for key in d.keys():
                allNames[key] = key
        else:
            g.es_print('No setsDict for %s' % (repr(setName)),color='red')
    k = c.keyHandler
    keys = sorted(allNames.keys())
    # Warn about missing names.
    for setName in ('No bindings',): # setNames:
        d = setsDict.get(setName)
        if d:
            for key in keys:
                if key not in ('none','None',None) and key not in d.keys():
                    # Don't warn about missing 'enter-xxx-mode' commands.
                    if (
                        not (key.startswith('enter-') and key.endswith('-mode')) and
                        not (key.startswith('press-') and key.endswith('-button'))
                    ):
                        g.es_print('%s is missing %-35s = None' % (setName,repr(key)))
        else:
            g.es_print("'@keys No bindings' not found",color='blue')
    # Warn about undefined commands.
    for key in keys:
        if not c.commandsDict.get(key):
            ok = False
            # full-command and quick command are weird special cases.
            if key not in ('None',None,'full-command','quick-command'):
                # Don't warn about missing 'enter-xxx-mode' commands.
                if key.startswith('enter-') and key.endswith('-mode'):
                    ok = True
                elif key.startswith('press-') and key.endswith('-button'):
                    ok = True
                for prefix in optionalCommandPrefixes:
                    if key.startswith(prefix):
                        ok = True
                for optionalCommand in optionalCommandNames:
                    if key == optionalCommand:
                        ok = True
                if not ok:
                    g.es_print('Undefined command name: %s' % (key))
</t>
<t tx="ekr.20060112104823">def main ():

    global setNames
    defineSetNames()

    g.es_print('-' * 40)
    seen = {}
    for p in c.allNodes_iter():
        h = p.headString()
        if h.startswith('@keys'):
            h = h[5:].strip()
            if not seen.get(h):
                seen[h] = True
                doSet(p,h)
    checkSets()
    g.es('Check Bindings done')
</t>
<t tx="ekr.20060112105523">def doShortcuts(p,setName):

    global parser,setsDict,shortcutsDict

    d = setsDict.get(setName,{})
    s = p.bodyString()
    lines = g.splitLines(s)
    for line in lines:
        line = line.strip()
        if line and not line.startswith('#'):
            commandName,si = parser.parseShortcutLine('test',line)
            if not si:
                g.es_print('In %s:\nmissing "=" in shortcut line:%s' % (
                    p.headString(),repr(line)),color='red')
            else:
                # Having multiple shortcuts for a command if fine,
                # But having multiple commands for a shortcut is not.
                shortcut = si.stroke
                pane = si.pane
                if shortcut not in (None,'None','none'):
                    aList = shortcutsDict.get(shortcut,[])
                    if aList:
                        for commandName2,pane2 in aList:
                            if pane == pane2:
                                g.es_print('duplicate shortcut %s in set %s: previous command: %s' % (
                                    shortcut,setName,commandName2),color='red')
                        else:
                            aList.append((commandName,pane),)
                    else:
                        shortcutsDict [shortcut] = [(commandName,pane),]

                data = d.get(commandName)
                if data:
                    shortcut2,pane2 = data
                    if shortcut == shortcut2 and pane == pane2:
                        g.es_print('duplicate %s in set %s' % (
                            commandName,setName),color='red')
                else:
                    data = shortcut,pane
                    d[commandName] = data

    setsDict[setName] = d
</t>
<t tx="ekr.20060112110750"></t>
<t tx="ekr.20060114073238">If True, Leo will report to the console which bindings have been created.

Thus, you must be running from a console window for this setting to be useful.</t>
<t tx="ekr.20060114082205">If this setting is non-empty the trace_bindings setting will report only
bindings that match the string (ignoring case).

For this setting to be useful the following must be true:

- you must be running from a console window.

- @bool trace_bindings must be True.</t>
<t tx="ekr.20060114083009">If this setting is non-empty the trace_bindings setting will report only bindings for matching panes.  For example, to see all ! text bindings, set this setting to text.

For this setting to be useful the following must be true:

- you must be running from a console window.

- @bool trace_bindings must be True.</t>
<t tx="ekr.20060116090646">@nocolor

Standard keys (Windows defaults in parens)

F1 help
Windows key + F1 Windows Help
F2 find-prev (Rename)
F3 find-next (Find Files)
F4 None (Address bar in Windows Explorer)
F5 None (Refresh, Reload in Windows Explorer)
F6 None (Should cycle from window to window)
F7 spell-tab-open (Spell in Word)
Shift-F7 None (Thesaurus in Word)
F8 None (Safe mode)
F9 None
F10 None (Activate menu bar in many programs)
F11 None (Toggle full screen mode in explorer)
F12 None

You can use F10 to highlight the first menu choice, and then use the arrow keys to move around the menus. Pressing the Shift key while pressing F10 will bring up the shortcut menu. This is similar to right-clicking on an object.</t>
<t tx="ekr.20060117092249">A mode is a temporary set of key bindings. Modes are created by nodes whose
headline has the form:

@mode &lt;mode name&gt;

The body text contains a list of shortcut specifiers. @mode nodes work just like
@shortcuts, but as a side effect they create the enter-&lt;mode name&gt;-mode
command.  For example, 

@mode quick-commands

creates the enter-quick-commands command. You can bind keys to such commands in
@shortcut nodes as usual.

Notes:

- If the @mode headline contains ::, everything following the :: is the
  mode prompt. For example::
    
    @mode abc :: xyz
    
creates the enter-abc-mode command, but the prompt for the command is xyz.

- Pane specifiers are ignored in @mode nodes. Bindings apply only to a single
mode.

- @shortcuts nodes specify the bindings in effect for the 'default' or
'top-level' mode. The keyboard-quit command always set the mode to the top-level
mode.

- The top_level_unbound_key_action setting determines what happens to unbound
keys *only* for the top-level mode.

- A mode contains *only* the key bindings explicitly specified in the @mode
node. The only default key binding is the binding for the keyboard-quit command
(usually Control-g). Thus, all modes except the top-level mode act as if
top_level_unbound_key_action = 'ignore'. In particular, the set-command-state,
set-insert-state and set-overwrite-state commands affect only the top-level mode.

- The mode-help command (recommend binding is Tab) lists all bound keystrokes in
a mode.

- ** New in 4.4.1: In @mode nodes, shortcut specifier lines of the form::

    --&gt; command-name
    
Specify that the named command will be executed before entering the mode. More
than one such **mode-entry commands may appear.

- In @mode nodes, shortcut specifier lines of the form:

    command-name -&gt; mode-name = binding

specify that Leo will enter the named mode after executing the command. As a
special case,

    command-name -&gt; same = binding

will cause the command to be executed without changing mode.</t>
<t tx="ekr.20060121102627"></t>
<t tx="ekr.20060122105527.3"></t>
<t tx="ekr.20060122105527.7">True: (Recommended) Selecting an outline node leaves the focus in the outline pane.

If this is False it will be harder to use the arrow keys in the headline.
    
False: (Legacy) Selecting an outline node transfers focus to the body pane.</t>
<t tx="ekr.20060122105527.8"></t>
<t tx="ekr.20060125104049">True: (recommended) The Find tab shows only options, not text or buttons.
False: (legacy)     The Find tab shows text, options and buttons.</t>
<t tx="ekr.20060126075152"># True: calls to the garbage collector.</t>
<t tx="ekr.20060126083715"># True: verbose trace the garbage collector.</t>
<t tx="ekr.20060127050605">Zero (recommended): unlimited stack size.
Non-zero: limit the maximum stack size to the given number.</t>
<t tx="ekr.20060131071612">
</t>
<t tx="ekr.20060201111002"></t>
<t tx="ekr.20060202092911"></t>
<t tx="ekr.20060202113731"></t>
<t tx="ekr.20060204093736"></t>
<t tx="ekr.20060204102644"></t>
<t tx="ekr.20060204124608">True: minibuffer commands show the Find Tab.
False: minibuffer commands hide the Find Tab.

Important: the Find Tab always exists regardless of this setting.</t>
<t tx="ekr.20060206155101"></t>
<t tx="ekr.20060206161839"></t>
<t tx="ekr.20060207142012"></t>
<t tx="ekr.20060209045356"></t>
<t tx="ekr.20060210105437"></t>
<t tx="ekr.20060212101234"># True: call Python's garbage collector before every screen redraw.
# There used to be a warning about this slowing Leo, but I seen now problem with it at present.</t>
<t tx="ekr.20060212103826"># True (recommended): print a message when Leo calls gc.collect explicitly.</t>
<t tx="ekr.20060215054710"></t>
<t tx="ekr.20060216091239">True: trace all changes to the minibuffer</t>
<t tx="ekr.20060216130607">True: trace all changes to the status line.</t>
<t tx="ekr.20060216135834">True:  enable autocompletion initially.
False: disable autocomopletion initially.

You can use the enable-autocompleter and disable-autocompleter
commands to enable or disable autocompletion at any time.

Note: The 'initially' prefix is needed to distinguish this setting from
enable-autocompleter command. Otherwised they would get 'munged' to the same
configuration value.</t>
<t tx="ekr.20060216170801"></t>
<t tx="ekr.20060303075452">The following commands are useful for operating Leo without a mouse.

Clicks

click-headline
click-icon-box
double-click-headline
double-click-icon-box

Cursor moves and selection (Basic Emacs commands)

back-char
back-char-extend-selection
back-paragraph
back-paragraph-extend-selection
back-sentence
back-sentence-extend-selection
back-to-indentation
back-word
back-word-extend-selection
backward-delete-char
backward-kill-paragraph
backward-kill-sentence
backward-kill-word
beginning-of-buffer
beginning-of-buffer-extend-selection
beginning-of-line
beginning-of-line-extend-selection
buffer-prepend-to
delete-char
end-of-buffer
end-of-buffer-extend-selection
end-of-line
end-of-line-extend-selection
exchange-point-mark
forward-char
forward-char-extend-selection
forward-paragraph
forward-paragraph-extend-selection
forward-sentence
forward-sentence-extend-selection
forward-word
forward-word-extend-selection
insert-newline
kill-line
kill-to-end-of-line
kill-paragraph
kill-region
kill-region-save
kill-sentence
kill-word
move-past-close
move-past-close-extend-selection
newline-and-indent 
next-line
next-line-extend-selection
paste-text
previous-line
previous-line-extend-selection
rectangle-kill
register-point-to
scroll-down-half-page
scroll-down-line
scroll-down-page
scroll-up-line
scroll-up-page
yank
yank-pop  
zap-to-character

Focus

abort-edit-headline
cycle-focus
edit-headline
end-edit-headline
focus-to-body
focus-to-find
focus-to-log
focus-to-minibuffer
focus-to-tree
spell-tab-open

Menus

activate-cmds-menu
activate-edit-menu
activate-file-menu
activate-help-menu
activate-outline-menu
activate-plugins-menu
activate-window-menu

Nodes: selecting, expanding and contracting

contract-all
contract-node
contract-or-go-left
contract-parent
equal-sized-panes
expand-all
expand-and-go-right
expand-next-level
expand-node
expand-or-go-right
expand-prev-level
go-back
go-forward
goto-char
goto-first-node
goto-first-sibling
goto-first-visible-node
goto-last-node
goto-last-sibling
goto-last-visible-node
goto-next-node
goto-next-sibling
goto-next-visible
goto-parent
goto-prev-node
goto-prev-sibling
goto-prev-visible

Panes

contract-body-pane
contract-log-pane
contract-outline-pane
contract-pane
expand-body-pane
expand-log-pane
expand-outline-pane
expand-pane
find-tab-hide
fully-expand-body-pane
fully-expand-log-pane
fully-expand-outline-pane
fully-expand-pane
hide-body-pane
hide-log-pane
hide-pane
hide-outline-pane
spell-tab-hide

Furthermore, the find commands are a good tool for using Leo without a mouse
(More commands are coming)

replace
replace-all
replace-then-find
find-next
find-all
find-prev
isearch-backward
isearch-backward-regexp
isearch-forward
isearch-forward-regexp
find-tab-open
# query-replace
# query-replace-regex
replace-string
search-again
search-backward
search-forward
search-with-present-options
set-replace-string

Setting find options:

enter-find-options-mode
set-find-everywhere
set-find-node-only
set-find-suboutline-only
show-find-options
toggle-find-ignore-case-option
toggle-find-in-body-option
toggle-find-in-headline-option
toggle-find-mark-changes-option
toggle-find-mark-finds-option
toggle-find-regex-option
# toggle-find-reverse-option
toggle-find-word-option
toggle-find-wrap-around-option
word-search-backward
word-search-forward</t>
<t tx="ekr.20060306031258"></t>
<t tx="ekr.20060309022759"></t>
<t tx="ekr.20060323131801">True: warn if a command has no setting.</t>
<t tx="ekr.20060325071042"></t>
<t tx="ekr.20060325071042.1"></t>
<t tx="ekr.20060325071042.2"></t>
<t tx="ekr.20060325071042.3"></t>
<t tx="ekr.20060325071916"></t>
<t tx="ekr.20060408090018"></t>
<t tx="ekr.20060425124142"></t>
<t tx="ekr.20060425125015"></t>
<t tx="ekr.20060504131831.1"></t>
<t tx="ekr.20060504131831.2"></t>
<t tx="ekr.20060504134056"></t>
<t tx="ekr.20060504134056.1"></t>
<t tx="ekr.20060504134056.2"></t>
<t tx="ekr.20060504140351"></t>
<t tx="ekr.20060504140408"></t>
<t tx="ekr.20060504140408.1"></t>
<t tx="ekr.20060504140408.2"></t>
<t tx="ekr.20060521132401">c:\Python24\Scripts\_winpdb.py</t>
<t tx="ekr.20060521134125">The debug target to use if no target is specified otherwise.

c:\prog\tigris-cvs\leo\src\leo.py
</t>
<t tx="ekr.20060521134125.1">The debug target to use regardless of the selected node or other settings.</t>
<t tx="ekr.20060524151415"></t>
<t tx="ekr.20060524151415.1">idle: use Python's standard Idle debugger.

winpdb: (recommended) use winpdb debugger.

To use winpdb you must download and install winpdb from:
http://www.digitalpeers.com/pythondebugger/

There is no special support for Idle, so you may as well open Idle using Leo's
open-python-window command.</t>
<t tx="ekr.20060531094310">True:  auto-indent regardless of how text is colored.
False: suppress auto-indenting if in range @nocolor or @kill.</t>
<t tx="ekr.20060603070801">True:  enable calltip expansion initially.
False: disable calltip expansion initially.

You can use the enable-calltips and disable-calltips
commands to enable or disable autocompletion at any time.

Note: The 'initially' prefix is needed to distinguish this setting from
enable-calltips command. Otherwised they would get 'munged' to the same
configuration value.</t>
<t tx="ekr.20060603215208">These bindings are a mixture of emacs bindings, windows bindings and vim bindings.</t>
<t tx="ekr.20060603215208.19"># Quick finds
backward-find-character                     = Alt-Q
backward-find-character-extend-selection    = Alt-Shift-Q
find-character                              = None ### = Alt-P
find-character-extend-selection             = None ### = Alt-Shift-P

# To start finds and changes...
start-search                        = Ctrl-f
search-with-present-options         = None # Ctrl-f
set-replace-string                  = None # Ctrl-Shift-r
find-tab-hide                       = None
find-tab-open                       = None

clone-find-all                      = None
isearch-backward                    = Alt-R
isearch-backward-regexp             = None
isearch-forward                     = Alt-I # Alt-S conflicts with &amp;Search and &amp;Settings menus.
isearch-forward-regexp              = None
# isearch-with-present-options      = Alt-i
# query-replace                       = None
# query-replace-regex                 = None
search-backward                     = None
search-forward                      = None
word-search-backward                = None 
word-search-forward                 = None

# To coninue finds and changes...
find-next                           = F3
find-all                            = None
find-prev                           = F2
replace                              = Ctrl-=
replace-all                         = None  # Not recommended to bind this to a shortcut.
replace-then-find                   = Ctrl--

set-find-everywhere                 = Alt-Ctrl-e
set-find-node-only                  = Alt-Ctrl-n
set-find-suboutline-only            = Alt-Ctrl-s
toggle-find-ignore-case-option      = Alt-Ctrl-i
toggle-find-in-body-option          = Alt-Ctrl-b
toggle-find-in-headline-option      = Alt-Ctrl-h
toggle-find-mark-changes-option     = Alt-Ctrl-c
toggle-find-mark-finds-option       = Alt-Ctrl-f
toggle-find-regex-option            = Alt-Ctrl-x
# toggle-find-reverse-option          = Alt-Ctrl-r
toggle-find-word-option             = Alt-Ctrl-w
toggle-find-wrap-around-option      = Alt-Ctrl-a</t>
<t tx="ekr.20060603215208.20">full-command            = Alt-x
negative-argument       = None      # Alt-minus conflicts with contract-all.
repeat-complex-command  = Ctrl-P
universal-argument      = Alt-u     # Usually Ctrl-u, conflicts with move-outline-up.



</t>
<t tx="ekr.20060605081712">Recommended:
    
white                   if top_level_unbound_key_action is command
a color like MistyRose1 if top_level_unbound_key_action is insert or overwrite.

#f2fdff</t>
<t tx="ekr.20060605081712.3">Overrides body_text_foreground_color.</t>
<t tx="ekr.20060606085536">Overrides body_text_background_color.

wheat1
PeachPuff1
LemonChiffon1
cornsilk1
honeydew1
LavenderBlush1
azure2
aquamarine1</t>
<t tx="ekr.20060606085536.1">Overrides body_text_foreground_color.</t>
<t tx="ekr.20060616172614"></t>
<t tx="ekr.20060620085654">vertical:   pack body-pane editors vertically.
horizontal: pack body-pane editors horizontally.</t>
<t tx="ekr.20060627065953"></t>
<t tx="ekr.20060627084739">True: flash matching bracket when typing (, ), [, ], { or }.</t>
<t tx="ekr.20060627121646"></t>
<t tx="ekr.20060627121646.1"></t>
<t tx="ekr.20060627121646.2">The number of times to flash matching brackets.</t>
<t tx="ekr.20060627121646.3">One half the total cycle time of bracket flashes, in milliseconds.</t>
<t tx="ekr.20060704090341"></t>
<t tx="ekr.20060713101831"># Support for solozized colors requires black.</t>
<t tx="ekr.20060730101451"></t>
<t tx="ekr.20060730101451.3"></t>
<t tx="ekr.20060730101451.5"></t>
<t tx="ekr.20060804095015">Important: the order the open_flash_brackets and close_flash_brackets settings must be consistent.</t>
<t tx="ekr.20060804095015.1">Important: the order the open_flash_brackets and close_flash_brackets settings must be consistent.</t>
<t tx="ekr.20060807103220"></t>
<t tx="ekr.20060807103220.1">This is the body text of a single day node.</t>
<t tx="ekr.20060807103220.10">True: Omit saturdays if a whole year is inserted</t>
<t tx="ekr.20060807103220.11">True: Omit sundays if a whole year is inserted</t>
<t tx="ekr.20060807103220.2">This is the format of the headline if a single day node is inserted.</t>
<t tx="ekr.20060807103220.3">This is the format of day node headline if a whole month is inserted.</t>
<t tx="ekr.20060807103220.4">This is the format of the month node headline if a whole month is inserted.</t>
<t tx="ekr.20060807103220.5">True: Omit saturdays if a whole month is inserted.</t>
<t tx="ekr.20060807103220.6">True: Omit sundays if a whole month is inserted.</t>
<t tx="ekr.20060807103220.7">This is the format of the day node headline if a whole year is inserted.</t>
<t tx="ekr.20060807103220.8">This is the format of the month node headline if a whole year is inserted.</t>
<t tx="ekr.20060807103220.9">This is the format of the year node headline if a whole year is inserted.</t>
<t tx="ekr.20060822101942.1">Overrides body_text_foreground_color.</t>
<t tx="ekr.20060826152759"></t>
<t tx="ekr.20060827102902"></t>
<t tx="ekr.20060827102902.1"></t>
<t tx="ekr.20060827102902.2"></t>
<t tx="ekr.20060828110551"></t>
<t tx="ekr.20060828110551.1">Valid settings for _style strings are None, normal, bold, italic, bold-italic.</t>
<t tx="ekr.20060828110551.2"></t>
<t tx="ekr.20060828110551.3"></t>
<t tx="ekr.20060828145228.1"># php_keyword1_font_family = None
php_keyword1_font_size = None
php_keyword1_font_slant = roman
    # roman, italic
php_keyword1_font_weight = normal
    # normal, bold</t>
<t tx="ekr.20060904211808"></t>
<t tx="ekr.20060904211808.1">The path to the zodb storage.</t>
<t tx="ekr.20060913144412">@keys nodes mark as set of @shortcuts nodes.  @keys nodes are used only by the script in the node:
    
    @button Check Bindings
    
in this file.  This makes it possible for the script to produce better error messages.</t>
<t tx="ekr.20060919171527"></t>
<t tx="ekr.20060919171527.1">True:  Use &lt;:body&gt; elements to hold body text in &lt;outline&gt; elements.
False: Use :body attributes to hold body text in &lt;outline&gt; elements.</t>
<t tx="ekr.20060919171527.2">The namespace urn for the xmlns attribute of &lt;opml&gt; elements.
This value typically is not used, but it should refer to Leo in some way.</t>
<t tx="ekr.20060919173031">True: Write (as attributes of the opml &lt;outline&gt; elements) the Leo-specific
      attributes written in Leo's &lt;v&gt; elements, namely 'a',
      'descendentTnodeUnknownAttributes', 'expanded', 'marks','t', and
      'tnodeList' elements.
    
False: Do not write such attributes.</t>
<t tx="ekr.20060919173031.1">True:  Write (as attributes of the opml &lt;head&gt; element) the attributes in Leo's &lt;globals&gt; element.
False: Do not write such attributes.</t>
<t tx="ekr.20060919181622">True:  Write body text in either &lt;:body&gt; elements or :body attributes,
       depending on the opml_use_outline_elements setting.

False: Write only outlines.</t>
<t tx="ekr.20060919195145">This should be either 2.0 or 1.0.
Version 2.0 is more flexible, and should be used unless there are problems.</t>
<t tx="ekr.20060921080239">True:  Read derived files referenced from @file and @thin nodes when reading .opml files.

False: Do not read derived when reading .opml files.</t>
<t tx="ekr.20060921080239.1">True:  Write derived files when writing .opml files.

False: Do not write derived when reading .opml files.</t>
<t tx="ekr.20060922110220">True:  Write unknown attributes (uA's) in either &lt;:uA&gt; sub-elements of &lt;outline&gt; elements.

False: Do not write uA's.</t>
<t tx="ekr.20060925060533.1"># Important: arrow keys also move the cursor: all arrow keys are handled elsewhere.

back-word                           = Alt-b  
back-word-extend-selection          = Alt-Shift-b
back-to-indentation                 = None # Ctrl-space
beginning-of-line                   = None # Ctrl-a
beginning-of-line-extend-selection  = Ctrl-Shift-a
end-of-line                         = Ctrl-e
exchange-point-mark                 = Alt-M     # Should be Ctrl-X Ctrl-X.
end-of-line-extend-selection        = Ctrl-Shift-e
extend-to-line                      = Alt-L
extend-to-word                      = Ctrl-W # Alt-W
forward-paragraph                   = Alt-braceright
forward-paragraph-extend-selection  = Alt-Shift-braceright
forward-sentence                    = None # Alt-e
forward-sentence-extend-selection   = None # Alt-Shift-e
forward-word                        = None # Alt-f
forward-word-extend-selection       = None # Alt-Shift-f
goto-global-line                    = Alt-g
# match-brackets                    = Ctrl-K    # kill-line
move-past-close                     = Alt-parenright # Same as Alt-shift-parenright
move-past-close-extend-selection    = None
# next-line                         = Ctrl-N
# next-line-extend-selection        = Ctrl-Shift-N
# previous-line                     = Ctrl-P
# previous-line-extend-selection    = Ctrl-Shift-P
select-all                          = Ctrl-a</t>
<t tx="ekr.20060925060533.2">contract-pane       = Alt-Ctrl--
expand-pane         = Alt-Ctrl-=
focus-to-body       = Alt-d
focus-to-tree       = Alt-t
toggle-active-pane  = Ctrl-t
keyboard-quit       = Ctrl-g

tab-cycle-previous  = Ctrl-Prior
tab-cycle-next      = Ctrl-Next
tab-cycle-next      = Ctrl-Tab

# Possible alternatives.
# keyboard-quit     = Escape # Hard to type, interferes with dismissing dialogs.
# focus-to-tree     = Ctrl-T</t>
<t tx="ekr.20060925060533.3">clone-node                  = Ctrl-`
chapter-clone-node-to       = None
chapter-copy-node-to        = None
chapter-create              = None
chapter-move-node-to        = None
chapter-remove              = None
chapter-select              = None
contract-node               = None
copy-node                   = Shift-Ctrl-c
cut-node                    = Shift-Ctrl-x
contract-all                = Alt--
edit-headline               = Ctrl-h
delete-node                 !tree = Delete
delete-node                 !tree = BackSpace
demote                      = Ctrl-}
demote                      = Ctrl-]
expand-next-level           = None
expand-node                 = Alt-]
extract                     = Shift-Ctrl-D
extract-names               = Shift-Ctrl-N
# extract-python-method       = None
# extract-section             = Shift-Ctrl-S
goto-next-clone             = Alt-N
insert-child                = Ctrl-Insert
insert-node                 = Ctrl-I
insert-node                 !tree = Insert
insert-node                 = Shift-Insert
mark                        = Ctrl-M
move-outline-down           = Ctrl-D
move-outline-left           = Ctrl-L
move-outline-right          = Ctrl-R
move-outline-up             = Ctrl-U
paste-node                  = Shift-Ctrl-V
promote                     = Ctrl-{
promote                     = Ctrl-[</t>
<t tx="ekr.20060925060533.4">add-comments                        = Ctrl-parenleft
backward-delete-char                !text = BackSpace
backward-delete-char                = Shift-BackSpace
backward-delete-word                = Ctrl-BackSpace
backward-kill-word                  = Alt-BackSpace
copy-text                           = Ctrl-c        # Conflicts with Emacs ctrl-c
cut-text                            = Ctrl-x
delete-char                         = Shift-Delete
delete-char                         !text = Delete
delete-comments                     = Ctrl-parenright
# delete-comments                   = Shift-Ctrl-0 # Set elsewhere.
delete-word                         = Ctrl-Delete
delete-spaces                       = None
kill-line                           = Ctrl-k
kill-to-end-of-line                 = None
newline-and-indent                  = Ctrl-j # same as tab.
newline-and-indent                  = Tab
paste-text                          = Ctrl-v
reformat-paragraph                  = Shift-Ctrl-p
split-line                          = None
unformat-paragraph                  = Shift-Ctrl-u
unindent-region                     = Shift-tab
yank                                = Ctrl-Y
yank-pop                            = Alt-Y
zap-to-character                    = Alt-z</t>
<t tx="ekr.20060925061845">close-window                = Ctrl-F4   # (was Alt-F4) Fixes bug 824087: Alt-F4 is not the same as Alt-F, c
exit-leo                    = Ctrl-q
new                         = Ctrl-n    # Ctrl-n conflicts with next-line.
open-outline                = Ctrl-o
save-file                   = Ctrl-s
write-at-file-nodes         = Shift-Ctrl-W
write-dirty-at-file-nodes   = Shift-Ctrl-Q
</t>
<t tx="ekr.20060925061845.1">auto-complete-force         = Ctrl-space
auto-complete               = period
debug                       = None
execute-script              = Ctrl-B
redo                        = Shift-Ctrl-Z

dabbrev-completion  = Alt-Ctrl-slash
dabbrev-expands     = Alt-slash
macro-call-last     = Alt-Ctrl-M

run-all-unit-tests-externally       = None
run-all-unit-tests-locally          = None
run-marked-unit-tests-externally    = None
run-marked-unit-tests-locally       = None
run-selected-unit-tests-externally  = None
run-selected-unit-tests-locally     = None

show-calltips               = parenleft
show-calltips-force         = None # This command needs work before it is useful. Alt-parenleft
sort-siblings               = Alt-A
toggle-autocompleter        = Alt-1
toggle-calltips             = Alt-2
toggle-extend-mode          = Alt-3
undo                        = Ctrl-Z</t>
<t tx="ekr.20060926161207.1"></t>
<t tx="ekr.20060926161207.2">@nocolor

This setting determines the initial binding for otherwise-unbound keystrokes
when no mode is in effect.  Note: the keyboard-quit command exits all modes.

The valid values are::

command:  Leo ignores the key (like Vim).
insert:  Leo inserts the key at the cursor (like Emacs)
overwrite: Leo replaces the character at the cursor.</t>
<t tx="ekr.20060930085332">True: Outline gets focus when a new window is opened.
False Body pane gets focus when a new window is opened.</t>
<t tx="ekr.20060930085532">True: (Recommended) The find commands collapse all nodes that are not ancestors of the node containing the match.
False: The find command expands nodes needed to show the match, but does not collapse any nodes.</t>
<t tx="ekr.20060930111325"></t>
<t tx="ekr.20060930111325.1">The maximum length of button names.
</t>
<t tx="ekr.20060930111325.2">True: adds a button for every @button node.
</t>
<t tx="ekr.20060930111325.3">True: define a minibuffer command for every @command node.
</t>
<t tx="ekr.20060930111325.4">True: dynamically loads plugins in @plugins nodes when a window is created.
</t>
<t tx="ekr.20060930111325.5">True: dynamically executes script in @script nodes when a window is created.  DANGEROUS!
</t>
<t tx="ekr.20060930111325.6">True: create Debug Script button.
</t>
<t tx="ekr.20060930111325.7">True: create Run Script button.

Note: The plugin creates the press-run-script-button command regardless of this setting.</t>
<t tx="ekr.20060930112030">True: create Script Button button in icon area.

Note: The plugin creates the press-script-button-button regardless of this setting.</t>
<t tx="ekr.20061002115414"></t>
<t tx="ekr.20061002115414.1">The time (in seconds) that controls how handles keystrokes when the outline pane has focus.

When two keystrokes are separated by less than this time, Leo will attempt to
find the next headline that starts with the previous match, extended by the key
just typed. Otherwise, Leo will find the next headline that starts with the key
just typed.

The outline nav search reverts to a single-character search if the extended
search fails, so in practice everything works well without thinking about what
is happening.
</t>
<t tx="ekr.20061003173413"></t>
<t tx="ekr.20061007211759">True: collapse the parent of the moved node when moving a node left.
</t>
<t tx="ekr.20061009190510">True: update .leoRecentFiles.txt, creating it if if does not exist.
False: don't update .leoRecentFiles and don't create it.</t>
<t tx="ekr.20061010111324">True: (legacy) Select all headline text when editing a headline.
False: Put the cursor at the end of the headline text.</t>
<t tx="ekr.20061011082224">@language rest

myLeoSettings.leo contains your personal settings.

Settings in myLeoSettings.leo override the settings in this file.

Put myLeoSettigns.leo in your home (~) directory or in the ~/.leo directory.

Distributions of Leo do not contain myLeoSettings.leo; Leo never
changesyour personal myLeoSettings.leo file.
</t>
<t tx="ekr.20061012122620">True:  When a node is expanded, insert new nodes as the last child.
False: (legacy &amp; recommended) When a node is expanded, insert new nodes as the first child.</t>
<t tx="ekr.20061029091403"></t>
<t tx="ekr.20061210091932">True: call os.chdir(base) when handling a relative path.
      as specified by the @string relative_path_base_directory setting.
      
False: Do not call os.chdir(base) when handing a relative path.</t>
<t tx="ekr.20070115134125">True: (Recommended) The execute script command writes the script to be executed
      to a file, then executes the script using Python's execFile function. The
      script_file_path setting specifies the path to this file.
      
False (legacy): The execute script command uses Python's exec command to execute the script. </t>
<t tx="ekr.20070115134125.1">The path to the file to be written by the execute-script command.

The default path is home/.leo/scriptFile.py if no path is given.
  
Notes:
    
- This setting has effect only if the write_script_file setting is True.
- Use / to as the path delimiter, regardless of platform.
- The filename should end in .py.
</t>
<t tx="ekr.20070224073109">The body text of @enabled-plugins nodes contain the list of enabled plugins, one per line.

Comment lines starting with '#' are ignored.

Leo loads plugins in the order they appear.

There has been considerable confusion in the past about just how this works. Please read the following carefully.

Let us distinguish two different situations. First, what Leo does when loading a file, say x.leo initially. Second, what Leo does when loading a second file, say y.leo, *from x.leo*.

In the first case, Leo will use the *last* found @enabled-plugins node from the list list of settings files.  As always, the search order for settings is:

1. leo/config/leoSettings.leo
2. ~/.leo/leoSettings.leo
3. leo/config/myLeoSettings.leo
4. ~/.leo/myLeoSettings.leo
5.  x.leo

In the first case, it *is* possible to disable any or all plugins. For example, you could put an empty @enabled-plugins node in x.leo. If x.leo contains no @enabled-plugins node, you could put an empty @enabled-plugins node in myLeoSettings.leo.

In the second case, plugins have *already* been loaded and enabled. In this case, there is *no way* to disable already-loaded-and-enabled plugins. All you can do is enable more plugins.

y.leo can enable more plugins if it contains an @enabled-plugins node that mentions more plugins. If y.leo contains no @enabled-plugins node, loading y.leo might cause myLeoSettings.leo to enable more plugins if

a) x.leo contained an @enabled-plugins node and
b) myLeoSettings.leo mentions plugins not mentioned x.leo

To summarize, Leo enables plugins in a (relatively) straightforward way when it loads x.leo. Leo also enables plugins (in the same way) when loading y.leo. But things might get confusing, depending on whether x.leo or y.leo (or both or neither) contain @enabled-plugins nodes. This simply can't be helped, and it is emphatically *not* a bug in Leo.

Leo acts in a reasonable manner, but it is still possible to get confused even if you know the rules. This suggests that you refrain from putting @enabled-plugins nodes in any .leo file except myLeoSettings.leo. That way all your .leo files will use the same plugins. If you do put @enabled-plugins nodes in x.leo, be prepared for confusion from time to time.
</t>
<t tx="ekr.20070224073109.1"># Leo loads plugins in the order they appear here.

# This node *MUST* be a child of the @settings node to take effect.

# **Important**: to change these defaults, put
# an @enabled-plugins node in myLeoSettings.leo.

# Highly-recommended plugins:

plugins_menu.py
# free_layout.py
    # Now loaded automatically.
    # needs to be early

# Recommended plugins:

contextmenu.py
    # This is required by the vim.py and xemacs.py plugins.
leo_to_html.py
mod_scripting.py
nav_qt.py
quicksearch.py
stickynotes.py
todo.py
viewrendered.py

# Alphabetical list of all Leo plugins.

# active_path.py
# add_directives.py
# at_folder.py
# at_produce.py
# at_view.py
# attrib_edit.py
# backlink.py
# bibtex.py
# bookmarks.py
# bzr_qcommands.py
# chapter_hoist.py
# codewisecompleter.py
# colorize_headlines.py
# contextmenu.py
# ctagscompleter.py
# cursesGui.py
# datenodes.py
# debugger_pudb.py
# detect_urls.py
# dragdropgoodies.py
# dtest.py
# dump_globals.py
# empty_leo_file.py
# enable_gc.py
# expfolder.py
# FileActions.py
# free_layout.py
# ftp.py
# geotag.py
# gitarchive.py
# graphcanvas.py
# import_cisco_config.py
# initinclass.py
# interact.py
# jinjarender.py
# leo_interface.py
# leo_pdf.py
# leo_to_html.py
# leo_to_rtf.py
# leocursor.py
# leofeeds.py
# leomail.py
# leomylyn.py
# leoOPML.py
# leoremote.py
# leoscreen.py
# lineNumbers.py
# macros.py
# maximizeNewWindows.py
# mime.py
# mnplugins.py
# mod_autosave.py
# mod_framesize.py
# mod_http.py
# mod_leo2ascd.py
# mod_read_dir_outline.py
# mod_scripting.py
# mod_speedups.py
# mod_tempfname.py
# mod_timestamp.py
# multifile.py
# nav_qt.py
# nested_splitter.py
# niceNosent.py
# nodeActions.py
# nodediff.py
# nodetags.py
# nodewatch.py
# notebook.py
# open_shell.py
# outline_export.py
# paste_as_headlines.py
# plugins_menu.py
# pluginsTest.py
# pretty_print.py
# projectwizard.py
# python_terminal.py
# qt_quicksearch.py
# qtframecommands.py
# quickMove.py
# quicksearch.py
# quit_leo.py
# read_only_nodes.py
# redirect_to_log.py
# rss.py
# rst3.py
# run_nodes.py
# screen_capture.py
# screencast.py
# screenshots.py
# script_io_to_body.py
# scripts_menu.py
# setHomeDirectory.py
# sftp.py
# slideshow.py
# spydershell.py
# startfile.py
# stickynotes.py
# stickynotes_plus.py
# systray.py
# testRegisterCommand.py
# textnode.py
# todo.py
# tomboy_import.py
# trace_gc_plugin.py
# trace_keys.py
# trace_tags.py
# valuespace.py
# viewrendered.py
# vim.py
# wikiview.py
# word_count.py
# word_export.py
# xemacs.py
# xml_edit.py
# xsltWithNodes.py
# zenity_file_dialogs.py
</t>
<t tx="ekr.20070318065601">True:  Chapter commands are functional.
False: Chapter commands do not exists.</t>
<t tx="ekr.20070411101857">The body of @openwith nodes contains one or more lines of the following
form::

   tag: value

The possible tags are be::

    kind: &lt;a string&gt;

The value specifies the **opener logic**, that is, the method used to
launch the external editor, one of 'subprocess.Popen', 'os.startfile',
'os.spawnl', 'os.spawnv', 'exec'.

    arg: &lt;a string&gt;

There may be many such arg lines. Each line will be a string to be passed
as an argument to the opener logic.

Quotes in &lt;a string&gt; will be *retained*, allowing the user to specify
exactly the arguments to be passed to opener logic.</t>
<t tx="ekr.20070411101857.1"># 'subprocess.Popen',['pythonw','C:/Python24/Lib/idlelib/idle.pyw'],'.py'

ext:    .py
kind:   subprocess.Popen
arg:    pythonw
arg:    "%PYTHONHOME%/Lib/idlelib/idle.pyw"
</t>
<t tx="ekr.20070411101857.2"># 'subprocess.Popen','C:/Program Files/Microsoft Office/Office/WINWORD.exe',None

ext:    
kind:   subprocess.Popen
arg:    "C:/Program Files/Microsoft Office/Office/WINWORD.exe"</t>
<t tx="ekr.20070411101857.3"># 'subprocess.Popen','C:/Program Files/Windows NT/Accessories/wordpad.exe',None

ext:    
kind:   subprocess.Popen
arg:    "%ProgramFiles%/Windows NT/Accessories/wordpad.exe"</t>
<t tx="ekr.20070411172718">@openwith nodes in @settings trees create menu items. The openWith
plugin must be active for these settings to have any effect.

The headline of an @openwith node has the form::

    @openwith name = shortcut
    
name is name of the menu item. shortcut specifies the shortcut used to invoke
the menu item. shortcut may be None.

The body text @openwith nodes should contain a single line contain a tuple of the form::

    command,arg,ext

For example::
    
    'subprocess.Popen',['pythonw','C:/Python24/Lib/idlelib/idle.pyw'],'.py'
    
When the user selects this menu item Leo executes command(arg+path) where path
is the full path to the temp file. The ext argument specifies the extension of
the temp file. Notes:

- command is a string.  Valid values are::
    
  'subprocess.Popen'
  'os.system'
  'os.startfile'
  'os.spawnl'
  'os.spawnv'
  'exec'
  
- arg is either a single string or a list of strings.

- ext is a string or None. If None, Leo computes a file extension base on what
  @language directive is in effect.
  
- If the .leo file being loaded contains @openwith nodes, the File:Open With
menu contains only the items created by those nodes. Similarly, @openwith nodes
in myLeoSettings.leo override entries in leoSettings.leo.
</t>
<t tx="ekr.20070417071249">True: show info as plugins are loaded.</t>
<t tx="ekr.20070419103554">True:  Leo ensures that non-empty body text ends in a newline in @nosent trees.
False: Leo leaves body text alone when writing @nosent trees.</t>
<t tx="ekr.20070503080312">True: trace storage allocation in Leo's tree.</t>
<t tx="ekr.20070531103454"></t>
<t tx="ekr.20070604075218">True:  Chapter tabs appear in the outline pane.
False: Chapter tabs do not appear.</t>
<t tx="ekr.20070613133747"># These commands do nothing except serve as placeholders for the print-bindings command.
menu-shortcut = Alt-C # Cmds menu.
menu-shortcut = Alt-E # Edit menu.
menu-shortcut = Alt-F # File menu.
menu-shortcut = Alt-H # Help menu.
menu-shortcut = Alt-O # Outline menu.
menu-shortcut = Alt-P # Plugins menu.
menu-shortcut = Alt-S # Search and Settings menus.
menu-shortcut = Alt-W # Window menu.
</t>
<t tx="ekr.20070615094204">True: goto-next-node and goto-prev-node commands contract the selected node.</t>
<t tx="ekr.20070622214401">@nocolor-node

Please don't change this node and its descendants; they are for Leo's
developers.
</t>
<t tx="ekr.20070729101310">True: trace import commands and @auto imports.</t>
<t tx="ekr.20070803082435">True: import commands (including @auto nodes) do full checks.</t>
<t tx="ekr.20070925144552">New in Leo 4.4.4. Leo creates its menus using @menus trees. Within @menus trees,
@menu nodes create menus and @item nodes create menu items.

Notes:

- The menu name always follows @menu. If the menu name is 'Plugins', Leo will
create the Plugins menu and populate the menu by calling the
'create-optional-menus' hook. This creates the Plugins menu as usual.

- Nested @menu nodes contain submenus.

- The command name follows @item. If the body text of an @item node exists, this
body text is the menu name. Otherwise, the menu name is the command name.
However, if the command name starts with a '*', hyphens are removed from the
menu name.

- Menu names and command names may contain a single ampersand (&amp;). If present,
the following character is underlined in the name.

- If the command name in an @item node is just a hyphen (-), the item represents
a menu separator.</t>
<t tx="ekr.20070926082407">@language rest

All @button nodes in the @buttons tree define **global buttons** that appear in all Leo outlines.

All other @button nodes define **local buttons** that appear only in this outline.

@language python
</t>
<t tx="ekr.20070926132045">@language rest

All @button nodes in the @buttons tree define **global buttons** that
appear in all Leo outlines.

All other @button nodes define **local buttons** that appear only in this
outline.

@language python
</t>
<t tx="ekr.20071006153053">True: add stuff consisting only of whitespace to the kill ring.</t>
<t tx="ekr.20071010123015">文件</t>
<t tx="ekr.20071010123015.1">新建</t>
<t tx="ekr.20071010123223.1">打开</t>
<t tx="ekr.20071024145953">False (legacy): Top pane contains outline and log panes.
True: Top pane contains only outline.  Bottom pane contains body and log panes.</t>
<t tx="ekr.20071110153046">This option has effect only when importing so-called non-strict languages,
for which leading whitespace is not terribly significant.

True: @auto warns about mismatches that occur solely in leading whitespace.</t>
<t tx="ekr.20071113084330"></t>
<t tx="ekr.20071114072753">True: the vim plugin will open @url nodes when they are double clicked.</t>
<t tx="ekr.20071213060239">@color</t>
<t tx="ekr.20071213060239.1"></t>
<t tx="ekr.20071213060239.2"></t>
<t tx="ekr.20071213060514"></t>
<t tx="ekr.20071213060514.1"></t>
<t tx="ekr.20071213060514.2"># Formatting options that apply to both code and rst modes....</t>
<t tx="ekr.20071213061454"></t>
<t tx="ekr.20071213061454.1"></t>
<t tx="ekr.20071213061454.2"></t>
<t tx="ekr.20071213061454.3"></t>
<t tx="ekr.20071213061504"></t>
<t tx="ekr.20071213061504.1"></t>
<t tx="ekr.20071213061504.2"></t>
<t tx="ekr.20071213061504.3"></t>
<t tx="ekr.20071213061811"></t>
<t tx="ekr.20071213061811.1"></t>
<t tx="ekr.20071213061811.2"></t>
<t tx="ekr.20071213061811.3">Required if using Sphinx markup.</t>
<t tx="ekr.20071213061923"># True: generate rst markup from @code and @doc parts.</t>
<t tx="ekr.20071213061923.1"># True: generate only from @doc parts.</t>
<t tx="ekr.20071213061923.2"># True: generate rst markup. False: generate plain text.</t>
<t tx="ekr.20071213061923.3"></t>
<t tx="ekr.20071213061930.1"># Can be set by @rst-no-head headlines.</t>
<t tx="ekr.20071213061930.2"></t>
<t tx="ekr.20071213061930.3"></t>
<t tx="ekr.20071213061930.4"></t>
<t tx="ekr.20071213062019"></t>
<t tx="ekr.20071213062019.1"></t>
<t tx="ekr.20071213062019.2"></t>
<t tx="ekr.20071213062019.3"></t>
<t tx="ekr.20071217093419">The body text should contain the data, one string per line. Lines starting with '#' are *included* in the data.

@data nodes may be split: the data consists of the body text of the @data node itself and the body text of all descendant nodes, in outline order. Two fine points about the concatenation of data:

1. Descendant nodes whose headlines start with '@' do not become part of the data. At present, no @data nodes have descendants, but this convention does something reasonable if nodes like @int or @string were descendants of an @data node.

2. The @data parser adds a newline to every "fragment" if necessary. This doesn't seem to matter for style sheets, but it could matter for other kinds of @data data.

**@data qt-gui-plugin-style-sheet**

The @data qt-gui-plugin-style-sheet node consists of some general comments, with descendant nodes for the body pane, tree pane, etc. etc. There is no limit of nesting: the Plugins node has a child for each plugin that uses style sheets.

This makes debugging style sheets easier. Typically, an error in any part of the style sheet invalidates the whole style sheet. With the new organization, one can swap nodes into or out of the @data node to find the invalid node or nodes.

**@data history-list**

Contains a list, one per line, of command names to be added to command history.  Order is significant.
</t>
<t tx="ekr.20080204124255"># For testing only.

start-ipython           = Alt-Ctrl-Shift-i
push-to-ipython         = Alt-Shift-i # Alt-i is now bind to isearch-forward.
</t>
<t tx="ekr.20080212084020">The encoding used for files imported by @auto if no @encoding directive is in effect.
Default is UTF-8 (case not important).</t>
<t tx="ekr.20080312071248.19">The headline contains the button name, optionally followed by an @key=val field indicating a shortcut.

The body text contains the script associated with the button.</t>
<t tx="ekr.20080312071248.20">The headline contains the command name, optionally followed by an @key=val field indicating a shortcut.

The body text contains the script associated with the command.</t>
<t tx="ekr.20080312071248.25">Denotes the tree containing active @button nodes.
@button nodes outside this tree are ignored.</t>
<t tx="ekr.20080312071248.26">Denotes the tree containing active @command nodes.
@command nodes outside this tree are ignored.</t>
<t tx="ekr.20080312075451.1">@language rest

All @command nodes in the @commands tree define **global commands** that
appear in all Leo outlines.

All other @command nodes define **local commands** that are defined only in
this outline.
</t>
<t tx="ekr.20080312075451.2">@language python
@nocolor-node

All @command nodes in the @commands tree define **global commands** that appear in all Leo outlines.

All other @command nodes define **local commands** that are defined only in this outline.
</t>
<t tx="ekr.20080315083057.7">True: (Recommended) The spell commands collapse all nodes that are not ancestors of the node containing the match.
False: The spell commands do not collapse any nodes.</t>
<t tx="ekr.20080324105006.6">True: allow linux-like pastes using a mouse's middle button.

Important: this may cause crashes on some platforms.</t>
<t tx="ekr.20080326060254.3">The default language if no @language or @comment is in effect.

Valid values are (case is ignored):

actionscript,c,csharp,css,cweb,elisp,html,java,latex,
pascal,perl,perlpod,php,plain,plsql,python,rapidq,rebol,shell,tcltk.</t>
<t tx="ekr.20080412115752.1"># Must be four entries: width,height,left,top.
# Put this in myLeoSettings.leo, **not** in individual .leo files.
# This setting has no effect unless @bool fixed_window = True

1200
800
50
50</t>
<t tx="ekr.20080510072134.2">cycle-focus                         = None # Ctrl-tab: now tab-cycle-next
# cycle-all-focus                   = Ctrl-Shift-tab

back-word                           = Ctrl-LtArrow
back-word-extend-selection          = Ctrl-Shift-LtArrow
beginning-of-buffer                 = Ctrl-Home
beginning-of-buffer-extend-selection= Ctrl-Shift-Home
end-of-buffer                       = Ctrl-End
end-of-buffer-extend-selection      = Ctrl-Shift-End
forward-word                        = Ctrl-RtArrow
forward-word-extend-selection       = Ctrl-Shift-RtArrow

# beginning-of-line                   = Home
back-to-home                        = Home
beginning-of-line-extend-selection  = Shift-Home
end-of-line                         = End
end-of-line-extend-selection        = Shift-End

</t>
<t tx="ekr.20080510121331.16"># Must keep all these bindings for basic vim compatibility.

beginning-of-line           = a
# unused                    = b
# unused                    = c
enter-d-mode                = d
end-of-line                 = e
find-character              = f
# find-word                 = Shift-f
# unused                    = g
# unused                    = h
set-insert-state            = i
# unused                    = j
kill-line                   = k
select-all                  = l
# unused                    = m
# unused                    = n
focus-to-tree               = o
# unused                    = p
enter-quick-command-mode    = q
# unused                    = r
search-with-present-options = s
# toggle-from-minibuffer    = t
# unused                    = u
toggle-extend-mode          = v
forward-word                = w
back-word                   = Shift-w
delete-char                 = x
yank                        = y
undo                        = z
redo                        = Shift-z
full-command                = :
# enter-newline-insert-mode   ! body = Return

# cursor movement keys...
    # back-char           = h
    # forward-char        = l
    # next-line           = j
    # previous-line       = k
    
    # A 	Append to the end of the current line.
    # C 	Change the rest of the current line.
    # H 	To the first line of the screen.
    # I 	Insert to the start of the current line. (first non-whitespace char)
    # L 	To the the last line of the screen.
    # M 	To the middle line of the screen.
    # N 	Scan for next search match but opposite direction.
    # O 	Open a new line above and insert.
    # P 	Put characters before the cursor. Put lines above the current line.
    # V 	Start highlighting lines.
    # U 	Undo all the latest changes that were made to the current line.
    # X 	Delete characters before the cursor.
    # ^ 	Move to the first non-whitespace character of a line.
    # $ 	Move to the end of a line.
    # Ctrl + r 	Redo.
    
    # a 	Append after cursor.
    # b 	Move to the beginning of a word.
    # d6  Delete 6 lines.
    # dd  Delete the current line.
    # e  	Move to the end of a word.
    # i  	Insert before cursor.
    # o 	Open a new line below and insert.
    # n 	Scan for next search match in the same direction.
    # p 	Put (paste) the text you yanked or deleted.
        # Put characters after the cursor. Put lines below the current line.
    # r 	Overwrite one character. After overwriting the single character, go back to command mode.
    # v  	Start highlighting characters. Use the normal movement keys and commands to select text for highlighting.
        # Then use any other command, like d, on the region.
    # u  	Undo the last action.
    # x  	Delete characters under the cursor.
    # /pattern Incremental search for pattern.
    
    # # Commands for visual mode
    # &gt; Shift right.
    # &lt; Shift left.
    # c Change the highlighted text.
    # yy or Y Yank the highlighted text and copy to clipboard.
    # d Delete the highlighted text and copy to clipboar.
    
    # # Perhaps less useful
    # # ~  	Change the case of characters.
    # #   - In visual mode, change the case of highlighted characters.
    # #   - In command mode, change the case of the character uder cursor.
    # # R 	Enter insert mode but replace characters rather than inserting.
    # # E 	To the end of a whitespace-delimited word.
    # # B 	To the beginning of a whitespace-delimited word.
    
    # # Commands...
    # . repeat last complete editing command.
    # % match paren
    # : enter file (command?) mode
    # :42&lt;return&gt; go to line 42
    # :d Delete the current line.
    
    # :s/foo/bar 	Substitute foo with bar on current line
    # :s/foo/bar c Confirm each substitution. y: make match, n: skip match, a: all remaining, q: quit.
    # :s/foo/bar/g Substitute all occurances on current line.
    # :s/foo/bar/i Ignore case
    # :s/foo/bar/gi (combination of arguments)
    # :s/foo/bar/I Do not ignore case
    # :42s/foo/bar Substitute on line 42
    # :%s/foo/bar Substitute on entire file.
    # :y Yank the current line.
</t>
<t tx="ekr.20080511041907.1">#f9f0f4 light pink
#fbfdfd very light blue

For some reason, colors in the text widget do not match the colors in the canvas widget.</t>
<t tx="ekr.20080511041907.2"></t>
<t tx="ekr.20080512082834.1"># Now that we know what commands are single-line editing commands,
# Only &lt;return&gt; and arrow keys need per-pane bindings.

# These all cause problems on Ubuntu...

# do-nothing    = Ctrl-PageUp  # 20130210 - TNB - defined for tab-flipping,
# do-nothing    = Ctrl-PageDn  # working in Xfce at least

end-edit-headline           ! tree = Return # Escape is also possible.
# end-edit-headline           ! tree = Escape # May interfere with dismissing dialogs.
insert-newline              ! body = Return
insert-newline              ! text = Insert

back-char                   ! text = LtArrow
forward-char                ! text = RtArrow
next-line                   ! text = DnArrow
previous-line               ! text = UpArrow

back-char-extend-selection      ! text = Shift-LtArrow
forward-char-extend-selection   ! text = Shift-RtArrow
next-line-extend-selection      ! text = Shift-DnArrow
previous-line-extend-selection  ! text = Shift-UpArrow

contract-or-go-left         ! tree = LtArrow
expand-and-go-right         ! tree = RtArrow
goto-next-visible           ! tree = DnArrow
goto-prev-visible           ! tree = UpArrow
move-outline-down           ! tree = Shift-DnArrow
move-outline-left           ! tree = Shift-LtArrow
move-outline-right          ! tree = Shift-RtArrow
move-outline-up             ! tree = Shift-UpArrow

# These cause problems with editing headlines.
# goto-first-visible-node     ! tree= Home
# goto-last-visible-node      ! tree= End

contract-or-go-left         = Alt-LtArrow
expand-and-go-right         = Alt-RtArrow
goto-next-visible           = Alt-DnArrow
goto-prev-visible           = Alt-UpArrow
move-outline-down           = Alt-Shift-DnArrow
move-outline-left           = Alt-Shift-LtArrow
move-outline-right          = Alt-Shift-RtArrow
move-outline-up             = Alt-Shift-UpArrow

do-nothing                  ! tree = Ctrl-DnArrow
do-nothing                  ! tree = Ctrl-UpArrow
move-lines-up               ! body = Ctrl-UpArrow
move-lines-down             ! body = Ctrl-DnArrow 
  
goto-first-visible-node     = Alt-Home
goto-last-visible-node      = Alt-End

back-page                       ! text = PageUp
back-page-extend-selection      ! text = Shift-PageUp
forward-page                    ! text = PageDn
forward-page-extend-selection   ! text = Shift-PageDn

scroll-down-half-page   ! tree = Shift-PageDn
scroll-down-page        ! tree = PageDn
scroll-up-half-page     ! tree = Shift-PageUp
scroll-up-page          ! tree = PageUp         
</t>
<t tx="ekr.20080513095644.1"># q in vim bindings.
# The mode prompt is everything following the ::
# Allows temporary rebindings without interfering with typical bindings.

--&gt; set-silent-mode
--&gt; mode-help

keyboard-quit           = Ctrl-g # not needed, but a good reminder
keyboard-quit           = Return
keyboard-quit           = Escape

rectangle-close         = c
convert-blanks          = b
convert-tabs            = t
execute-script          = e
rectangle-open          = o
repeat-complex-command  = a
reformat-paragraph      = r
remove-blank-lines      = Shift-B
sort-lines              = l
sort-siblings           = s

# enter-emacs-mode        = space
# enter-buttons-mode      = b
# enter-commands-mode     = c
# enter-edit-mode         = e
# enter-file-mode         = f
# enter-gui-mode          = g
# enter-help-mode         = h
# enter-kill-mode         = k
# enter-modes-mode        = m
# enter-outline-mode      = o
# enter-move-outline-mode = Shift-o
# enter-toggle-find-mode  = t
# enter-extract-mode      = x</t>
<t tx="ekr.20080514065934.1">- To enable vim-like bindings, put the following in the @settings tree in
  myLeoSettings.leo:

    @strings [command,insert, overwrite] top_level_unbound_key_action = command

- I like the following setting even in "legacy" operation, and I especially
recommend it, or something like it, for when using vim-like bindings:

    @color insert_mode_bg_color = #fdf5f5

It's a soft pink that contrasts nicely with the soft yellow color gets shown in
the body pane when the body pane does *not* have focus.

- vim-like bindings are defined in leoSettings.leo in the node:

    @shortcuts Vim plain keys

Play with these as you will. For multi-key sequences, like 'dd', you would have
to define a 'd' mode that handles the follow-on characters after the first d. On
my list: munge mode names so they make pleasing prompts in the minibuffer. Maybe
today.

I'd like to offer a $100 prize for the best vim simulation. This would require
modes for all plain keys that have more than one continuation. I might be
tempted to add more vim-like features, especially support for vim '.', if I knew
that people were really using heavy-duty vim bindings.

If you define your own key bindings in myLeoSettings.leo, I highly recommend
basing them on the new bindings in the '@keys EKR bindings' tree. You will
probably find that your bindings are much easier to understand.
</t>
<t tx="ekr.20080514082950.2">Overrides body_text_background_color.

#fdf5f5 A light pink.
#f0fde1 A light green.
#f9e6dd A light orange.</t>
<t tx="ekr.20080515053412.10">Dedent</t>
<t tx="ekr.20080515053412.11"></t>
<t tx="ekr.20080515053412.12"></t>
<t tx="ekr.20080515053412.13"></t>
<t tx="ekr.20080515053412.14">recent-files-menu

# This will include a copy of @popup recent-files-menu</t>
<t tx="ekr.20080515053412.15"></t>
<t tx="ekr.20080515053412.16"></t>
<t tx="ekr.20080515053412.17"></t>
<t tx="ekr.20080515053412.18">rclick-gen-context-sensitive-commands

# This is an example of a menu generator command. It will scan the
body text for
# occuurances of hyperlinks, or section headings in the current line
- Hide quoted text -
or in the
# selected text and append items to the menu that will invoke a
webbrowser or
# jump to the section as appropriate.
</t>
<t tx="ekr.20080515053412.19">@popup log is the default menu for
right clicks in the log pane.</t>
<t tx="ekr.20080515053412.20">edit-menu</t>
<t tx="ekr.20080515053412.21">@popup find-text is the default menu
for right clicks in the find text entry in the find panel.</t>
<t tx="ekr.20080515053412.22">edit-menu</t>
<t tx="ekr.20080515053412.23">@popup change-text is the default
menu for right clicks in the change text entry in the find panel.</t>
<t tx="ekr.20080515053412.24">find-text</t>
<t tx="ekr.20080515053412.25">@popup canvas is the default menu
for right clicks in the tree canvas that occur outside any other tree
widget.</t>
<t tx="ekr.20080515053412.26">to-chapter-fragment</t>
<t tx="ekr.20080515053412.27"></t>
<t tx="ekr.20080515053412.28"></t>
<t tx="ekr.20080515053412.29"></t>
<t tx="ekr.20080515053412.3"></t>
<t tx="ekr.20080515053412.30">@popup headline is the default menu
for right clicks in the text part of the headline.</t>
<t tx="ekr.20080515053412.31">@popup iconbox is the default menu
for right clicks in the icon box pane.  This will normally be
overridden by the cleo menu.</t>
<t tx="ekr.20080515053412.32">@popup plusbox is the default menu
for right clicks on the plusbox.</t>
<t tx="ekr.20080515053412.33"></t>
<t tx="ekr.20080515053412.34"></t>
<t tx="ekr.20080515053412.35">Cut

icon = Tango/16x16/actions/editcut.png</t>
<t tx="ekr.20080515053412.36">Copy

icon = Tango/16x16/actions/editcopy.png</t>
<t tx="ekr.20080515053412.37">Paste

icon = Tango/16x16/actions/editpaste.png</t>
<t tx="ekr.20080515053412.38"></t>
<t tx="ekr.20080515053412.39">Select All
#First line must be blank as we want to work out the
#label based on the command, key = value pairs may follow.</t>
<t tx="ekr.20080515053412.4"></t>
<t tx="ekr.20080515053412.40">@popup recent-files-menu is a
fragment meant to be included in other menus.

It consists of a single cascade menu which opens to show a list of
recent files. </t>
<t tx="ekr.20080515053412.41"></t>
<t tx="ekr.20080515053412.42">rclick-gen-recent-files-list</t>
<t tx="ekr.20080515053412.43"></t>
<t tx="ekr.20080515053412.44"></t>
<t tx="ekr.20080515053412.45">clone-node-to-chapter-menu</t>
<t tx="ekr.20080515053412.46"></t>
<t tx="ekr.20080515053412.47">copy-node-to-chapter-menu</t>
<t tx="ekr.20080515053412.48"></t>
<t tx="ekr.20080515053412.49">move-node-to-chapter-menu</t>
<t tx="ekr.20080515053412.5">@popup body is the default menu for
right clicks in the body pane.
</t>
<t tx="ekr.20080515053412.50">chapter-select</t>
<t tx="ekr.20080515053412.51">select-chapter-menu</t>
<t tx="ekr.20080515053412.6">edit-menu

# This will include the contents of @popup edit-text </t>
<t tx="ekr.20080515053412.7"></t>
<t tx="ekr.20080515053412.8"></t>
<t tx="ekr.20080515053412.9">Indent</t>
<t tx="ekr.20080703111151.12"># bold words in forth

forth_keyword3_family = None
forth_keyword3_font_size = None
forth_keyword3_font_slant = roman
forth_keyword3_font_weight = bold
</t>
<t tx="ekr.20080703111151.14"># bold-italic words in forth

forth_keyword4_family = None
forth_keyword4_size = None
forth_keyword4_slant = slant
forth_keyword4_weight = bold
</t>
<t tx="ekr.20080703111151.15"># italic words in forth

forth_keyword5_family = None
forth_keyword5_size = None
forth_keyword5_slant = slant
forth_keyword5_weight = normal
</t>
<t tx="ekr.20080703111151.17"># defining words in forth

forth_keyword2_family = None
forth_keyword2_size = None
forth_keyword2_slant = None
forth_keyword2_weight = None
</t>
<t tx="ekr.20080703111151.18">@language text</t>
<t tx="ekr.20080703111151.21"># bold keywords defined in forth-bold-words</t>
<t tx="ekr.20080703111151.22"># bold-italic keywords defined in @data forth-bold-italic-words</t>
<t tx="ekr.20080703111151.23"># italic keywords defined in forth-italic-words</t>
<t tx="ekr.20080705064822.1">:
variable
constant
code
</t>
<t tx="ekr.20080705064822.2"></t>
<t tx="ekr.20080705064822.3"></t>
<t tx="ekr.20080705064822.4">\Delimiter pairs for forth colorizing, one per line

[ ]
{ }
asm[ ]asm
</t>
<t tx="ekr.20080705064822.5">\ lines beginning with '\' are comments, and ignored.
\ declare any supplementary forth words you want coloured, one per line, below

\ asm[ ]asm     now string delims.
\ :             now a defining word.

!
&lt;
'
+
,
-
1+
2&gt;r
2r&gt;
2drop
2dup
2swap
::
::code
;
&lt;=
=
&gt;
&gt;=
&gt;r
r&gt;
&gt;w
w&gt;
[']
again
and
begin
code
constant
drop
dup
else
end-code
exit
host
if
include
invert
label:
macro
meta
needs
or 
picasm
repeat
return-in-w
swap
target
then
until
v-for
v-next
variable
while
@</t>
<t tx="ekr.20080705064822.6"></t>
<t tx="ekr.20080705064822.7">\ List of supplementary tokens to be syntax-coloured by Leo as Forth 'string words'.
\ Each line contains a pair of tokens.
\ Lines beginning with '\' are comments, and ignored.

" "
c" "
." "
s" "
.( )

abort" "
tty" "
ttyl" "
lcd1" "
lcd2" "
lcd1c" "
lcd2c" "
</t>
<t tx="ekr.20080811105020.2">False: (recommended) Enable import parsing for @shadow and @auto
True: @shadow and @auto create a single node for the entire file.</t>
<t tx="ekr.20080921060401.3"></t>
<t tx="ekr.20080930072519.3"></t>
<t tx="ekr.20080930072519.4">The number of buttons or widget in any one row of icons in the icon area.
If there are more than this number, a new row is created.</t>
<t tx="ekr.20081018053140.11">Don't change these unless you know what you are doing.</t>
<t tx="ekr.20081020075840.10">Argument to QSciScintilla.zoomIn method.
This allows you to increase the font size.
</t>
<t tx="ekr.20081022181056.10"># Lines have the form: color, style
# color may be any kind of Qt color specifier
# See http://pyqt.sourceforge.net/Docs/QScintilla2/classQsciLexerPython.html
# for list of selector names.

# Firebrick3: #CD2626
# Black: #000000
# Green: #008000
# Leo Green: # 00AA00
# Red: #FF0000
# Blue: #0000FF

# Note: the following lines must be indented.

    black, ClassName
    #CD2626, Comment
    #CD2626, CommentBlock
    #00AA00, Decorator
    #00AA00, DoubleQuotedString
    black, FunctionMethodName
    black, HighlightedIdentifier
    black, Identifier
    blue,  Keyword
    black, Number
    black, Operator
    #00AA00, SingleQuotedString
    #00AA00, TripleSingleQuotedString
    #00AA00, TripleDoubleQuotedString
    #00AA00, UnclosedString
</t>
<t tx="ekr.20081023060109.14"></t>
<t tx="ekr.20081216090156.5">The escape string that Leo inserts to represent underindented lines.

If a line starts with \\-N, Leo will write the line with N fewer spaces
than expected.

An **underindented line** is a line of body text that is indented less then
the starting line of the class, method or function in which it appears. Leo
outlines can not represent such lines exactly: every line in an external
file will have at least the indentation of any unindented line of the
corresponding node in the outline. Leo will issue a warning (not an error)
for underindented Python comment lines. Such lines can not change the
meaning of Python programs.
</t>
<t tx="ekr.20090202191501.10"></t>
<t tx="ekr.20090202191501.11"># Not used yet.</t>
<t tx="ekr.20090203131919.1">'''Check all commands mentioned in the @menus tree
   to ensure that they exist.'''

def checkMenu (p):
    for p2 in p.subtree_iter():
        if p2.h.startswith('@item'):
            checkItem(p.h,p2)

def checkItem (menuName,p):
    h = p.h[len('@item'):].replace('&amp;','').replace('*','').strip()
    if h != '-' and h not in c.commandsDict:
        print ('command not found: %s: %s' % (menuName,p.h))

menus = g.findNodeAnywhere(c,'@menus')
assert menus, 'no @menus tree'
for p in menus.subtree_iter():
    if p.h.startswith('@menu'):
        checkMenu(p.copy())

print ('done')
</t>
<t tx="ekr.20090213065933.11"></t>
<t tx="ekr.20090408091222.1"># These are needed because Qt reports Ctrl-( as Ctrl-Shift-9, etc.

add-comments        = Ctrl-Shift-9  # Ctrl-parenleft
delete-comments     = Ctrl-Shift-0  # Ctrl-parenright
demote              = Ctrl-Shift-]  # Ctrl-}
move-past-close     = Alt-Shift-0   # Alt-parenright
promote             = Ctrl-Shift-[  # Ctrl-{
</t>
<t tx="ekr.20090430075506.7">True: write comment line of the form:
    
.. rst3: filename: &lt;filename&gt;

at start of intermediate file. Requires rst3_generate_rst and
rst3_write_intermediate_file options both to be true.</t>
<t tx="ekr.20090430173906.1">@nocolor-node

The rST markup string preceding code parts.

The default for the C, Perl, Python and Ruby languages is: 

'**code**:\n\n.. code-block:: %s\n' % language.title()

The default for all other languages is:
    
'**code**:\n\n.. class:: code\n..\n\n::\n'

A reasonable alternative would be:
    
'\n.. class:: code\n..\n\n::\n'</t>
<t tx="ekr.20090514111518.8379"></t>
<t tx="ekr.20090620112052.9070">@nocolor

The encoding assumed for strings used by the Qt plugin.
UTF-8 is a reasonable default.
Change to your Python's default encoding if you have unicode problems.</t>
<t tx="ekr.20090724102842.2492">If zero, all nodes are colorized, regardless of length of body text.
If &gt; 0, only nodes whose body text are smaller than this limit are colorized.

200000</t>
<t tx="ekr.20100102121150.6344">
</t>
<t tx="ekr.20100107060708.6390"></t>
<t tx="ekr.20100313080341.8368"></t>
<t tx="ekr.20100313080341.8369"></t>
<t tx="ekr.20100313080341.8370"></t>
<t tx="ekr.20100313080341.8371"></t>
<t tx="ekr.20100507153425.8304">Valid values are top,bottom,left,right</t>
<t tx="ekr.20100904095239.8440">The language code for Enchant.
For information about supported languages, see:
http://pythonhosted.org/pyenchant/tutorial.html#adding-language-dictionaries
</t>
<t tx="ekr.20100904095239.8441">Defaults to leo/plugins/spellpyx.txt</t>
<t tx="ekr.20100904134301.11000"></t>
<t tx="ekr.20100904134301.11002"># Comments lines (lines starting with '#') are ignored.
# Non-comment lines should have the form::
#
#    name=definition

# Definitions in @data abbreviation nodes override definitions in @data
# global-abbreviation nodes. Typically you would define @data abbreviation nodes
# in myLeoSettings.leo
</t>
<t tx="ekr.20100904134301.11004"># Comments lines (lines starting with '#') are ignored.
# Non-comment lines should have the form::
#
#    name=definition

# Definitions in @data abbreviation nodes override definitions in @data
# global-abbreviation nodes. Typically you would define @data abbreviation nodes
# in myLeoSettings.leo
</t>
<t tx="ekr.20100904134301.11006">True: enable abbreviations
False disable abbreviations

Typically you would enable abbreviations in myLeoSettings.leo or in individual
.leo files.</t>
<t tx="ekr.20100907092300.6957"></t>
<t tx="ekr.20100907092300.6958">Path to inkscape template file
</t>
<t tx="ekr.20100907092300.6959">Path to Inkscape executable</t>
<t tx="ekr.20100910115903.8297"></t>
<t tx="ekr.20100910115903.8299"></t>
<t tx="ekr.20100929121021.8511"></t>
<t tx="ekr.20101009103953.8642">True (recommended):
    Write "E" attribute bits in &lt;v&gt; elements.
    Leo outlines will record the expansion state of all nodes.
    
False: (Good for files like unitTest.leo)
    Suppress "E" attribute bits in &lt;v&gt; elements.
    Only the ancestors of the presently selected node will
    be expanded when Leo opens an outline.</t>
<t tx="ekr.20101104191857.8345">True:  put non-definition code in separate nodes.
False: put trailing non-definition code at the start of the next node.</t>
<t tx="ekr.20110510071925.14588"></t>
<t tx="ekr.20110510071925.14589">True:  show completions in a QCompleter popup.
False: show completions in Leo's Completions tab.

**Note**: this option has effect only when using the qt or qttabs gui's.
</t>
<t tx="ekr.20110510071925.14590">True: use codewise completions.
False: use leo-specific completions.

This setting is no longer used!</t>
<t tx="ekr.20110512085854.14461">True: Automatically extend the completed text to the longest common prefix of all completions.</t>
<t tx="ekr.20110601103939.19339">True: A *single* click in an already selected node begins editing of the headline.</t>
<t tx="ekr.20110611092035.16463"></t>
<t tx="ekr.20110611092035.16471"></t>
<t tx="ekr.20110611092035.16474"></t>
<t tx="ekr.20110611092035.16476">If neither is checked, Leo searches the entire outline.</t>
<t tx="ekr.20110611092035.16477"></t>
<t tx="ekr.20110611092035.16478">These commands are deprecated</t>
<t tx="ekr.20110611092035.16479"></t>
<t tx="ekr.20110611092035.16480"></t>
<t tx="ekr.20110611092035.16481"></t>
<t tx="ekr.20110611092035.16482"></t>
<t tx="ekr.20110611092035.16483"></t>
<t tx="ekr.20110611092035.16488"></t>
<t tx="ekr.20110611092035.16489"></t>
<t tx="ekr.20110611092035.16491"></t>
<t tx="ekr.20110611092035.16492"></t>
<t tx="ekr.20110612074140.16414">'''Check that all settings in leoPy.leo are defined here, and vice versa.'''

import os

class CheckSettings:
    @others

CheckSettings(c).run()
</t>
<t tx="ekr.20110612074140.16415">def run (self):
    
    verbose = False
    settings_node = g.findNodeAnywhere(self.c,'@settings')

    if not self.core_c:
        return g.error('leoPy.leo must be open')

    if not settings_node:
        return g.error('no @settings node in leoPy.leo')
    
    # Step 1: compute aList1, the list of all settings in Leo's core.
    aList1 = []
    for p in self.core_c.all_positions():
        self.get_settings(aList1,p)
        aList1 = list(set(aList1))
        aList1.sort()
        
    # Step 2: compute aList2, the list of all settings nodes in leoSettings.leo.
    aList2 = []
    for p in settings_node.subtree():
        self.get_settings_nodes(aList2,p)
        aList2 = list(set(aList2))
        aList2.sort()
        
    if verbose:
        os.system('cls')
    else:
        print('-'*10)
    
    for aList,tag in ((aList1,'leoPy.leo'),(aList2,'leoSettings.leo')):
        nl = g.choose(verbose,'\n','')
        end = g.choose(verbose,'...','')
        print('%s%s unique settings in %s%s%s' % (
            nl,len(aList),tag,end,nl))
        if verbose:
            for z in aList:
                print(z.strip())
        
    if verbose: g.es_print('done')</t>
<t tx="ekr.20110612074140.16416">def init (self):
    
    # leoPy.leo must be available.
    for f in g.app.windowList:
        c = f.c
        fn = c.shortFileName()
        if fn == 'leoPy.leo':
            self.core_c = c
            return
    else:
        self.core_c = None
</t>
<t tx="ekr.20110612074140.16417">def __init__ (self,c):

    self.c = c
    self.core_c = None
    self.settingsNames =  (
        # 'getAbbrevDict','getCommonCommands',
        # 'getDirectory',
        # 'getEnabledPlugins','getLanguage',
        # 'getMenusList','getOpenWith',
        # 'getRecentFiles','getShortcut',
        'getBool','getColor','getData',
        'getFloat','getFontFromParams',
        'getInt','getRatio','getString',
    )
    self.settingsAtNames = (
        '@bool','@color','@data','@float',
        '@int','@ratio','@strings','@string',
    )

    self.init()
</t>
<t tx="ekr.20110612074140.16419">def get_settings (self,aList,p):
    
    '''Append all settings names in position p to aList'''
        
    names = self.settingsNames
    for s in g.splitLines(p.b):
        for s2 in names:
            pat = 'config.%s' % (s2)
            i = s.find(pat)
            if i &gt; -1:
                i = g.skip_ws(s,i+len(pat))
                if g.match(s,i,'('):
                    i += 1
                    s3 = s[i:].strip()
                    for delim in ('"',"'"):
                        if s3.startswith(delim):
                            j = s3.find(delim,1)
                            if j &gt; -1:
                                s4 = s3[1:j]
                                if not s4.startswith('%'):
                                    aList.append(s4)
                                    break
                break
            i = s.find('config.get(')
            if i &gt; -1:
                break # Ignore this.
            i = s.find('config.get(')
            if i &gt; -1:
                aList.append('*** %s' % (s))
                break
</t>
<t tx="ekr.20110612074140.16478">def get_settings_nodes (self,aList,p):
    
    '''Append all settings names in position p to aList'''

    s = p.h
    for s2 in self.settingsAtNames:
        if s.startswith(s2):
            i = g.skip_ws(s,len(s2))
            if s2 == '@strings':
                j = s.find('=')
                if j &gt; -1:
                    aList.append(s[:j].strip().replace(' ',''))
            else:
                j = g.skip_id(s,i)
                if j &gt; 0:
                    word = s[i:j]
                    # aList.append(word)
                    # aList.append(s.strip())
                    if word:
                        aList.append(s[:j].strip())
                    break
            break
        i = s.find('config.get(')
        if i &gt; -1:
            break # Ignore this.
        i = s.find('config.get(')
        if i &gt; -1:
            aList.append('*** %s' % (s))
            break
</t>
<t tx="ekr.20110617081407.14760">True: Don't add characters during autocompletion that are not part of any computed completion.</t>
<t tx="ekr.20110917104720.9414"></t>
<t tx="ekr.20110917104720.9415"># The names of your classes, one per line.

Commands
vnode
position
</t>
<t tx="ekr.20110917104720.9416"># The names of your typedef types and standard types, one per line.
#
# c-to-python converts::
#
#   new aType(...)
#
# to::
#
#   aType(...)

char
void
short
long
int
double
float
unsigned</t>
<t tx="ekr.20110917104720.9417"># The instance variables (ivars) used by your programs classes.
# This creates a dictionary.  Keys are class names, values are lists of ivars.

# Lines ending with a colon specify keys.
# All other lines are comma-delimited lists of ivars for the last-seen key.
# Trailing commas are ignored.

atFile:
    mCommands, mErrors, mStructureErrors,
    mTargetFileName, mOutputFileName, mOutputStream,
    mStartSentinelComment, mEndSentinelComment, mRoot

vnode:
    mCommands, mJoinList, mIconVal, mTreeID, mT, mStatusBits

tnode:
    mBodyString, mBodyRTF, mJoinHead, mStatusBits, mFileIndex,
    mSelectionStart, mSelectionLength, mCloneIndex,

LeoFrame:
    mNextFrame, mPrevFrame, mCommands,

Commands:
# public
    mCurrentVnode, mLeoFrame, mInhibitOnTreeChanged, mMaxTnodeIndex,
    mTreeCtrl, mBodyCtrl, mFirstWindowAndNeverSaved,
#private
    mTabWidth, mChanged, mOutlineExpansionLevel, mUsingClipboard,
    mFileName, mMemoryInputStream, mMemoryOutputStream, mFileInputStream,
    mInputFile, mFileOutputStream, mFileSize, mTopVnode, mTagList,
    mMaxVnodeTag,
    mUndoType, mUndoVnode, mUndoParent, mUndoBack, mUndoN,
    mUndoDVnodes, mUndoLastChild, mUndoablyDeletedVnode,
</t>
<t tx="ekr.20111003085631.15488"></t>
<t tx="ekr.20111003085631.15489"></t>
<t tx="ekr.20111003085631.15490"></t>
<t tx="ekr.20111003104518.15499"></t>
<t tx="ekr.20111003130143.15561">    **Important**: these nodes **only** specify fonts used by Leo's syntax colorizer.
    
    To set fonts in Leo's widgets, change Leo's master style sheet::
        
        @data qt-gui-plugin-style-sheet 
    
    Valid values for the body of @font nodes::
        
        family: a font family name
        size:   an integer
        weight: bold, normal, None
        slant: roman, italic, None
    
    Use the show-fonts command to pick fonts, then copy the values shown by the
    show-fonts command to the values here.
</t>
<t tx="ekr.20111004182631.15533"></t>
<t tx="ekr.20111004182631.15534">True:  Leo colors C language comments in cweb mode as black with LaTeX keywords highlighted.
Flase: Leo colors C language comments in cweb mode as comments (default red).

Note: this setting does not affect how Leo colors noweb section references and defintions.
</t>
<t tx="ekr.20111004182631.15535">True:  Leo colors @space, @* and @** sections in cweb mode as black with LaTeX keywords highlighted.
False: Leo colors @space, @* and @** sections in cweb mode as comments (default is red).

Note: this setting does not affect how Leo colors noweb section references and defintions.
</t>
<t tx="ekr.20111004182631.15536">True:  Leo colors @directives when @language plain is in effect.
False: Leo colors everything black when @language plain is in effect.
</t>
<t tx="ekr.20111004182631.15537">True: Underline undefined section names

Only functional if use_hyperlinks = 0

</t>
<t tx="ekr.20111004182631.15538">True:  underline "live" links.
False: (recommended): Underline undefined section names.
</t>
<t tx="ekr.20111004182631.15542">The color of text in doc parts.
</t>
<t tx="ekr.20111004182631.15546">The color of Leo keywords such as @ignore, @color, etc.
</t>
<t tx="ekr.20111004182631.15548">The color of name in &lt; &lt; name &gt; &gt; when name is defined.
</t>
<t tx="ekr.20111004182631.15549">The background color that represents spaces when Show Invisibles mode is in effect.

gray80: #CCCCCC
gray90: #E5E5E5
</t>
<t tx="ekr.20111004182631.15550">The foreground color that represents tabs when Show Invisibles mode is in effect.

gray80: #CCCCCC
gray90: #E5E5E5
</t>
<t tx="ekr.20111004182631.15552">The color of name in &lt;&lt; name &gt;&gt; when name is undefined.
</t>
<t tx="ekr.20111006212449.11850">class Controller:
    @others
    
Controller(c).run()</t>
<t tx="ekr.20111006212449.11851">def __init__ (self,c):
    self.c = c
    
    self.errors = 0
    
    # Commanders.
    self.core = None # Commander for leoPy.leo.
    self.plugins = None # Commander for leoPlugins.leo.
    self.settings = None # Commander for leoSettings.leo.
</t>
<t tx="ekr.20111006212449.11852">def check (self,configs_d,settings_d):
    
    table = ('Bool','Color','Int','Float',# 'Font',
        'Ratio','Path','String',
    )
    format = '%40s %s'
    
    if 1: # Less important: print missing settings.
        for kind in table:
            config_key = 'get%s' % kind
            settings_key = '@%s' % kind.lower()
            config_list = configs_d.get(config_key,[])
            settings_list = settings_d.get(settings_key,[])
            munged_config_list =   [self.munge(s) for s in config_list]
            munged_settings_list = [self.munge(s) for s in settings_list]
            print('\nmissing %s settings...' % settings_key)
            missing = set()
            for s in munged_config_list:
                # Ignore plugins settings.
                if s not in munged_settings_list:
                    missing.add(s)
            if missing:
                print(format % ('Canonical','Actual'))
                print(format % ('=' * len('Canonical'),'=' * len('Actual')))
                for s in sorted(list(missing)):
                    self.print_missing(format,s,
                        config_list,settings_list,
                        munged_config_list,munged_settings_list)
    # More important: print missing calls to c.config.getX
    if 1:
        for kind in table:
            config_key = 'get%s' % kind
            settings_key = '@%s' % kind.lower()
            config_list = configs_d.get(config_key,[])
            settings_list = settings_d.get(settings_key,[])
            munged_config_list =   [self.munge(s) for s in config_list]
            munged_settings_list = [self.munge(s) for s in settings_list]
            print('\nmissing config.%s calls...' % config_key)
            missing = set()
            for s in munged_settings_list:
                if s not in munged_config_list:
                    missing.add(s)
            if missing:
                print(format % ('Canonical','Actual'))
                print(format % ('=' * len('Canonical'),'=' * len('Actual')))
                for s in sorted(list(missing)):
                    self.print_missing(format,s,
                        settings_list,config_list,
                        munged_settings_list,munged_config_list)</t>
<t tx="ekr.20111006212449.11853">def error (self,s):
    
    print(s)
    self.errors += 1
</t>
<t tx="ekr.20111006212449.11854">def get_commanders (self):
    
    '''Open files as needed and set the commander ivars.'''
    
    def open_commander(fn):
        c = g.openWithFileName(fn,old_c=self.c,gui=g.app.nullGui)
        if c: return c
        else:
            self.error('not found: %s' % fn)
            
    self.core = open_commander(
        g.os_path_join(g.app.loadDir,'..','core','leoPy.leo'))
            
    self.plugins = open_commander(
        g.os_path_join(g.app.loadDir,'..','plugins','leoPlugins.leo'))
        
    self.settings = open_commander(
        g.os_path_join(g.app.loadDir,'..','config','leoSettings.leo'))
        
    # g.trace('\n%s\n%s\n%s' % (self.core,self.plugins,self.settings))
</t>
<t tx="ekr.20111006212449.11855">def get_configs(self):
    
    '''Return a dict containing a representation
    of all calls to x.config.getX.
    '''
    
    d = {}
    
    for c in (self.core,self.plugins):
        print('scanning: %s' % c.shortFileName())
        self.get_configs_from_outline(c,d)
    
    return d</t>
<t tx="ekr.20111006212449.11856">def get_configs_from_outline (self,c,d):
    
    '''Scan the outline for all calls to x.config.getX
    and add items to d.
    '''
    
    trace = True
    for p in c.all_positions():
        self.scan_for_configs(p,d)
    if trace:
        for key in sorted(list(d.keys())):
            print(key)
            aList = d.get(key)
            for name in sorted(aList):
                print('  ' + name)
    return d</t>
<t tx="ekr.20111006212449.11857">def scan_for_configs (self,p,d):
    
    '''Scan the body text of p, finding all calls to getX.'''
    kinds = ('getBool','getColor','getInt','getFloat',
        # '@font', # special case.
        'getRatio','getPath','getString',
    )
    i,s = 0,p.b
    while i &lt; len(s):
        progress = i
        ch = s[i]
        if (
            ch == '@' and
            (g.match(s,i,'@ ') or g.match(s,i,'@\n')) and 
            (i == 0 or s[i-1] == '\n')
        ):
            i = s.find('\n@c',i)
            if i == -1: break
        elif ch == '#':
            i = g.skip_to_end_of_line(s,i)
        elif ch in ('"',"'"):
            i = g.skip_string(s,i,verbose=False)
        elif ch == '_' or ch.isalpha():
            j = g.skip_id(s,i)
            kind = s[i:j]
            if kind in kinds:
                i = g.skip_ws(s,j)
                if g.match(s,i,'('):
                    i = g.skip_ws(s,i+1)
                    if g.match(s,i,'"') or g.match(s,i,"'"):
                        j = g.skip_string(s,i)
                        name = s[i+1:j-1]
                        aList = d.get(kind,[])
                        if name not in aList:
                            aList.append(name)
                        d [kind] = aList
            i = j
        else:
            i += 1
        assert progress &lt; i
    return d</t>
<t tx="ekr.20111006212449.11858">def get_settings (self):
    
    '''Return a dict containing a representation
    of all settings in leoSettings.leo.
    '''
    
    trace = False
    c,d = self.settings,{}
    
    print('scanning: %s' % c.shortFileName())

    settings_node = g.findNodeAnywhere(c,'@settings')
    if not settings_node:
        return self.error('no @settings node')
        
    for p in settings_node.subtree():
        if self.is_setting(p):
            kind,name = self.parse_setting(p)
            if name:
                # name = self.munge(name)
                aList = d.get(kind,[])
                if name not in aList:
                    aList.append(name)
                d [kind] = aList
            else:
                self.error('no name for %s' % (kind))
                
    if trace:
        keys = list(d.keys())
        for key in sorted(keys):
            print(key)
            aList = d.get(key)
            for name in sorted(aList):
                print('  ' + name)

    return d</t>
<t tx="ekr.20111006212449.11859">def is_setting (self,p):
    
    # For now, these are enough
    table = (
        '@bool','@color','@int','@float',
        # '@font', # special case.
        '@ratio','@path','@string',
    )
    
    for s in table:
        if g.match_word(p.h,0,s):
            return True
    return False</t>
<t tx="ekr.20111006212449.11860">def parse_setting (self,p):
    
    s = p.h
    assert s[0] == '@'
    i = g.skip_id(s,1)
    kind = s[:i]
    assert kind
    i = g.skip_ws(s,i)
    j = g.skip_id(s,i,chars='-')
    name = s[i:j]
    return kind,name</t>
<t tx="ekr.20111006212449.11861">def munge (self,s):
    
    '''Return the canonicalized name for settings and arguments to c.config.getX.'''
    
    s = s.replace('-','').replace('_','').lower()
    return g.toUnicode(s)
</t>
<t tx="ekr.20111006212449.11862">def run(self):
    
    import os ; os.system('cls')
    
    self.get_commanders()
    configs = self.get_configs()
    settings = self.get_settings()
    
    if self.errors == 0:
        self.check(configs,settings)
        
    g.trace('done')</t>
<t tx="ekr.20111007043902.15697">def print_missing(self,format,munged_s,in_list,out_list,munged_in_list,munged_out_list):
    
    '''Print the canonical name, followed by the list of names that match.'''
    assert munged_s in munged_in_list,munged_s
    assert munged_s not in munged_out_list,munged_s
    if 0: # These should not be necessary.  Something is wrong.
        # Ignore plugins settings and global switches.
        for prefix in ('color','datenodes','http','opml','rst3','todo','trace','vim','zodb'):
            if munged_s.startswith(prefix):
                return  
    # Ignore color settings.  They are handled differently...
    for suffix in ('color',):
        if munged_s.endswith(suffix):
            return
    match_list = [s for s in in_list if self.munge(s) == munged_s]
    print(format % (munged_s,match_list))</t>
<t tx="ekr.20111017082630.16080">'''This script reports commands that exist in some but not all key- binding
sets. setNames is a list of the roots of all such sets.'''

import leoConfig
import leoTest

parser = leoConfig.SettingsTreeParser(c)

# Add these as required to handle commands defined by plugins.
optionalCommandPrefixes = ['group-operations']
optionalCommandNames = [
    # These are the command names as defined by plugins.
    # LeoSlideShows.leo defines buttons whose commands do not end in '-command'.
    'next-slide-command','next-slide-show-command',
    'prev-slide-command','prev-slide-show-command',
    # The ipython plugin.
    'start-ipython','get-ipython-results','push-to-ipython',
]

setNames = []
setsDict = {} # keys are set names, values are dicts of command names.
shortcutsDict = {}

@others

main()
</t>
<t tx="ekr.20111017082630.16081">def defineSetNames():

    global setNames

    if 1:
        setNames = []
        for p in c.allNodes_iter():
            h = p.headString()
            if h.startswith('@keys'):
                h = h[5:].strip()
                if h not in setNames:
                    setNames.append(h)
        g.es('Found these sets...')
        for setName in setNames:
            g.es_print('  %s' % str(setName))
    else:
        setNames = [
            'Default Emacs shortcuts',
            'Legacy Leo bindings',
            'Legacy Leo shortcuts with important Emacs bindings',
            'No bindings',
            'EKR bindings: a mix',
            'EKR bindings: Mode-oriented',
        ]

    setNames.sort()
</t>
<t tx="ekr.20111017082630.16082">def doSet(p,name):

    global shortcutsDict

    shortcutsDict = {}

    for p in p.subtree_iter():
        if p.headString().startswith('@shortcuts'):
            doShortcuts(p,name)
</t>
<t tx="ekr.20111017082630.16083">def doShortcuts(p,setName):

    global parser,setsDict,shortcutsDict

    d = setsDict.get(setName,{})
    s = p.bodyString()
    lines = g.splitLines(s)
    for line in lines:
        line = line.strip()
        if line and not line.startswith('#'):
            commandName,bunch = parser.parseShortcutLine('test',line)
            if not bunch:
                g.es_print('In %s:\nmissing "=" in shortcut line:%s' % (
                    p.headString(),repr(line)),color='red')
            else:
                # Having multiple shortcuts for a command if fine,
                # But having multiple commands for a shortcut is not.
                shortcut = bunch and bunch.val
                pane = bunch and bunch.pane
                if shortcut not in (None,'None','none'):
                    aList = shortcutsDict.get(shortcut,[])
                    if aList:
                        for commandName2,pane2 in aList:
                            if pane == pane2:
                                g.es_print('duplicate shortcut %s in set %s: previous command: %s' % (
                                    shortcut,setName,commandName2),color='red')
                        else:
                            aList.append((commandName,pane),)
                    else:
                        shortcutsDict [shortcut] = [(commandName,pane),]

                data = d.get(commandName)
                if data:
                    shortcut2,pane2 = data
                    if shortcut == shortcut2 and pane == pane2:
                        g.es_print('duplicate %s in set %s' % (
                            commandName,setName),color='red')
                else:
                    data = shortcut,pane
                    d[commandName] = data

    setsDict[setName] = d
</t>
<t tx="ekr.20111017082630.16084">def checkSets():

    global setNames, optionalCommandPrefixes, optionalCommandNames

    # Compute the union of all the command names.
    allNames = {}
    for setName in setNames:
        d = setsDict.get(setName)
        if d:
            for key in d.keys():
                allNames[key] = key
        else:
            g.es_print('No setsDict for %s' % (repr(setName)),color='red')

    k = c.keyHandler
    keys = allNames.keys()
    keys.sort()

    # Warn about missing names.
    for setName in ('No bindings',): # setNames:
        d = setsDict.get(setName)
        if not d:
            g.es_print("'@keys No bindings' not found",color='red')
        for key in keys:
            if key not in ('none','None',None) and key not in d.keys():
                # Don't warn about missing 'enter-xxx-mode' commands.
                if (
                    not (key.startswith('enter-') and key.endswith('-mode')) and
                    not (key.startswith('press-') and key.endswith('-button'))
                ):
                    g.es_print('%s is missing %-35s = None' % (setName,repr(key)))

    # Warn about undefined commands.
    for key in keys:
        if not c.commandsDict.get(key):
            ok = False
            # full-command and quick command are weird special cases.
            if key not in ('None',None,'full-command','quick-command'):
                # Don't warn about missing 'enter-xxx-mode' commands.
                if key.startswith('enter-') and key.endswith('-mode'):
                    ok = True
                elif key.startswith('press-') and key.endswith('-button'):
                    ok = True
                for prefix in optionalCommandPrefixes:
                    if key.startswith(prefix):
                        ok = True
                for optionalCommand in optionalCommandNames:
                    if key == optionalCommand:
                        ok = True
                if not ok:
                    g.es_print('Undefined command name: %s' % (key))
</t>
<t tx="ekr.20111017082630.16085">def main ():

    global setNames
    defineSetNames()

    g.es_print('-' * 40)
    seen = {}
    for p in c.allNodes_iter():
        h = p.headString()
        if h.startswith('@keys'):
            h = h[5:].strip()
            if not seen.get(h):
                seen[h] = True
                doSet(p,h)
    checkSets()
    g.es('Check Bindings done')
</t>
<t tx="ekr.20111017082630.16086"></t>
<t tx="ekr.20111024091133.16650"></t>
<t tx="ekr.20111024091133.16651"></t>
<t tx="ekr.20111024091133.16671"></t>
<t tx="ekr.20111026083456.16490"></t>
<t tx="ekr.20111026083456.16491">import glob

path = g.os_path_finalize_join(
    g.app.loadDir,'..','plugins','*.py')
    
aList = glob.glob(path)
aList.sort()

for fn in aList:
    print(g.shortFileName(fn))</t>
<t tx="ekr.20111029055127.16614"># lowercase xml tags, one per line.

html
body
head
div
table
</t>
<t tx="ekr.20111029055127.16616"># lowercase html tags, one per line.

a
abbr
acronym
address
applet
area
b
base
basefont
bdo
big
blockquote
body
br
button
caption
center
cite
code
col
colgroup
dd
del
dfn
dir
div
dl
dt
em
fieldset
font
form
frame
frameset
head
h1
h2
h3
h4
h5
h6
hr
html
i
iframe
img
input
ins
kbd
label
legend
li
link
map
menu
meta
noframes
noscript
object
ol
optgroup
option
p
param
pre
q
s
samp
script
select
small
span
strike
strong
style
sub
sup
table
tbody
td
textarea
tfoot
th
thead
title
tr
tt
u
ul
var</t>
<t tx="ekr.20111109104336.12503">New in Leo 4.9.1.

True (Recommended):
    An excellent, subliminal, improvement.
    The contract-or-goto-parent (Alt-RtArrow) contracts all
    children of the to-be-selected parent.
</t>
<t tx="ekr.20111115083813.12518"></t>
<t tx="ekr.20120205022040.15410">These are needed to handle shortcuts for the find panel!</t>
<t tx="ekr.20120205022040.15411">This setting has effect only on MacOS.

When True, bindings that appear to specify the control key actually specify the command (clover) key.</t>
<t tx="ekr.20120305084218.11271"># Unbound F-Keys cause problems on Ubuntu
help            = F1
# find-prev     = F2    # Set elsewhere
# find-next     = F3    # Set elsewhere
do-nothing      = F4
do-nothing      = F5
do-nothing      = F6
spell-tab-open  = F7
do-nothing      = F8
do-nothing      = F9
do-nothing      = F10
help-for-command= F11
help-for-python = F12

do-nothing              = Ctrl-F1
do-nothing              = Ctrl-F2
double-click-icon-box   = Ctrl-F3
# close-window          = Ctrl-F4 # Set in File Commands.
do-nothing              = Ctrl-F5
do-nothing              = Ctrl-F6
do-nothing              = Ctrl-F7
do-nothing              = Ctrl-F8
do-nothing              = Ctrl-F9
do-nothing              = Ctrl-F10
do-nothing              = Ctrl-F11
do-nothing              = Ctrl-F12

do-nothing = Shift-F1
do-nothing = Shift-F2
do-nothing = Shift-F3
do-nothing = Shift-F4
do-nothing = Shift-F5
do-nothing = Shift-F6
do-nothing = Shift-F7
do-nothing = Shift-F8
do-nothing = Shift-F9
do-nothing = Shift-F10
do-nothing = Shift-F11
do-nothing = Shift-F12</t>
<t tx="ekr.20120926072255.11432"></t>
<t tx="ekr.20120928142052.11488"></t>
<t tx="ekr.20130503155210.16364">\@menuat modifies the menu tree created by \@menus. This allows settings in
myLeoSettings.leo to change menues without copying the entire menu tree from
leoSettings.leo. This ensures you don’t miss out when new things are added in
the @menus in leoSettings.leo, as you would if you replaced the @menus in
leoSettings.leo with one in myLeoSettings.leo.

\@menuat should occur in a \@settings tree, but not as a descendant of a \@menus
tree. Its children are \@menu and \@item nodes as for the
@menu setting.

The @menuat setting has 2-3 parameters in its head text.

    @menuat *&lt;path&gt;* *&lt;action&gt;* *[clipboard]*

The path argument specifies a **target** in the menu tree as defined by
\@menus and modified by earlier @menuat settings. The path takes the form::

    /entry1/entry2/entry3
    
Each entry is the **cleaned** name of a menu or item. Cleaned names are a
name with all text except a-z and 0-9 removed and upper case letters converted
to lower case. For example, specify::

    Outline-&gt;Move-&gt;Move Down
    
as::
    
     /outline/move/movedown

The action argument specifies what the menu item does. There are 5 available
actions:

- before: Insert items and sub menus immediately before the target.
- after:  Insert items and sub menus immediately after the target.
- append: Append items and sub menus at the end of the target menu or item.
- cut:    Remove the target from the menu tree and save it to an internal clipboard.
- copy:   Copy the target to an internal clipboard. Descendants of the @menuat setting are ignored.

The cut and copy arguments ignore descendants of the @menuat setting .

The optional clipboard argument modifies the action of the before, after, and
append actions. By default these actions insert the menus and items supplied as
descendants of the @menuat setting. If you specify “clipboard” (without the
quotes) as the source, the contents of the clipboard from a previous cut or copy
action will be used instead.</t>
<t tx="ekr.20130705090546.10662">The maximum number of lines to color at once, when NEW_COLORER is True</t>
<t tx="ekr.20130705090546.10663">The delay, in milliseconds, to wait before resuming recoloring, when NEW_COLORER is True.</t>
<t tx="ekr.20130924110246.13745">Scripting abbreviations will be enabled if:
    
1. @bool enable-abbreviations = True
2. *either* this setting or @bool scripting-at-script-nodes = True</t>
<t tx="ekr.20131003040744.17561">vr-toggle = Alt-0</t>
<t tx="ekr.20131007055150.13034"></t>
<t tx="ekr.20131008181812.17533">False: disable all drag and drop operations in the outline.</t>
<t tx="ekr.20131009050634.17656"></t>
<t tx="ekr.20131027064821.18683"></t>
<t tx="ekr.20131112150804.18737">True: the execute-script command executes the entire body, even if text is selected.</t>
<t tx="ekr.20131112161153.4420">True: use built-in vim emulation.</t>
<t tx="ekr.20131115075142.18226">\@outline-data nodes and their descendants create settings whose values are
entire trees. Here's how it works:

The *value* returned by c.config.getOutlineData is the xml string created when
Leo pastes the @outline-data node to the clipboard. As a result, Leo can use all
the standard configuration code for @outline-data! Settings in a local file
override myLeoSettings.leo settings, which override settings in leoSettings.leo.

To retrive the value of an @outline-data setting::

    s = c.config.getOutlineData(setting-name)
    c.fileCommands.leo_file_encoding='utf-8' p =
    c.pasteOutline(s=tree_s,redrawFlag=False,undoFlag=False)
    
This makes the outline available for further processing.

For example, to handle tree-valued abbreviations, the inint code in the
abbrevCommandsClass pastes the outline into the present outline, uses the pasted
outline to discover tree-valued abbreviations, and then *deletes* the tree.

</t>
<t tx="ekr.20131119143342.18879">@language rest

Please *do not* change this style sheet, nor any of its descendants.

Instead, copy the *settings* you want to change from the node::

    Qt Gui settings

to myLeoSettings.leo.

Advanced users may create an additional style sheet, called::

    @data qt-gui-user-style-sheet

in myLeoSettings.leo.  But most users will never need to do this.
</t>
<t tx="ekr.20131119143342.20107">True: start-find command puts focus in minibuffer.
False: start-find commands puts focus in Find panel.</t>
<t tx="ekr.20131119143342.20108"></t>
<t tx="ekr.20131213135427.21826"></t>
<t tx="ekr.20131213135427.21827"></t>
<t tx="ekr.20131213135427.21828"></t>
<t tx="ekr.20131213135427.21829">&amp;Open</t>
<t tx="ekr.20131213135427.21830"></t>
<t tx="ekr.20131213135427.21831">A placeholder for the actual menu.
Leo's init code populates this menu as a special case.</t>
<t tx="ekr.20131213135427.21832"></t>
<t tx="ekr.20131213135427.21833">&amp;Close</t>
<t tx="ekr.20131213135427.21834">&amp;Save...</t>
<t tx="ekr.20131213135427.21835">Save &amp;As...</t>
<t tx="ekr.20131213135427.21836">Save As &amp;Unzipped...</t>
<t tx="ekr.20131213135427.21837">Save As &amp;Zipped...</t>
<t tx="ekr.20131213135427.21838">Save &amp;To...</t>
<t tx="ekr.20131213135427.21839">&amp;Revert To Saved</t>
<t tx="ekr.20131213135427.21840"></t>
<t tx="ekr.20131213135427.21841"></t>
<t tx="ekr.20131213135427.21842"></t>
<t tx="ekr.20131213135427.21843"></t>
<t tx="ekr.20131213135427.21844">&amp;Compare Leo Files...</t>
<t tx="ekr.20131213135427.21845"></t>
<t tx="ekr.20131213135427.21846"></t>
<t tx="ekr.20131213135427.21847"></t>
<t tx="ekr.20131213135427.21848">Read @auto Nodes</t>
<t tx="ekr.20131213135427.21849">Read @&lt;file&gt; Nodes</t>
<t tx="ekr.20131213135427.21850">Read @shadow Nodes</t>
<t tx="ekr.20131213135427.21851"></t>
<t tx="ekr.20131213135427.21852"></t>
<t tx="ekr.20131213135427.21853"></t>
<t tx="ekr.20131213135427.21854">Write @auto Nodes</t>
<t tx="ekr.20131213135427.21855">Write @&lt;file&gt; Nodes</t>
<t tx="ekr.20131213135427.21856">Write @shadow Nodes</t>
<t tx="ekr.20131213135427.21857"></t>
<t tx="ekr.20131213135427.21858">Write Dirty @auto Nodes</t>
<t tx="ekr.20131213135427.21859">Write Dirty @&lt;file&gt; Nodes</t>
<t tx="ekr.20131213135427.21860">Write Dirty @shadow Nodes</t>
<t tx="ekr.20131213135427.21861">Write Missing @&lt;file&gt; Nodes</t>
<t tx="ekr.20131213135427.21862">&amp;Import File...</t>
<t tx="ekr.20131213135427.21863"></t>
<t tx="ekr.20131213135427.21864">Export &amp;Outline...</t>
<t tx="ekr.20131213135427.21865">&amp;Flatten Selected Outline...</t>
<t tx="ekr.20131213135427.21866">Outline To &amp;CWEB...</t>
<t tx="ekr.20131213135427.21867">Outline To &amp;Noweb...</t>
<t tx="ekr.20131213135427.21868">&amp;Remove Sentinels...</t>
<t tx="ekr.20131213135427.21869">&amp;Weave...</t>
<t tx="ekr.20131213135427.21870"></t>
<t tx="ekr.20131213135427.21871">Open &amp;CheatSheet.leo</t>
<t tx="ekr.20131213135427.21872">Open Leo&amp;Docs.leo</t>
<t tx="ekr.20131213135427.21873">Open leo&amp;Plugins.leo</t>
<t tx="ekr.20131213135427.21874">Open &amp;quickstart.leo</t>
<t tx="ekr.20131213135427.21875">Open scr&amp;ipts.leo</t>
<t tx="ekr.20131213135427.21876"></t>
<t tx="ekr.20131213135427.21877">E&amp;xit</t>
<t tx="ekr.20131213135427.21878"></t>
<t tx="ekr.20131213135427.21879">Can't Undo</t>
<t tx="ekr.20131213135427.21880">Can't Redo</t>
<t tx="ekr.20131213135427.21881"></t>
<t tx="ekr.20131213135427.21882">Cu&amp;t</t>
<t tx="ekr.20131213135427.21883">Cop&amp;y</t>
<t tx="ekr.20131213135427.21884">&amp;Paste</t>
<t tx="ekr.20131213135427.21885">&amp;Delete</t>
<t tx="ekr.20131213135427.21886">Select &amp;All</t>
<t tx="ekr.20131213135427.21887"></t>
<t tx="ekr.20131213135427.21888"></t>
<t tx="ekr.20131213135427.21889"></t>
<t tx="ekr.20131213135427.21890"></t>
<t tx="ekr.20131213135427.21891"></t>
<t tx="ekr.20131213135427.21892"></t>
<t tx="ekr.20131213135427.21893"></t>
<t tx="ekr.20131213135427.21894"></t>
<t tx="ekr.20131213135427.21895"></t>
<t tx="ekr.20131213135427.21896"></t>
<t tx="ekr.20131213135427.21897"></t>
<t tx="ekr.20131213135427.21898"></t>
<t tx="ekr.20131213135427.21899"></t>
<t tx="ekr.20131213135427.21900"></t>
<t tx="ekr.20131213135427.21901"></t>
<t tx="ekr.20131213135427.21902"></t>
<t tx="ekr.20131213135427.21903"></t>
<t tx="ekr.20131213135427.21904"></t>
<t tx="ekr.20131213135427.21905"></t>
<t tx="ekr.20131213135427.21906"></t>
<t tx="ekr.20131213135427.21907"></t>
<t tx="ekr.20131213135427.21908"></t>
<t tx="ekr.20131213135427.21909"></t>
<t tx="ekr.20131213135427.21910"></t>
<t tx="ekr.20131213135427.21911"></t>
<t tx="ekr.20131213135427.21912">Show In&amp;visibles</t>
<t tx="ekr.20131213135427.21913"></t>
<t tx="ekr.20131213135427.21914"></t>
<t tx="ekr.20131213135427.21915"></t>
<t tx="ekr.20131213135427.21916">Hide Find Tab
</t>
<t tx="ekr.20131213135427.21917"></t>
<t tx="ekr.20131213135427.21918"></t>
<t tx="ekr.20131213135427.21919"></t>
<t tx="ekr.20131213135427.21920"></t>
<t tx="ekr.20131213135427.21921"></t>
<t tx="ekr.20131213135427.21922"></t>
<t tx="ekr.20131213135427.21923"></t>
<t tx="ekr.20131213135427.21924"></t>
<t tx="ekr.20131213135427.21925"></t>
<t tx="ekr.20131213135427.21926"></t>
<t tx="ekr.20131213135427.21927">Toggle &amp;Ignore Case




</t>
<t tx="ekr.20131213135427.21928">Toggle Mark &amp;Changes</t>
<t tx="ekr.20131213135427.21929">Toggle Mark &amp;Finds</t>
<t tx="ekr.20131213135427.21930">Toggle Regular E&amp;xpression</t>
<t tx="ekr.20131213135427.21931">Toggle &amp;Whole Word</t>
<t tx="ekr.20131213135427.21932">Toggle Wrap &amp;Around</t>
<t tx="ekr.20131213135427.21933"></t>
<t tx="ekr.20131213135427.21934">Find &amp;Everywhere</t>
<t tx="ekr.20131213135427.21935">Find In &amp;Node</t>
<t tx="ekr.20131213135427.21936">Find In &amp;Suboutline</t>
<t tx="ekr.20131213135427.21937"></t>
<t tx="ekr.20131213135427.21938"></t>
<t tx="ekr.20131213135427.21939">Find Char Extend &amp;Sel</t>
<t tx="ekr.20131213135427.21940">&amp;Back Find Char</t>
<t tx="ekr.20131213135427.21941">Back Find Char Extend Sel</t>
<t tx="ekr.20131213135427.21942"></t>
<t tx="ekr.20131213135427.21943"></t>
<t tx="ekr.20131213135427.21944"></t>
<t tx="ekr.20131213135427.21945"></t>
<t tx="ekr.20131213135427.21946"></t>
<t tx="ekr.20131213135427.21947"></t>
<t tx="ekr.20131213135427.21948"></t>
<t tx="ekr.20131213135427.21949"></t>
<t tx="ekr.20131213135427.21950">Alt+Ctrl+E set-find-everywhere
Alt+Ctrl+N set-find-node-only
Alt+Ctrl+S set-find-suboutline-only</t>
<t tx="ekr.20131213135427.21951"></t>
<t tx="ekr.20131213135427.21952"></t>
<t tx="ekr.20131213135427.21953">Open Global Settings</t>
<t tx="ekr.20131213135427.21954">Open &amp;Personal Settings</t>
<t tx="ekr.20131213135427.21955">Open &amp;Local Settings</t>
<t tx="ekr.20131213135427.21956"></t>
<t tx="ekr.20131213135427.21957"></t>
<t tx="ekr.20131213135427.21958"></t>
<t tx="ekr.20131213135427.21959"></t>
<t tx="ekr.20131213135427.21960"></t>
<t tx="ekr.20131213135427.21961"></t>
<t tx="ekr.20131213135427.21962"></t>
<t tx="ekr.20131213135427.21963"></t>
<t tx="ekr.20131213135427.21964"></t>
<t tx="ekr.20131213135427.21965">Pas&amp;te Node As Clone</t>
<t tx="ekr.20131213135427.21966"></t>
<t tx="ekr.20131213135427.21967"></t>
<t tx="ekr.20131213135427.21968"></t>
<t tx="ekr.20131213135427.21969"></t>
<t tx="ekr.20131213135427.21970"></t>
<t tx="ekr.20131213135427.21971"></t>
<t tx="ekr.20131213135427.21972"></t>
<t tx="ekr.20131213135427.21973"></t>
<t tx="ekr.20131213135427.21974"></t>
<t tx="ekr.20131213135427.21975">D&amp;e-Hoist</t>
<t tx="ekr.20131213135427.21976"></t>
<t tx="ekr.20131213135427.21977"></t>
<t tx="ekr.20131213135427.21978"></t>
<t tx="ekr.20131213135427.21979"></t>
<t tx="ekr.20131213135427.21980"></t>
<t tx="ekr.20131213135427.21981"></t>
<t tx="ekr.20131213135427.21982"></t>
<t tx="ekr.20131213135427.21983"></t>
<t tx="ekr.20131213135427.21984">This node just keeps track of the accelerators in the siblings.</t>
<t tx="ekr.20131213135427.21985"></t>
<t tx="ekr.20131213135427.21986"></t>
<t tx="ekr.20131213135427.21987"></t>
<t tx="ekr.20131213135427.21988"></t>
<t tx="ekr.20131213135427.21989"></t>
<t tx="ekr.20131213135427.21990"></t>
<t tx="ekr.20131213135427.21991"></t>
<t tx="ekr.20131213135427.21992"></t>
<t tx="ekr.20131213135427.21993"></t>
<t tx="ekr.20131213135427.21994"></t>
<t tx="ekr.20131213135427.21995"></t>
<t tx="ekr.20131213135427.21996"></t>
<t tx="ekr.20131213135427.21997"></t>
<t tx="ekr.20131213135427.21998"></t>
<t tx="ekr.20131213135427.21999"></t>
<t tx="ekr.20131213135427.22000"></t>
<t tx="ekr.20131213135427.22001"></t>
<t tx="ekr.20131213135427.22002"></t>
<t tx="ekr.20131213135427.22003"></t>
<t tx="ekr.20131213135427.22004"></t>
<t tx="ekr.20131213135427.22005"></t>
<t tx="ekr.20131213135427.22006"></t>
<t tx="ekr.20131213135427.22007"></t>
<t tx="ekr.20131213135427.22008">Move &amp;Down</t>
<t tx="ekr.20131213135427.22009">Move &amp;Left</t>
<t tx="ekr.20131213135427.22010">Move &amp;Right</t>
<t tx="ekr.20131213135427.22011">Move &amp;Up</t>
<t tx="ekr.20131213135427.22012"></t>
<t tx="ekr.20131213135427.22013"></t>
<t tx="ekr.20131213135427.22014"></t>
<t tx="ekr.20131213135427.22015"></t>
<t tx="ekr.20131213135427.22016"></t>
<t tx="ekr.20131213135427.22017"></t>
<t tx="ekr.20131213135427.22018"></t>
<t tx="ekr.20131213135427.22019"></t>
<t tx="ekr.20131213135427.22020"></t>
<t tx="ekr.20131213135427.22021"></t>
<t tx="ekr.20131213135427.22022"></t>
<t tx="ekr.20131213135427.22023">Go To &amp;First Node</t>
<t tx="ekr.20131213135427.22024">Go To First V&amp;isible</t>
<t tx="ekr.20131213135427.22025">Go To First Si&amp;bling</t>
<t tx="ekr.20131213135427.22026"></t>
<t tx="ekr.20131213135427.22027">Go To Next C&amp;hanged</t>
<t tx="ekr.20131213135427.22028">Go To Next &amp;Clone</t>
<t tx="ekr.20131213135427.22029">Go To Next &amp;Marked</t>
<t tx="ekr.20131213135427.22030">Go To Next N&amp;ode</t>
<t tx="ekr.20131213135427.22031">Go To Next &amp;Sibling</t>
<t tx="ekr.20131213135427.22032">Go To Next Visibl&amp;e</t>
<t tx="ekr.20131213135427.22033">Go To Next Visite&amp;d</t>
<t tx="ekr.20131213135427.22034"></t>
<t tx="ekr.20131213135427.22035">Go To P&amp;arent</t>
<t tx="ekr.20131213135427.22036"></t>
<t tx="ekr.20131213135427.22037">Go To &amp;Prev Node</t>
<t tx="ekr.20131213135427.22038">Go To P&amp;rev Sibling</t>
<t tx="ekr.20131213135427.22039">Go To Pre&amp;v Visible</t>
<t tx="ekr.20131213135427.22040">Go To Prev Visi&amp;ted</t>
<t tx="ekr.20131213135427.22041"></t>
<t tx="ekr.20131213135427.22042">Go To Last Node</t>
<t tx="ekr.20131213135427.22043">Go To Last Siblin&amp;g</t>
<t tx="ekr.20131213135427.22044">Go To &amp;Last Visible</t>
<t tx="ekr.20131213135427.22045"></t>
<t tx="ekr.20131213135427.22046">Open leo&amp;Plugins.leo</t>
<t tx="ekr.20131213135427.22047">Print Plugins &amp;Info</t>
<t tx="ekr.20131213135427.22048"></t>
<t tx="ekr.20131213135427.22049"></t>
<t tx="ekr.20131213135427.22050"></t>
<t tx="ekr.20131213135427.22051"></t>
<t tx="ekr.20131213135427.22052"></t>
<t tx="ekr.20131213135427.22053"></t>
<t tx="ekr.20131213135427.22054"></t>
<t tx="ekr.20131213135427.22055"></t>
<t tx="ekr.20131213135427.22056"></t>
<t tx="ekr.20131213135427.22057"></t>
<t tx="ekr.20131213135427.22058"></t>
<t tx="ekr.20131213135427.22059"></t>
<t tx="ekr.20131213135427.22060"></t>
<t tx="ekr.20131213135427.22061"></t>
<t tx="ekr.20131213135427.22062"></t>
<t tx="ekr.20131213135427.22063"></t>
<t tx="ekr.20131213135427.22064"></t>
<t tx="ekr.20131213135427.22065"></t>
<t tx="ekr.20131213135427.22066"></t>
<t tx="ekr.20131213135427.22067"></t>
<t tx="ekr.20131213135427.22068"></t>
<t tx="ekr.20131213135427.22069"></t>
<t tx="ekr.20131213135427.22070"></t>
<t tx="ekr.20131213135427.22071"></t>
<t tx="ekr.20131213135427.22072"></t>
<t tx="ekr.20131213135427.22073"></t>
<t tx="ekr.20131213135427.22074"></t>
<t tx="ekr.20131213135427.22075"></t>
<t tx="ekr.20131213135427.22076"></t>
<t tx="ekr.20131213135427.22077"></t>
<t tx="ekr.20131213135427.22078"></t>
<t tx="ekr.20131213135427.22079"></t>
<t tx="ekr.20131213135427.22080"></t>
<t tx="ekr.20131213135427.22081"></t>
<t tx="ekr.20131213135427.22082"></t>
<t tx="ekr.20131213135427.22083"></t>
<t tx="ekr.20131213135427.22084"></t>
<t tx="ekr.20131213135427.22085"></t>
<t tx="ekr.20131213135427.22086"></t>
<t tx="ekr.20131213135427.22087"></t>
<t tx="ekr.20131213135427.22088"></t>
<t tx="ekr.20131213135427.22089"></t>
<t tx="ekr.20131213135427.22090"></t>
<t tx="ekr.20131213135427.22091"></t>
<t tx="ekr.20131213135427.22092"></t>
<t tx="ekr.20131213135427.22093"></t>
<t tx="ekr.20131213135427.22094"></t>
<t tx="ekr.20131213135427.22095"></t>
<t tx="ekr.20131213135427.22096"></t>
<t tx="ekr.20131213135427.22097"></t>
<t tx="ekr.20131213135427.22098"></t>
<t tx="ekr.20131213135427.22099"></t>
<t tx="ekr.20131213135427.22100"></t>
<t tx="ekr.20131213135427.22101"></t>
<t tx="ekr.20131213135427.22102"></t>
<t tx="ekr.20131213135427.22103"></t>
<t tx="ekr.20131213135427.22104"></t>
<t tx="ekr.20131213135427.22105"></t>
<t tx="ekr.20131213135427.22106"></t>
<t tx="ekr.20131213135427.22107"></t>
<t tx="ekr.20131213135427.22108"></t>
<t tx="ekr.20131213135427.22109"></t>
<t tx="ekr.20131213135427.22110"></t>
<t tx="ekr.20131213135427.22111"></t>
<t tx="ekr.20131213135427.22112"></t>
<t tx="ekr.20131213135427.22113"></t>
<t tx="ekr.20131213135427.22114"></t>
<t tx="ekr.20131213135427.22115"></t>
<t tx="ekr.20131213135427.22116"></t>
<t tx="ekr.20131213135427.22117"></t>
<t tx="ekr.20131213135427.22118"></t>
<t tx="ekr.20131213135427.22119"></t>
<t tx="ekr.20131213135427.22120"></t>
<t tx="ekr.20131213135427.22121"></t>
<t tx="ekr.20131213135427.22122"></t>
<t tx="ekr.20131213135427.22123"></t>
<t tx="ekr.20131213135427.22124"></t>
<t tx="ekr.20131213135427.22125"></t>
<t tx="ekr.20131213135427.22126"></t>
<t tx="ekr.20131213135427.22127"></t>
<t tx="ekr.20131213135427.22128">Open External &amp;Debugger</t>
<t tx="ekr.20131213135427.22129">Open &amp;Pdb Debugger</t>
<t tx="ekr.20131213135427.22130">Open &amp;Python Shell</t>
<t tx="ekr.20131213135427.22131"></t>
<t tx="ekr.20131213135427.22132"></t>
<t tx="ekr.20131213135427.22133"></t>
<t tx="ekr.20131213135427.22134"></t>
<t tx="ekr.20131213135427.22135"></t>
<t tx="ekr.20131213135427.22136"></t>
<t tx="ekr.20131213135427.22137"></t>
<t tx="ekr.20131213135427.22138"></t>
<t tx="ekr.20131213135427.22139"></t>
<t tx="ekr.20131213135427.22140"></t>
<t tx="ekr.20131213135427.22141"></t>
<t tx="ekr.20131213135427.22142"></t>
<t tx="ekr.20131213135427.22143">Open &amp;CheatSheet.leo</t>
<t tx="ekr.20131213135427.22144">Open Leo&amp;Docs.leo</t>
<t tx="ekr.20131213135427.22145">Open leo&amp;Plugins.leo</t>
<t tx="ekr.20131213135427.22146">Open &amp;quickstart.leo</t>
<t tx="ekr.20131213135427.22147">Open scr&amp;ipts.leo</t>
<t tx="ekr.20131213135427.22148"></t>
<t tx="ekr.20131213135427.22149"></t>
<t tx="ekr.20131213135427.22150"></t>
<t tx="ekr.20131213135427.22151"></t>
<t tx="ekr.20131213135427.22152"></t>
<t tx="ekr.20131213135427.22153"></t>
<t tx="ekr.20131213135427.22154"></t>
<t tx="ekr.20131213135427.22155"></t>
<t tx="ekr.20131213135427.22156"></t>
<t tx="ekr.20131213135427.22157"></t>
<t tx="ekr.20131213135427.22158"></t>
<t tx="ekr.20131213135427.22159"></t>
<t tx="ekr.20131213135427.22160"></t>
<t tx="ekr.20131213135427.22177"></t>
<t tx="ekr.20131213135427.22178"></t>
<t tx="ekr.20131213135427.22179"></t>
<t tx="ekr.20131213135427.22180"></t>
<t tx="ekr.20131213135427.22181"></t>
<t tx="ekr.20131213135427.22182"></t>
<t tx="ekr.20131213135427.22183"></t>
<t tx="ekr.20131213135427.22184"></t>
<t tx="ekr.20131213135427.22185"></t>
<t tx="ekr.20131213135427.22186"></t>
<t tx="ekr.20131213135427.22187"></t>
<t tx="ekr.20131213135427.22188"></t>
<t tx="ekr.20131213135427.22189"></t>
<t tx="ekr.20131213135427.22190"></t>
<t tx="ekr.20131213135427.22191"></t>
<t tx="ekr.20131213135427.22192"></t>
<t tx="ekr.20131213135427.22193"></t>
<t tx="ekr.20131213135427.22194"></t>
<t tx="ekr.20131213135427.22195"></t>
<t tx="ekr.20131213135427.22196"></t>
<t tx="ekr.20131213135427.22197"></t>
<t tx="ekr.20131213135427.22198"></t>
<t tx="ekr.20131213135427.22199"></t>
<t tx="ekr.20131213135427.22200"></t>
<t tx="ekr.20131213135427.22201"></t>
<t tx="ekr.20131213135427.22202"></t>
<t tx="ekr.20131213135427.22203"></t>
<t tx="ekr.20131213135427.22204"></t>
<t tx="ekr.20131213135427.22205"></t>
<t tx="ekr.20131213135427.22206"></t>
<t tx="ekr.20131213135427.22207"></t>
<t tx="ekr.20131213135427.22208"></t>
<t tx="ekr.20131213135427.22209"></t>
<t tx="ekr.20131213135427.22210"></t>
<t tx="ekr.20131213135427.22211"></t>
<t tx="ekr.20131213135427.22212"></t>
<t tx="ekr.20131213135427.22213"></t>
<t tx="ekr.20131213135427.22214"></t>
<t tx="ekr.20131213135427.22215"></t>
<t tx="ekr.20131213135427.22216"></t>
<t tx="ekr.20131213135427.22217"></t>
<t tx="ekr.20131213135427.22218"></t>
<t tx="ekr.20131213135427.22219"></t>
<t tx="ekr.20131213135427.22220"></t>
<t tx="ekr.20131213135427.22221"></t>
<t tx="ekr.20131213135427.22222"></t>
<t tx="ekr.20131213135427.22223"></t>
<t tx="ekr.20131213135427.22224"></t>
<t tx="ekr.20131213135427.22225"></t>
<t tx="ekr.20131213135427.22226"></t>
<t tx="ekr.20131213135427.22227"></t>
<t tx="ekr.20131213135427.22228"></t>
<t tx="ekr.20131213135427.22229"></t>
<t tx="ekr.20131213135427.22230"></t>
<t tx="ekr.20131213135427.22231"></t>
<t tx="ekr.20131213135427.22232"></t>
<t tx="ekr.20131213135427.22233"></t>
<t tx="ekr.20131213135427.22234"></t>
<t tx="ekr.20131213135427.22235"></t>
<t tx="ekr.20131213135427.22236"></t>
<t tx="ekr.20131213135427.22237"></t>
<t tx="ekr.20131213135427.22238"></t>
<t tx="ekr.20131213135427.22239"></t>
<t tx="ekr.20131213135427.22240"></t>
<t tx="ekr.20131213135427.22241"></t>
<t tx="ekr.20131213135427.22242"></t>
<t tx="ekr.20131213135427.22243"></t>
<t tx="ekr.20131213135427.22244"></t>
<t tx="ekr.20131213135427.22245"></t>
<t tx="ekr.20131213135427.22246"></t>
<t tx="ekr.20131213135427.22247"></t>
<t tx="ekr.20131213135427.22248"></t>
<t tx="ekr.20131213135427.22249"></t>
<t tx="ekr.20131213135427.22257"></t>
<t tx="ekr.20131213135427.22258"></t>
<t tx="ekr.20131213135427.22259"></t>
<t tx="ekr.20131213135427.22260"></t>
<t tx="ekr.20131213135427.22261"></t>
<t tx="ekr.20131213135427.22262"></t>
<t tx="ekr.20131213135427.22263"></t>
<t tx="ekr.20131213135427.22264"></t>
<t tx="ekr.20131213135427.22265"></t>
<t tx="ekr.20131213135427.22266"></t>
<t tx="ekr.20131213135427.22267"></t>
<t tx="ekr.20131213135427.22268"></t>
<t tx="ekr.20131213135427.22269"></t>
<t tx="ekr.20131213135427.22270"></t>
<t tx="ekr.20131213135427.22271"></t>
<t tx="ekr.20131213135427.22272"></t>
<t tx="ekr.20131213135427.22273"></t>
<t tx="ekr.20131213135427.22274"></t>
<t tx="ekr.20131213135427.22275"></t>
<t tx="ekr.20131213135427.22276"></t>
<t tx="ekr.20131213135427.22277"></t>
<t tx="ekr.20131213135427.22278"></t>
<t tx="ekr.20131213135427.22279"></t>
<t tx="ekr.20131213135427.22280"></t>
<t tx="ekr.20131213135427.22281"></t>
<t tx="ekr.20131213135427.22282"></t>
<t tx="ekr.20131213135427.22283"></t>
<t tx="ekr.20131213135427.22284"></t>
<t tx="ekr.20131213135427.22285"></t>
<t tx="ekr.20131213135427.22286"></t>
<t tx="ekr.20131213135427.22287"></t>
<t tx="ekr.20131213135427.22289"></t>
<t tx="ekr.20131213135427.22290"></t>
<t tx="ekr.20131213135427.22291"></t>
<t tx="ekr.20131213135427.22292"></t>
<t tx="ekr.20131213135427.22293"></t>
<t tx="ekr.20131213135427.22294"></t>
<t tx="ekr.20131213135427.22295"></t>
<t tx="ekr.20131213135427.22306"></t>
<t tx="ekr.20131213135427.22307"></t>
<t tx="ekr.20131213135427.22308"></t>
<t tx="ekr.20131213135427.22309"></t>
<t tx="ekr.20131213135427.22310"></t>
<t tx="ekr.20131213135427.22311"></t>
<t tx="ekr.20131213135427.22312"></t>
<t tx="ekr.20131213135427.22313"></t>
<t tx="ekr.20131213135427.22314"></t>
<t tx="ekr.20131213135427.22315"></t>
<t tx="ekr.20131213135427.22316"></t>
<t tx="ekr.20131213135427.22317"></t>
<t tx="ekr.20131213135427.22318"></t>
<t tx="ekr.20131213135427.22319"></t>
<t tx="ekr.20131213135427.22320"></t>
<t tx="ekr.20131213135427.22321"></t>
<t tx="ekr.20131213135427.22322"></t>
<t tx="ekr.20131213135427.22323"></t>
<t tx="ekr.20131213135427.22324"></t>
<t tx="ekr.20131213135427.22325"></t>
<t tx="ekr.20131213135427.22326"></t>
<t tx="ekr.20131213135427.22327"></t>
<t tx="ekr.20131213135427.22328"></t>
<t tx="ekr.20131213135427.22329"></t>
<t tx="ekr.20131213135427.22330"></t>
<t tx="ekr.20131213135427.22331"></t>
<t tx="ekr.20131213135427.22332"></t>
<t tx="ekr.20131213135427.22333"></t>
<t tx="ekr.20131213135427.22334"></t>
<t tx="ekr.20131213135427.22335"></t>
<t tx="ekr.20131213135427.22336"></t>
<t tx="ekr.20131213135427.22337"></t>
<t tx="ekr.20131213135427.22338"></t>
<t tx="ekr.20131213135427.22339"></t>
<t tx="ekr.20131213135427.22340"></t>
<t tx="ekr.20131213135427.22341"></t>
<t tx="ekr.20131213135427.22342"></t>
<t tx="ekr.20131213135427.22343"></t>
<t tx="ekr.20131213135427.22344">&amp;About Leo</t>
<t tx="ekr.20131213135427.22345"></t>
<t tx="ekr.20131213135427.22346">Open &amp;Home Page</t>
<t tx="ekr.20131213135427.22347">Open Table of &amp;Contents</t>
<t tx="ekr.20131213135427.22348">Open &amp;Users Guide</t>
<t tx="ekr.20131213135427.22349">Open Text &amp;Tutorials</t>
<t tx="ekr.20131213135427.22350">Open &amp;Video Tutorials</t>
<t tx="ekr.20131213135427.22351"></t>
<t tx="ekr.20131213135427.22352"></t>
<t tx="ekr.20131213135427.22353">Open &amp;CheatSheet.leo</t>
<t tx="ekr.20131213135427.22354">Open Leo&amp;Docs.leo</t>
<t tx="ekr.20131213135427.22355">Open &amp;quickstart.leo</t>
<t tx="ekr.20131213135427.22356"></t>
<t tx="ekr.20131213135427.22357"></t>
<t tx="ekr.20131213135427.22358"></t>
<t tx="ekr.20131213135427.22359"></t>
<t tx="ekr.20131213135427.22360"></t>
<t tx="ekr.20131213135427.22361"></t>
<t tx="ekr.20131213135427.22362"></t>
<t tx="ekr.20131213135427.22363"></t>
<t tx="ekr.20131215083347.18147"></t>
<t tx="ekr.20131215083347.18148"></t>
<t tx="ekr.20131215083347.18154"></t>
<t tx="ekr.20140718064506.18998"></t>
<t tx="ekr.20140718064506.18999">&amp;Refresh From Disk</t>
<t tx="ekr.20140721165014.19146">This node contains unused key bindings. To make them active, copy them to
your copy of myLeoSettings.leo.
</t>
<t tx="ekr.20140721165014.19147">@nocolor

This setting determines the initial binding for otherwise-unbound keystrokes
when no mode is in effect.  Note: the keyboard-quit command exits all modes.

The valid values are::

ignore:  Leo ignores the key (like Vim).
insert:  Leo inserts the key at the cursor (like Emacs)
overwrite: Leo replaces the character at the cursor.</t>
<t tx="ekr.20140721165014.19148"></t>
<t tx="ekr.20140721165014.19149">abbrev-list                         = None
abbrev-read                         = None
abbrev-write                        = None
abort-edit-headline                 = Shift-Esc
about-leo                           = None
add-comments                        = Ctrl-(
abbrev-add-global                   = None
abbrev-kill-all                     = None
advertised-undo                     = Ctrl-underscore
auto-complete                       = None
back-char                           = Ctrl-b
back-char-extend-selection          = None
back-paragraph                      = Alt-braceleft
back-paragraph-extend-selection     = None
back-sentence                       = Alt-a
back-sentence-extend-selection      = None
back-to-indentation                 = Alt-m
back-word                           = Alt-b          
back-word                           = Ctrl-Left
back-word-extend-selection          = None
backward-delete-char                = Delete
backward-delete-char                = Shift-Delete
backward-kill-paragraph             = None
backward-kill-sentence              = None
backward-kill-word                  = Alt-Delete
beginning-of-buffer                 ! text =  Alt-less
beginning-of-buffer                 ! text = Ctrl-Home
beginning-of-buffer-extend-selection= None
beginning-of-line                   = Alt-Up        
beginning-of-line                   = Ctrl-a
beginning-of-line-extend-selection  = None
buffer-append-to                    = None
buffer-kill                         = None
buffer-prepend-to                   = None
buffer-switch-to                    = None
buffers-list                        = None
buffers-list-alphabetically         = None
capitalize-word                     = Alt-c
cascade-windows                     = None
center-line                         = Alt-s
center-region                       = None
#check-all-python-code              = None
check-outline                       = None
# check-python-code                 = None
clear-extend-mode                   = None
clear-kill-ring                     = None
clear-recent-files                  = None
clone-node                          = Ctrl-`
close-window                        = Ctrl-F4   # (was Alt-F4) Fixes bug 824087: Alt+F4 is not the same as Alt+F, c
contract-all                        = None      # Alt-- conflicts with negative-arg.
contract-node                       = Alt-[
contract-or-go-left                 = Alt-LtArrow
contract-parent                     = None
convert-all-blanks                  = None
convert-all-tabs                    = None
convert-blanks                      = Shift-Ctrl-B
convert-tabs                        = Shift-Ctrl-J
copy-node                           = Shift-Ctrl-C
copy-text                           = None      # Ctrl-C conflicts with quick-command.
count-region                        = Alt-equal
cut-node                            = Shift-Ctrl-X
cut-text                            = None      # Ctrl-X (possible)
cycle-focus                         = None
dabbrev-completion                  = Alt-Ctrl-slash
dabbrev-expands                     = Alt-slash
de-hoist                            = None
delete-char                         = Ctrl-d
delete-comments                     = Ctrl-)
delete-indentation                  = Alt-asciicircum
delete-node                         = Shift-Ctrl-BkSp
delete-spaces                       = Alt-backslash
demote                              = Ctrl-}
digit-argument                      = None
directory-make                      = None
directory-remove                    = None
downcase-region                     = None
downcase-word                       = Alt-l
dump-outline                        = None
edit-headline                       = Ctrl-H
end-edit-headline                   = None             # Esc conflicts with watch-escape.
end-of-buffer                       ! text = Alt-greater
end-of-buffer                       ! text = Ctrl-End
end-of-buffer-extend-selection      ! text = Ctrl-Shift-End
end-of-line                         = Alt-Down      
end-of-line                         = Ctrl-e
end-of-line-extend-selection        = None
equal-sized-panes                   = Alt-Shift-E
escape                              = Escape
eval-expression                     = Alt-colon
eval-expression                     = None
exchange-point-mark                 = None  # Should be Ctrl-X Ctrl-X.
execute-script                      = None             # Ctrl-e conflicts with end-of-line
exit-leo                            = Ctrl-Q
exit-named-mode                     = None
expand-all                          = None
expand-and-go-right                 = None
expand-next-level                   = None
expand-node                         = Alt-]
expand-or-go-right                  = Alt-RtArrow
expand-prev-level                   = None
# expand-region-abbrevs             = None
expand-to-level-1                   = None
expand-to-level-2                   = None
expand-to-level-3                   = None
expand-to-level-4                   = None
expand-to-level-5                   = None
expand-to-level-6                   = None
expand-to-level-7                   = None
expand-to-level-8                   = None
expand-to-level-9                   = None
export-headlines                    = None
extend-to-paragraph                 = Alt-h
extract                             = Shift-Ctrl-D
extract-names                       = Shift-Ctrl-N
# extract-python-method               = None
# extract-section                     = Shift-Ctrl-E</t>
<t tx="ekr.20140721165014.19150">file-delete                         = None
file-diff-files                     = None
file-insert                         = None
fill-paragraph                      = Alt-q
fill-region                         = None
fill-region-as-paragraph            = None
find-tab-hide                       = None
replace                             = Ctrl-=
replace-all                         = None  # Not recommended to bind this to a shortcut.
replace-then-find                   = Ctrl--
find-next                           = F3
find-prev                           = F2
find-tab-open                       = None
flatten-outline                     = None
flush-lines                         = None
focus-to-body                       = None
focus-to-find                       = None
focus-to-log                        = None
focus-to-minibuffer                 = None
focus-to-tree                       = None
forward-char                        = Ctrl-f
forward-char-extend-selection       = None
forward-paragraph                   = Alt-braceright
forward-paragraph-extend-selection  = None
forward-sentence                    = Alt-e
forward-sentence-extend-selection   = None
forward-word                        = Alt-f
forward-word                        = Ctrl-Right
forward-word-extend-selection       = None
full-command                        = Alt-x
go-back                             = None
go-forward                          = None
goto-char                           = None
goto-first-node                     = Alt-Shift-G
goto-first-sibling                  = None
goto-last-node                      = Alt-Shift-H
goto-last-sibling                   = None
goto-last-visible-node              = None
goto-line                           = Alt-g
goto-line                           = None         # Emacs version is less powerful than Leo version
goto-next-changed                   = None         # Alt-D conflicts with kill-word
goto-next-clone                     = None         # Removed Alt-N: not useful enough.
goto-next-marked                    = None         # Alt-M conflicts with back-to-indentation.
goto-next-node                      = Alt-Shift-DnArrow
goto-next-sibling                   = Alt-Shift-S
goto-next-visible                   = None         # Alt-DnArrow conflicts with end-of-line.
goto-parent                         = Alt-Shift-P
goto-prev-node                      = Alt-Shift-UpArrow
goto-prev-sibling                   = Alt-Shift-R
goto-prev-visible                   = None         # Alt-UpArrow conflicts with beginning-of-line.
help-for-minibuffer                 = None
spell-tab-hide                      = None
hoist                               = None
how-many                            = None
iconify-frame                       = Ctrl-z
import-file                         = None
# import-at-file                      = None         # Removed Shift-Ctrl-F: not useful enough.
# import-at-root                      = None
# import-cweb-files                   = None
# import-derived-file                 = None
# import-flattened-outline            = None
# import-noweb-files                  = None
indent-region                       = Alt-Ctrl-backslash
indent-region                       = Ctrl-]
indent-relative                     = None
indent-rigidly                      = None
indent-to-comment-column            = Alt-semicolon
insert-body-time                    = None         # Removed Shift-Ctrl-G: not useful enough.
insert-child                        = None
insert-headline-time                = None         # Removed Shift-Ctrl-H: not useful enough.
insert-newline                      = Ctrl-o
insert-node                         = Ctrl-I
insert-node                         = Insert
insert-node                         = Shift-Insert
insert-parentheses                  = Alt-parenleft
abbrev-inverse-add-global           = None
isearch-backward                    = Ctrl-R
isearch-backward-regexp             = Alt-Ctrl-r
isearch-forward                     = Ctrl-S
isearch-forward-regexp              = Alt-Ctrl-s
keep-lines                          = None
keyboard-quit                       = Ctrl-g
kill-line                           = Ctrl-k
kill-paragraph                      = None
kill-region                         = Ctrl-w
kill-region-save                    = Alt-w
kill-sentence                       = Alt-k
kill-word                           = Alt-d
line-number                         = None
mode-help                           = None
move-past-close-extend-selection    = None</t>
<t tx="ekr.20140721165014.19151">mark                            = Ctrl-M
mark-changed-items              = None         # Alt-C: now quick-command.
mark-subheads                   = None         # Alt-S conflicts with center-line.
match-brackets                  = None         # Ctrl-K conflicts with kill-line.
minimize-all                    = None
move-outline-down               = None         # Removed Ctrl-D: no point if other moves are not defined.
move-outline-left               = None         # Removed Ctrl-L: no point if other moves are not defined.
move-outline-right              = None         # Ctrl-R conflicts with search-backward.
move-outline-up                 = None         # Ctrl-U confllicts with universal-argument.
move-past-close                 = Alt-parenright
negative-argument               = Alt-minus
new                             = None         # Ctrl-n conflicts with next-line.
newline-and-indent              = Ctrl-j
next-line                       = Ctrl-n
next-line-extend-selection      = None
number-command                  = None
number-command-0                = Alt-0
number-command-1                = Alt-1
number-command-2                = Alt-2
number-command-3                = Alt-3
number-command-4                = Alt-4
number-command-5                = Alt-5
number-command-6                = Alt-6
number-command-7                = Alt-7
number-command-8                = Alt-8
number-command-9                = Alt-9 
# open-compare-window             = None
open-leoDocs-leo                = None
open-leoPlugins-leo             = None
open-leoSettings-leo            = None
open-scripts-leo                = None
open-offline-tutorial           = None
open-online-home                = None
# open-online-tutorial            = None
open-outline                    = None         # Ctrl-O conflicts with insert-newline
open-python-window              = None         # Removed Alt-P: not useful enough.
spell-tab-open                  = None
open-with                       = None
outline-to-cweb                 = None
outline-to-noweb                = None
paste-node                      = Shift-Ctrl-V
paste-retaining-clones          = None
paste-text                      = None      # Ctrl-V conflicts with scroll-down-page
pretty-print-all-python-code    = None
pretty-print-python-code        = None
previous-line                   = Ctrl-p
previous-line-extend-selection  = None
print-bindings                  = None
print-commands                  = None
promote                         = Ctrl-{            
# query-replace                   = Alt-percent
# query-replace-regex             = None
quick-command                   = Ctrl-c
register-append-to              = None
re-search-backward              = None
re-search-forward               = None
read-at-file-nodes              = None
read-outline-only               = None         # Removed Shift-Ctrl-R: not useful enough.
redo                            = None         # Ctrl-Z not defined, so Shift-Ctrl-Z less useful.
rectangle-clear                 = None
rectangle-close                 = None
rectangle-delete                = None
rectangle-kill                  = None
rectangle-open                  = None
rectangle-string                = None
rectangle-yank                  = None
reformat-paragraph              = Shift-Ctrl-P
register-copy-to                = None
register-copy-rectangle-to      = None
register-jump-to                = None
register-increment              = None
register-insert                 = None
register-point-to               = None
register-prepend-to             = None
register-view                   = None
remove-blank-lines              = None
remove-sentinels                = None
repeat-complex-command          = None
# replace-string                  = None
resize-to-screen                = None
reverse-region                  = None
revert                          = None
save-buffers-kill-leo           = None # Should be Ctrl-x Ctrl-c
save-file                       = None         # Ctrl-s conflicts with isearch-forward.
save-file-as                    = Shift-Ctrl-S
save-file-to                    = None
scroll-down-half-page           = None
scroll-down-line                = None
scroll-down-page                = Ctrl-v
scroll-up-half-page             = None
scroll-up-line                  = None
scroll-up-page                  = Alt-v
search-backward                 = None
search-forward                  = None
# select-all                    = Ctrl-a # Was beginning-of-line.
set-colors                      = None
set-comment-column              = None
set-extend-mode                 = None
set-fill-column                 = None
set-fill-prefix                 = None
set-find-everywhere                 = None
set-find-node-only                  = None
set-find-suboutline-only            = None
set-font                        = None
set-command-state               = None
set-insert-state                = None
# set-mark-command              = Ctrl-Shift-at
set-overwrite-state             = None
settings                        = None  # Ctrl-Y conflicts with yank.
shell-command                   = Alt-exclam
shell-command-on-region         = Alt-bar
show-colors                     = None
show-fonts                      = None
# show-invisibles                 = Alt-V
show-invisibles                 = None  # Alt-V conflicts with scroll-up-page .
sort-children                   = None
sort-columns                    = None
sort-fields                     = None
sort-lines                      = None
sort-siblings                   = Shift-Alt-A  # Alt-A conflicts with back-sentence.
spell-change                    = None
spell-change-then-find          = None
spell-find                      = None
spell-ignore                    = None
split-line                      = Alt-Ctrl-o
suspend                         = None
tabify                          = None
tangle                          = None      
tangle-all                      = None
tangle-marked                   = None
toggle-abbrev-mode              = None
toggle-active-pane              = None      # Ctrl-T conflicts with swap-characters.
toggle-angle-brackets           = None
toggle-extend-mode              = None
toggle-find-ignore-case-option      = None
toggle-find-in-body-option          = None
toggle-find-in-headline-option      = None
toggle-find-mark-changes-option     = None
toggle-find-mark-finds-option       = None
toggle-find-regex-option            = None
# toggle-find-reverse-option          = None
toggle-find-word-option             = None
toggle-find-wrap-around-option      = None
toggle-split-direction          = None
transpose-chars                 = Ctrl-t
transpose-lines                 = None
transpose-words                 = Alt-t
undo                            = None         # Ctrl-Z conflicts with suspend.
unindent-region                 = None
universal-argument              = Ctrl-u
unmark-all                      = None         # Alt-U: conflicts with upcase-word.
untabify                        = None
untangle                        = None         # Removed Shift-Ctrl-U: not useful enough
untangle-all                    = None
untangle-marked                 = None
upcase-region                   = None
upcase-word                     = Alt-u
view-lossage                    = None
weave                           = None
what-line                       = None
word-search-backward            = None
word-search-forward             = None
write-at-file-nodes             = Shift-Ctrl-W
write-dirty-at-file-nodes       = None
write-missing-at-file-nodes     = None
write-outline-only              = None 
yank                            = Ctrl-y
yank-pop                        = Alt-y
zap-to-character                = Alt-z
</t>
<t tx="ekr.20140721165014.19152"></t>
<t tx="ekr.20140721165014.19153">do-nothing = Shift-F1
do-nothing = Shift-F2
do-nothing = Shift-F3
do-nothing = Shift-F4
do-nothing = Shift-F5
do-nothing = Shift-F6
do-nothing = Shift-F7
do-nothing = Shift-F8
do-nothing = Shift-F9
do-nothing = Shift-F10
do-nothing = Shift-F11
do-nothing = Shift-F12
</t>
<t tx="ekr.20140721165014.19154">These are no options for this keyset: we assume other options sets will also be in effect.

**Important**:
    
- With this keyset in effect other binding sets need only specify the commands
that actually have bindings.
    
- These definitions do not interfere with other settings, and do not cause
warnings about duplicate bindings.

- The Check Bindings script only checks for missing bindings in this set.
</t>
<t tx="ekr.20140721165014.19155">abbrev-kill-all                     = None
abbrev-list                         = None
abbrev-read                         = None
abbrev-write                        = None
abort-edit-headline                 = None
about-leo                           = None
activate-cmds-menu                  = None
activate-edit-menu                  = None
activate-file-menu                  = None
activate-help-menu                  = None
activate-outline-menu               = None
activate-plugins-menu               = None
activate-window-menu                = None
add-comments                        = None
add-editor                          = None
abbrev-add-global                   = None
add-space-to-lines                  = None
add-tab-to-lines                    = None
advertised-undo                     = None
auto-complete                       = None
auto-complete-force                 = None
back-char                           = None
back-char-extend-selection          = None
back-page                           = None
back-page-extend-selection          = None
back-paragraph                      = None
back-paragraph-extend-selection     = None
back-sentence                       = None
back-sentence-extend-selection      = None
back-to-home                        = None
back-to-indentation                 = None
back-word                           = None
back-word-extend-selection          = None
backward-delete-char                = None
backward-delete-word                = None
backward-find-character                     = None
backward-find-character-extend-selection    = None
backward-kill-paragraph             = None
backward-kill-sentence              = None
backward-kill-word                  = None
beginning-of-buffer                 = None
beginning-of-buffer-extend-selection= None
beginning-of-line                   = None
beginning-of-line-extend-selection  = None
buffer-append-to                    = None
buffer-kill                         = None
buffer-prepend-to                   = None
buffer-switch-to                    = None
buffers-list                        = None
buffers-list-alphabetically         = None
capitalize-word                     = None
cascade-windows                     = None
center-line                         = None
center-region                       = None
chapter-clone-node-to               = None
chapter-copy-node-to                = None
chapter-create                      = None
chapter-move-node-to                = None
chapter-remove                      = None
chapter-select                      = None
# check-all-python-code             = None
check-outline                       = None
# check-python-code                 = None
# check-spelling                    = None
clean-all-lines                     = None
clean-lines                         = None
clean-recent-files                  = None
clear-extend-mode                   = None
clear-kill-ring                     = None
clear-recent-files                  = None
clear-selected-text                 = None
click-click-box                     = None
click-headline                      = None
click-icon-box                      = None
clone-find-all                      = None
clone-node                          = None
close-window                        = None
# cm-external-editor                  = None
contract-all                        = None
contract-node                       = None
contract-or-go-left                 = None
contract-body-pane                  = None
contract-log-pane                   = None
contract-outline-pane               = None
contract-pane                       = None
contract-parent                     = None
convert-all-blanks                  = None
convert-all-tabs                    = None
convert-blanks                      = None
convert-tabs                        = None
copy-node                           = None
copy-text                           = None
# copy-to-buffer                      = None
count-region                        = None
cut-node                            = None
cut-text                            = None
# cycle-all-focus                     = None
cycle-focus                         = None
cycle-editor-focus                  = None
dabbrev-completion                  = None
dabbrev-expands                     = None
debug                               = None
de-hoist                            = None
delete-char                         = None
delete-comments                     = None
delete-editor                       = None
delete-first-icon                   = None
delete-indentation                  = None
delete-last-icon                    = None
delete-node                         = None
delete-spaces                       = None
delete-word                         = None
demote                              = None
digit-argument                      = None
directory-make                      = None
directory-remove                    = None
disable-autocompleter               = None
disable-calltips                    = None
do-nothing                          = None
downcase-region                     = None
downcase-word                       = None
double-click-headline               = None
double-click-icon-box               = None
dump-outline                        = None
edit-headline                       = None
enable-autocompleter                = None
enable-calltips                     = None
end-edit-headline                   = None
# end-kbd-macro                     = None
end-of-buffer                       = None
end-of-buffer-extend-selection      = None
end-of-line                         = None
end-of-line-extend-selection        = None
equal-sized-panes                   = None
escape                              = None
eval-expression                     = None
exchange-point-mark                 = None
push-to-ipython                     = None
execute-script                      = None
exit-leo                            = None
exit-named-mode                     = None
expand-all                          = None
expand-and-go-right                 = None
expand-next-level                   = None
expand-node                         = None
expand-or-go-right                  = None
expand-body-pane                    = None
expand-log-pane                     = None
expand-outline-pane                 = None
expand-pane                         = None
expand-prev-level                   = None
# expand-region-abbrevs             = None
expand-to-level-1                   = None
expand-to-level-2                   = None
expand-to-level-3                   = None
expand-to-level-4                   = None
expand-to-level-5                   = None
expand-to-level-6                   = None
expand-to-level-7                   = None
expand-to-level-8                   = None
expand-to-level-9                   = None
export-headlines                    = None
extend-to-line                      = None
extend-to-paragraph                 = None
extend-to-sentence                  = None
extend-to-word                      = None
extract                             = None
extract-names                       = None
# extract-python-method               = None
# extract-section                     = None
</t>
<t tx="ekr.20140721165014.19156">file-delete                         = None
file-diff-files                     = None
file-insert                         = None
fill-paragraph                      = None
fill-region                         = None
fill-region-as-paragraph            = None
find-character                      = None
find-character-extend-selection     = None
find-clone-all                      = None
find-next-clone                     = None
find-next                           = None
find-all                            = None
find-prev                           = None
find-tab-hide                       = None
find-tab-open                       = None
find-word                           = None
find-word-in-line                   = None
flatten-outline                     = None
flush-lines                         = None
focus-to-body                       = None
focus-to-log                        = None
focus-to-find                       = None
focus-to-minibuffer                 = None
focus-to-tree                       = None
forward-char                        = None
forward-char-extend-selection       = None
forward-end-word                    = None
forward-end-word-extend-selection   = None
forward-page                        = None
forward-page-extend-selection       = None
forward-paragraph                   = None
forward-paragraph-extend-selection  = None
forward-sentence                    = None
forward-sentence-extend-selection   = None
forward-word                        = None
forward-word-extend-selection       = None
full-command                        = None
fully-expand-body-pane              = None
fully-expand-log-pane               = None
fully-expand-outline-pane           = None
fully-expand-pane                   = None
gc-collect-garbage                  = None
gc-dump-all-objects                 = None
gc-dump-new-objects                 = None
gc-dump-objects-verbose             = None
gc-print-summary                    = None
gc-trace-disable                    = None
gc-trace-enable                     = None
get-ipython-results                 = None
go-back                             = None
go-forward                          = None
goto-char                           = None
goto-first-node                     = None
goto-first-visible-node             = None
goto-first-sibling                  = None
goto-global-line                    = None
goto-last-node                      = None
goto-last-sibling                   = None
goto-last-visible-node              = None
goto-line                           = None # Leo's goto-line is better.
goto-next-changed                   = None
goto-next-clone                     = None
goto-next-marked                    = None
goto-next-node                      = None
goto-next-sibling                   = None
goto-next-visible                   = None
goto-parent                         = None
goto-prev-node                      = None
goto-prev-sibling                   = None
goto-prev-visible                   = None
group-operations-clear-marked       = None
group-operations-mark-for-clone     = None
group-operations-mark-for-copy      = None
group-operations-mark-for-move      = None
group-operations-mark-target        = None
group-operations-operate-on-marked  = None
group-operations-transfer           = None
toggle-input-state                  = None
help                                = None
help-for-autocompletion             = None
help-for-bindings                   = None
help-for-command                    = None
help-for-find-commands              = None
help-for-minibuffer                 = None
help-for-python                     = None
hide-body-pane                      = None
hide-log-pane                       = None
hide-pane                           = None
hide-outline-pane                   = None
spell-tab-hide                      = None
hoist                               = None
how-many                            = None
iconify-frame                       = None
import-file                         = None
# import-at-file                      = None
# import-at-root                      = None
# import-cweb-files                   = None
# import-derived-file                 = None
# import-flattened-outline            = None
# import-noweb-files                  = None
indent-region                       = None
indent-relative                     = None
indent-rigidly                      = None
indent-to-comment-column            = None
insert-body-time                    = None
insert-child                        = None
insert-icon                         = None
insert-headline-time                = None
# insert-kbd-macro                  = None
insert-newline                      = None
insert-node                         = None
insert-parentheses                  = None
# insert-to-buffer                  = None
abbrev-inverse-add-global           = None
isearch-backward                    = None
isearch-backward-regexp             = None
isearch-forward                     = None
isearch-forward-regexp              = None
isearch-with-present-options        = None
keep-lines                          = None
keyboard-quit                       = None
kill-line                           = None
kill-paragraph                      = None
kill-region                         = None
kill-region-save                    = None
kill-sentence                       = None
kill-to-end-of-line                 = None
kill-word                           = None
line-number                         = None
macro-call-last                     = None
macro-end-recording                 = None
macro-name-last                     = None
macro-start-recording               = None
mark                                = None
mark-changed-items                  = None
mark-subheads                       = None
match-brackets                      = None
menu-shortcut                       = None
minimize-all                        = None
mode-help                           = None
move-lines-down                     = None
move-lines-up                       = None
move-outline-down                   = None
move-outline-left                   = None
move-outline-right                  = None
move-outline-up                     = None
move-past-close                     = None
move-past-close-extend-selection    = None
</t>
<t tx="ekr.20140721165014.19157">negative-argument                   = None
new                                 = None
newline-and-indent                  = None
next-line                           = None
next-line-extend-selection          = None
number-command                      = None
number-command-0                    = None
number-command-1                    = None
number-command-2                    = None
number-command-3                    = None
number-command-4                    = None
number-command-5                    = None
number-command-6                    = None
number-command-7                    = None
number-command-8                    = None
number-command-9                    = None
# number-to-register                = None
# open-compare-window               = None
# open-find-dialog                  = None
open-leoDocs-leo                    = None
open-leoPlugins-leo                 = None
open-leoSettings-leo                = None
open-scripts-leo                    = None
open-offline-tutorial               = None
open-online-home                    = None
# open-online-tutorial              = None
open-outline                        = None
open-python-window                  = None
spell-tab-open                      = None
open-with                           = None
outline-to-cweb                     = None
outline-to-noweb                    = None
paste-node                          = None
paste-retaining-clones              = None
paste-text                          = None
pretty-print-all-python-code        = None
pretty-print-python-code            = None
previous-line                       = None
previous-line-extend-selection      = None
print-bindings                      = None
print-commands                      = None
print-focus                         = None
promote                             = None
# propagate-key-event               = None
# query-replace                     = None
# query-replace-regex               = None
quick-command                       = None
re-search-backward                  = None
re-search-forward                   = None
read-at-file-nodes                  = None
read-outline-only                   = None
rectangle-clear                     = None
rectangle-close                     = None
rectangle-delete                    = None
rectangle-kill                      = None
rectangle-open                      = None
rectangle-string                    = None
rectangle-yank                      = None
redo                                = None
reformat-paragraph                  = None
register-append-to                  = None
register-copy-to                    = None
register-copy-rectangle-to          = None
register-jump-to                    = None
register-increment                  = None
register-insert                     = None
register-point-to                   = None
register-prepend-to                 = None
register-view                       = None
remove-blank-lines                  = None
remove-sentinels                    = None
remove-space-from-lines             = None
remove-tab-from-lines               = None
repeat-complex-command              = None
replace                             = None
replace-all                         = None
# replace-string                    = None
replace-then-find                   = None
resize-to-screen                    = None
reverse-region                      = None
reverse-sort-lines                  = None
reverse-sort-lines-ignoring-case    = None
revert                              = None
run-all-unit-tests-externally       = None
run-all-unit-tests-locally          = None
run-marked-unit-tests-externally    = None
run-marked-unit-tests-locally       = None
run-selected-unit-tests-externally  = None
run-selected-unit-tests-locally     = None
save-buffers-kill-leo               = None
save-file                           = None
save-file-as                        = None
save-file-to                        = None
# scan-for-autocompleter            = None
scroll-down-half-page               = None
scroll-down-line                    = None
scroll-down-page                    = None
scroll-outline-down-line            = None
scroll-outline-down-page            = None
scroll-outline-left                 = None
scroll-outline-right                = None
scroll-outline-up-line              = None
scroll-outline-up-page              = None
scroll-up-half-page                 = None
scroll-up-line                      = None
scroll-up-page                      = None
search-backward                     = None
search-forward                      = None
search-with-present-options         = None
select-all                          = None
set-colors                          = None
set-comment-column                  = None
set-extend-mode                     = None
set-fill-column                     = None
set-fill-prefix                     = None
set-find-everywhere                 = None
set-find-node-only                  = None
set-find-suboutline-only            = None
set-font                            = None
set-command-state                   = None
set-insert-state                    = None
# set-mark-command                  = None
set-overwrite-state                 = None
set-replace-string                  = None
settings                            = None
shell-command                       = None
shell-command-on-region             = None
show-calltips                       = None
show-calltips-force                 = None
show-colors                         = None
show-find-options                   = None
show-fonts                          = None
show-invisibles                     = None
simulate-begin-drag                 = None
simulate-end-drag                   = None
sort-children                       = None
sort-columns                        = None
sort-fields                         = None
sort-lines                          = None
sort-lines-ignoring-case            = None
sort-recent-files                   = None
sort-siblings                       = None
spell-change                        = None
spell-change-then-find              = None
spell-find                          = None
spell-ignore                        = None
split-line                          = None
start-ipython                       = None
start-search                        = None
suspend                             = None
tab-cycle-next                      = None
tab-cycle-previous                  = None
tabify                              = None
tangle                              = None
tangle-all                          = None
tangle-marked                       = None
toggle-abbrev-mode                  = None
toggle-active-pane                  = None
toggle-angle-brackets               = None
toggle-autocompleter                = None
toggle-calltips                     = None
toggle-extend-mode                  = None
toggle-find-ignore-case-option      = None
toggle-find-in-body-option          = None
toggle-find-in-headline-option      = None
toggle-find-mark-changes-option     = None
toggle-find-mark-finds-option       = None
toggle-find-regex-option            = None
# toggle-find-reverse-option          = None
toggle-find-word-option             = None
toggle-find-wrap-around-option      = None
toggle-split-direction              = None
transpose-chars                     = None
transpose-lines                     = None
transpose-words                     = None
undo                                = None
unformat-paragraph                  = None
unindent-region                     = None
universal-argument                  = None
unmark-all                          = None
untabify                            = None
untangle                            = None
untangle-all                        = None
untangle-marked                     = None
upcase-region                       = None
upcase-word                         = None
view-lossage                        = None
vr-toggle                           = None
weave                               = None
what-line                           = None
word-search-backward                = None
word-search-forward                 = None
write-at-file-nodes                 = None
write-dirty-at-file-nodes           = None
write-missing-at-file-nodes         = None
write-outline-only                  = None
yank                                = None
yank-pop                            = None
zap-to-character                    = None</t>
<t tx="ekr.20140721165014.19158">do-nothing = Shift-F1
do-nothing = Shift-F2
do-nothing = Shift-F3
do-nothing = Shift-F4
do-nothing = Shift-F5
do-nothing = Shift-F6
do-nothing = Shift-F7
do-nothing = Shift-F8
do-nothing = Shift-F9
do-nothing = Shift-F10
do-nothing = Shift-F11
do-nothing = Shift-F12
</t>
<t tx="ekr.20140721165014.19159">To enable vim emulation, place a copy of this node (and its sub-nodes) into
your myLeoSettings.leo file under the "@settings" node.
</t>
<t tx="ekr.20140721165014.19160">Vi emulation - User documentation:
	Installation
	| Place a copy of the "@keys Vim bindings" node and its sub-nodes,
	| located in the leoSettings.leo file, under the "@settings" node
	| in the myLeoSettings.leo file
	|
	| The same procedure is performed to upgrade to a new version.
	| Note: Place any local customized key bindings in a "@keys My Vi" node
	|       below (not underneath) the "@keys Vim bindings" node in the
	|       myLeoSettings.leo file.

	Commands supported
	| Documentation of the supported vi commands is provided in Chapter 22 of
	| Leo's User Guide (http://webpages.charter.net/edreamleo/vimBindings.html).

	Commands not supported
	| Most unsupported Vi commands are either due to a Leo architecture problem
	| or the lack of an equivelent Leo function.
	| (See the Vim Developer Documentation for a detailed list of open issues)
	|
	| Most extensions to the Vi editor implemented in Vim are not supported
	| by Leo's Vi/Vim emulation at this time.

	Vi emulation in the Outline pane:
		Editing the headline text:
		| Only Vi commands that operate on a single line of text are supported.
		| Some workarounds were required due to the current Leo implementation.
		| Problems associated with editing a node's headline text are documented
		| in the "Open issues" section in the Vim Developer Documentation node.

		Traversing and reorganizing the outline:
		| Outline navigation and manipulation are mapped to keys based on Vi's
		| use of the H, J, K, and L key to move left, down, up, and right.  Refer
		| to Leo's User Guide for details on the operation's supported and their
		| key mappings.

		Outline traversing from the Body pane:
		| Outline navigation commands can also be invoked while in the body
		| panes' command mode.  This reduces the keystrokes necessary to switch
		| to Outline pane, select another node, and switch back to the body pane.
		| (Refer to Chapter 22 of the Leo User Guide for more details)
</t>
<t tx="ekr.20140721165014.19161">History
	Version 03-07-10
		Assigned line scroll by one line to 'j' and 'k' keys when the
		   focus is in the outline 
		Fixed unexpected switch from Body to Outline focus when inserting
			character into 1st column of 1st row.
		Removed duplicate key bindings
			'p' and 'P' commands in "@shortcuts - vi in Outline pane" node
	Version 10-06-09
		Restored buffer 'scroll' by page in body pane (works in Tk GUI)
			(Moves cursor, scrolling to keep cursor visible)
		Added buffer 'scroll' by half-page and line in body pane
			(Moves cursor, scrolling to keep cursor visible)
		Added paragraph reformating using 'gqq' and 'gqap' commands
			Also added 'gww' and 'gwap' (should not move cursor but does)
		Mapped period key to repeat-complex-command.
			Repeats Leo's command line. Should repeat key commands.
		Removed mapping of Ctrl-[ to "Promote" function.
			Using Ctrl-[ to exit a search string entry was promoting the node.
	Version 12-Jul-09
		Fixed commands using beginning-of-line and end-of-line.  Functions
			in leoEditCommands.py were updated in past months to stay on
			current line when called when cursor at beginning/end of line.
		Effected commands:
			beginning-of-line function (&lt;vi command&gt; - &lt;node changed&gt;)
				|   - @mode body-beginning-of-line-mode
				O   - @mode body-new-line-above
				dd  - @mode body-delete-line
				dG  - @mode body-delete-to-end-of-buffer
				yy  - @mode body-yank-line
				yG  - @mode body-yank-to-end-of-buffer
				cc  - @mode body-change-line
				cG  - @mode body-change-to-end-of-buffer
				-   - @mode body-goto-indent-previous-line
			end-of-line function (&lt;vi command&gt; - &lt;node changed&gt;)
				o   - @mode body-new-line-below
				A   - @mode body-append
				dgg - @mode body-delete-to-beginning-of-buffer
				ygg - @mode body-yank-to-beginning-of-buffer
				cgg - @mode body-change-to-beginning-of-buffer
				$   - @mode body-end-of-line
				J   - @mode body-join
	Version 07-Mar-09
		Added "Vim Settings" node containing the Leo settings needed/used to
			support Vim emulation.
		Removed binding of '=' key to "double-click-icon-box" function
		| It is not a Vi/Vim related function
		| Re-enable it by placing the following bindings in an "@keys" node
		|   double-click-icon-box  ! body = equal
		|   enter-tree-double-click-node-mode ! tree = equal        
		Corrected installation procedure in the Vim User Documentation node
		Clarified descriptions in the User and Developer documentation nodes.
	Version 21-Oct-08
		Split the "Vim documentation" node into "Vim User Documentation"
			and "Vim Developer Documentation" nodes.
		Updated User and Developer documentation.
		Fixed '|' to not go to previous line if key pressed while at column 1
		Fixed '-' to go to previous line (Goes to column 1 instead of indent)
	Version 06-Aug-08
		Removed mapping of 'Ctrl-v' in the outline to toggle select mode.
			'Ctrl-v' already assigned to paste a node into the outline.
	Version 05-Aug-08
		Updated Vim documentation in the Users Guide.
		Changed key mapped to insert-node from 'Ctrl-o' to 'o'.
		Added mapping of 'Ctrl-v' in addition to 'v' to toggle select mode.
		Fixed unindent, now shifts one tab width instead of all.
		Added unindent by sentence, paragraph, and buffer support.
		Removed 'Ctrl-n' and 'Alt-n' as alternatives for 'n'.
		Removed '' and `` to go to last edit, use Undo/Redo (Leo limitation)
	Version 23-Jul-08
		Updated Vim documentation in the Users Guide.
		Added '^' key to move to the first column when in the outline pane.
		Modified 'Ctrl-/' to set one of multiple search options (see User Guide).
		Fixed move backward to beginning of word in headline text ('b' key).
		Fixed yank to end of paragraph to not yank trailing blank line ("y}" key).
		Removed selecting of text when using W,B,E keys in outline.
		Removed binding of "goto-line" to Ctrl-G as "&lt;num&gt;G" replacement (broken).
	Version 22-Jul-08
		Updated Vim documentation in the Users Guide.
		Added support for vi's Mark and Go To Mark commands in body pane.
		Added support for deleting selected text in body pane ("d&lt;cr&gt;").
		Added support for changing selected text in body pane ("c&lt;cr&gt;").
		Modified yank-selected-text ("y&lt;cr&gt;"), now exits select mode (body pane).
		Modified searches in outline to limit search to node and its subnodes.
		Modified searches in node's body to limit search to node's body.
		Added command to set search scope to "everything" ('Ctrl-/')
		Added command to "paste from clipboard then find next" ('Ctrl-p')
		Added command to prompt user for search and replace strings ('Alt-/')
		Added command to "replace then search" using 'Alt-/' strings ('Alt-p')
		Fixed ':w' (tree pane) and ':wq' (tree and body panes) commands
	Version 22-Jun-08
		Updated Vim documentation in the Users Guide.
		Improved "dd" command (handles blank lines correctly)
		added "'." and "`." commands to go to location of last edit.
		Added y&lt;cr&gt; mapping to yank selected text (removed Alt-Y).
		Added paste text support for node headlines.
		Added Delete,Yank,Change to beginning and end of buffer.
		Added &lt;cr&gt; to :wq command.
		Added text selection workaround for yt&lt;char&gt; and ct&lt;char&gt;.
		Added j and k to move to next/previous node when outline in focus.
		Added Ctrl-w j and Crl-w k to switch active view in a split window.
		Added Alt-G support when outline in focus.
		Removed binding of Ctrl-s to save-file (Not Vi, done by default).
		Removed all arrow key bindings (see open issues section) 
	Version 27-May-08
		Newly found commands
			| Additional commands were found that are available for mapping to
			| keys.  The "@shortcuts - unbind all commands" node has been
			| updated.
		Added Vim's window support (basic) to the body pane (Leo's editors)
			| 'Ctrl-w s' or 'Ctrl-w n' will add another editing window.
			| 'Ctrl-w w' or 'Ctrl-w p' will cycle focus between editor windows.
			| 'Ctrl-w c' or 'Ctrl-w q' will close the editor window with focus.
		Fixed Arrow mappings
			| All arrows were mapped to a goto-node command in outline pane.
			| Left and right arrows in outline pane move cursor one character.
		Added Ctrl-Arrow support in Outline and Body pane.
			| Ctrl-Arrow keys are also mapped to the goto-node commands
		Added Ctrl-Shift-Arrow support in Outline pane
			| Ctrl-Shift-Arrow keys are also mapped to the move-node commands
		Added vi's 'e' key mapping to move to the end of the current word.
			| Made possible by the newly found forward-end-word command.
		Added 'Shift-e' key mapping to select to the end of the current word.
			| Not-vi but useful until text editing commands work in headlines.
			| Made possible by the newly found forward-end-word-extend-select
		Added vi's Shift-f key mapping to go backwards to a character.
			| Made possible by the newly found backward-to-character command.
		Mapped '=' to double-click-icon-box command (Not Vi/Vim)
			| Use open-with plug-in to invoke external Vim editor without
			| mouse. Made possible by the newly found double-click-icon-box
			| command.
		Added vi's Ctrl-y and Ctrl-e to scroll outline up and down by lines.
			| Made possible by newly found scroll-outline-up/down-line commands
			| Also mapped vi's Ctrl-d,-u,-f,-b to same (until implemented).
		Removed Ctrl-y,Ctrl-d,Ctrl-p in outline to copy,delete,paste nodes.
			| Keys are used in vi for other functions. Use Ctrl-c,Ctrl-x,Ctrl-v
		Remapped copy-text to Alt-y to avoid use of vi key mappings
			| copy-text yanks the currently selected text into the clipboard.
			| Vi doesn't have a concept of "selected text" but it is useful.
		Mapped vi's Ctrl-d,-u,-e,-y to Ctrl-f,-b in body (until implemented)
		Fixed missing @mode node mapped to Ctrl-Shift-l
	Version 26-May-08
		Body pane key mappings - added and corrected
		Outline pane key mappings - initial release
		non-vi support key mappings - merged into Body and Outline mappings
		Documentation - Added
	Version 22-May-08
		Body pane key mappings - Released
		non-vi support key mappings - Released
	Version 18-May-08
		Body pane key mappings - Updated
		non-vi support key mappings - Updated

Vim Modeline (used by Vim for file specific settings)
	| vim: noet filetype=otl foldcolumn=1
</t>
<t tx="ekr.20140721165014.19162">Vi emulation - Developer documentation:
	Realization:
		Leo Configuration:
		| The following configuration was used for all testing:
			@strings top_level_unbound_key_action = command
			@bool stayInTreeAfterEditHeadline = True
			@bool stayInTreeAfterSelect = True
			@bool outline_pane_has_initial_focus = True
		
		Leo's Panes:
		| A "pane" is a area of the screen containing a user interface dedicated
		| to supporting a common set of tasks.  Vi key mappings are associated
		| with the Outline pane, the Body pane, or to the entire Leo program.
		| (See the "Leo's @mode nodes" section bellow)
		
		Leo's Command/Insert States:
			Command state - Denoted by a blue background color (Outline,Body pane)
			| Keys are mapped to commands.
			Insert state - Denoted by a red background color (Outline,Body pane)
			| Keys pressed are inserted into the text.
			Grayed state - Denoted by a gray background color (Outline pane)
			| Keys pressed will cause the next node with a headline starting with
			| that key to be selected.  This "select node by first character"
			| feature is built into Leo. It is not part of the vi support.
			| 
			| This state is intentionally avoided in the vi based outline key
			| mappings. If in the "Grayed" state, enter Ctrl-i to switch to the
			| "Command" state.  The "Grayed" state can be entered from the
			| outline's "Command" state by pressing the Ctrl-] key.
		
		Leo's @mode nodes:
		| Most vi commands are implemented using Leo's @mode nodes to execute
		| macros or to implement Vi's multi-key commands.
		| 
		| Functions that act on the Outline pane are implemented in the
		| "@shortcuts - vi in Outline pane" node and its sub-nodes.
		| Modes associated with functions invoked when the Outline pane has
		| focus begin with "tree-".
		| Modes associated with functions invoked when the Body pane has
		| focus begin with "body-".
		|
		| Functions that act on the Body pane are implemented in the
		| "@shortcuts - vi in Body pane" node and its sub-nodes.
		|
		| Functions with both an Outline and a Body pane component are
		| implemented in the "@shortcuts - vi miscellaneous" node and
		| its sub-nodes.

			Multi-key Vi commands:
			| Vi has many commands that require multiple keys to invoke.
			| Each key except the last in the command are assigned to an
			| @mode node that, when executed, maps the subsequent allowed
			| keys in the command sequence.
			| The last key in the sequence is mapped directly to a Leo
			| command or to a "Macro" mode (see below). Any modes mapped
			| to a key by another mode are located in a child node of the
			| @mode node doing the mapping.
			| 
			| Example:
			| The "dtw" key sequence, which performs a "Delete To the 'W'
			| character" command (note the capital letters) has the following
			| key bindings:
			|   The 'd' key is mapped to the "vi-delete-object" @mode node.
			|   The "vi-delete-object" node binds the 't' key to the
			|       "vi-delete-to-char" @mode node.
			|   The "vi-delete-to-char" contains the Leo commands to emulate
			|       the vi "Delete to &lt;character&gt;" command.

			Macros
			| Many vi commands do not have an equivalent Leo command.
			| Instead, an @mode node is used to store a macro containing
			| a series of Leo commands that, when executed, emulates the
			| Vi functionality.

	Open issues
		Current character:
		| Vi normally uses two different "current character" designators
		| depending on the current state.

			Insert state:
			| In the Insert state, a vertical bar is placed between two
			| characters to indicate where the next key will be inserted.
			| Leo's cursor is of this type.

			Command state: 
			| In the Command state, vi expects that the cursor is highlighting
			| a current character and provides commands to enter the insert
			| state or paste text either before or after that current
			| character.  Leo's vi emulation currently does not support a
			| "current character" cursor. As a result, inserting and pasting
			| before or after is replaced by inserting or pasting "at" the
			| current cursor location.  For example, the 'i' and 'a' command
			| are both mapped to enter the insert state at the current cursor
			| location.

		Commands requesting user input:
		| Commands requesting user input must be the last command executed within
		| an @mode node.  This prevents the implementation of commands such as
		| "yank to &lt;character&gt;" that requires a "copy to clipboard" operation
		| after the "find-character" command.

		Editing node headlines using @mode nodes:
		| Commands modifying or selecting headline text do not work correctly
		| within a @mode node.  This eliminates accurate implementation of
		| vi's delete/change/substitute/yank object commands.  As a workaround,
		| the commands are currently written to only select the text.  The user
		| must perform the subsequent delete, change, substitute, and yank.

		Repeat last editing command:
		| The ability to repeat the last editing related command by pressing the
		| period key is not supported and there is no workaround in place.

		Repeat last cursor movement command:
		| The ability to repeat the last "To character" or "Find character"
		| command by selecting the ";" key is not supported and there is no
		| workaround in place.

		Range prefix to commands:
		| The ability to specify a numeric range prefix is not supported.  For
		| example, entering "3dd" will not delete the next three lines and "20G"
		| will not move the cursor to the 20th line in the file.

		Range prefix to objects:
		| The ability to specify a numeric range prefix to an object is not
		| supported.  For example, the "d2fx" command should Delete up to and
		| including the 2nd Found "x" character.

		Binding numeric keys:
		| Mapping a number to a command or an @mode node works but can not be
		| used as it prevents the number from being entered as text while in Vi's
		| insert state.

		Binding Arrow keys:
		| Binding arrow keys, with or without Shift, Ctrl, Alt, and their
		| combinations, to commands or @mode nodes have no effect. 

		Binding 'bksp' key:
		| Binding 'bksp' key to back-char to move back a character in command
		| mode prevents 'bksp' from deleting characters in text edit mode.

		Undo command:
		| Using the "undo" command (key 'u') to undo a change to a node's
		| headline text only works correctly after another node has been
		| selected.  It appears that changes made to a node's headline text are
		| not recorded in Leo's change history until the edited node has lost
		| focus.

		Functions missing or require changes:
			Toggle case:
			| Leo provides support for switching to upper or lower case but no
			| method exists to toggle between cases (used by Vi's "~" command).

			Replace current character:
			| Vi's "r" command allows user to replace the current character with
			| the next entered character.

			Move current line:
			| Vi has a collection of "z&lt;movement&gt;" commands that will move the
			| current line to the top, middle, and bottom of the screen.  They are
			| not supported in Leo.

			Move buffer up/down:
			| Vi maps keys to scroll the text up/down one line and by half the
			| number of visible lines.  Leo does not support this.

			Word related commands:
			| Vi supports two types of words in its commands: Words that consist
			| of only a subset of the character set and words that considers all
			| characters except the space and tab characters as part of a word.
			|
			| Leo's always considers a word to consist of a subset of characters
			| although some word related commands include different characters
			| than others.

			Forward and backward by sentences:
			| Leo's sentence related functions do not stop at empty lines nor do
			| they skip over periods within words nor do they stop at sentences
			| ending in non-periods nor do they stop at the end or beginning of
			| the buffer. Note: see forwardSentenceHelper and backSentenceHelper
			| functions.

			Focus to Body pane:
			| Leo functions exist which unconditionally set focus to the body pane
			| regardless of the active pane.
			|
			| For example, bracket matching commands ("%" key) do not work within
			| a node's headline text.  Instead, the command is performed on the
			| node's body text.

			Displaying mode help:
			| The "--&gt; mode-help" command has the following issues related to the
			| display of the "Help" tab:
				Key label always capitalized:
				| Vim commands are mapped to both lower-case and upper-case keys
				| but always appear mapped to upper-case keys within the "Help"
				| tab.
				Layout of tab's contents:
				| To improve readability and better support narrow tab cards,
				| display the mode's label without the "enter-" and "-mode" text
				| and place the key label before the mode label.
				|
				| For example, the following entries would change from:
				| 		enter-vi-delete-line-mode d
				| 		enter-vi-delete-to-begin-of-word-mode b
				| to:
				| 		d : vi-delete-line
				| 		b : vi-delete-to-begin-of-word

	Notes:
		Yank vs. Yank:
		| Vi's "yank" commands copy the selected text TO the clipboard.
		| Leo's "yank" commands insert text FROM the clipboard.

		copy-text in modes:
		| Leo's copy-text command does not work within a mode.  As a result,
		| all "copy to clipboard" capability is being implemented using the
		| kill-&lt;object&gt; command followed by Leo's "yank" command to put the
		| text back.

		paste-text in modes:
		| The paste-text command does not work within an @mode node.  Leo's
		| "yank" command is used instead.

		delete-node does not copy node to clipboard:
		| A copy-node command is issued to copy the node to the clipboard
		| followed by the delete-node command.

Vim Modeline (used by Vim for file specific settings)
	| vim: noet filetype=otl foldcolumn=1
</t>
<t tx="ekr.20140721165014.19163"></t>
<t tx="ekr.20140721165014.19164">@nocolor

This setting determines the initial binding for otherwise-unbound keystrokes
when no mode is in effect.  Note: the keyboard-quit command exits all modes.

The valid values are::

command:  Leo ignores the key (like Vim).
insert:  Leo inserts the key at the cursor (like Emacs)
overwrite: Leo replaces the character at the cursor.</t>
<t tx="ekr.20140721165014.19165">This allows the newline character to switch from the outline pane to the body pane.</t>
<t tx="ekr.20140721165014.19166">True:  Outline gets focus when a new window is opened.
False: Body pane gets focus when a new window is opened.</t>
<t tx="ekr.20140721165014.19167">True: (Recommended) Selecting an outline node leaves the focus in the outline pane.

If this is False it will be harder to use the arrow keys in the headline.
    
False: (Legacy) Selecting an outline node transfers focus to the body pane.</t>
<t tx="ekr.20140721165014.19168">#Miscellaneous vi commands
#---------------------------------

#Prevent Ctrl-[ (= Esc) from promoting node when invoked to exit entry of search string
promote                           ! kill = Ctrl-[

enter-focus-to-tree-mode          ! body = Tab      #Focus to Outline pane
enter-focus-to-body-mode          ! tree = Tab

enter-body-command-line-mode      ! body = colon    #Enter vi's command line
enter-tree-command-line-mode      ! tree = colon
full-command                      = Ctrl-colon      #Enter Leo's command mode

#undo/redo commands (vim commands using multiple Leo commands will need multiple undo commands)
undo                              = u               #Undo last command
enter-tree-undo-mode              ! tree = u
redo                              ! body = Ctrl-r   #Re-do undone command
enter-tree-redo-mode              ! tree = Ctrl-r
repeat-complex-command            = period          #Re-do last command

goto-global-line                  = Alt-g           #Goto line (in derived file)

enter-body-shift-z-mode           = Shift-z         #ZZ command - Save file and exit
</t>
<t tx="ekr.20140721165014.19169">#Undo last headline edit
#Bind: u
#Note: undo only seems to work from body pane
--&gt; focus-to-body
--&gt; undo
--&gt; edit-headline
--&gt; exit-named-mode
</t>
<t tx="ekr.20140721165014.19170">#Redo last headline edit
#Bind: Ctrl-r
#Note: redo only seems to work from body pane
--&gt; focus-to-body
--&gt; redo
--&gt; edit-headline
--&gt; exit-named-mode</t>
<t tx="ekr.20140721165014.19171">#Focus to Outline pane
#Bind: &lt;Tab&gt;

--&gt; focus-to-tree
--&gt; edit-headline
--&gt; exit-named-mode</t>
<t tx="ekr.20140721165014.19172">#Focus to Body pane
#Bind: &lt;Tab&gt;

--&gt; end-edit-headline
--&gt; focus-to-body
#   exit-named-mode: Prevents focus returning to outline
#                    when inserting character in 1st row/col.
--&gt; exit-named-mode</t>
<t tx="ekr.20140721165014.19173">#Enter vi's command line
#Bind: :

--&gt; set-silent-mode
#--&gt; mode-help

enter-body-command-revert-mode = e
enter-body-command-save-mode = w
enter-body-command-quit-mode = q
</t>
<t tx="ekr.20140721165014.19174">#Reload current file
#Bind: :e&lt;cr&gt;
#Note: Vi command is :e!&lt;cr&gt;.
#      '!' not used since Leo prompts to save file changes.

revert = return</t>
<t tx="ekr.20140721165014.19175">#Save current file (and maybe quit)
#Bind: :w[q]&lt;cr&gt;

--&gt; set-silent-mode
#--&gt; mode-help

save-file                           = return
enter-body-command-save-quit-mode   = q</t>
<t tx="ekr.20140721165014.19176">#Save file and exit Leo
#Bind: :wq&lt;cr&gt;

enter-body-command-save-quit-return-mode = return
</t>
<t tx="ekr.20140721165014.19177">#Save file and exit Leo
#Bind: :wq&lt;cr&gt;

--&gt; save-file
--&gt; exit-leo
</t>
<t tx="ekr.20140721165014.19178">#Exit Leo
#Bind: :q&lt;cr&gt;

exit-leo = return</t>
<t tx="ekr.20140721165014.19179">#Enter vi's command line
#Bind: :

--&gt; set-silent-mode
#--&gt; mode-help

--&gt; focus-to-body
enter-tree-command-revert-mode   = e
enter-tree-command-save-mode     = w
enter-tree-command-quit-mode     = q
</t>
<t tx="ekr.20140721165014.19180">#Reload current file
#Bind: :e&lt;cr&gt;
#Note: Vi command is :e!&lt;cr&gt;.
#      '!' not used since Leo prompts to save file changes.

revert = return</t>
<t tx="ekr.20140721165014.19181">#Save current file (and maybe quit)
#Bind: :w[q]&lt;cr&gt;

--&gt; set-silent-mode
#--&gt; mode-help

enter-tree-command-save-only-mode      = return
enter-tree-command-save-quit-mode   = q
</t>
<t tx="ekr.20140721165014.19182">#Not in use, see "@mode tree-comm#Save file
#Bind: :w&lt;cr&gt;

--&gt; save-file
--&gt; edit-headline
--&gt; exit-named-mode</t>
<t tx="ekr.20140721165014.19183">#Save file and exit Leo
#Bind: :wq&lt;cr&gt;

enter-tree-command-save-quit-return-mode = return
</t>
<t tx="ekr.20140721165014.19184">#Save file and exit Leo
#Bind: :wq&lt;cr&gt;

--&gt; save-file
--&gt; exit-leo
</t>
<t tx="ekr.20140721165014.19185">#Exit Leo
#Bind: :q&lt;cr&gt;

exit-leo = return</t>
<t tx="ekr.20140721165014.19186">#Save buffers and exit Leo
#Bind: ZZ

enter-body-shift-z-save-quit-mode = Shift-Z</t>
<t tx="ekr.20140721165014.19187">#Save file and exit Leo
#Bind: ZZ

--&gt; save-file
--&gt; exit-leo
</t>
<t tx="ekr.20140721165014.19188"># vi key bindings - Outline pane #
 ################################

#State change commands
#--------------------------------
set-insert-state                 ! tree = i        #To insert from command state
set-insert-state                 ! tree = a        #To insert from command state

edit-headline                    ! tree = Ctrl-i   #To command from grayed state
#end-edit-headline                ! tree = Ctrl-]   #To grayed from command state

set-command-state                ! tree = Ctrl-[   #To command from insert state
set-command-state                ! tree = Esc      #To command from insert state
set-command-state                ! tree = return   #To command from insert state

#Yank text commands
#--------------------------------
end-of-line-extend-selection     ! tree = Shift-y  #Select to end of line
enter-tree-yank-object-mode      ! tree = y        #'yy' selects line, 'y&lt;return&gt;' yanks selected text
toggle-extend-mode               ! tree = v        #select characters on/off (Vim selects lines)
#toggle-extend-mode              ! tree = Ctrl-v   #Not used. Leo uses Ctrl-v to paste nodes.

#Change text commands
#--------------------------------
end-of-line-extend-selection     ! tree = Shift-c  #Select to end of line
enter-tree-change-object-mode    ! tree = c        #Only 'cc' supported, follow with 'i'

#Substitute text commands
#--------------------------------
forward-char-extend-selection    ! tree = s
#kill-line                        ! tree = Shift-s #kill-line seems to only work within @mode

#Delete text commands
#--------------------------------
end-of-line-extend-selection     ! tree = Shift-d  #Temporary workaround, follow with 'i'
enter-tree-delete-text-object-mode ! tree = d      #Only 'dd' supported

delete-char                      ! tree = x
delete-char                      ! tree = delete

#Scroll commands
#--------------------------------
scroll-outline-up-page           ! tree = Ctrl-b   #Scroll full window
scroll-outline-down-page         ! tree = Ctrl-f

scroll-outline-up-page           ! tree = Ctrl-u   #Should scroll 1/2 window
scroll-outline-down-page         ! tree = Ctrl-d

scroll-outline-up-line           ! tree = Ctrl-y   #Scroll 1 line
scroll-outline-down-line         ! tree = Ctrl-e

#Move within line commands
#--------------------------------
forward-char                     ! tree = RtArrow
forward-char                     ! tree = l
back-char                        ! tree = Left     #LtArrow
back-char                        ! tree = h

forward-word                     ! tree = w
forward-word                     ! tree = Shift-w  #no before/after support.
back-word                        ! tree = b
back-word                        ! tree = Shift-b  #no before/after support.
forward-end-word                 ! tree = e        #no before/after support.
forward-end-word                 ! tree = Shift-e

beginning-of-line                ! tree = bar      #beginning-of-line (Vi style)
beginning-of-line                ! tree = ^        #beginning-of-line (Vi style)
end-of-line                      ! tree = $        #end-of-line (Vi style)

match-brackets                   ! tree = %        #Go to matching bracket

#Move within tree commands
#--------------------------------
enter-tree-goto-mode                ! tree = g        #gg command (go to first)
enter-tree-goto-last-node-mode      ! tree = Shift-g

enter-tree-goto-next-visible-mode   ! tree = Ctrl-j
enter-tree-goto-next-visible-mode   ! tree = DnArrow
enter-tree-goto-next-visible-mode   ! tree = Ctrl-DnArrow

enter-tree-goto-prev-visible-mode   ! tree = Ctrl-k
enter-tree-goto-prev-visible-mode   ! tree = UpArrow
enter-tree-goto-prev-visible-mode   ! tree = Ctrl-UpArrow

enter-tree-contract-or-go-left-mode ! tree = Ctrl-h
enter-tree-contract-or-go-left-mode ! tree = Ctrl-LtArrow
enter-tree-expand-and-go-right-mode ! tree = Ctrl-l
enter-tree-expand-and-go-right-mode ! tree = Ctrl-RtArrow

#Move with body pane (focus remains in tree pane)
#------------------------------------------------
enter-tree-goto-next-line-mode      ! tree = j
enter-tree-goto-prev-line-mode      ! tree = k

#Find character commands
#-----------------------
find-character                      ! tree = f
backward-find-character             ! tree = Shift-f

#search text commands (limited to node and subnodes unless stated otherwise)
#  Note: Backward searches ('?') not supported. They do not go beyond current node's body pane.
#---------------------------
enter-tree-search-forward-mode      ! tree = /        #Search forward within node and subnodes
do-nothing                          ! tree = ?        #Does not work, scope only current body
do-nothing                          ! tree = Ctrl-?   #Does not work, scope only current body
find-next                           ! tree = n        #Find next (same scope, same direction)
find-prev                           ! tree = Shift-n  #Find next (same scope, other direction)
enter-body-search-options-mode      ! tree = Ctrl-/   #Change search options
#Note: changing options puts cursor in body and exits @mode macro. Use &lt;tab&gt; to go to headline.

#Replace [and find next (scope set by search command)] using paste buffer (clipboard)
#  Note: Scope and direction set by last search command '/', '?' or 'Ctrl-/'(scope only)
#  Note: Same replace commands implemented for both "tree" and "body" panes
#--------------------------------
paste-text                          ! tree = p        #Paste text before cursor.
paste-text                          ! tree = Shift-p  #Paste after not supported
do-nothing                          ! tree = Ctrl-p   #Does not work in headlines, use 'pn'

#Replace and find next (user prompted) (search direction taken from last use of '/' or '?')
enter-tree-replace-string-mode      ! tree = Alt-/    #Prompt for search &amp; replace string
replace-then-find                   ! tree = Alt-p    #Replace then search (use after Alt-/)

#Node create/delete/copy/paste commands
#--------------------------------------
insert-node                      ! tree = o

enter-tree-copy-node-mode        ! tree = Ctrl-c
enter-tree-delete-node-mode      ! tree = Ctrl-x
enter-tree-paste-node-mode       ! tree = Ctrl-v

#Move nodes
#--------------------------------
enter-tree-move-outline-down-mode   ! tree = Ctrl-Shift-j
enter-tree-move-outline-left-mode   ! tree = Ctrl-Shift-h
enter-tree-move-outline-right-mode  ! tree = Ctrl-Shift-l
enter-tree-move-outline-up-mode     ! tree = Ctrl-Shift-k

enter-tree-move-outline-down-mode   ! tree = Ctrl-Shift-DnArrow
enter-tree-move-outline-left-mode   ! tree = Ctrl-Shift-LtArrow
enter-tree-move-outline-right-mode  ! tree = Ctrl-Shift-RtArrow
enter-tree-move-outline-up-mode     ! tree = Ctrl-Shift-UpArrow

#Transclude nodes commands
#--------------------------------
enter-tree-clone-node-mode             ! tree = t        #Clone current node
enter-tree-goto-next-clone-node-mode   ! tree = Ctrl-t

#Mark nodes commands
#--------------------------------
enter-tree-mark-node-mode              ! tree = m
enter-tree-goto-next-marked-node-mode  ! tree = Ctrl-m
enter-tree-unmark-all-nodes-mode       ! tree = Alt-m
</t>
<t tx="ekr.20140721165014.19189">#Yank &lt;obj&gt; (vi's yank is the same as Leo's copy-text)
#Bind: y&lt;obj&gt;
#Note: Problem, all comamnds that select text switch to body pane.
      
--&gt; set-silent-mode

copy-text   = return
select-all  = y
</t>
<t tx="ekr.20140721165014.19190">#Change &lt;object&gt;
#Bind: c&lt;obj&gt;
#Note: Problem, any select text commands switches focus to body pane.

--&gt; set-silent-mode

kill-line = c	   #follow with 'i' to enter text
</t>
<t tx="ekr.20140721165014.19191">--&gt; set-silent-mode
kill-line = d
</t>
<t tx="ekr.20140721165014.19192">--&gt; end-edit-headline
--&gt; copy-node
--&gt; edit-headline
--&gt; exit-named-mode</t>
<t tx="ekr.20140721165014.19193">#Paste node
#Bind: Ctrl-v

--&gt; end-edit-headline
--&gt; paste-node
--&gt; edit-headline
--&gt; exit-named-mode</t>
<t tx="ekr.20140721165014.19194">--&gt; end-edit-headline
--&gt; copy-node
--&gt; delete-node         #Does not copy to clipboard
--&gt; edit-headline
--&gt; exit-named-mode</t>
<t tx="ekr.20140721165014.19195">#Go to first node
#Bind: gg 

--&gt; set-silent-mode
--&gt; goto-last-node
--&gt; edit-headline

--&gt; exit-named-mode
</t>
<t tx="ekr.20140721165014.19196">#Go to specified node location
#Bind: g&lt;location&gt;

--&gt; set-silent-mode
#--&gt; mode-help

enter-node-goto-first-node-mode     = g</t>
<t tx="ekr.20140721165014.19197">#Go to first node
#Bind: gg 

--&gt; set-silent-mode
--&gt; goto-first-node
--&gt; edit-headline

--&gt; exit-named-mode
</t>
<t tx="ekr.20140721165014.19198">--&gt; goto-next-visible
--&gt; edit-headline
--&gt; exit-named-mode</t>
<t tx="ekr.20140721165014.19199">--&gt; goto-prev-visible
--&gt; edit-headline

--&gt; exit-named-mode</t>
<t tx="ekr.20140721165014.19200">#Search forward within suboutline
#Bind: /
--&gt; set-find-suboutline-only
--&gt; search-forward</t>
<t tx="ekr.20140721165014.19201">#Specify search and replace string
#  then Search in direction of last '/', '?' command within suboutline
#  (follow with 'p' to replace or 'Ctrl-p' to replace and search)
#Bind: Ctrl-/

--&gt; set-find-suboutline-only
--&gt; replace-string</t>
<t tx="ekr.20140721165014.19202">--&gt; contract-or-go-left
--&gt; edit-headline

--&gt; exit-named-mode</t>
<t tx="ekr.20140721165014.19203">--&gt; contract-node
--&gt; edit-headline

--&gt; exit-named-mode 
</t>
<t tx="ekr.20140721165014.19204">--&gt; expand-and-go-right
--&gt; edit-headline

--&gt; exit-named-mode</t>
<t tx="ekr.20140721165014.19205">--&gt; move-outline-up
--&gt; edit-headline
--&gt; exit-named-mode
</t>
<t tx="ekr.20140721165014.19206">--&gt; move-outline-down
--&gt; edit-headline
--&gt; exit-named-mode
</t>
<t tx="ekr.20140721165014.19207">--&gt; move-outline-left
--&gt; edit-headline
--&gt; exit-named-mode
</t>
<t tx="ekr.20140721165014.19208">--&gt; move-outline-right
--&gt; edit-headline
--&gt; exit-named-mode
</t>
<t tx="ekr.20140721165014.19209">#Clone current node
#Bind: t

--&gt; clone-node
--&gt; edit-headline
--&gt; exit-named-mode</t>
<t tx="ekr.20140721165014.19210">#Go to next cloned node
#Bind: ctrl-t

--&gt; goto-next-clone
--&gt; edit-headline
--&gt; exit-named-mode</t>
<t tx="ekr.20140721165014.19211">#Mark current node
#Bind: m

--&gt; mark
--&gt; edit-headline
--&gt; exit-named-mode</t>
<t tx="ekr.20140721165014.19212">#Go to next marked node
#Bind: ctrl-m

--&gt; goto-next-marked
--&gt; edit-headline
--&gt; exit-named-mode</t>
<t tx="ekr.20140721165014.19213">#Unmark all nodes
#Bind: Alt-m

--&gt; unmark-all
--&gt; edit-headline
--&gt; exit-named-mode</t>
<t tx="ekr.20140721165014.19214"></t>
<t tx="ekr.20140721165014.19215">#Scroll body up one page when focus is in the outline pane
#Bind: j

#--&gt; focus-to-body
--&gt; next-line
--&gt; focus-to-tree
--&gt; edit-headline
--&gt; exit-named-mode   #Runs faster when used
</t>
<t tx="ekr.20140721165014.19216">#Scroll body up one line when focus is in the outline pane
#Bind: k

#--&gt; focus-to-body
--&gt; previous-line
--&gt; focus-to-tree
--&gt; edit-headline
--&gt; exit-named-mode
</t>
<t tx="ekr.20140721165014.19217"># vi key bindings - body pane #
 ##############################

#State change commands
#--------------------------------
set-insert-state                 ! body = i        #Insert at cursor
set-insert-state                 ! body = a        #Insert at cursor
enter-body-insert-at-indent-mode ! body = Shift-i  #Insert at first non-space
enter-body-append-mode           ! body = Shift-a  #Insert at end of line
set-overwrite-state              ! body = Shift-r  #Overwrite text
enter-body-new-line-below-mode   ! body = o        #Open new line below
enter-body-new-line-above-mode   ! body = Shift-o  #Open new line above
keyboard-quit                    ! body = Ctrl-[   #Exit insert state
keyboard-quit                    ! body = esc      #Exit insert state

#Change commands
#--------------------------------
enter-body-change-to-end-of-line-mode ! body = Shift-c
enter-body-change-object-mode         ! body = c        #Supports 'cd','cw','cb'

#Substitute commands
#--------------------------------
enter-body-substitute-char-mode    ! body = s        #Replace current character
enter-body-substitute-line-mode    ! body = Shift-s  #Replace current line

#Delete commands
#--------------------------------
enter-body-delete-object-mode    ! body = d        #Supports 'dd','dw','db'
enter-body-delete-to-end-of-line-mode ! body = Shift-d
delete-char                      ! body = x
delete-char                      ! body = delete

#Yank text commands
#--------------------------------
enter-body-yank-to-end-of-line-mode   ! body = Shift-y
enter-body-yank-object-mode      ! body = y        #Yank objects
toggle-extend-mode               ! body = Ctrl-v   #select characters-on/off
toggle-extend-mode               ! body = v        #select characters-on/off (Vim selects lines)

#Indent line commands
#--------------------------------
enter-body-indent-mode           ! body = greater  #&gt;&lt;obj&gt; commands
enter-body-unindent-mode         ! body = less     #&lt;&lt;obj&gt; command

#Join lines
#--------------------------------
enter-body-join-mode             ! body = Shift-j

#Move within line commands
#--------------------------------
back-char                        ! body = h
back-char                        ! body = LtArrow
#back-char                       ! body = bksp     #Prob: Effects bksp in edit
forward-char                     ! body = l
forward-char                     ! body = RtArrow

forward-word                     ! body = w        #no before/after support.
forward-word                     ! body = Shift-w
back-word                        ! body = b        #no before/after support.
back-word                        ! body = Shift-b  #
forward-end-word                 ! body = e        #no before/after support.
forward-end-word                 ! body = Shift-e

beginning-of-line											  ! body = |
back-to-indentation                ! body = ^
end-of-line									        ! body = $
enter-body-goto-indent-previous-line-mode   !body = minus

#Move within tree commands (while focus is in body pane)
#-------------------------------------------------------
enter-body-goto-prev-visible-mode   ! body = Ctrl-k
enter-body-goto-prev-visible-mode   ! body = Ctrl-UpArrow
enter-body-contract-or-go-left-mode ! body = Ctrl-h
enter-body-contract-or-go-left-mode ! body = Ctrl-LtArrow
enter-body-expand-and-go-right-mode ! body = Ctrl-l
enter-body-expand-and-go-right-mode ! body = Ctrl-RtArrow
enter-body-goto-next-visible-mode   ! body = Ctrl-j
enter-body-goto-next-visible-mode   ! body = Ctrl-DnArrow

#Move within buffer commands
#--------------------------------
next-line                         ! body = j
next-line                         ! body = DnArrow
previous-line                     ! body = k
previous-line                     ! body = UpArrow

forward-sentence                  ! body = )
back-sentence                     ! body = (
enter-body-goto-after-paragraph-mode  ! body = }
enter-body-goto-before-paragraph-mode ! body = {

enter-body-g-mode                   ! body = g        #g commands - Goto line, reformat text)
enter-body-goto-end-of-buffer-mode  ! body = Shift-g

enter-body-match-mode               ! body = %

#Scroll commands
#--------------------------------
scroll-up-page                           ! body = Ctrl-b   #Scrolls full window
scroll-down-page                         ! body = Ctrl-f

scroll-up-half-page                      ! body = Ctrl-u   #should scroll 1/2
scroll-down-half-page                    ! body = Ctrl-d

scroll-up-line                           ! body = Ctrl-y   #should scroll 1 line
scroll-down-line                         ! body = Ctrl-e

#Find character commands
#--------------------------------
find-character                      ! body = f
backward-find-character             ! body = Shift-f

#search text commands (limited to current node's body text unless stated otherwise)
#---------------------------
enter-body-search-forward-mode      ! body = /        #Search forward within node's body text
enter-body-search-backward-mode     ! body = ?        #Search backward within node's body text
find-next                           ! body = n        #Find next (same scope, same direction)
find-prev                           ! body = Shift-n  #Find next (same scope, other direction)
enter-body-search-options-mode      ! body = Ctrl-/   #Change search options

#Replace [and find next] using paste buffer (clipboard)
#  Note: Scope and direction set by last search command '/', '?' or 'Ctrl-/'(scope only)
#--------------------------------
paste-text                          ! body = p        #To paste a line before current: use '|p'
paste-text                          ! body = Shift-p  #Paste text before cursor.
enter-body-paste-then-find-mode     ! body = Ctrl-p   #Replace then find next from last /,?

#Replace and find next 'simple' string (search direction taken from last use of '/' or '?')
enter-body-replace-string-mode      ! body = Alt-/    #Prompt for search &amp; replace string
replace-then-find                   ! body = Alt-p    #Replace then search (use after Alt-/)

#Mark and go to mark commands
#----------------------------
# point-to-register    ! body = m
# jump-to-register     ! body = quoteright  # '
# jump-to-register     ! body = quoteleft   # `

#Window commands
#--------------------------------
enter-vim-window-commands-mode      ! body = Ctrl-w
</t>
<t tx="ekr.20140721165014.19218">#Search forward within node
#Bind: /

--&gt; set-find-node-only
--&gt; search-forward
</t>
<t tx="ekr.20140721165014.19219">#Search forward within node
#Bind: /

--&gt; set-find-node-only
--&gt; search-backward
</t>
<t tx="ekr.20140721165014.19220">#Search forward within node
#Bind: /

--&gt; set-find-node-only
--&gt; search-forward
</t>
<t tx="ekr.20140721165014.19221">#Set search scope to search all nodes in current direction
#Bind: Ctrl-/

--&gt; set-silent-mode
--&gt; mode-help

enter-body-search-all-nodes-mode          = return
enter-body-search-all-nodes-mode          = a

enter-body-search-toggle-headline-mode    = h
enter-body-search-toggle-headline-mode    = o
enter-body-search-toggle-body-mode        = b
enter-body-search-toggle-mark-mode        = m
enter-body-search-toggle-regex-mode       = r
</t>
<t tx="ekr.20140721165014.19222">#Set search scope to search all nodes in current direction
#Bind: Ctrl-/ &lt;cr&gt;

--&gt; set-find-everywhere

--&gt; exit-named-mode</t>
<t tx="ekr.20140721165014.19223">#Set search scope to search all nodes in current direction
#Bind: Ctrl-/ h
#      Ctrl-/ o

--&gt; toggle-find-in-headline-option

--&gt; exit-named-mode</t>
<t tx="ekr.20140721165014.19224">#Set search scope to search all nodes in current direction
#Bind: Ctrl-/ b

--&gt; toggle-find-in-body-option

--&gt; exit-named-mode</t>
<t tx="ekr.20140721165014.19225">#Set search scope to search all nodes in current direction
#Bind: Ctrl-/ m

enter-body-search-toggle-mark-finds-mode   = f
enter-body-search-toggle-mark-changes-mode = c
</t>
<t tx="ekr.20140721165014.19226">#Set search scope to search all nodes in current direction
#Bind: Ctrl-/ m f

--&gt; toggle-find-mark-finds-option

--&gt; exit-named-mode</t>
<t tx="ekr.20140721165014.19227">#Set search scope to search all nodes in current direction
#Bind: Ctrl-/ m c

--&gt; toggle-find-mark-changes-option

--&gt; exit-named-mode</t>
<t tx="ekr.20140721165014.19228">#Set search scope to search all nodes in current direction
#Bind: Ctrl-/ r

--&gt; toggle-find-regex-option

--&gt; exit-named-mode</t>
<t tx="ekr.20140721165014.19229">#Specify search and replace string
#  then search in direction of last '/', '?' command within node
#  (follow with 'p' to replace or 'Ctrl-p' to replace and search)
#Bind: Alt-/

--&gt; set-find-node-only
--&gt; replace-string
</t>
<t tx="ekr.20140721165014.19230">#Paste then search in current direction
#  (Preceeded by '/' or '?' to find first occurance)
#Bind: Alt-p

--&gt; yank
--&gt; find-next

--&gt; exit-named-mode</t>
<t tx="ekr.20140721165014.19231">#Go to end of buffer
#Bind: G

--&gt; set-silent-mode
--&gt; end-of-buffer
--&gt; beginning-of-line   #vi puts curser in first column of last row

--&gt; exit-named-mode
</t>
<t tx="ekr.20140721165014.19232">#Go to &lt;object&gt;
#Bind: g&lt;obj&gt;

--&gt; set-silent-mode
#--&gt; mode-help

enter-body-g-beginning-of-buffer-mode   ! body = g

#Reformat text - cursor moved to end of formated text
enter-body-g-q-mode                        ! body = q

#Reformat text - cursor remains at current location (not supported)
enter-body-g-w-mode                        ! body = w
</t>
<t tx="ekr.20140721165014.19233">#Go to top of buffer
#Bind: gg (Vim)
#Note: Vi key binding of '1G' not used. Bound numbers are not entered when editing.
#Note: Vim also supports 'gg' to go to top of buffer.
--&gt; set-silent-mode
--&gt; beginning-of-buffer

--&gt; exit-named-mode
</t>
<t tx="ekr.20140721165014.19234">#Format text &lt;object&gt; (Moving cursor to end of formatted text)
#Bind: gq&lt;obj&gt;

fill-paragraph ! body = q		       #gqq - Format the entire paragraph
#Note: reformat-paragraph also exists; Seems to do the same thing

enter-body-g-wq-a-mode ! body = a		#gqa&lt;obj&gt; - Format all of the specified scope</t>
<t tx="ekr.20140721165014.19235">#Format text &lt;object&gt; - Keeping cursor at same location (not supported yet)
#Bind: gw&lt;obj&gt;

fill-paragraph ! body = w	#gww - Format the entire paragraph
#Note: reformat-paragraph also exists; Seems to do the same thing

enter-body-g-wq-a-mode ! body = a		#gqa&lt;obj&gt; - Format all of the specified scope</t>
<t tx="ekr.20140721165014.19236">#Format paragraph
#Bind: gqap

fill-paragraph ! body = p		#Format the entire paragraph
#Note: reformat-paragraph also exists; Seems to do the same thing
</t>
<t tx="ekr.20140721165014.19237">#Open new line below current line
#Bind: o

--&gt; set-silent-mode
--&gt; end-of-line
--&gt; insert-newline   #Enter insert mode

--&gt; exit-named-mode
</t>
<t tx="ekr.20140721165014.19238">#Open new line above current line
#Bind: O

--&gt; set-silent-mode
--&gt; beginning-of-line
--&gt; insert-newline
--&gt; keyboard-quit
--&gt; previous-line
--&gt; set-insert-state

--&gt; exit-named-mode
</t>
<t tx="ekr.20140721165014.19239">#Append text to end of current line
#Bind: A

--&gt; set-silent-mode
--&gt; end-of-line      #Delete the &lt;cr&gt;&lt;lf&gt; at the end of the line
--&gt; set-insert-state

--&gt; exit-named-mode
</t>
<t tx="ekr.20140721165014.19240">#Insert text at first non-blank character in current line
#Bind: I

--&gt; set-silent-mode
--&gt; back-char        #Move cursor to cancel any selected text.
--&gt; forward-char     #  otherwise insert will replace selected text.
--&gt; back-to-indentation #cursor to beginning of first word in line
--&gt; set-insert-state

--&gt; exit-named-mode
</t>
<t tx="ekr.20140721165014.19241">#Delete to the end of the current line
#Bind: D
#Note: If cursor at end of line, command will delete next line

--&gt; set-silent-mode
--&gt; end-of-line-extend-selection
--&gt; kill-region

--&gt; exit-named-mode</t>
<t tx="ekr.20140721165014.19242">#Delete &lt;obj&gt; command
#Bind: d&lt;obj&gt;

--&gt; set-silent-mode
#--&gt; mode-help

enter-body-delete-line-mode      = d
enter-body-delete-selected-mode  = return       #Delete selected text(exit select mode)


enter-body-delete-to-end-of-word-mode           = w
enter-body-delete-to-end-of-word-mode           = Shift-w
enter-body-delete-to-begin-of-word-mode         = b
enter-body-delete-to-begin-of-word-mode         = Shift-b
enter-body-delete-to-end-of-sentence-mode       = )
enter-body-delete-to-beginning-of-sentence-mode = (
enter-body-delete-to-end-of-paragraph-mode      = }
enter-body-delete-to-beginning-of-paragraph-mode  = {
enter-body-delete-section-mode                  = %
enter-body-delete-to-g-object-mode              = g
enter-body-delete-to-end-of-buffer-mode         = shift-g

enter-body-delete-to-char-mode     = t</t>
<t tx="ekr.20140721165014.19243">#Deleted current line
#Bind: dd
#Note: Last line in file will not be deleted.

--&gt; set-silent-mode

--&gt; beginning-of-line               #   on beginning of current line

--&gt; next-line-extend-selection      #Select line and the &lt;cr&gt;
--&gt; kill-region                     #Remove text, place in paste buffer

--&gt; exit-named-mode
</t>
<t tx="ekr.20140721165014.19244">#Deleted to end of word
#Bind: dw
#Note: Travels past end of line.
#Note: Forward-word-extend-selection not used, it consumes all
#      trailing non-alpha-numeric characters.

--&gt; set-silent-mode
--&gt; split-line       #Split word (kill-word only deletes whole words)
--&gt; kill-word        #Delete to end of word, copies text into paste-buffer
--&gt; back-char        #Restore split line
--&gt; delete-char      #

--&gt; exit-named-mode</t>
<t tx="ekr.20140721165014.19245">#Delete to beginning of word.i
#Bind: db
#Note: Travels past beginning of line.

--&gt; set-silent-mode
--&gt; split-line
--&gt; back-word        #Problem: doesn't stop at beginning of line
--&gt; kill-word
--&gt; delete-char      #Restore split line

--&gt; exit-named-mode</t>
<t tx="ekr.20140721165014.19246">#Delete to end of sentence
#Bind: d)

--&gt; set-silent-mode
--&gt; forward-sentence-extend-selection
--&gt; kill-region

--&gt; exit-named-mode</t>
<t tx="ekr.20140721165014.19247">#Delete to beginning of sentence
#Bind: d(

--&gt; set-silent-mode
--&gt; back-sentence-extend-selection
--&gt; kill-region

--&gt; exit-named-mode</t>
<t tx="ekr.20140721165014.19248">#Delete to end of paragraph
#Bind: d}

--&gt; set-silent-mode
--&gt; forward-paragraph-extend-selection
--&gt; back-char-extend-selection
--&gt; back-char-extend-selection
--&gt; kill-region

--&gt; exit-named-mode</t>
<t tx="ekr.20140721165014.19249">#Delete to beginning of paragraph
#Bind: d{

--&gt; set-silent-mode
--&gt; back-paragraph-extend-selection
--&gt; forward-char-extend-selection
--&gt; kill-region

--&gt; exit-named-mode</t>
<t tx="ekr.20140721165014.19250">#Delete to 'g' type object (ex: gg is 1st line in buffer)
#Bind: dg

enter-body-delete-to-beginning-of-buffer-mode     = g
</t>
<t tx="ekr.20140721165014.19251">#Delete to beginning of buffer (including all of current line)
#Bind: dgg

--&gt; set-silent-mode

--&gt; end-of-line
--&gt; forward-char
#--&gt; beginning-of-line

--&gt; beginning-of-buffer-extend-selection
--&gt; kill-region

--&gt; exit-named-mode</t>
<t tx="ekr.20140721165014.19252">#Delete to end of buffer
#Bind: dG

--&gt; set-silent-mode

--&gt; beginning-of-line
--&gt; back-char

--&gt; end-of-buffer-extend-selection
--&gt; kill-region
--&gt; beginning-of-line

--&gt; exit-named-mode</t>
<t tx="ekr.20140721165014.19253">#Delete from current bracket type to its apposing bracket
#Bind: d%

--&gt; set-silent-mode

--&gt; set-extend-mode
--&gt; match-brackets
--&gt; clear-extend-mode

--&gt; kill-region

--&gt; exit-named-mode</t>
<t tx="ekr.20140721165014.19254">#Delete to character
#Bind: dt&lt;character&gt;
#Note: Character search not limited to current line.

--&gt; set-silent-mode
--&gt; zap-to-character

</t>
<t tx="ekr.20140721165014.19255">#Delete selected text
#Bind: d&lt;cr&gt;


#Copy to clipboard (copy-text doesn't work in modes)
--&gt; kill-region

#Turn off select mode
--&gt; clear-extend-mode

--&gt; exit-named-mode</t>
<t tx="ekr.20140721165014.19256">#Yank text to the end of the current line
#Bind: Y

--&gt; set-silent-mode
--&gt; end-of-line-extend-selection
--&gt; kill-region
--&gt; yank
--&gt; back-char
--&gt; forward-char

--&gt; exit-named-mode</t>
<t tx="ekr.20140721165014.19257">#Yank &lt;obj&gt; (Leo's copy-text)
#Bind: y&lt;obj&gt;
#Note: yank-to-character not supported.  Can not issue yank command.
      #Leo's zap-to-character must be last command (needs user input)
      #Issue 'dt&lt;char&gt;' followed by 'p'
      
--&gt; set-silent-mode
#--&gt; mode-help

enter-body-yank-selected-mode                     = return #Yank selected text(exit select mode)
enter-body-yank-line-mode                         = y
enter-body-yank-to-beginning-of-next-word-mode    = w
enter-body-yank-to-beginning-of-current-word-mode = b
enter-body-yank-to-end-of-sentence-mode           = )
enter-body-yank-to-beginning-of-sentence-mode     = (
enter-body-yank-to-end-of-paragraph-mode          = }
enter-body-yank-to-beginning-of-paragraph-mode    = {
enter-body-yank-to-g-object-mode                  = g
enter-body-yank-to-end-of-buffer-mode             = Shift-g
enter-body-yank-section-mode                      = %

#Yank to user specified character
#Workaround used until @mode's execute commands after
#command requesting user input.
#follow command with "y&lt;cr&gt;" to yank &amp; "v" to unselect
find-character-extend-selection                 = t
backward-find-character-extend-selection        = Shift-t
</t>
<t tx="ekr.20140721165014.19258">#Yank current line
#Bind: yy
#Note: Problem yanking empty line. Also yanks line below it.
#Note: Problem yanking last line.  Does not yank a trailing &lt;cr&gt;

--&gt; set-silent-mode

#body-delete-line macro
--&gt; set-silent-mode
--&gt; beginning-of-line
--&gt; end-of-line-extend-selection    #Select all text on current line and
--&gt; forward-char-extend-selection   #  select the &lt;cr&gt;
--&gt; kill-region                     #Remove text, place in paste buffer

#Put text back
--&gt; yank
#Clear selection
--&gt; back-char
--&gt; beginning-of-line
#--&gt; forward-char

--&gt; exit-named-mode
</t>
<t tx="ekr.20140721165014.19259">#Yank to beginning of next word
#Bind: dw
#Note: Travels past end of line.
#Note: Forward-word-extend-selection not used, it consumes all
#      trailing non-alpha-numeric characters.

--&gt; set-silent-mode
--&gt; split-line
--&gt; kill-word        #Delete to beginning of next word, copies text into paste-buffer
--&gt; back-char        #Restore split line
--&gt; delete-char      #

#Put text back
--&gt; yank
#Clear selection
--&gt; back-char
--&gt; forward-char


--&gt; exit-named-mode</t>
<t tx="ekr.20140721165014.19260">#Yank to beginning of current word.
#Bind: yb
#Note: Travels past beginning of line.
#Note: AlphaNumeric word in contact with a non-alphanumeric word
      #is not handled correctly. Can cause text to be deleted or replicated.

--&gt; set-silent-mode
--&gt; split-line
--&gt; back-word        #Problem: doesn't stop at beginning of line
--&gt; kill-word
--&gt; delete-char      #Restore split line

#Put text back
--&gt; yank
#Clear selection
--&gt; back-char
--&gt; forward-char


--&gt; exit-named-mode</t>
<t tx="ekr.20140721165014.19261">#Yank to end of sentence
#Bind: y)

--&gt; set-silent-mode
--&gt; forward-sentence-extend-selection
--&gt; kill-region
#Put text back
--&gt; yank
#Clear selection
--&gt; back-char
--&gt; forward-char

--&gt; exit-named-mode</t>
<t tx="ekr.20140721165014.19262">#Yank to beginning of sentence
#Bind: y(

--&gt; set-silent-mode
--&gt; back-sentence-extend-selection
--&gt; kill-region
#Put text back
--&gt; yank
#Clear selection
--&gt; back-char
--&gt; forward-char

--&gt; exit-named-mode</t>
<t tx="ekr.20140721165014.19263">#Yank to end of paragraph
#Bind: y}
#Note: Yanking paragraph at end of body will not yank 1 or
#      two characters (Characters after final cursor position)

--&gt; set-silent-mode
--&gt; forward-paragraph-extend-selection
--&gt; back-char-extend-selection
--&gt; back-char-extend-selection
--&gt; kill-region
#Put text back
--&gt; yank
#Clear selection
--&gt; back-char
--&gt; forward-char

--&gt; exit-named-mode</t>
<t tx="ekr.20140721165014.19264">#Yank to beginning of paragraph
#Bind: y{

--&gt; set-silent-mode
--&gt; back-paragraph-extend-selection
--&gt; forward-char-extend-selection
--&gt; kill-region
#Put text back
--&gt; yank
#Clear selection
--&gt; back-char
--&gt; forward-char

--&gt; exit-named-mode</t>
<t tx="ekr.20140721165014.19265">#Yank to 'g' type object (ex: gg is 1st line in buffer)
#Bind: yg

enter-body-yank-to-beginning-of-buffer-mode     = g
</t>
<t tx="ekr.20140721165014.19266">#Yank to beginning of buffer
#Bind: ygg

--&gt; set-silent-mode

--&gt; end-of-line
--&gt; forward-char
#--&gt; beginning-of-line

--&gt; beginning-of-buffer-extend-selection
--&gt; kill-region
--&gt; yank

--&gt; exit-named-mode</t>
<t tx="ekr.20140721165014.19267">#Yank to end of buffer
#Bind: yG

--&gt; set-silent-mode

--&gt; beginning-of-line
--&gt; back-char

--&gt; end-of-buffer-extend-selection
--&gt; kill-region
--&gt; yank                #Put text back
--&gt; beginning-of-line

--&gt; exit-named-mode</t>
<t tx="ekr.20140721165014.19268">#Yank from current bracket type to its opposing bracket
#Bind: y%

--&gt; set-silent-mode

--&gt; set-extend-mode
--&gt; match-brackets
--&gt; clear-extend-mode

#Copy to clipboard (copy-text doesn't work in modes)
--&gt; kill-region
--&gt; yank

#Remove highlighting of selection
--&gt; back-char
--&gt; forward-char

--&gt; exit-named-mode</t>
<t tx="ekr.20140721165014.19269">#Yank selected text
#Bind: y&lt;cr&gt;


#Copy to clipboard (copy-text doesn't work in modes)
--&gt; kill-region
--&gt; yank

#Turn off select mode
--&gt; clear-extend-mode

#Remove highlighting of selection
--&gt; back-char
--&gt; forward-char

--&gt; exit-named-mode</t>
<t tx="ekr.20140721165014.19270">#Change to end of line
#Bind: C
#Note: If cursor at end of line, command will delete next line and enter insert mode
#      Use 'i' command instead (enter insert mode)

--&gt; set-silent-mode
--&gt; end-of-line-extend-selection
--&gt; kill-region

--&gt; set-insert-state           #Enter insert mode</t>
<t tx="ekr.20140721165014.19271">#Change &lt;object&gt;
#Bind: c&lt;obj&gt;
#Note: change-to-character not supported.  Can not issue set-insert-state.
      #Leo's zap-to-character must be last command (needs user input)
      #Emulate command by issuing 'dt&lt;char&gt;' followed by 'i'

--&gt; set-silent-mode
#--&gt; mode-help

enter-body-change-selected-mode                     = return #Change selected text(exit select mode)
enter-body-change-line-mode                         = c
enter-body-change-to-end-of-word-mode               = w
enter-body-change-to-beginning-of-word-mode         = b
enter-body-change-to-end-of-sentence-mode           = )
enter-body-change-to-beginning-of-sentence-mode     = (
enter-body-change-to-end-of-paragraph-mode          = }
enter-body-change-to-beginning-of-paragraph-mode    = {
enter-body-change-to-g-object-mode                  = g
enter-body-change-to-end-of-buffer-mode             = Shift-g
enter-body-change-section-mode                      = %

#Change to specified character
#Workaround used until @mode's execute commands after
#command requesting user input.
#follow command with "i" to change the text.
find-character-extend-selection                 = t
backward-find-character-extend-selection        = Shift-t
</t>
<t tx="ekr.20140721165014.19272">#Change to end of line
#Bind: cc
#Note: Performs body-delete-line followed by a an insert-newline

#Note: Problem deleting empty line. Also deletes line below it.
      #Use Join function instead (key 'J')
#Note: Problem deleting last line.  Also deletes line above it.
      #Invoke undo one time to restore line ('u' key)

--&gt; set-silent-mode
--&gt; beginning-of-line
--&gt; end-of-line-extend-selection    #Select all text on current line and
--&gt; forward-char-extend-selection   #  select the &lt;cr&gt;
--&gt; kill-region                     #Remove text, place in paste buffer

--&gt; set-insert-state</t>
<t tx="ekr.20140721165014.19273">#Change to end of word
#Bind: cw
#Note: Travels past end of line.
#Note: forward-word-extend-selection not used,
#      it skips non-alphanumeric characters.

--&gt; set-silent-mode
--&gt; split-line
--&gt; kill-word        #Delete to end of word, copies text into paste-buffer
--&gt; back-char        #Restore split line
--&gt; delete-char      #

--&gt; set-insert-state</t>
<t tx="ekr.20140721165014.19274">#Change to beginning of word
#Bind: cb

--&gt; set-silent-mode
--&gt; split-line
--&gt; back-word        #Problem: doesn't stop at beginning of line
--&gt; kill-word
--&gt; delete-char      #Restore split line

--&gt; set-insert-state</t>
<t tx="ekr.20140721165014.19275">#Delete to end of sentence
#Bind: d)

--&gt; set-silent-mode
--&gt; forward-sentence-extend-selection
--&gt; kill-region
--&gt; set-insert-state

--&gt; exit-named-mode</t>
<t tx="ekr.20140721165014.19276">#Delete to beginning of sentence
#Bind: d(

--&gt; set-silent-mode
--&gt; back-sentence-extend-selection
--&gt; kill-region
--&gt; set-insert-state

--&gt; exit-named-mode</t>
<t tx="ekr.20140721165014.19277">#Delete to end of paragraph
#Bind: d}

--&gt; set-silent-mode
--&gt; forward-paragraph-extend-selection
--&gt; back-char-extend-selection
--&gt; back-char-extend-selection
--&gt; kill-region
--&gt; set-insert-state

--&gt; exit-named-mode</t>
<t tx="ekr.20140721165014.19278">#Delete to beginning of paragraph
#Bind: d{

--&gt; set-silent-mode
--&gt; back-paragraph-extend-selection
--&gt; forward-char-extend-selection
--&gt; kill-region
--&gt; set-insert-state

--&gt; exit-named-mode</t>
<t tx="ekr.20140721165014.19279">#Change to 'g' type object (ex: gg is 1st line in buffer)
#Bind: cg

enter-body-change-to-beginning-of-buffer-mode     = g
</t>
<t tx="ekr.20140721165014.19280">#Change to beginning of buffer
#Bind: cgg

--&gt; set-silent-mode

--&gt; end-of-line
--&gt; forward-char
#--&gt; beginning-of-line

--&gt; beginning-of-buffer-extend-selection
--&gt; kill-region
--&gt; set-insert-state

--&gt; exit-named-mode</t>
<t tx="ekr.20140721165014.19281">#Delete to end of buffer
#Bind: cG

--&gt; set-silent-mode

--&gt; beginning-of-line
--&gt; back-char

--&gt; end-of-buffer-extend-selection
--&gt; kill-region

--&gt; insert-newline   #Enter insert mode

--&gt; exit-named-mode</t>
<t tx="ekr.20140721165014.19282">#Change from current bracket type its matching bracket type
#Bind: c%

--&gt; set-silent-mode

--&gt; set-extend-mode
--&gt; match-brackets
--&gt; clear-extend-mode

--&gt; kill-region
--&gt; yank             #Show what text will be replaced

--&gt; set-insert-state

--&gt; exit-named-mode</t>
<t tx="ekr.20140721165014.19283">#Yank selected text
#Bind: c&lt;cr&gt;


#Delete selected text (keeping copy in paste buffer)
--&gt; kill-region

#Turn off select mode
--&gt; clear-extend-mode

--&gt; set-insert-state

--&gt; exit-named-mode</t>
<t tx="ekr.20140721165014.19284">#Substitute character
#Bind: s

--&gt; set-silent-mode
--&gt; delete-char
--&gt; set-insert-state           #Enter insert mode</t>
<t tx="ekr.20140721165014.19285">#Substitute line
#Bind: S

--&gt; set-silent-mode
--&gt; kill-line
--&gt; set-insert-state           #Enter insert mode</t>
<t tx="ekr.20140721165014.19286">#Indent &lt;object&gt;
#Bind: &gt;&lt;obj&gt;

--&gt; set-silent-mode

enter-body-indent-line-mode = greater
enter-body-indent-to-end-of-sentence-mode = )
enter-body-indent-to-beginning-of-sentence-mode = (
enter-body-indent-to-end-of-paragraph-mode = }
enter-body-indent-to-beginning-of-paragraph-mode = {
enter-body-indent-to-beginning-of-buffer-mode = g
enter-body-indent-to-end-of-buffer-mode = Shift-g
</t>
<t tx="ekr.20140721165014.19287">#Indent line
#Bind: &gt;&gt;

--&gt; set-silent-mode
--&gt; back-to-indentation #cursor to beginning of first word in line
--&gt; forward-char-extend-selection

--&gt; indent-region
--&gt; back-char
--&gt; forward-char
--&gt; exit-named-mode</t>
<t tx="ekr.20140721165014.19288">#Indent to beginning of sentence
#Bind: &gt;(

--&gt; forward-sentence-extend-selection
--&gt; indent-region
--&gt; back-char
--&gt; forward-char
--&gt; exit-named-mode</t>
<t tx="ekr.20140721165014.19289">#Indent to beginning of sentence
#Bind: &gt;)

--&gt; back-sentence-extend-selection
--&gt; indent-region
--&gt; back-char
--&gt; forward-char
--&gt; exit-named-mode</t>
<t tx="ekr.20140721165014.19290">#Indent to end of paragraph
#Bind: &gt;}

--&gt; forward-paragraph-extend-selection
--&gt; back-char-extend-selection
--&gt; indent-region
--&gt; back-char
--&gt; forward-char
--&gt; exit-named-mode</t>
<t tx="ekr.20140721165014.19291">#Indent to beginning of paragraph
#Bind: &gt;{

--&gt; back-paragraph-extend-selection
--&gt; forward-char-extend-selection
--&gt; indent-region
--&gt; back-char
--&gt; forward-char
--&gt; exit-named-mode</t>
<t tx="ekr.20140721165014.19292">#Indent to end of buffer
#Bind: &gt;G

--&gt; set-silent-mode
--&gt; beginning-of-buffer-extend-selection
--&gt; indent-region
--&gt; back-char
--&gt; forward-char
--&gt; exit-named-mode
</t>
<t tx="ekr.20140721165014.19293">#Indent to end of buffer
#Bind: &gt;G

--&gt; set-silent-mode
--&gt; end-of-buffer-extend-selection
--&gt; indent-region
--&gt; back-char
--&gt; forward-char
--&gt; exit-named-mode
</t>
<t tx="ekr.20140721165014.19294">#Unindent object
#Bind: &lt;&lt;obj&gt;

--&gt; set-silent-mode

enter-body-unindent-less-mode = less

enter-body-unindent-to-end-of-sentence-mode = )
enter-body-unindent-to-beginning-of-sentence-mode = (
enter-body-unindent-to-end-of-paragraph-mode = }
enter-body-unindent-to-beginning-of-paragraph-mode = {
enter-body-unindent-to-beginning-of-buffer-mode = g
enter-body-unindent-to-end-of-buffer-mode = Shift-g
</t>
<t tx="ekr.20140721165014.19295">#Unindent current line
#Bind: &lt;&lt;
#Note: Unindents to first column instead of previous tab stop

#--&gt; set-silent-mode
#--&gt; back-to-indentation #cursor to beginning of first word in line

--&gt; unindent-region
#--&gt; delete-indentation
--&gt; back-char
--&gt; forward-char
--&gt; exit-named-mode
</t>
<t tx="ekr.20140721165014.19296">#Indent to end of paragraph
#Bind: &lt;}

--&gt; forward-paragraph-extend-selection
--&gt; back-char-extend-selection
--&gt; unindent-region
--&gt; back-char
--&gt; forward-char
--&gt; exit-named-mode
</t>
<t tx="ekr.20140721165014.19297">#Indent to beginning of paragraph
#Bind: &lt;{

--&gt; back-paragraph-extend-selection
--&gt; forward-char-extend-selection
--&gt; unindent-region
--&gt; back-char
--&gt; forward-char
--&gt; exit-named-mode
</t>
<t tx="ekr.20140721165014.19298">#Indent to end of sentence
#Bind: &lt;)

--&gt; forward-sentence-extend-selection
--&gt; unindent-region
--&gt; back-char
--&gt; forward-char
--&gt; exit-named-mode
</t>
<t tx="ekr.20140721165014.19299">#Indent to beginning of sentence
#Bind: &lt;(

--&gt; back-sentence-extend-selection
--&gt; unindent-region
--&gt; back-char
--&gt; forward-char
--&gt; exit-named-mode
</t>
<t tx="ekr.20140721165014.19300">#Unindent to end of buffer
#Bind: &lt;G

--&gt; set-silent-mode
--&gt; end-of-buffer-extend-selection
--&gt; unindent-region
--&gt; back-char
--&gt; forward-char
--&gt; exit-named-mode
</t>
<t tx="ekr.20140721165014.19301">#Unindent to end of buffer
#Bind: &lt;G

--&gt; set-silent-mode
--&gt; beginning-of-buffer-extend-selection
--&gt; unindent-region
--&gt; back-char
--&gt; forward-char
--&gt; exit-named-mode
</t>
<t tx="ekr.20140721165014.19302">#Goto first visible charecter on previous line
#Bind: -
#Note: No indent performed, using back-char, forward-word will
#      not skip over blank lines, goes to 2nd word on first line.

--&gt; set-silent-mode
--&gt; beginning-of-line		#Now at beginning of current line.

--&gt; previous-line
# --&gt; back-char
# --&gt; forward-word			#Skips over visible non-alpha-numeric characters


--&gt; exit-named-mode

</t>
<t tx="ekr.20140721165014.19303">#Go to end of paragraph
#Bind: }

--&gt; set-silent-mode

--&gt; forward-char        #Be sure cursor in a paragraph
--&gt; forward-paragraph
--&gt; back-char

--&gt; exit-named-mode</t>
<t tx="ekr.20140721165014.19304">#Go to beginning of paragraph
#Bind: {

--&gt; set-silent-mode

--&gt; back-char        #Be sure cursor in a paragraph
--&gt; back-paragraph
--&gt; forward-char

--&gt; exit-named-mode</t>
<t tx="ekr.20140721165014.19305">#Join next line to end of current line
#Bind: J

--&gt; set-silent-mode
--&gt; end-of-line      #Delete the &lt;cr&gt;&lt;lf&gt; at the end of the line
--&gt; delete-char

--&gt; exit-named-mode

</t>
<t tx="ekr.20140721165014.19306">#Goto matching bracket: () [] {}
#Bind: %

--&gt; set-silent-mode
--&gt; match-brackets
--&gt; forward-char
--&gt; back-char

--&gt; exit-named-mode</t>
<t tx="ekr.20140721165014.19307"></t>
<t tx="ekr.20140721165014.19308">--&gt; focus-to-tree
--&gt; goto-next-visible
--&gt; edit-headline
--&gt; focus-to-body
--&gt; exit-named-mode
</t>
<t tx="ekr.20140721165014.19309">--&gt; focus-to-tree
--&gt; goto-prev-visible
--&gt; edit-headline
--&gt; focus-to-body
--&gt; exit-named-mode
</t>
<t tx="ekr.20140721165014.19310">--&gt; focus-to-tree
--&gt; expand-and-go-right
--&gt; edit-headline
--&gt; focus-to-body

--&gt; exit-named-mode</t>
<t tx="ekr.20140721165014.19311">--&gt; focus-to-tree
--&gt; contract-or-go-left
--&gt; edit-headline
--&gt; focus-to-body

--&gt; exit-named-mode</t>
<t tx="ekr.20140721165014.19312">#Window commands
#Bind: Ctrl-w

add-editor           = s   #Open another view to current node
add-editor           = n   #Open another view to current node

cycle-editor-focus   = w   #Vim goes to next below-right window (wraps)
cycle-editor-focus   = p   #Vim goes to previous window with focus
cycle-editor-focus   = k   #Vim goes to window above current window
cycle-editor-focus   = j   #Vim goes to window below current window

delete-editor        = c   #Close current window (if more than one)
delete-editor        = q   #Close current window (if more than one)
</t>
<t tx="ekr.20140721165014.19313">This node and its descendants contains settings that make Leo work somewhat
like vim.

To enable vim emulation, place a copy this "@keys Vim bindings" node and
its sub-nodes into your myLeoSettings.leo file under the "@settings" node.
</t>
<t tx="ekr.20140829172618.19886">The maximum number of characters that will be automatically load into the body text.
If p.b exceeds this number, Leo will show 'load' and 'copy to clipboard' buttons.
Clicking the 'load' button will load the body text and remove the buttons.

A value of zero disables this feature.</t>
<t tx="ekr.20140912072521.19153"></t>
<t tx="ekr.20140912072521.19154">Leo's traditional tree color.</t>
<t tx="ekr.20140912072521.19160">/*
    =========== Leo's new, fully parameterized, stylesheet. ===========
    
    This stylesheet is responsible for most of Leo's appearance.
    This stylesheet is composed of this nodes and all its descendants, in outline order.
    
    Leo inserts the settings in the tree "Qt Gui Stylesheet settings" into this stylesheet.
    Modify those settings, *not* this stylesheet.
    
    About Qt stylesheets: http://qt-project.org/doc/qt-4.8/stylesheet.html
    
Apparently, Leo directives don't spoil stylesheets,
but just to be sure, put them inside this comment.

@nocolor
@language stylesheet (To do)

*/

</t>
<t tx="ekr.20140912073148.19150">'''Converts p.b, that is, "New/Changed selectors" to settings and organizer nodes.'''
g.cls()
safe = False
for s in g.splitLines(p.b):
    if s.strip() and not s.startswith(' '):
        for tag in ('#','@color','@string'):
            if s.startswith(tag):
                if tag == '#':
                    h = s[1:].strip().rstrip('.')
                else:
                    h = tag + ' ' + s[len(tag):].strip()
                if safe:
                    print('create: %s' % h)
                else:
                    p2 = p.insertAsLastChild()
                    p2.h = h
                break
        else:
            print('unexpected line: %s' % s)
c.redraw()
@color
@language python</t>
<t tx="ekr.20140912075503.19262">Important: changing the Basic Font settings below should be all you need to
do at first. All other font settings are defined in terms of the basic fonts.</t>
<t tx="ekr.20140912075503.19263"></t>
<t tx="ekr.20140912075503.19264">**Important**: This should be set by each user.</t>
<t tx="ekr.20140912075503.19265">valid values are: normal,bold,100,..,900</t>
<t tx="ekr.20140912075503.19266">Valid values are: normal,italic,oblique</t>
<t tx="ekr.20140912075503.19268"></t>
<t tx="ekr.20140912075503.19269"></t>
<t tx="ekr.20140912075503.19270"></t>
<t tx="ekr.20140912075503.19271"></t>
<t tx="ekr.20140912075503.19272"></t>
<t tx="ekr.20140912075503.19273"></t>
<t tx="ekr.20140912075503.19274">Should be white: it shows in the log pane.</t>
<t tx="ekr.20140912075503.19275"></t>
<t tx="ekr.20140912075503.19276"></t>
<t tx="ekr.20140912075503.19277"></t>
<t tx="ekr.20140912075503.19278">DejaVu Sans Mono</t>
<t tx="ekr.20140912075503.19279"></t>
<t tx="ekr.20140912075503.19280"></t>
<t tx="ekr.20140912075503.19281"></t>
<t tx="ekr.20140912075503.19282"></t>
<t tx="ekr.20140912075503.19283"></t>
<t tx="ekr.20140912075503.19284"></t>
<t tx="ekr.20140912075503.19285"></t>
<t tx="ekr.20140912075503.19288"></t>
<t tx="ekr.20140912075503.19289"></t>
<t tx="ekr.20140912075503.19290"></t>
<t tx="ekr.20140912075503.19291"></t>
<t tx="ekr.20140912075503.19292"></t>
<t tx="ekr.20140912075503.19293"></t>
<t tx="ekr.20140912075503.19294">cornsilk

</t>
<t tx="ekr.20140912075503.19295"></t>
<t tx="ekr.20140912075503.19296"></t>
<t tx="ekr.20140912075503.19297"></t>
<t tx="ekr.20140912075503.19298"></t>
<t tx="ekr.20140912075503.19299"></t>
<t tx="ekr.20140912075503.19300"></t>
<t tx="ekr.20140912075503.19301"></t>
<t tx="ekr.20140912075503.19302"></t>
<t tx="ekr.20140912075503.19303"></t>
<t tx="ekr.20140912075503.19304">Was @LeoYellow</t>
<t tx="ekr.20140912075503.19305"></t>
<t tx="ekr.20140912075503.19306"></t>
<t tx="ekr.20140912075503.19307"></t>
<t tx="ekr.20140912075503.19308"></t>
<t tx="ekr.20140912075503.19309"></t>
<t tx="ekr.20140912075503.19310"></t>
<t tx="ekr.20140912075503.19311"></t>
<t tx="ekr.20140912075503.19312"></t>
<t tx="ekr.20140912075503.19313"></t>
<t tx="ekr.20140912075503.19314"></t>
<t tx="ekr.20140912075503.19315"></t>
<t tx="ekr.20140912075503.19316"></t>
<t tx="ekr.20140912075503.19317"></t>
<t tx="ekr.20140912075503.19318"></t>
<t tx="ekr.20140912075503.19319"></t>
<t tx="ekr.20140912075503.19320"></t>
<t tx="ekr.20140912075503.19321"></t>
<t tx="ekr.20140912075503.19322"></t>
<t tx="ekr.20140912075503.19323"></t>
<t tx="ekr.20140912075503.19324"></t>
<t tx="ekr.20140912075503.19325"></t>
<t tx="ekr.20140912075503.19326"></t>
<t tx="ekr.20140912075503.19327"></t>
<t tx="ekr.20140912075503.19328"></t>
<t tx="ekr.20140912075503.19329"></t>
<t tx="ekr.20140912075503.19330"></t>
<t tx="ekr.20140912075503.19331"></t>
<t tx="ekr.20140912075503.19332"></t>
<t tx="ekr.20140912075503.19333"></t>
<t tx="ekr.20140912075503.19334"></t>
<t tx="ekr.20140912075503.19335"></t>
<t tx="ekr.20140912075503.19336"></t>
<t tx="ekr.20140912075503.19337"></t>
<t tx="ekr.20140912075503.19338"></t>
<t tx="ekr.20140912075503.19339"></t>
<t tx="ekr.20140912075503.19340"></t>
<t tx="ekr.20140912075503.19341">@font-family</t>
<t tx="ekr.20140912075503.19342">10pt</t>
<t tx="ekr.20140912075503.19343">@font-weight</t>
<t tx="ekr.20140912075503.19344"> @font-style</t>
<t tx="ekr.20140912075503.19345"></t>
<t tx="ekr.20140912075503.19346"></t>
<t tx="ekr.20140912075503.19347"></t>
<t tx="ekr.20140912075503.19348"></t>
<t tx="ekr.20140912075503.19349"></t>
<t tx="ekr.20140912075503.19350">None: Use the default platform font.</t>
<t tx="ekr.20140912075503.19351"></t>
<t tx="ekr.20140912075503.19352"></t>
<t tx="ekr.20140912075503.19353"></t>
<t tx="ekr.20140912075503.19355"></t>
<t tx="ekr.20140912075503.19356"></t>
<t tx="ekr.20140912075503.19357"></t>
<t tx="ekr.20140912075503.19358"></t>
<t tx="ekr.20140912075503.19359"></t>
<t tx="ekr.20140912075503.19360"></t>
<t tx="ekr.20140912075503.19361"></t>
<t tx="ekr.20140912075503.19362"></t>
<t tx="ekr.20140912075503.19363"></t>
<t tx="ekr.20140912075503.19364"></t>
<t tx="ekr.20140912075503.19365">These must be @string settings, even though they do affect colors.</t>
<t tx="ekr.20140912075503.19366"></t>
<t tx="ekr.20140912075503.19367"></t>
<t tx="ekr.20140912075503.19368"></t>
<t tx="ekr.20140912075503.19369">@language rest

This tree contains settings that are inserted style sheets. For example,
given the setting::

    @color body-bg = white
    
Leo will substitute "white" everywhere that "@body-bg" appears in the following two trees:

    @data qt-gui-plugin-style-sheet
    @data qt-gui-user-style-sheet

Many users will want to change the settings in the Fonts section, especially these:

- @string font-size:        The base font size, the largest of the font-size settings.
- @string medium-font-size: An intermediate font sized used by default in the Find Panel.
- @string small-font-size:  A small font size used in buttons.
</t>
<t tx="ekr.20140912105440.19376">c.k.simulateCommand('style-reload')</t>
<t tx="ekr.20140915194122.19458">/* ========== Body pane ========== */

QTextEdit#richTextEdit {
    background-color:           @body-bg;
    color:                      @body-fg;
    selection-color:            @body-sel-fg;
    selection-background-color: @body-sel-bg;
    font-family:                @body-font-family;
    font-size:                  @font-size-body;
    /* Don't use body-font-size for the font-size. */
    font-weight:                @body-font-weight;
    font-style:                 @body-font-style;
}

QTextEdit#bigtextwarning {
    background-color: @big-text-warning-bg;
}</t>
<t tx="ekr.20140915194122.19459">/* ========== Components of the Find Tab ========== */

QWidget#findTab {
    background-color: @find-tab-bg;
}

QLabel#findHeading, QLabel#findHelp {
    font-family:    @find-font-family;
    font-size:      @find-font-size; 
    font-weight:    @find-font-weight;
    font-style:     @find-font-style; 
}

QLabel#findLabel, QLabel#changeLabel {
    font-family:    @find-font-family;
    font-size:      @find-font-size;
    font-weight:    @find-font-weight;
    font-style:     @find-font-style;
}

QLineEdit#findPattern, QLineEdit#findChange {
    font-family:    @find-pattern-font-family;
    font-size:      @find-font-size;
    font-weight:    @find-font-weight;
    font-style:     @find-font-style;
}

QCheckBox, QRadioButton {
    /* For the Find Tab. */
    font-family:    @checkbox-font-family;
    font-size:      @checkbox-font-size;
}
</t>
<t tx="ekr.20140915194122.19461">/* ========== The log pane &amp; other text widgets ========== */

QTextEdit:focus {
  border-color: @focused-border-focus-color; 
}

QTextEdit {
    border-color:               @focused-border-unfocus-color; 
    border-style:               @focused-border-style;
    border-width:               @focused-border-width; 
    background-color:           @log-bg;
    color:                      @log-fg;
    selection-color:            @log-sel-fg;
    selection-background-color: @log-sel-bg;
    font-family:                @log-font-family;
    font-size:                  @log-font-size;
    font-weight:                @log-font-weight;
    font-style:                 @log-font-style;
}
</t>
<t tx="ekr.20140915194122.19462">/* ==========  Minibuffer ========== */

/* ----- The minibuffer itself ----- */

QLineEdit#lineEdit {
    color:                      @minibuffer-fg;
    background-color:           @minibuffer-bg;
    selection-color:            @minibuffer-sel-fg;
    selection-background-color: @minibuffer-sel-bg;
    font-family:                @minibuffer-font-family;
    font-size:                  @minibuffer-font-size;
    font-weight:                @minibuffer-font-weight;
    font-style:                 @minibuffer-font-style;
}

/* ----- The label of the minibuffer ----- */

QLabel#minibufferLabel {
    border:         @minibuffer-border;
    margin:         @minibuffer-margin;
    font-family:    @minibuffer-font-family;
    font-size:      @minibuffer-font-size;
    font-weight:    @minibuffer-font-weight;
    font-style:     @minibuffer-font-style;
}

/* ----- Minibuffer ----- */

QLineEdit#lineEdit[style_class ~= 'minibuffer_warning'] {
    background-color: @minibuffer_warning_color;
}

QLineEdit#lineEdit[style_class ~= 'minibuffer_error'] {
    color: @minibuffer_error_color;
    background-color: @minibuffer_warning_color;
}
</t>
<t tx="ekr.20140915194122.19463"></t>
<t tx="ekr.20140915194122.19464">/* ========== bookmarks.py plugin ========== */

#show_bookmarks QPushButton {
    color:              @bookmarks_base_color;
    margin:             @bookmarks_base_margin;
    padding:            @bookmarks_base_padding;
    border:             @bookmarks_base_border;
    font-family:        @bookmarks_base_family;
    font-size:          @bookmarks_base_size;
    font-style:         @bookmarks_base_style;
    font-weight:        @bookmarks_base_weight;
    text-decoration:    @bookmarks_base_decoration;
}

#show_bookmarks QPushButton[style_class~='bookmark_children'] {
    color:              @bookmarks_children_color;
    font-family:        @bookmarks_children_family;
    font-size:          @bookmarks_children_size;
    font-weight:        @bookmarks_children_weight;
    text-decoration:    @bookmarks_children_decoration;
}

#show_bookmarks QPushButton[style_class~='bookmark_expanded'] {
    font-size:          @bookmarks_expanded_size;
    color:              @bookmarks_expanded_color;
    font-style:         @bookmarks_expanded_style;
    font-weight:        @bookmarks_expanded_weight;
    text-decoration:    @bookmarks_expanded_decoration;
}

#show_bookmarks QPushButton[style_class~='bookmark_current'] {
    font-size:          @bookmarks_current_size;
    color:              @bookmarks_current_color;
    font-style:         @bookmarks_expanded_style;
    font-weight:        @bookmarks_current_weight;
    text-decoration:    @bookmarks_current_decoration;
}
</t>
<t tx="ekr.20140915194122.19465">/* ========== screencast.py plugin========== */

QPlainTextEdit#screencastcaption {
    background-color:   @screencast-bg;
    font-family:        @screencast-font-family;
    font-size:          @screencaset-font-size;
    font-weight:        @screencast-font-weight;
    font-style:         @screencaset-font-style;
}
</t>
<t tx="ekr.20140915194122.19466">/*  ========== Dialogs (QLabel) ========== 

    Use care when changing these settings: they are used for dialog text. 
*/

QLabel {
    border:         @dialog-border;
    margin:         @dialog-margin;
    font-family:    @dialog-font-family;
    font-size:      @dialog-font-size;
    font-weight:    @dialog-font-weight;
    font-style:     @dialog-font-style;
}

</t>
<t tx="ekr.20140915194122.19467">/* ========== Buttons ========== 

    Examples::
    
        QPushButton#&lt;button text&gt;-button { &lt;style&gt; }
        QPushButton[button_kind="&lt;button kind&gt;"] { &lt;style&gt; }
*/

/*
    Default for all buttons.
    If you specify the size, you should also specify the font.
*/

/* -----
QPushButton {
    font-family: @push-button-font-family;
    font-size:   @push-button-font-size;
}
----- */

QPushButton[button_kind="at-button"] {
    /* Buttons created by @button nodes. */
    background-color: @at-button-btn-bg;
}
QPushButton[button_kind="debug-script"] {
    background-color: @debug-script-btn-bg;
}
QPushButton[button_kind="generic-button"] {
    /* The default styling for buttons. */
    background-color: @generic-button-btn-bg;
}
QPushButton[button_kind="run-script"] {
    /* The singleton run-script button. */
    background-color: @run-script-btn-bg;
}
QPushButton[button_kind="script-button"] {
    /* Buttons created by the script-button button. */
    background-color: @script-button-btn-bg;
}
QPushButton#script-button-button { 
    /* The singleton script-button button. */
    background-color: @script-button-button-btn-bg;
}
</t>
<t tx="ekr.20140915194122.19468">/* ========== interact.py plugin ========== */

QPushButton[button_kind="interact"] {
    /* Buttons from the interact plugin. */
    background-color: @interact-btn-bg;
}
</t>
<t tx="ekr.20140915194122.19469">/* ========== quickmove.py plugin ========== */

QPushButton[button_kind="quick-move"] { 
    /* Buttons from the quickmove plugin. */
    background-color: @quick-move-btn-bg;
}</t>
<t tx="ekr.20140915194122.19470">/* ========== Widgets ========== */

/* ----- Destroys other background colors!
QFrame {
    background-color: at-frame-bg;
}
----- */

QScrollArea {
    background-color: @scroll-area-bg;
}

QTabbedWidget {
    background-color: @tabbed-widget-bg;
}

QStackedWidget {
    border-color:       @stacked-widget-border-color;
    background-color:   @stacked-widget-bg;
    padding:            @stacked-widget-padding;
}
</t>
<t tx="ekr.20140915194122.19471">QSplitter {
    border-color:       @splitter-border-fg;
    background-color:   @splitter-bg;
    border-style:       @splitter-border-style;
}

QSplitter::handle {
    /* Supports only background attributes. */
    background-color:   @splitter-handle-bg;
}

QSplitter::handle:hover {
    background-color: @splitter-hover-bg;
}
</t>
<t tx="ekr.20140915194122.19473">/* Status areas. */

QLineEdit#status1, QLineEdit#status2 {
    background-color:   @status-bg;
    border-color:       @status-border-color;
    border-width:       @status-border-width;
    border-style:       @status-border-style;
    font-family:        @status-font-family;
    font-size:          @status-font-size;
    font-weight:        @status-font-weight;
    font-style:         @status-font-style;
}

</t>
<t tx="ekr.20140915194122.19474">/* ========== Outline pane ========== */

QTreeWidget {
    /* Outline pane defaults. */
    border-style:       @focused-border-style;
    border-width:       @focused-border-width; 
    border-color:       @focused-border-unfocus-color; 
    color:                      @tree-fg;
    background-color:           @tree-bg;
    font-family:                @tree-font-family;
    font-size:                  @tree-font-size;
    font-weight:                @tree-font-weight;
    font-style:                 @tree-font-style;
    show-decoration-selected:   0; /* 1: select entire row */
}

QTreeWidget QLineEdit {
    /* Headlines when they *are* being edited. */
    color:                      @head-fg;
    background-color:           @head-bg;
    selection-color:            @head-sel-fg; 
    selection-background-color: @head-sel-bg;
    font-family:                @head-font-family;
    font-size:                  @head-font-size; 
    font-weight:                @head-font-weight;
    font-style:                 @head-font-style;
}

QTreeWidget:focus {
  border-style: @focused-border-style;
  border-width: @focused-border-width; 
  border-color: @focused-border-focus-color; 
}

QTreeWidget::item:selected {
    /* Headlines when they selected but *not* edited. */
    color:              @edit-label-fg;
    background-color:   @edit-label-bg;
    font-family:        @edit-label-font-family;
    font-size:          @edit-label-font-size;
    font-weight:        @edit-label-font-weight;
    font-style:         @edit-label-font-style;
}

<<<<<<< HEAD
/* =====

QTreeView::branch:open{
    color:                      At-tree-fg;
    background-color:           At-tree-bg;
}

QTreeView::branch:closed{
    color:                      At-tree-fg;
    background-color:           At-tree-bg;
}



QTreeView::branch:closed:has-children{
    image: AT-tree-image-closed;
}

QTreeView::branch:open:has-children{
    image: At-tree-image-open;
}

===== */</t>
=======
QTreeView::branch:open{
    color:                      @tree-fg;
    background-color:           @tree-bg;
}

QTreeView::branch:closed{
    color:                      @tree-fg;
    background-color:           @tree-bg;
}

QTreeView::branch:closed:has-children{
    image: @tree-image-closed;
}

QTreeView::branch:open:has-children{
    image: @tree-image-open;
}
</t>
>>>>>>> f52dcc90
<t tx="ekr.20140915194122.19475">/* Vim mode borders... */

QTextEdit#richTextEdit[vim_state~="vim_normal"] {
  border: @vim-mode-normal-border;
}

QTextEdit#richTextEdit[vim_state~="vim_insert"] {
  border: @vim-mode-insert-border;
}

QTextEdit#richTextEdit[vim_state~="vim_visual"] {
  border: @vim-mode-visual-border;
}
</t>
<t tx="ekr.20140915194122.21837">A small font size used by default in the status area.</t>
<t tx="ekr.20140915194122.23413">A small font size used by default in the check boxes in the Find tab.</t>
<t tx="ekr.20140915194122.23418"></t>
<t tx="ekr.20140915194122.23422"></t>
<t tx="ekr.20140915194122.23424"></t>
<t tx="ekr.20140915194122.23427"></t>
<t tx="ekr.20140915194122.23428"># All other fonts are defined in terms of these basic fonts.
# Changing the basic fonts are all that most users will want to do.</t>
<t tx="ekr.20140915194122.23429"></t>
<t tx="ekr.20140915194122.23430"></t>
<t tx="ekr.20140915194122.23431"></t>
<t tx="ekr.20140915194122.23432"></t>
<t tx="ekr.20140915194122.23433"></t>
<t tx="ekr.20140915194122.23435"></t>
<t tx="ekr.20140915194122.23436"></t>
<t tx="ekr.20140915194122.23437"></t>
<t tx="ekr.20140915194122.23439"></t>
<t tx="ekr.20140915194122.23440"></t>
<t tx="ekr.20140915194122.23441">Warning: These affect system dialogs.

Don't change these unless you are aware of the consequences</t>
<t tx="ekr.20140915194122.23442"># These control such things as margin width and style.
# The most important settings are the Focused border styles.</t>
<t tx="ekr.20140915194122.23443"></t>
<t tx="ekr.20140915194122.23444"></t>
<t tx="ekr.20140915194122.23445"></t>
<t tx="ekr.20140915194122.23446"></t>
<t tx="ekr.20140915194122.23447"></t>
<t tx="ekr.20140915194122.24238"># These are provided for compatibility with old settings.
</t>
<t tx="ekr.20140915194122.24250"></t>
<t tx="ekr.20140915194122.24251"></t>
<t tx="ekr.20140915194122.24252"></t>
<t tx="ekr.20140915194122.24253"></t>
<t tx="ekr.20140915194122.24258"></t>
<t tx="ekr.20140915194122.24259"></t>
<t tx="ekr.20140915194122.24260"></t>
<t tx="ekr.20140915194122.24261"></t>
<t tx="ekr.20140915194122.24262"></t>
<t tx="ekr.20140915194122.24263"></t>
<t tx="ekr.20140915194122.24264"></t>
<t tx="ekr.20140915194122.24265">Valid values are: normal,italic,oblique</t>
<t tx="ekr.20140915194122.24266"></t>
<t tx="ekr.20140915194122.24267"></t>
<t tx="ekr.20140915194122.24268"></t>
<t tx="ekr.20140916113003.19609"></t>
<t tx="ekr.20140916113003.20415"></t>
<t tx="ekr.20140917051508.19548">The children of this node determine how Leo looks.</t>
<t tx="ekr.20140917063815.21917"></t>
<t tx="ekr.20140918165611.38050">from leo.core.leoQt import QtWidgets,QtCore
picker = QtWidgets.QColorDialog()
text = QtWidgets.QApplication.clipboard().text()
try:
    color = QtWidgets.QColor(text)
    picker.setCurrentColor(color)
except ValueError:
    pass
if not picker.exec_():
    g.es("No color selected")
else:
    text = picker.selectedColor().name()
    g.es("%s\ncopied to clipboard"%text)
    QtWidgets.QApplication.clipboard().setText(text)
</t>
<t tx="ekr.20140922124047.19516"></t>
<t tx="ekr.20140922124047.19517"></t>
<t tx="ekr.20140922124047.20313"></t>
<t tx="ekr.20141010095448.19776"></t>
<t tx="ekr.20141010095448.19777"></t>
<t tx="ekr.20141010095448.19778"></t>
<t tx="ekr.20141010095448.19779"></t>
<t tx="ekr.20141010095448.19780"></t>
<t tx="ekr.20141010095448.19781"></t>
<t tx="ekr.20141010141310.21454"></t>
<t tx="ekr.20141010141310.21455"></t>
<t tx="ekr.20141010141310.21456"></t>
<t tx="ekr.20141011084458.20513">True:   Use PythonTidy (in leo/external/PythonTidy.py).
        Experimental: use at your own risk.
False:  Use the newly-improved legacy beautify code.
</t>
<t tx="ekr.20141020061642.19855">Background color for big-text warning area.</t>
<t tx="ekr.20141024165714.1">True:  Scroll the find tab ensure find input field visible. (fixes bug 1254861)
False: Never scroll the find tab automatically.</t>
<t tx="ekr.20141112072219.1"></t>
<t tx="ekr.20141112072219.2"></t>
<t tx="ekr.20141204160426.5">New.</t>
<t tx="ekr.20150216135059.1"></t>
<t tx="ekr.20150227102835.1">True: (Recommended) Make a "Recovered Nodes" node whenever Leo reads a file that has been changed outside of Leo.
</t>
<t tx="ekr.20150321090958.1">True: write check messages to Leo's log pane as well as the console.

Note: check-outline always writes error messages to both log and console.</t>
<t tx="ekr.20150322061147.1"></t>
<t tx="ekr.20150327002834.1">True: enable detailed traces inside vim.py.</t>
<t tx="ekr.20150403055250.1">True: check all @&lt;file&gt; nodes in the outline for changes in corresponding external files.</t>
<t tx="ekr.20150420115701.1"></t>
<t tx="ekr.20150420115709.1"></t>
<t tx="ekr.20150420115903.1"></t>
<t tx="ekr.20150420115928.1"></t>
<t tx="ekr.20150420115936.1"></t>
<t tx="ekr.20150420120009.1"></t>
<t tx="ekr.20150420120016.1"></t>
<t tx="ekr.20150420120025.1"></t>
<t tx="ekr.20150420120034.1"></t>
<t tx="ekr.20150420120051.1"></t>
<t tx="ekr.20150420120105.1"></t>
<t tx="ekr.20150420120114.1"></t>
<t tx="ekr.20150420120154.1"></t>
<t tx="ekr.20150420122804.1"></t>
<t tx="ekr.20150420122804.10"></t>
<t tx="ekr.20150420122804.11"></t>
<t tx="ekr.20150420122804.12"></t>
<t tx="ekr.20150420122804.2"></t>
<t tx="ekr.20150420122804.3"></t>
<t tx="ekr.20150420122804.4"></t>
<t tx="ekr.20150420122804.5"></t>
<t tx="ekr.20150420122804.6"></t>
<t tx="ekr.20150420122804.7"></t>
<t tx="ekr.20150420122804.8"></t>
<t tx="ekr.20150420122804.9"></t>
<t tx="ekr.20150426031409.1">Enables descendant settings depending on the HOSTNAME environmental variable.

Case is ignored in the value of the environment variable.

For example, let h = os.environ('HOSTNAME').lower()
        
@ifhostname bob
    Enables descendant settings if h == 'bob'

@ifhostname !bob
    Enables descendant settings if h != 'bob'
</t>
<t tx="ekr.20150426033400.1">Enables descendant settings depending on the value of an environment variable.

Valid form is:

    @ifenv name,comma-separated-values

Case is significant in the *name* of the environment variable.
Case is ignored in the *values*.

Examples:

@ifenv HOSTNAME,bob
    Enables descendant settings if os.environ('HOSTNAME') is 'Bob' or 'bob'
    
@ifenv EDITOR,leo,lion
    Enables descendant settings if os.environ('Editor') is 'Leo' or 'Lion'.
</t>
<t tx="ekr.20150428102831.1"># EKR 2013/09/25: revised docstring and improved get_user().
# EKR 2015/04/28: added insert() and do(). Split this node into pieces.

@language python

"""

**Important**: scripting abbreviations are in effect only if the following
setting is in effect::
    
    @bool enable-abbreviations = True
    
and one (or both) of the following are in effect::
    
    @bool scripting-at-script-nodes = True
    @bool scripting-abbreviations = True

This node defines the environment in which substitution scripts are
evaluated. For example, if this node contains `import time`, then an
abbreviation like::

    date;;={|{import time;x=time.asctime()}|}

can be written more simply as::

    date;;={|{x=time.asctime()}|}

The environment will contain the following pre-defined values:

- `c` and `g`, as usual.
- `values`: a dict. see ask() and get() below.
- `_abr`, the abbreviation being expanded.

"""

# helpful imports
import os
import sys
import time
import datetime

# globals
try:
    import pwd  # for full name of user in templates
except:
    pwd = None
try:
    _user_name = os.environ['LOGNAME']
    if pwd and _user_name:
        _user_name = pwd.getpwnam(_user_name).pw_gecos.rstrip(',')
except KeyError:
    _user_name = None
</t>
<t tx="ekr.20150428102831.10">def param_doc(k=None):
    """make an epydoc / rst style parameter documentation block"""
    if not k:
        k = "Params, comma sep."
        indent = '    '
    else:  # assume in an __init__ def'n
        indent = '        '
    if k in _values and _values[k]:
        return "\n\n%s:Parameters:\n%s" % (indent, '\n'.join(
            ["%s- `%s`: &lt;|describe %s|&gt;" % (
                indent, i.split('=',1)[0].strip(), i.split('=',1)[0].strip()
             ) for i in _values[k].split(',')]))
    return ""
</t>
<t tx="ekr.20150428102831.11">def long_word():
    """example of an abbreviation substitution which inspects
    the current content of the body text, see `;;;` example
    in @@data abbreviations-examples
    """
    words = c.p.b.split()
    w = c.frame.body.bodyCtrl
    i = w.getInsertPoint() - len(_abr)
    b = c.p.b
    s = []
    while i and b[i].isalpha():
        s[0:0] = b[i]
        i -= 1
    s = ''.join(s)
    for i in words:
        if i.startswith(s) and i != s:
            return i[len(s):]
    return ''
</t>
<t tx="ekr.20150428102831.12">def close_xml():
    """simple, but usually right, code to close open XML tags"""
    w = c.frame.body.bodyCtrl
    i = w.getInsertPoint() - len(_abr)
    b = c.p.b
    skips = 1
    while i and skips:
        s = []
        while i and b[i] != '&gt;':
            i -= 1
        i -= 1
        while i and (b[i] != '&lt;' or (s and b[i] == '&lt;' and s[0] == '/')):
            s[0:0] = b[i]
            i -= 1
            if s and s[0] == '&lt;' and len(s) &gt; 1 and s[1] == '/':
                skips += 1  # a closed tag indicates search one more tag
        skips -= 1
    s = ''.join([i if i.isalpha() else ' ' for i in s])
    if s.strip():
        return "&lt;/%s&gt;" % (s.split(None, 1)[0])
    else:
        return "&lt;/"
</t>
<t tx="ekr.20150428102831.13">def django_tag():
    """expand {block content} to 
       {% block content %}\n{% end_block content %} with proper
       indentation (for Django web templates)"""
    from PyQt4 import QtCore
    w = c.frame.body.bodyCtrl
    i = w.getInsertPoint() - len(_abr)
    b = c.p.b
    s = []
    while i and b[i] != '{':
        s[0:0] = b[i]
        i -= 1
    start = i
    s = ''.join(s)
    indent = 0
    while i and b[i] != '\n':
        indent += 1
        i -= 1
    if indent:
        indent -= 1
    def later(c=c, indent=indent, b=b, s=s, _abr=_abr):
        c.p.b = "%s{%% %s %%}\n    %s\n%s{%% end%s %%}%s" % (
            b[:start], s, ' '*indent, ' '*indent, s, b[start+len(s)+len(_abr):]
        )
    QtCore.QTimer.singleShot(0, later)
</t>
<t tx="ekr.20150428102831.2">def do(commandName):
    '''Execute a command by name.'''
    c.k.simulateCommand(commandName,event=None)
</t>
<t tx="ekr.20150428102831.3">def insert(s):
    '''Insert the string s in the current widget.'''
    try:
        w = c.abbrevCommands.w
        if w:
            i = w.getInsertPoint()
            w.insert(i,s)
    except AttributeError:
        pass
</t>
<t tx="ekr.20150428102831.4">def ask(s, default=""):
    """Ask, always, for a value for template field 's'"""
    x = g.app.gui.runAskOkCancelStringDialog(c, s, s, default=default)
    _values[s] = x
    return x
</t>
<t tx="ekr.20150428102831.5">def get(s, default=""):
    """Ask for template field 's' only if not already known"""
    if s in _values:
        return _values[s]
    else:
        return ask(s, default=default)
</t>
<t tx="ekr.20150428102831.7">def user_name():
    """get user's full name if available"""
    global _user_name
    if not _user_name:
        _user_name = ask('LOGNAME','LOGNAME')
    return _user_name
</t>
<t tx="ekr.20150428102831.8">def file_name():
    """dafault name of this file if implied by headline"""
    if c.p.h.endswith(".py"):
        return g.os_path_split(c.p.h)[-1]
    return ".py"
</t>
<t tx="ekr.20150428102831.9">def in_class():  # return "self, " if in a class definition
    """return "self" if in a class definition (from headline)"""
    for nd in c.p.self_and_parents_iter():
        if nd.h.startswith('class'):
            return "self, "
    return ""
</t>
<t tx="ekr.20150602160413.1">True: Automatically beautify all @&lt;file&gt; nodes when saving an outline.</t>
<t tx="ekr.20150602160415.1"></t>
<t tx="leohag.20081204085551.13"></t>
<t tx="nh910.20110621123823.3423"></t>
<t tx="peckj.20130514082859.5599"></t>
<t tx="peckj.20130514082859.5600">This defines the font size for body text in print outs.

Size is in px.  Default 12.</t>
<t tx="peckj.20130514082859.5601">This determines the font family for print outs.  It's highly recommended
to choose a monospaced font.

Default: DejaVu Sans Mono</t>
<t tx="peckj.20131012154112.5294">Settings for the rss.py plugin.</t>
<t tx="peckj.20131012154112.5295">Format for headlines of RSS feed entries.  Valid tokens are:

&lt;date&gt; - the date, formatted according to `@string rss-date-format`
&lt;title&gt; - the entry title
&lt;link&gt; - the entry link (not recommended in headline)
&lt;summary&gt; - the entry summary (extremely not recommeded in headline)</t>
<t tx="peckj.20131012154112.5296">@url &lt;link&gt;
\n
&lt;title&gt;
&lt;date&gt;
\n
&lt;summary&gt;</t>
<t tx="peckj.20131012154112.5297">A valid string to act as the `fmt` string datetime.time.strftime().</t>
<t tx="peckj.20131012154112.5298">If True, newer entries are on top.
If False, older entries are on top.</t>
<t tx="peckj.20131101143409.5814"></t>
<t tx="peckj.20131101143409.5816">@
Default False

If True, all @settings-&gt;@nodewatch nodes in the current outline are executed when the outline loads.

@c</t>
<t tx="peckj.20131113130420.8678">@killcolor 

True: create minibuffer commands for each @rclick node.
Default False.</t>
<t tx="peckj.20140113150237.4603"></t>
<t tx="peckj.20140113150237.4604">One of 'compare', 'ndiff', or 'unified_diff'.  See the nodediff.py docstring for more info.</t>
<t tx="peckj.20140218151502.4819"></t>
<t tx="peckj.20140218151502.4820">Set to False to make sftp.py prompt you for credentials every time.</t>
<t tx="peckj.20150421103556.1"></t>
<t tx="peckj.20150421103611.1"></t>
<t tx="peckj.20150421103616.1"></t>
<t tx="peckj.20150421103626.1"></t>
<t tx="peckj.20150421103633.1"></t>
<t tx="peckj.20150421103639.1"></t>
<t tx="tbrown.20081003103821.1">True: if the same file (basename) occurs more than once in the recent files
list, i.e. on two different paths it will appear as a submenu with the basename
as its heading, and the two (or more) paths as its entries.  This is easier to
scan visually than multiple full paths.  If recent_files_omit_directories is
True this setting has no effect.

False: don't use submenus for multiple path entries, unless recent_files_group_always
is true (and recent_files_omit_directories is False)
</t>
<t tx="tbrown.20081003103821.2">True: same as recent_files_group, except that even files (basenames) which are unique
have their containing path listed in the submenu - so visual clutter is reduced
but you can still see where things come from before you load them.

False: don't use submenus for multiple path entries, unless recent_files_group
is true (and recent_files_omit_directories is False)
</t>
<t tx="tbrown.20091129085043.11789"></t>
<t tx="tbrown.20091129085043.11790">file type (auto, shadow, etc.) without the '@', to use when
loading files</t>
<t tx="tbrown.20091129085043.11792">event hook used by active_path, headdclick1 is probably best</t>
<t tx="tbrown.20091129085043.11793"># regular expressions (case insensitive) for files/directories
# active_path won't list, one per line.
#
# NOTE: directory names are always wrapped in '/', so write a
# pattern to target '/.svn/' (e.g. "^/\.bzr/$"), not '.svn'.
#
# e.g.
#
#   ^/\.bzr/$    - ignore directories called '.bzr'
#   \.pyc$     -ignore files ending in '.pyc'
</t>
<t tx="tbrown.20091129085043.11795"># regular expressions (case insensitive) for files/directories
# active_path loads automatically
# e.g.
#
#   ^readme    - load any file starting with 'readme'
</t>
<t tx="tbrown.20100304170159.5189">Should active_path load docstrings for python files?</t>
<t tx="tbrown.20100401100336.16108">controls the maximum time active_path will spend on a recursive operation.</t>
<t tx="tbrown.20100401100336.31583">controls the maximum size file active_path will open without query.</t>
<t tx="tbrown.20100524101550.4704">@wrap

This setting specifies **indicator text** that indicates that an @button button has right-click menu items created by @rclick nodes.

Unicode chars like ▼ ▾ and … are typical choices for this text.

For each @button node, Leo adds right-click menu items for:

- @rclick nodes directly *following* the @button.

- @rclick nodes that are *children* of the @button node, provided that the @button node has no ``@others`` directive.

**Important**: Leo adds two standard right-click menu items for each @button node: ``Remove Button`` and ``Goto Script``. Leo adds the indicator text **only** to buttons that contain right-click menu items in addition to these two standard right-click menu items.</t>
<t tx="tbrown.20110212091818.20118">Set to False, dragging nodes between different outlines
creates copies.  Set to True, the node is moved and no
longer exists in the source outline.</t>
<t tx="tbrown.20110430104941.30247"></t>
<t tx="tbrown.20110430104941.30250">When displaying the other end of a link in the list of links
backlink uses the headline of the other node.  This setting
prepends (negative values) or appends (positive values) the
required number of parent names to the other nodes name.

So for example, you may see links listed as:
    
    &lt;- taxa
    &lt;- taxa
    &lt;- taxa

which is not helpful.  By setting this value to 1, you would see

    &lt;- taxa &lt; source_field
    &lt;- taxa &lt; observation
    &lt;- taxa &lt; record

where the extra information is the name of the linked node's parent.
</t>
<t tx="tbrown.20111114201921.23020"># extensions for files/directories
# active_path will load as binary, i.e. using external software
# use lower case only
.pdf
</t>
<t tx="tbrown.20120820202856.25328">If this @string is set to something other than None, *and*
@bool scripting-at-script-nodes = True, then substitutions
will be made when abbreviations are inserted.  For example
set abbreviations-subst-start to ``{|{`` and
abbreviations-subst-end to ``}|}`` and an abbreviation
like::

    date;;={|{import time;x=time.asctime()}|}

will expand to something like "Mon Aug 20 22:00:40 2012"

See also abbreviations-subst-env.
</t>
<t tx="tbrown.20120820202856.25329">See abbreviations-subst-start.  This setting,
abbreviations-subst-end, has no effect if
abbreviations-subst-start is not set.</t>
<t tx="tbrown.20120821183537.18662">The end of a placeholder for template expansions, e.g.
`|&gt;`. See @string abbreviations-place-start.</t>
<t tx="tbrown.20120821183537.18663">Start of a placeholder for template expansions.  E.g.
the ``&lt;|`` in::

    w;;=while &lt;|condition|&gt;:
    \:    &lt;|code|&gt;

This would expand with the ``&lt;|condition|&gt;`` selected, and ``,,``,
if that's an abbreviation linked to next_place(), see 
``@@data abbreviations examples``, would select ``&lt;|code|&gt;``.</t>
<t tx="tbrown.20130310101647.34743"></t>
<t tx="tbrown.20130310101647.34744"># if set to True, g.redirectStdout/err will be used to
# redirect stdout and stderr to the log pane when vs-eval is used</t>
<t tx="tbrown.20130813134319.7223"></t>
<t tx="tbrown.20130813134319.7224">Set this to True for rich text edits to be saved automatically.

BE CAREFUL - plain-text nodes will be converted to rich text
without confirmation if you edit them in rich text mode when
this is True.</t>
<t tx="tbrown.20130813181208.23979"># This node's non-"#" content should be valid java-script.  This is
# a toolbar configuration for CKEditor 4.2.
# 
# To enable all CKE features, clear this setting, i.e. remove
# everything below these "#" lines in your myLeoSettings.leo

{toolbar: [ 
   	{ name: 'document', groups: [ 'mode', 'document', 'doctools' ], items: [ 'Source' ] },
	{ name: 'clipboard', groups: [ 'clipboard', 'undo' ], items: [ 'Cut', 'Copy', 'Paste', 'PasteText', 'PasteFromWord', '-', 'Undo', 'Redo' ] },
	{ name: 'editing', groups: [ 'find', 'selection', 'spellchecker' ], items: [ 'Scayt' ] },
	{ name: 'styles', items: [ 'Styles', 'Format' ] },
	{ name: 'tools', items: [ 'Maximize' ] },
	{ name: 'others', items: [ '-' ] },
	{ name: 'about', items: [ 'About' ] },
	'/',
	{ name: 'basicstyles', groups: [ 'basicstyles', 'cleanup' ], items: [ 'Bold', 'Italic', 'Underline', 'Strike', '-', 'RemoveFormat', "TextColor", "BGColor" ] },
     { name: 'justification', items: ["JustifyLeft", "JustifyCenter", "JustifyRight", "JustifyBlock" ] },
	{ name: 'paragraph', groups: [ 'list', 'indent', 'blocks', 'align' ], items: [ 'NumberedList', 'BulletedList', '-', 'Outdent', 'Indent', '-', 'Blockquote' ] },
	{ name: 'links', items: [ 'Link', 'Unlink', 'Anchor' ] },
	{ name: 'insert', items: [ 'Image', 'Table', 'HorizontalRule', 'SpecialChar' ] }
]}
</t>
<t tx="tbrown.20130916082438.55678">Sizes for the status bar splitter. The status bar shows "line: 1, col:
35, fcol: 35" on the left and the path to the current node on the right.

The default value "1 2" gives one third for the line number etc., and 2
thirds for node path.  You may find "1 4" or "1 5" makes it easier to see
all the relevant components of the node path without having to move the
splitter.

The string must be only two integers, separated by spaces and or commas.

Dev. note: this setting is new (201309) and can't be replaced by the
stylesheet, the other settings in this group should probably be handled
by the stylesheet and could be considered for removal.</t>
<t tx="tbrown.20131122091143.23828">This section defines color values not necessarily defined by Qt.

For example, you can use @LeoYellow instead of #ffffec

Leo style sheets now support all colors names in Leo's color_db, defined in
leoColor.py. Case is not important in such definitions.

To see the names for the colors, click the pick-color-name button.
This creates a color picker in the icon area.

For example, the following setting works without any explicit
definition of mistyrose2.
    
    @color head-bg = @mistyrose2
    
These colors are (mostly) the same as:
http://www.yourhtmlsource.com/stylesheets/namedcolours.html

Finally, there is a semi-interactive color map for these colors here:
http://leo-editor.github.io/snippets/colormap.html
Hover over a color to get Leo's color name for each color.

Please don't change the following definitions, but feel free to add your
own color names in myLeoSettings.leo.
</t>
<t tx="tbrown.20131122091143.23829"></t>
<t tx="tbrown.20131122091143.23833"></t>
<t tx="tbrown.20131122091143.23834"></t>
<t tx="tbrown.20131122091143.23835"></t>
<t tx="tbrown.20131122091143.23836"></t>
<t tx="tbrown.20131122091143.23837"></t>
<t tx="tbrown.20131122091143.23838"></t>
<t tx="tbrown.20131122091143.23839"></t>
<t tx="tbrown.20131122091143.23840"></t>
<t tx="tbrown.20131122094200.2512">This setting must exist for Ctrl-mousewheel font zooming to work.
</t>
<t tx="tbrown.20140101093550.25136"></t>
<t tx="tbrown.20140101093550.25138">Huh?
valid values are: normal,bold,100,..,900
</t>
<t tx="tbrown.20140101093550.25140">none or underline</t>
<t tx="tbrown.20140101093550.25146"></t>
<t tx="tbrown.20140101093550.25147">bold or regular</t>
<t tx="tbrown.20140101093550.25148">none or underline</t>
<t tx="tbrown.20140101093550.25154"></t>
<t tx="tbrown.20140101093550.25155">bold or regular</t>
<t tx="tbrown.20140101093550.25156">none or underline</t>
<t tx="tbrown.20140101093550.25162"></t>
<t tx="tbrown.20140101093550.25163">bold or regular</t>
<t tx="tbrown.20140101093550.25164">none or underline</t>
<t tx="tbrown.20140101093550.25165"></t>
<t tx="tbrown.20140101093550.25167"></t>
<t tx="tbrown.20140101093550.25169"></t>
<t tx="tbrown.20140101093550.25171"></t>
<t tx="tbrown.20140101093550.25173"></t>
<t tx="tbrown.20140102100730.27777"></t>
<t tx="tbrown.20140102100730.27778">Number of levels (rows) of hieararchical bookmarks to show.  0 (zero)
collapse hieracrch and show all bookmarks.  1 or more sets max. levels
displayed at once, see bookmarks plugin docs.</t>
<t tx="tbrown.20140505094209.37266">Show close box (the 'X') on outlien tabs - they can be closed with
Ctrl-W or middle mouse click, so this optionally hides the
redundant 'X'</t>
<t tx="tbrown.20140514191846.42168">These give the width and style of the border surrounding the active pane.
</t>
<t tx="tbrown.20140514191846.42169"># Set to None to disable border styling.</t>
<t tx="tbrown.20140514191846.42170"></t>
<t tx="tbrown.20140514191846.42171"></t>
<t tx="tbrown.20140514191846.42173"></t>
<t tx="tbrown.20140609102412.32426">from leo.core.leoQt import QtWidgets

date = g.app.gui.runAskDateTimeDialog(
    c, "Select date, will be copied to clipboard")
if date:
    text = date.strftime("%Y-%m-%d %I:%M:%S %p")
    QtWidgets.QApplication.clipboard().setText(text)
    g.es("%s\ncopied to clipboard"%text)
else:
    g.es("No date selected")
</t>
<t tx="tbrown.20140609102412.32428">from leo.core.leoQt import QtWidgets,QtCore
import leo.core.leoColor as leoColor
template = '''
QComboBox {
    background-color: %s;
    selection-background-color: %s;
    selection-color: black;
}''' 
ivar = 'settings-color-picker'
if not hasattr(c,ivar):
    setattr(c,ivar,True)
    color_list = []
    ivar = 'settings_color_picker'
    box = QtWidgets.QComboBox()
    def onActivated(n,*args,**keys):
        icon = box.itemIcon(n)
        color = color_list[n]
        sheet = template % (color,color)
        box.setStyleSheet(sheet)
    box.activated.connect(onActivated)
    color_db = leoColor.leo_color_database
    for key in sorted(color_db):
        if not key.startswith('grey'): # Use gray, not grey.
            val = color_db.get(key)
            if val:
                color = QtWidgets.QColor(val)
                color_list.append(val)
                pixmap = QtWidgets.QPixmap(40,40)
                pixmap.fill(color)
                icon = QtWidgets.QIcon(pixmap)
                box.addItem(icon,key)
    c.frame.iconBar.addWidget(box)
</t>
<t tx="tbrown.20140609102412.32430">from leo.core.leoQt import QtWidgets, QtCore

picker = QtWidgets.QFontDialog()
text = QtWidgets.QApplication.clipboard().text()
try:
    font = QtWidgets.QFont(text)
    picker.setCurrentFont(font)
except ValueError:
    pass

if not picker.exec_():
    g.es("No font selected")
else:
    text = picker.selectedFont().family()
    g.es("%s\ncopied to clipboard"%text)
    QtWidgets.QApplication.clipboard().setText(text)
</t>
<t tx="tbrown.20140814090009.57475"></t>
<t tx="tbrown.20140814090009.57476">Reload Styles</t>
<t tx="tbrown.20141101105337.1"></t>
<t tx="tbrown.20141101105337.2"># regex patterns for text to be hidden by the wikiview plugin
# each non-blank link not starting with '#' is treated as a
# separate pattern, use [#] for patterns starting with '#'

# only `groups` within the pattern, i.e. parts of the pattern
# in (parentheses), will be hidden, e.g. the first \S+ in the
# restructuredText pattern is not hidden

# restructuredText `Visible text &lt;http://invisible.url/here&gt;`
(`)\S+(\s*&lt;(https?|file)://\S+&gt;`_)

# regular urls
((https?|file)://(\S+)?(--&gt;|[/#])(?=[.%/a-zA-Z0-9_]))
</t>
<t tx="tbrown.20141101105337.3">Should wikiview mode be active by default?</t>
<t tx="ville.20090701225947.3902"># Open current node in external editor. 'v' is mnemonic for 'vi', because vi users request this most
# cm-external-editor = Alt-v</t>
<t tx="ville.20091008201813.3909">Qt ui uses a different (simpler) setup for creating context menus,
a single @data contextmenu_commands node. </t>
<t tx="ville.20091008201813.3911"># Important: the contextmenu.py plugin must be enabled
# for these settings to take effect.

# Add commands to contextmenu
# The format is &lt;command&gt; SPACE &lt;description&gt;

# stickynote Create a sticky note
# read-at-file-nodes Read in file nodes

copy-node Copy Node
cut-node Cut Node
paste-node Paste Node
paste-retaining-clones Paste Node As Clone</t>
<t tx="vitalije.20100306144625.8944"></t>
<t tx="vitalije.20100306144625.8945"></t>
<t tx="vitalije.20100306144625.8946"># Time between saves in seconds</t>
</tnodes>
</leo_file><|MERGE_RESOLUTION|>--- conflicted
+++ resolved
@@ -10289,7 +10289,6 @@
     font-style:         @edit-label-font-style;
 }
 
-<<<<<<< HEAD
 /* =====
 
 QTreeView::branch:open{
@@ -10302,8 +10301,6 @@
     background-color:           At-tree-bg;
 }
 
-
-
 QTreeView::branch:closed:has-children{
     image: AT-tree-image-closed;
 }
@@ -10312,27 +10309,9 @@
     image: At-tree-image-open;
 }
 
-===== */</t>
-=======
-QTreeView::branch:open{
-    color:                      @tree-fg;
-    background-color:           @tree-bg;
-}
-
-QTreeView::branch:closed{
-    color:                      @tree-fg;
-    background-color:           @tree-bg;
-}
-
-QTreeView::branch:closed:has-children{
-    image: @tree-image-closed;
-}
-
-QTreeView::branch:open:has-children{
-    image: @tree-image-open;
-}
-</t>
->>>>>>> f52dcc90
+===== */
+
+</t>
 <t tx="ekr.20140915194122.19475">/* Vim mode borders... */
 
 QTextEdit#richTextEdit[vim_state~="vim_normal"] {
