#@+leo-ver=5-thin
#@+node:ekr.20170302123956.1: * @file ../doc/leoAttic.txt
# This is Leo's final resting place for dead code.
# New in Leo 6.7.5. The attic will contain only code retired in the present release.

#@@language python
#@@killbeautify
#@+all
<<<<<<< HEAD
#@+node:ekr.20191029023442.1: **  4 kinds of documentation
@language rest
@wrap

A tutorial: (learn by doing: teacher guides)
    is learning-oriented
    allows the newcomer to get started
    is a lesson
    
A how-to guide: (recipe: users ask questions)
    is goal-oriented
    shows how to solve a specific problem
    is a series of steps

A reference guide:
    is information-oriented
    describes the machinery
    is accurate and complete

An explanation/discussion
    is understanding-oriented
    explains
    provides background and context
#@+node:ekr.20211014154538.1: ** Abandoned classes (do not delete)
#@+node:ekr.20200729081252.1: *3* --- FullTraverser classes
#@+node:ekr.20141012064706.18399: *4* class AstFormatter
class AstFormatter:
    """
    A class to recreate source code from an AST.

    This does not have to be perfect, but it should be close.

    Also supports optional annotations such as line numbers, file names, etc.
    """
    # No ctor.
    # pylint: disable=consider-using-enumerate

    in_expr = False
    level = 0

    @others
#@+node:ekr.20141012064706.18402: *5* f.format
def format(self, node, level, *args, **keys):
    """Format the node and possibly its descendants, depending on args."""
    self.level = level
    val = self.visit(node, *args, **keys)
    return val.rstrip() if val else ''
#@+node:ekr.20141012064706.18403: *5* f.visit
def visit(self, node, *args, **keys):
    """Return the formatted version of an Ast node, or list of Ast nodes."""

    if isinstance(node, (list, tuple)):
        return ','.join([self.visit(z) for z in node])
    if node is None:
        return 'None'
    assert isinstance(node, ast.AST), node.__class__.__name__
    method_name = 'do_' + node.__class__.__name__
    method = getattr(self, method_name)
    s = method(node, *args, **keys)
    assert isinstance(s, str), type(s)
    return s
#@+node:ekr.20141012064706.18469: *5* f.indent
def indent(self, s):
    return f'%s%s' % (' ' * 4 * self.level, s)
#@+node:ekr.20141012064706.18404: *5* f: Contexts
#@+node:ekr.20141012064706.18405: *6* f.ClassDef
# 2: ClassDef(identifier name, expr* bases,
#             stmt* body, expr* decorator_list)
# 3: ClassDef(identifier name, expr* bases,
#             keyword* keywords, expr? starargs, expr? kwargs
#             stmt* body, expr* decorator_list)
#
# keyword arguments supplied to call (NULL identifier for **kwargs)
# keyword = (identifier? arg, expr value)

def do_ClassDef(self, node, print_body=True):

    result = []
    name = node.name  # Only a plain string is valid.
    bases = [self.visit(z) for z in node.bases] if node.bases else []
    if getattr(node, 'keywords', None):  # Python 3
        for keyword in node.keywords:
            bases.append(f'%s=%s' % (keyword.arg, self.visit(keyword.value)))
    if getattr(node, 'starargs', None):  # Python 3
        bases.append(f'*%s' % self.visit(node.starargs))
    if getattr(node, 'kwargs', None):  # Python 3
        bases.append(f'*%s' % self.visit(node.kwargs))
    if bases:
        result.append(self.indent(f'class %s(%s):\n' % (name, ','.join(bases))))
    else:
        result.append(self.indent(f'class %s:\n' % name))
    if print_body:
        for z in node.body:
            self.level += 1
            result.append(self.visit(z))
            self.level -= 1
    return ''.join(result)
#@+node:ekr.20141012064706.18406: *6* f.FunctionDef & AsyncFunctionDef
# 2: FunctionDef(identifier name, arguments args, stmt* body, expr* decorator_list)
# 3: FunctionDef(identifier name, arguments args, stmt* body, expr* decorator_list,
#                expr? returns)

def do_FunctionDef(self, node, async_flag=False, print_body=True):
    """Format a FunctionDef node."""
    result = []
    if node.decorator_list:
        for z in node.decorator_list:
            result.append(f'@%s\n' % self.visit(z))
    name = node.name  # Only a plain string is valid.
    args = self.visit(node.args) if node.args else ''
    asynch_prefix = 'asynch ' if async_flag else ''
    if getattr(node, 'returns', None):  # Python 3.
        returns = self.visit(node.returns)
        result.append(self.indent(f'%sdef %s(%s): -> %s\n' % (
            asynch_prefix, name, args, returns)))
    else:
        result.append(self.indent(f'%sdef %s(%s):\n' % (
            asynch_prefix, name, args)))
    if print_body:
        for z in node.body:
            self.level += 1
            result.append(self.visit(z))
            self.level -= 1
    return ''.join(result)

def do_AsyncFunctionDef(self, node):
    return self.do_FunctionDef(node, async_flag=True)
#@+node:ekr.20141012064706.18407: *6* f.Interactive
def do_Interactive(self, node):
    for z in node.body:
        self.visit(z)
#@+node:ekr.20141012064706.18408: *6* f.Module
def do_Module(self, node):
    assert 'body' in node._fields
    result = ''.join([self.visit(z) for z in node.body])
    return result
#@+node:ekr.20141012064706.18409: *6* f.Lambda
def do_Lambda(self, node):
    return self.indent(f'lambda %s: %s' % (
        self.visit(node.args),
        self.visit(node.body)))
#@+node:ekr.20141012064706.18410: *5* f: Expressions
#@+node:ekr.20141012064706.18411: *6* f.Expr
def do_Expr(self, node):
    """An outer expression: must be indented."""
    assert not self.in_expr
    self.in_expr = True
    value = self.visit(node.value)
    self.in_expr = False
    return self.indent(f'%s\n' % value)
#@+node:ekr.20141012064706.18412: *6* f.Expression
def do_Expression(self, node):
    """An inner expression: do not indent."""
    return f'%s\n' % self.visit(node.body)
#@+node:ekr.20141012064706.18413: *6* f.GeneratorExp
def do_GeneratorExp(self, node):
    elt = self.visit(node.elt) or ''
    gens = [self.visit(z) for z in node.generators]
    gens = [z if z else '<**None**>' for z in gens]  # Kludge: probable bug.
    return f'<gen %s for %s>' % (elt, ','.join(gens))
#@+node:ekr.20141012064706.18414: *6* f.ctx nodes
def do_AugLoad(self, node):
    return 'AugLoad'

def do_Del(self, node):
    return 'Del'

def do_Load(self, node):
    return 'Load'

def do_Param(self, node):
    return 'Param'

def do_Store(self, node):
    return 'Store'
#@+node:ekr.20141012064706.18415: *5* f: Operands
#@+node:ekr.20141012064706.18416: *6* f.arguments
# 2: arguments = (expr* args, identifier? vararg, identifier?
#                arg? kwarg, expr* defaults)
# 3: arguments = (arg*  args, arg? vararg,
#                arg* kwonlyargs, expr* kw_defaults,
#                arg? kwarg, expr* defaults)

def do_arguments(self, node):
    """Format the arguments node."""
    kind = node.__class__.__name__
    assert kind == 'arguments', kind
    args = [self.visit(z) for z in node.args]
    defaults = [self.visit(z) for z in node.defaults]
    args2 = []
    n_plain = len(args) - len(defaults)
    for i in range(len(node.args)):
        if i < n_plain:
            args2.append(args[i])
        else:
            args2.append(f'%s=%s' % (args[i], defaults[i-n_plain]))
    # Add the vararg and kwarg expressions.
    vararg = getattr(node, 'vararg', None)
    if vararg: args2.append('*'+self.visit(vararg))
    kwarg = getattr(node, 'kwarg', None)
    if kwarg: args2.append(f'**'+self.visit(kwarg))
    return ','.join(args2)
#@+node:ekr.20141012064706.18417: *6* f.arg (Python3 only)
# 3: arg = (identifier arg, expr? annotation)

def do_arg(self, node):
    if getattr(node, 'annotation', None):
        return self.visit(node.annotation)
    return node.arg
#@+node:ekr.20141012064706.18418: *6* f.Attribute
# Attribute(expr value, identifier attr, expr_context ctx)

def do_Attribute(self, node):
    return f'%s.%s' % (
        self.visit(node.value),
        node.attr)  # Don't visit node.attr: it is always a string.
#@+node:ekr.20141012064706.18419: *6* f.Bytes
def do_Bytes(self, node):  # Python 3.x only.
    return str(node.s)
#@+node:ekr.20141012064706.18420: *6* f.Call & f.keyword
# Call(expr func, expr* args, keyword* keywords, expr? starargs, expr? kwargs)

def do_Call(self, node):

    func = self.visit(node.func)
    args = [self.visit(z) for z in node.args]
    for z in node.keywords:
        # Calls f.do_keyword.
        args.append(self.visit(z))
    if getattr(node, 'starargs', None):
        args.append(f'*%s' % (self.visit(node.starargs)))
    if getattr(node, 'kwargs', None):
        args.append(f'**%s' % (self.visit(node.kwargs)))
    args = [z for z in args if z]  # Kludge: Defensive coding.
    s = f'%s(%s)' % (func, ','.join(args))
    return s if self.in_expr else self.indent(s+'\n')  # 2017/12/15.
#@+node:ekr.20141012064706.18421: *7* f.keyword
# keyword = (identifier arg, expr value)

def do_keyword(self, node):
    # node.arg is a string.
    value = self.visit(node.value)
    # This is a keyword *arg*, not a Python keyword!
    return f'%s=%s' % (node.arg, value)
#@+node:ekr.20141012064706.18422: *6* f.comprehension
def do_comprehension(self, node):
    result = []
    name = self.visit(node.target)  # A name.
    it = self.visit(node.iter)  # An attribute.
    result.append(f'%s in %s' % (name, it))
    ifs = [self.visit(z) for z in node.ifs]
    if ifs:
        result.append(f' if %s' % (''.join(ifs)))
    return ''.join(result)
#@+node:ekr.20170721073056.1: *6* f.Constant (Python 3.6+)
def do_Constant(self, node):  # Python 3.6+ only.
    return str(node.s)  # A guess.
#@+node:ekr.20141012064706.18423: *6* f.Dict
def do_Dict(self, node):
    result = []
    keys = [self.visit(z) for z in node.keys]
    values = [self.visit(z) for z in node.values]
    if len(keys) == len(values):
        result.append('{\n' if keys else '{')
        items = []
        for i in range(len(keys)):
            items.append(f'  %s:%s' % (keys[i], values[i]))
        result.append(',\n'.join(items))
        result.append('\n}' if keys else '}')
    else:
        print(
            f"Error: f.Dict: len(keys) != len(values)\n"
            f"keys: {repr(keys)}\nvals: {repr(values)}")
    return ''.join(result)
#@+node:ekr.20160523101618.1: *6* f.DictComp
# DictComp(expr key, expr value, comprehension* generators)

def do_DictComp(self, node):
    key = self.visit(node.key)
    value = self.visit(node.value)
    gens = [self.visit(z) for z in node.generators]
    gens = [z if z else '<**None**>' for z in gens]  # Kludge: probable bug.
    return f'%s:%s for %s' % (key, value, ''.join(gens))
#@+node:ekr.20141012064706.18424: *6* f.Ellipsis
def do_Ellipsis(self, node):
    return '...'
#@+node:ekr.20141012064706.18425: *6* f.ExtSlice
def do_ExtSlice(self, node):
    return ':'.join([self.visit(z) for z in node.dims])
#@+node:ekr.20170721075130.1: *6* f.FormattedValue (Python 3.6+)
# FormattedValue(expr value, int? conversion, expr? format_spec)

def do_FormattedValue(self, node):  # Python 3.6+ only.
    return f'%s%s%s' % (
        self.visit(node.value),
        self.visit(node.conversion) if node.conversion else '',
        self.visit(node.format_spec) if node.format_spec else '')
#@+node:ekr.20141012064706.18426: *6* f.Index
def do_Index(self, node):
    return self.visit(node.value)
#@+node:ekr.20170721080559.1: *6* f.JoinedStr (Python 3.6)
# JoinedStr(expr* values)

def do_JoinedStr(self, node):

    if node.values:
        for value in node.values:
            self.visit(value)
#@+node:ekr.20141012064706.18427: *6* f.List
def do_List(self, node):
    # Not used: list context.
    # self.visit(node.ctx)
    elts = [self.visit(z) for z in node.elts]
    elts = [z for z in elts if z]  # Defensive.
    return f'[%s]' % ','.join(elts)
#@+node:ekr.20141012064706.18428: *6* f.ListComp
def do_ListComp(self, node):
    elt = self.visit(node.elt)
    gens = [self.visit(z) for z in node.generators]
    gens = [z if z else '<**None**>' for z in gens]  # Kludge: probable bug.
    return f'%s for %s' % (elt, ''.join(gens))
#@+node:ekr.20141012064706.18429: *6* f.Name & NameConstant
def do_Name(self, node):
    return node.id

def do_NameConstant(self, node):  # Python 3 only.
    s = repr(node.value)
    return s
#@+node:ekr.20141012064706.18430: *6* f.Num
def do_Num(self, node):
    return repr(node.n)
#@+node:ekr.20141012064706.18431: *6* f.Repr
# Python 2.x only

def do_Repr(self, node):
    return f'repr(%s)' % self.visit(node.value)
#@+node:ekr.20160523101929.1: *6* f.Set
# Set(expr* elts)

def do_Set(self, node):
    for z in node.elts:
        self.visit(z)
#@+node:ekr.20160523102226.1: *6* f.SetComp
# SetComp(expr elt, comprehension* generators)

def do_SetComp(self, node):

    elt = self.visit(node.elt)
    gens = [self.visit(z) for z in node.generators]
    return f'%s for %s' % (elt, ''.join(gens))
#@+node:ekr.20141012064706.18432: *6* f.Slice
def do_Slice(self, node):
    lower, upper, step = '', '', ''
    if getattr(node, 'lower', None) is not None:
        lower = self.visit(node.lower)
    if getattr(node, 'upper', None) is not None:
        upper = self.visit(node.upper)
    if getattr(node, 'step', None) is not None:
        step = self.visit(node.step)
    if step:
        return f'%s:%s:%s' % (lower, upper, step)
    return f'%s:%s' % (lower, upper)
#@+node:ekr.20141012064706.18433: *6* f.Str
def do_Str(self, node):
    """This represents a string constant."""
    return repr(node.s)
#@+node:ekr.20141012064706.18434: *6* f.Subscript
# Subscript(expr value, slice slice, expr_context ctx)

def do_Subscript(self, node):
    value = self.visit(node.value)
    the_slice = self.visit(node.slice)
    return f'%s[%s]' % (value, the_slice)
#@+node:ekr.20141012064706.18435: *6* f.Tuple
def do_Tuple(self, node):
    elts = [self.visit(z) for z in node.elts]
    return f'(%s)' % ','.join(elts)
#@+node:ekr.20141012064706.18436: *5* f: Operators
#@+node:ekr.20141012064706.18437: *6* f.BinOp
def do_BinOp(self, node):
    return f'%s%s%s' % (
        self.visit(node.left),
        op_name(node.op),
        self.visit(node.right))
#@+node:ekr.20141012064706.18438: *6* f.BoolOp
def do_BoolOp(self, node):
    op_name_ = op_name(node.op)
    values = [self.visit(z).strip() for z in node.values]
    return op_name_.join(values)
#@+node:ekr.20141012064706.18439: *6* f.Compare
def do_Compare(self, node):
    result = []
    lt = self.visit(node.left)
    # ops   = [self.visit(z) for z in node.ops]
    ops = [op_name(z) for z in node.ops]
    comps = [self.visit(z) for z in node.comparators]
    result.append(lt)
    assert len(ops) == len(comps), repr(node)
    for i in range(len(ops)):
        result.append(f'%s%s' % (ops[i], comps[i]))
    return ''.join(result)
#@+node:ekr.20141012064706.18440: *6* f.UnaryOp
def do_UnaryOp(self, node):
    return f'%s%s' % (
        op_name(node.op),
        self.visit(node.operand))
#@+node:ekr.20141012064706.18441: *6* f.ifExp (ternary operator)
def do_IfExp(self, node):
    return f'%s if %s else %s ' % (
        self.visit(node.body),
        self.visit(node.test),
        self.visit(node.orelse))
#@+node:ekr.20141012064706.18442: *5* f: Statements
#@+node:ekr.20170721074105.1: *6* f.AnnAssign
# AnnAssign(expr target, expr annotation, expr? value, int simple)

def do_AnnAssign(self, node):
    return self.indent(f'%s:%s=%s\n' % (
        self.visit(node.target),
        self.visit(node.annotation),
        self.visit(node.value),
    ))
#@+node:ekr.20141012064706.18443: *6* f.Assert
def do_Assert(self, node):
    test = self.visit(node.test)
    if getattr(node, 'msg', None):
        message = self.visit(node.msg)
        return self.indent(f'assert %s, %s' % (test, message))
    return self.indent(f'assert %s' % test)
#@+node:ekr.20141012064706.18444: *6* f.Assign
def do_Assign(self, node):
    return self.indent(f'%s=%s\n' % (
        '='.join([self.visit(z) for z in node.targets]),
        self.visit(node.value)))
#@+node:ekr.20141012064706.18445: *6* f.AugAssign
def do_AugAssign(self, node):
    return self.indent(f'%s%s=%s\n' % (
        self.visit(node.target),
        op_name(node.op),  # Bug fix: 2013/03/08.
        self.visit(node.value)))
#@+node:ekr.20160523100504.1: *6* f.Await (Python 3)
# Await(expr value)

def do_Await(self, node):

    return self.indent(f'await %s\n' % (
        self.visit(node.value)))
#@+node:ekr.20141012064706.18446: *6* f.Break
def do_Break(self, node):
    return self.indent(f'break\n')
#@+node:ekr.20141012064706.18447: *6* f.Continue
def do_Continue(self, node):
    return self.indent(f'continue\n')
#@+node:ekr.20141012064706.18448: *6* f.Delete
def do_Delete(self, node):
    targets = [self.visit(z) for z in node.targets]
    return self.indent(f'del %s\n' % ','.join(targets))
#@+node:ekr.20141012064706.18449: *6* f.ExceptHandler
def do_ExceptHandler(self, node):
    
    result = []
    result.append(self.indent('except'))
    if getattr(node, 'type', None):
        result.append(f' %s' % self.visit(node.type))
    if getattr(node, 'name', None):
        if isinstance(node.name, ast.AST):
            result.append(f' as %s' % self.visit(node.name))
        else:
            result.append(f' as %s' % node.name)  # Python 3.x.
    result.append(':\n')
    for z in node.body:
        self.level += 1
        result.append(self.visit(z))
        self.level -= 1
    return ''.join(result)
#@+node:ekr.20141012064706.18450: *6* f.Exec
# Python 2.x only

def do_Exec(self, node):
    body = self.visit(node.body)
    args = []  # Globals before locals.
    if getattr(node, 'globals', None):
        args.append(self.visit(node.globals))
    if getattr(node, 'locals', None):
        args.append(self.visit(node.locals))
    if args:
        return self.indent(f'exec %s in %s\n' % (
            body, ','.join(args)))
    return self.indent(f'exec {body}\n')
#@+node:ekr.20141012064706.18451: *6* f.For & AsnchFor (Python 3)
def do_For(self, node, async_flag=False):
    result = []
    result.append(self.indent(f'%sfor %s in %s:\n' % (
        'async ' if async_flag else '',
        self.visit(node.target),
        self.visit(node.iter))))
    for z in node.body:
        self.level += 1
        result.append(self.visit(z))
        self.level -= 1
    if node.orelse:
        result.append(self.indent('else:\n'))
        for z in node.orelse:
            self.level += 1
            result.append(self.visit(z))
            self.level -= 1
    return ''.join(result)

def do_AsyncFor(self, node):
    return self.do_For(node, async_flag=True)
#@+node:ekr.20141012064706.18452: *6* f.Global
def do_Global(self, node):
    return self.indent(f'global %s\n' % (
        ','.join(node.names)))
#@+node:ekr.20141012064706.18453: *6* f.If
def do_If(self, node):
    result = []
    result.append(self.indent(f'if %s:\n' % (
        self.visit(node.test))))
    for z in node.body:
        self.level += 1
        result.append(self.visit(z))
        self.level -= 1
    if node.orelse:
        result.append(self.indent(f'else:\n'))
        for z in node.orelse:
            self.level += 1
            result.append(self.visit(z))
            self.level -= 1
    return ''.join(result)
#@+node:ekr.20141012064706.18454: *6* f.Import & helper
def do_Import(self, node):
    names = []
    for fn, asname in self.get_import_names(node):
        if asname:
            names.append(f'%s as %s' % (fn, asname))
        else:
            names.append(fn)
    return self.indent(f'import %s\n' % (
        ','.join(names)))
#@+node:ekr.20141012064706.18455: *7* f.get_import_names
def get_import_names(self, node):
    """Return a list of the the full file names in the import statement."""
    result = []
    for ast2 in node.names:
        assert ast2.__class__.__name__ == 'alias', (repr(ast2))
        data = ast2.name, ast2.asname
        result.append(data)
    return result
#@+node:ekr.20141012064706.18456: *6* f.ImportFrom
def do_ImportFrom(self, node):
    names = []
    for fn, asname in self.get_import_names(node):
        if asname:
            names.append(f'%s as %s' % (fn, asname))
        else:
            names.append(fn)
    return self.indent(f'from %s import %s\n' % (
        node.module,
        ','.join(names)))
#@+node:ekr.20160317050557.2: *6* f.Nonlocal (Python 3)
# Nonlocal(identifier* names)

def do_Nonlocal(self, node):

    return self.indent(f'nonlocal %s\n' % ', '.join(node.names))
#@+node:ekr.20141012064706.18457: *6* f.Pass
def do_Pass(self, node):
    return self.indent('pass\n')
#@+node:ekr.20141012064706.18458: *6* f.Print
# Python 2.x only

def do_Print(self, node):
    vals = []
    for z in node.values:
        vals.append(self.visit(z))
    if getattr(node, 'dest', None):
        vals.append(f'dest=%s' % self.visit(node.dest))
    if getattr(node, 'nl', None):
        # vals.append('nl=%s' % self.visit(node.nl))
        vals.append(f'nl=%s' % node.nl)
    return self.indent(f'print(%s)\n' % (
        ','.join(vals)))
#@+node:ekr.20141012064706.18459: *6* f.Raise
# Raise(expr? type, expr? inst, expr? tback)    Python 2
# Raise(expr? exc, expr? cause)                 Python 3

def do_Raise(self, node):
    args = []
    for attr in ('exc', 'cause'):
        if getattr(node, attr, None) is not None:
            args.append(self.visit(getattr(node, attr)))
    if args:
        return self.indent(f'raise %s\n' % (
            ','.join(args)))
    return self.indent('raise\n')
#@+node:ekr.20141012064706.18460: *6* f.Return
def do_Return(self, node):
    if node.value:
        return self.indent(f'return %s\n' % (
            self.visit(node.value)))
    return self.indent('return\n')
#@+node:ekr.20160317050557.3: *6* f.Starred (Python 3)
# Starred(expr value, expr_context ctx)

def do_Starred(self, node):

    return '*' + self.visit(node.value)
#@+node:ekr.20141012064706.18461: *6* f.Suite
# def do_Suite(self,node):
    # for z in node.body:
        # s = self.visit(z)
#@+node:ekr.20160317050557.4: *6* f.Try (Python 3)
# Try(stmt* body, excepthandler* handlers, stmt* orelse, stmt* finalbody)

def do_Try(self, node):  # Python 3

    result = []
    result.append(self.indent('try:\n'))
    for z in node.body:
        self.level += 1
        result.append(self.visit(z))
        self.level -= 1
    if node.handlers:
        for z in node.handlers:
            result.append(self.visit(z))
    if node.orelse:
        result.append(self.indent('else:\n'))
        for z in node.orelse:
            self.level += 1
            result.append(self.visit(z))
            self.level -= 1
    if node.finalbody:
        result.append(self.indent('finally:\n'))
        for z in node.finalbody:
            self.level += 1
            result.append(self.visit(z))
            self.level -= 1
    return ''.join(result)
#@+node:ekr.20141012064706.18462: *6* f.TryExcept
def do_TryExcept(self, node):
    result = []
    result.append(self.indent('try:\n'))
    for z in node.body:
        self.level += 1
        result.append(self.visit(z))
        self.level -= 1
    if node.handlers:
        for z in node.handlers:
            result.append(self.visit(z))
    if node.orelse:
        result.append('else:\n')
        for z in node.orelse:
            self.level += 1
            result.append(self.visit(z))
            self.level -= 1
    return ''.join(result)
#@+node:ekr.20141012064706.18463: *6* f.TryFinally
def do_TryFinally(self, node):
    result = []
    result.append(self.indent('try:\n'))
    for z in node.body:
        self.level += 1
        result.append(self.visit(z))
        self.level -= 1
    result.append(self.indent('finally:\n'))
    for z in node.finalbody:
        self.level += 1
        result.append(self.visit(z))
        self.level -= 1
    return ''.join(result)
#@+node:ekr.20141012064706.18464: *6* f.While
def do_While(self, node):
    result = []
    result.append(self.indent(f'while %s:\n' % (
        self.visit(node.test))))
    for z in node.body:
        self.level += 1
        result.append(self.visit(z))
        self.level -= 1
    if node.orelse:
        result.append('else:\n')
        for z in node.orelse:
            self.level += 1
            result.append(self.visit(z))
            self.level -= 1
    return ''.join(result)
#@+node:ekr.20141012064706.18465: *6* f.With & AsyncWith (Python 3)
# 2:  With(expr context_expr, expr? optional_vars,
#          stmt* body)
# 3:  With(withitem* items,
#          stmt* body)
# withitem = (expr context_expr, expr? optional_vars)

def do_With(self, node, async_flag=False):
    result = []
    result.append(self.indent(f'%swith ' % ('async ' if async_flag else '')))
    if getattr(node, 'context_expression', None):
        result.append(self.visit(node.context_expresssion))
    vars_list = []
    if getattr(node, 'optional_vars', None):
        try:
            for z in node.optional_vars:
                vars_list.append(self.visit(z))
        except TypeError:  # Not iterable.
            vars_list.append(self.visit(node.optional_vars))
    if getattr(node, 'items', None):  # Python 3.
        for item in node.items:
            result.append(self.visit(item.context_expr))
            if getattr(item, 'optional_vars', None):
                try:
                    for z in item.optional_vars:
                        vars_list.append(self.visit(z))
                except TypeError:  # Not iterable.
                    vars_list.append(self.visit(item.optional_vars))
    result.append(','.join(vars_list))
    result.append(':\n')
    for z in node.body:
        self.level += 1
        result.append(self.visit(z))
        self.level -= 1
    result.append('\n')
    return ''.join(result)

def do_AsyncWith(self, node):
    return self.do_With(node, async_flag=True)
#@+node:ekr.20141012064706.18466: *6* f.Yield
def do_Yield(self, node):
    if getattr(node, 'value', None):
        return self.indent(f'yield %s\n' % (
            self.visit(node.value)))
    return self.indent('yield\n')
#@+node:ekr.20160317050557.5: *6* f.YieldFrom (Python 3)
# YieldFrom(expr value)

def do_YieldFrom(self, node):

    return self.indent(f'yield from %s\n' % (
        self.visit(node.value)))
#@+node:ekr.20141012064706.18471: *4* class AstFullTraverser
class AstFullTraverser:
    """
    A fast traverser for AST trees: it visits every node (except node.ctx fields).

    Sets .context and .parent ivars before visiting each node.
    """

    def __init__(self):
        """Ctor for AstFullTraverser class."""
        self.context = None
        self.level = 0  # The context level only.
        self.parent = None

    @others
#@+node:ekr.20141012064706.18472: *5* ft.contexts
#@+node:ekr.20141012064706.18473: *6* ft.ClassDef
# 2: ClassDef(identifier name, expr* bases, stmt* body, expr* decorator_list)
# 3: ClassDef(identifier name, expr* bases,
#             keyword* keywords, expr? starargs, expr? kwargs
#             stmt* body, expr* decorator_list)
#
# keyword arguments supplied to call (NULL identifier for **kwargs)
# keyword = (identifier? arg, expr value)

def do_ClassDef(self, node, visit_body=True):
    old_context = self.context
    self.context = node
    self.level += 1
    for z in node.decorator_list:
        self.visit(z)
    for z in node.bases:
        self.visit(z)
    if getattr(node, 'keywords', None):  # Python 3
        for keyword in node.keywords:
            self.visit(keyword.value)
    if getattr(node, 'starargs', None):  # Python 3
        self.visit(node.starargs)
    if getattr(node, 'kwargs', None):  # Python 3
        self.visit(node.kwargs)
    if visit_body:
        for z in node.body:
            self.visit(z)
    self.level -= 1
    self.context = old_context
#@+node:ekr.20141012064706.18474: *6* ft.FunctionDef
# 2: FunctionDef(identifier name, arguments args, stmt* body, expr* decorator_list)
# 3: FunctionDef(identifier name, arguments args, stmt* body, expr* decorator_list,
#                expr? returns)

def do_FunctionDef(self, node, visit_body=True):

    old_context = self.context
    self.context = node
    self.level += 1
    # Visit the tree in token order.
    for z in node.decorator_list:
        self.visit(z)
    assert isinstance(node.name, str)
    self.visit(node.args)
    if getattr(node, 'returns', None):  # Python 3.
        self.visit(node.returns)
    if visit_body:
        for z in node.body:
            self.visit(z)
    self.level -= 1
    self.context = old_context

do_AsyncFunctionDef = do_FunctionDef
#@+node:ekr.20141012064706.18475: *6* ft.Interactive
def do_Interactive(self, node):
    assert False, 'Interactive context not supported'
#@+node:ekr.20141012064706.18476: *6* ft.Lambda
# Lambda(arguments args, expr body)

def do_Lambda(self, node):
    old_context = self.context
    self.context = node
    self.visit(node.args)
    self.visit(node.body)
    self.context = old_context
#@+node:ekr.20141012064706.18477: *6* ft.Module
def do_Module(self, node):
    self.context = node
    for z in node.body:
        self.visit(z)
    self.context = None
#@+node:ekr.20141012064706.18478: *5* ft.ctx nodes
# Not used in this class, but may be called by subclasses.

def do_AugLoad(self, node):
    pass

def do_Del(self, node):
    pass

def do_Load(self, node):
    pass

def do_Param(self, node):
    pass

def do_Store(self, node):
    pass
#@+node:ekr.20171214200319.1: *5* ft.format
def format(self, node, level, *args, **keys):
    """Format the node and possibly its descendants, depending on args."""
    s = AstFormatter().format(node, level, *args, **keys)
    return s.rstrip()
#@+node:ekr.20141012064706.18480: *5* ft.operators & operands
#@+node:ekr.20160521102250.1: *6* ft.op_name
def op_name(self, node, strict=True):
    """Return the print name of an operator node."""
    name = _op_names.get(node.__class__.__name__, f'<%s>' % node.__class__.__name__)
    if strict:
        assert name, node.__class__.__name__
    return name
#@+node:ekr.20141012064706.18482: *6* ft.arguments & arg
# 2: arguments = (
# expr* args,
#   identifier? vararg,
#   identifier? kwarg,
#   expr* defaults)
# 3: arguments = (
#   arg*  args,
#   arg? vararg,
#   arg* kwonlyargs,
#   expr* kw_defaults,
#   arg? kwarg,
#   expr* defaults)

def do_arguments(self, node):

    for z in node.args:
        self.visit(z)
    if getattr(node, 'vararg', None):
        # An identifier in Python 2.
        self.visit(node.vararg)
    if getattr(node, 'kwarg', None):
        # An identifier in Python 2.
        self.visit_list(node.kwarg)
    if getattr(node, 'kwonlyargs', None):  # Python 3.
        self.visit_list(node.kwonlyargs)
    if getattr(node, 'kw_defaults', None):  # Python 3.
        self.visit_list(node.kw_defaults)
    for z in node.defaults:
        self.visit(z)

# 3: arg = (identifier arg, expr? annotation)

def do_arg(self, node):
    if getattr(node, 'annotation', None):
        self.visit(node.annotation)
#@+node:ekr.20141012064706.18483: *6* ft.Attribute
# Attribute(expr value, identifier attr, expr_context ctx)

def do_Attribute(self, node):
    self.visit(node.value)
    # self.visit(node.ctx)
#@+node:ekr.20141012064706.18484: *6* ft.BinOp
# BinOp(expr left, operator op, expr right)

def do_BinOp(self, node):
    self.visit(node.left)
    # self.op_name(node.op)
    self.visit(node.right)
#@+node:ekr.20141012064706.18485: *6* ft.BoolOp
# BoolOp(boolop op, expr* values)

def do_BoolOp(self, node):
    for z in node.values:
        self.visit(z)
#@+node:ekr.20141012064706.18481: *6* ft.Bytes
def do_Bytes(self, node):
    pass  # Python 3.x only.
#@+node:ekr.20141012064706.18486: *6* ft.Call
# Call(expr func, expr* args, keyword* keywords, expr? starargs, expr? kwargs)

def do_Call(self, node):
    # Call the nodes in token order.
    self.visit(node.func)
    for z in node.args:
        self.visit(z)
    for z in node.keywords:
        self.visit(z)
    if getattr(node, 'starargs', None):
        self.visit(node.starargs)
    if getattr(node, 'kwargs', None):
        self.visit(node.kwargs)
#@+node:ekr.20141012064706.18487: *6* ft.Compare
# Compare(expr left, cmpop* ops, expr* comparators)

def do_Compare(self, node):
    # Visit all nodes in token order.
    self.visit(node.left)
    assert len(node.ops) == len(node.comparators)
    for i in range(len(node.ops)):
        self.visit(node.ops[i])
        self.visit(node.comparators[i])
    # self.visit(node.left)
    # for z in node.comparators:
        # self.visit(z)
#@+node:ekr.20150526140323.1: *6* ft.Compare ops
# Eq | NotEq | Lt | LtE | Gt | GtE | Is | IsNot | In | NotIn

def do_Eq(self, node): pass

def do_Gt(self, node): pass

def do_GtE(self, node): pass

def do_In(self, node): pass

def do_Is(self, node): pass

def do_IsNot(self, node): pass

def do_Lt(self, node): pass

def do_LtE(self, node): pass

def do_NotEq(self, node): pass

def do_NotIn(self, node): pass
#@+node:ekr.20141012064706.18488: *6* ft.comprehension
# comprehension (expr target, expr iter, expr* ifs)

def do_comprehension(self, node):
    self.visit(node.target)  # A name.
    self.visit(node.iter)  # An attribute.
    for z in node.ifs:
        self.visit(z)
#@+node:ekr.20170721073315.1: *6* ft.Constant (Python 3.6+)
def do_Constant(self, node):  # Python 3.6+ only.
    pass
#@+node:ekr.20141012064706.18489: *6* ft.Dict
# Dict(expr* keys, expr* values)

def do_Dict(self, node):
    # Visit all nodes in token order.
    assert len(node.keys) == len(node.values)
    for i in range(len(node.keys)):
        self.visit(node.keys[i])
        self.visit(node.values[i])
#@+node:ekr.20160523094910.1: *6* ft.DictComp
# DictComp(expr key, expr value, comprehension* generators)

def do_DictComp(self, node):
    # EKR: visit generators first, then value.
    for z in node.generators:
        self.visit(z)
    self.visit(node.value)
    self.visit(node.key)
#@+node:ekr.20150522081707.1: *6* ft.Ellipsis
def do_Ellipsis(self, node):
    pass
#@+node:ekr.20141012064706.18490: *6* ft.Expr
# Expr(expr value)

def do_Expr(self, node):
    self.visit(node.value)
#@+node:ekr.20141012064706.18491: *6* ft.Expression
def do_Expression(self, node):
    """An inner expression"""
    self.visit(node.body)
#@+node:ekr.20141012064706.18492: *6* ft.ExtSlice
def do_ExtSlice(self, node):
    for z in node.dims:
        self.visit(z)
#@+node:ekr.20170721075714.1: *6* ft.FormattedValue (Python 3.6+)
# FormattedValue(expr value, int? conversion, expr? format_spec)

def do_FormattedValue(self, node):  # Python 3.6+ only.
    self.visit(node.value)
    if node.conversion:
        self.visit(node.conversion)
    if node.format_spec:
        self.visit(node.format_spec)
#@+node:ekr.20141012064706.18493: *6* ft.GeneratorExp
# GeneratorExp(expr elt, comprehension* generators)

def do_GeneratorExp(self, node):
    self.visit(node.elt)
    for z in node.generators:
        self.visit(z)
#@+node:ekr.20141012064706.18494: *6* ft.ifExp (ternary operator)
# IfExp(expr test, expr body, expr orelse)

def do_IfExp(self, node):
    self.visit(node.body)
    self.visit(node.test)
    self.visit(node.orelse)
#@+node:ekr.20141012064706.18495: *6* ft.Index
def do_Index(self, node):
    self.visit(node.value)
#@+node:ekr.20170721080935.1: *6* ft.JoinedStr (Python 3.6+)
# JoinedStr(expr* values)

def do_JoinedStr(self, node):
    for value in node.values or []:
        self.visit(value)
#@+node:ekr.20141012064706.18496: *6* ft.keyword
# keyword = (identifier arg, expr value)

def do_keyword(self, node):
    # node.arg is a string.
    self.visit(node.value)
#@+node:ekr.20141012064706.18497: *6* ft.List & ListComp
# List(expr* elts, expr_context ctx)

def do_List(self, node):
    for z in node.elts:
        self.visit(z)
    # self.visit(node.ctx)
# ListComp(expr elt, comprehension* generators)

def do_ListComp(self, node):
    self.visit(node.elt)
    for z in node.generators:
        self.visit(z)
#@+node:ekr.20141012064706.18498: *6* ft.Name (revise)
# Name(identifier id, expr_context ctx)

def do_Name(self, node):
    # self.visit(node.ctx)
    pass

def do_NameConstant(self, node):  # Python 3 only.
    pass
    # s = repr(node.value)
    # return 'bool' if s in ('True', 'False') else s
#@+node:ekr.20150522081736.1: *6* ft.Num
def do_Num(self, node):
    pass  # Num(object n) # a number as a PyObject.
#@+node:ekr.20141012064706.18499: *6* ft.Repr
# Python 2.x only
# Repr(expr value)

def do_Repr(self, node):
    self.visit(node.value)
#@+node:ekr.20160523094939.1: *6* ft.Set
# Set(expr* elts)

def do_Set(self, node):
    for z in node.elts:
        self.visit(z)

#@+node:ekr.20160523095142.1: *6* ft.SetComp
# SetComp(expr elt, comprehension* generators)

def do_SetComp(self, node):
    # EKR: visit generators first.
    for z in node.generators:
        self.visit(z)
    self.visit(node.elt)
#@+node:ekr.20141012064706.18500: *6* ft.Slice
def do_Slice(self, node):
    if getattr(node, 'lower', None):
        self.visit(node.lower)
    if getattr(node, 'upper', None):
        self.visit(node.upper)
    if getattr(node, 'step', None):
        self.visit(node.step)
#@+node:ekr.20150522081748.1: *6* ft.Str
def do_Str(self, node):
    pass  # represents a string constant.
#@+node:ekr.20141012064706.18501: *6* ft.Subscript
# Subscript(expr value, slice slice, expr_context ctx)

def do_Subscript(self, node):
    self.visit(node.value)
    self.visit(node.slice)
    # self.visit(node.ctx)
#@+node:ekr.20141012064706.18502: *6* ft.Tuple
# Tuple(expr* elts, expr_context ctx)

def do_Tuple(self, node):
    for z in node.elts:
        self.visit(z)
    # self.visit(node.ctx)
#@+node:ekr.20141012064706.18503: *6* ft.UnaryOp
# UnaryOp(unaryop op, expr operand)

def do_UnaryOp(self, node):
    # self.op_name(node.op)
    self.visit(node.operand)
#@+node:ekr.20141012064706.18504: *5* ft.statements
#@+node:ekr.20141012064706.18505: *6* ft.alias
# identifier name, identifier? asname)

def do_alias(self, node):
    # self.visit(node.name)
    # if getattr(node,'asname')
        # self.visit(node.asname)
    pass
#@+node:ekr.20170721074528.1: *6* ft.AnnAssign
# AnnAssign(expr target, expr annotation, expr? value, int simple)

def do_AnnAssign(self, node):
    self.visit(node.target)
    self.visit(node.annotation)
    self.visit(node.value)
#@+node:ekr.20141012064706.18506: *6* ft.Assert
# Assert(expr test, expr? msg)

def do_Assert(self, node):
    self.visit(node.test)
    if node.msg:
        self.visit(node.msg)
#@+node:ekr.20141012064706.18507: *6* ft.Assign
# Assign(expr* targets, expr value)

def do_Assign(self, node):
    for z in node.targets:
        self.visit(z)
    self.visit(node.value)
#@+node:ekr.20141012064706.18508: *6* ft.AugAssign
# AugAssign(expr target, operator op, expr value)

def do_AugAssign(self, node):

    self.visit(node.target)
    self.visit(node.value)
#@+node:ekr.20141012064706.18509: *6* ft.Break
def do_Break(self, tree):
    pass
#@+node:ekr.20141012064706.18510: *6* ft.Continue
def do_Continue(self, tree):
    pass
#@+node:ekr.20141012064706.18511: *6* ft.Delete
# Delete(expr* targets)

def do_Delete(self, node):
    for z in node.targets:
        self.visit(z)
#@+node:ekr.20141012064706.18512: *6* ft.ExceptHandler
# Python 2: ExceptHandler(expr? type, expr? name, stmt* body)
# Python 3: ExceptHandler(expr? type, identifier? name, stmt* body)

def do_ExceptHandler(self, node):

    if node.type:
        self.visit(node.type)
    if node.name and isinstance(node.name, ast.Name):
        self.visit(node.name)
    for z in node.body:
        self.visit(z)
#@+node:ekr.20141012064706.18513: *6* ft.Exec
# Python 2.x only
# Exec(expr body, expr? globals, expr? locals)

def do_Exec(self, node):
    self.visit(node.body)
    if getattr(node, 'globals', None):
        self.visit(node.globals)
    if getattr(node, 'locals', None):
        self.visit(node.locals)
#@+node:ekr.20141012064706.18514: *6* ft.For & AsyncFor
# For(expr target, expr iter, stmt* body, stmt* orelse)

def do_For(self, node):
    self.visit(node.target)
    self.visit(node.iter)
    for z in node.body:
        self.visit(z)
    for z in node.orelse:
        self.visit(z)

do_AsyncFor = do_For
#@+node:ekr.20141012064706.18515: *6* ft.Global
# Global(identifier* names)

def do_Global(self, node):
    pass
#@+node:ekr.20141012064706.18516: *6* ft.If
# If(expr test, stmt* body, stmt* orelse)

def do_If(self, node):
    self.visit(node.test)
    for z in node.body:
        self.visit(z)
    for z in node.orelse:
        self.visit(z)
#@+node:ekr.20141012064706.18517: *6* ft.Import & ImportFrom
# Import(alias* names)

def do_Import(self, node):
    pass
# ImportFrom(identifier? module, alias* names, int? level)

def do_ImportFrom(self, node):
    # for z in node.names:
        # self.visit(z)
    pass
#@+node:ekr.20160317051434.2: *6* ft.Nonlocal (Python 3)
# Nonlocal(identifier* names)

def do_Nonlocal(self, node):

    pass
#@+node:ekr.20141012064706.18518: *6* ft.Pass
def do_Pass(self, node):
    pass
#@+node:ekr.20141012064706.18519: *6* ft.Print
# Python 2.x only
# Print(expr? dest, expr* values, bool nl)

def do_Print(self, node):
    if getattr(node, 'dest', None):
        self.visit(node.dest)
    for expr in node.values:
        self.visit(expr)
#@+node:ekr.20141012064706.18520: *6* ft.Raise
# Raise(expr? type, expr? inst, expr? tback)    Python 2
# Raise(expr? exc, expr? cause)                 Python 3

def do_Raise(self, node):

    for attr in ('exc', 'cause'):
        if getattr(node, attr, None):
            self.visit(getattr(node, attr))
#@+node:ekr.20141012064706.18521: *6* ft.Return
# Return(expr? value)

def do_Return(self, node):
    if node.value:
        self.visit(node.value)
#@+node:ekr.20160317051434.3: *6* ft.Starred (Python 3)
# Starred(expr value, expr_context ctx)

def do_Starred(self, node):

    self.visit(node.value)
#@+node:ekr.20141012064706.18522: *6* ft.Try (Python 3)
# Python 3 only: Try(stmt* body, excepthandler* handlers, stmt* orelse, stmt* finalbody)

def do_Try(self, node):
    for z in node.body:
        self.visit(z)
    for z in node.handlers:
        self.visit(z)
    for z in node.orelse:
        self.visit(z)
    for z in node.finalbody:
        self.visit(z)
#@+node:ekr.20141012064706.18523: *6* ft.TryExcept
# TryExcept(stmt* body, excepthandler* handlers, stmt* orelse)

def do_TryExcept(self, node):
    for z in node.body:
        self.visit(z)
    for z in node.handlers:
        self.visit(z)
    for z in node.orelse:
        self.visit(z)
#@+node:ekr.20141012064706.18524: *6* ft.TryFinally
# TryFinally(stmt* body, stmt* finalbody)

def do_TryFinally(self, node):
    for z in node.body:
        self.visit(z)
    for z in node.finalbody:
        self.visit(z)
#@+node:ekr.20141012064706.18525: *6* ft.While
# While(expr test, stmt* body, stmt* orelse)

def do_While(self, node):
    self.visit(node.test)  # Bug fix: 2013/03/23.
    for z in node.body:
        self.visit(z)
    for z in node.orelse:
        self.visit(z)
#@+node:ekr.20141012064706.18526: *6* ft.With & AsyncWith
# 2:  With(expr context_expr, expr? optional_vars,
#          stmt* body)
# 3:  With(withitem* items,
#          stmt* body)
# withitem = (expr context_expr, expr? optional_vars)

def do_With(self, node):
    if getattr(node, 'context_expr', None):
        self.visit(node.context_expr)
    if getattr(node, 'optional_vars', None):
        self.visit(node.optional_vars)
    if getattr(node, 'items', None):  # Python 3.
        for item in node.items:
            self.visit(item.context_expr)
            if getattr(item, 'optional_vars', None):
                try:
                    for z in item.optional_vars:
                        self.visit(z)
                except TypeError:  # Not iterable.
                    self.visit(item.optional_vars)
    for z in node.body:
        self.visit(z)

do_AsyncWith = do_With
#@+node:ekr.20141012064706.18527: *6* ft.Yield, YieldFrom & Await (Python 3)
# Yield(expr? value)
# Await(expr value)         Python 3 only.
# YieldFrom (expr value)    Python 3 only.

def do_Yield(self, node):
    if node.value:
        self.visit(node.value)

do_Await = do_YieldFrom = do_Yield
#@+node:ekr.20141012064706.18528: *5* ft.visit (supports before_* & after_*)
def visit(self, node):
    """Visit a *single* ast node.  Visitors are responsible for visiting children!"""
    name = node.__class__.__name__
    assert isinstance(node, ast.AST), repr(node)
    # Visit the children with the new parent.
    old_parent = self.parent
    self.parent = node
    before_method = getattr(self, 'before_'+name, None)
    if before_method:
        before_method(node)
    do_method = getattr(self, 'do_'+name, None)
    if do_method:
        val = do_method(node)
    after_method = getattr(self, 'after_'+name, None)
    if after_method:
        after_method(node)
    self.parent = old_parent
    return val

def visit_children(self, node):
    assert False, 'must visit children explicitly'
#@+node:ekr.20141012064706.18529: *5* ft.visit_list
def visit_list(self, aList):
    """Visit all ast nodes in aList or ast.node."""
    if isinstance(aList, (list, tuple)):
        for z in aList:
            self.visit(z)
        return None
    assert isinstance(aList, ast.AST), repr(aList)
    return self.visit(aList)
#@+node:ekr.20141012064706.18530: *4* class AstPatternFormatter (AstFormatter)
class AstPatternFormatter(AstFormatter):
    """
    A subclass of AstFormatter that replaces values of constants by Bool,
    Bytes, Int, Name, Num or Str.
    """
    # No ctor.
    @others
#@+node:ekr.20141012064706.18531: *5* Constants & Name
# Return generic markers allow better pattern matches.

def do_BoolOp(self, node):  # Python 2.x only.
    return 'Bool'

def do_Bytes(self, node):  # Python 3.x only.
    return 'Bytes'  # return str(node.s)

def do_Constant(self, node):  # Python 3.6+ only.
    return 'Constant'

def do_Name(self, node):
    return 'Bool' if node.id in ('True', 'False') else node.id

def do_NameConstant(self, node):  # Python 3 only.
    s = repr(node.value)
    return 'Bool' if s in ('True', 'False') else s

def do_Num(self, node):
    return 'Num'  # return repr(node.n)

def do_Str(self, node):
    """This represents a string constant."""
    return 'Str'  # return repr(node.s)
#@+node:ekr.20150722204300.1: *4* class HTMLReportTraverser
class HTMLReportTraverser:
    """
    Create html reports from an AST tree.

    Inspired by Paul Boddie.

    This version writes all html to a global code list.

    At present, this code does not show comments.
    The TokenSync class is probably the best way to do this.
    """
    # To do: revise report-traverser-debug.css.
    @others
#@+node:ekr.20150722204300.2: *5* rt.__init__
def __init__(self, debug=False):
    """Ctor for the NewHTMLReportTraverser class."""
    self.code_list = []
    self.debug = debug
    self.div_stack = []  # A check to ensure matching div/end_div.
    self.last_doc = None
    # List of divs & spans to generate...
    self.enable_list = [
        'body', 'class', 'doc', 'function',
        'keyword', 'name', 'statement'
    ]
    # Formatting stuff...
    debug_css = 'report-traverser-debug.css'
    plain_css = 'report-traverser.css'
    self.css_fn = debug_css if debug else plain_css
    self.html_footer = '\n</body>\n</html>\n'
    self.html_header = self.define_html_header()
#@+node:ekr.20150722204300.3: *6* define_html_header
def define_html_header(self):
    # Use string catenation to avoid using g.adjustTripleString.
    return (
        '<?xml version="1.0" encoding="iso-8859-15"?>\n'
        '<!DOCTYPE html PUBLIC "-//W3C//DTD XHTML 1.0 Transitional//EN"\n'
        '"http://www.w3.org/TR/xhtml1/DTD/xhtml1-transitional.dtd">\n'
        '<html xmlns="http://www.w3.org/1999/xhtml">\n'
        '<head>\n'
        '  <title>%(title)s</title>\n'
        '  <link rel="stylesheet" type="text/css" href="%(css-fn)s" />\n'
        '</head>\n<body>'
    )
#@+node:ekr.20150723094359.1: *5* rt.code generators
#@+node:ekr.20150723100236.1: *6* rt.blank
def blank(self):
    """Insert a single blank."""
    self.clean(' ')
    if self.code_list[-1] not in ' \n':
        self.gen(' ')
#@+node:ekr.20150723100208.1: *6* rt.clean
def clean(self, s):
    """Remove s from the code list."""
    s2 = self.code_list[-1]
    if s2 == s:
        self.code_list.pop()
#@+node:ekr.20150723105702.1: *6* rt.colon
def colon(self):

    self.clean('\n')
    self.clean(' ')
    self.clean('\n')
    self.gen(':')
#@+node:ekr.20150723100346.1: *6* rt.comma & clean_comma
def comma(self):

    self.clean(' ')
    self.gen(', ')

def clean_comma(self):

    self.clean(', ')
#@+node:ekr.20150722204300.21: *6* rt.doc
# Called by ClassDef & FunctionDef visitors.

def doc(self, node):
    doc = ast.get_docstring(node)
    if doc:
        self.docstring(doc)
        self.last_doc = doc  # Attempt to suppress duplicate.
#@+node:ekr.20150722204300.22: *6* rt.docstring
def docstring(self, s):

    import textwrap
    self.gen("<pre class='doc'>")
    self.gen('"""')
    self.gen(self.text(textwrap.dedent(s.replace('"""', '\\"\\"\\"'))))
    self.gen('"""')
    self.gen("</pre>")
#@+node:ekr.20150722211115.1: *6* rt.gen
def gen(self, s):
    """Append s to the global code list."""
    if s:
        self.code_list.append(s)
#@+node:ekr.20150722204300.23: *6* rt.keyword (code generator)
def keyword(self, name):

    self.blank()
    self.span('keyword')
    self.gen(name)
    self.end_span('keyword')
    self.blank()
#@+node:ekr.20150722204300.24: *6* rt.name
def name(self, name):

    # Div would put each name on a separate line.
    # span messes up whitespace, for now.
    # self.span('name')
    self.gen(name)
    # self.end_span('name')
#@+node:ekr.20150723100417.1: *6* rt.newline
def newline(self):

    self.clean(' ')
    self.clean('\n')
    self.clean(' ')
    self.gen('\n')
#@+node:ekr.20150722204300.26: *6* rt.op
def op(self, op_name, leading=False, trailing=True):

    if leading:
        self.blank()
    # self.span('operation')
    # self.span('operator')
    self.gen(self.text(op_name))
    # self.end_span('operator')
    if trailing:
        self.blank()
    # self.end_span('operation')
#@+node:ekr.20160315184954.1: *6* rt.string (code generator)
def string(self, s):

    import xml.sax.saxutils as saxutils
    s = repr(s.strip().strip())
    s = saxutils.escape(s)
    self.gen(s)
#@+node:ekr.20150722204300.27: *6* rt.simple_statement
def simple_statement(self, name):

    class_name = f'%s nowrap' % name
    self.div(class_name)
    self.keyword(name)
    self.end_div(class_name)
#@+node:ekr.20150722204300.16: *5* rt.html helpers
#@+node:ekr.20150722204300.17: *6* rt.attr & text
def attr(self, s):
    return self.text(s).replace("'", "&apos;").replace('"', "&quot;")

def text(self, s):
    return s.replace("&", "&amp;").replace("<", "&lt;").replace(">", "&gt;")
#@+node:ekr.20150722204300.18: *6* rt.br
def br(self):
    return '\n<br />'
#@+node:ekr.20150722204300.19: *6* rt.comment
def comment(self, comment):

    self.span('comment')
    self.gen('# '+comment)
    self.end_span('comment')
    self.newline()
#@+node:ekr.20150722204300.20: *6* rt.div
def div(self, class_name, extra=None, wrap=False):
    """Generate the start of a div element."""
    if class_name in self.enable_list:
        if class_name:
            full_class_name = class_name if wrap else class_name + ' nowrap'
        self.newline()
        if class_name and extra:
            self.gen(f"<div class='%s' %s>" % (full_class_name, extra))
        elif class_name:
            self.newline()
            self.gen(f"<div class='%s'>" % (full_class_name))
        else:
            assert not extra
            self.gen("<div>")
    self.div_stack.append(class_name)
#@+node:ekr.20150722222149.1: *6* rt.div_body
def div_body(self, aList):
    if aList:
        self.div_list('body', aList)
#@+node:ekr.20150722221101.1: *6* rt.div_list & div_node
def div_list(self, class_name, aList, sep=None):

    self.div(class_name)
    self.visit_list(aList, sep=sep)
    self.end_div(class_name)

def div_node(self, class_name, node):

    self.div(class_name)
    self.visit(node)
    self.end_div(class_name)
#@+node:ekr.20150723095033.1: *6* rt.end_div
def end_div(self, class_name):

    if class_name in self.enable_list:
        # self.newline()
        self.gen('</div>')
        # self.newline()
    class_name2 = self.div_stack.pop()
    assert class_name2 == class_name, (class_name2, class_name)
#@+node:ekr.20150723095004.1: *6* rt.end_span
def end_span(self, class_name):

    if class_name in self.enable_list:
        self.gen('</span>')
        self.newline()
    class_name2 = self.div_stack.pop()
    assert class_name2 == class_name, (class_name2, class_name)
#@+node:ekr.20150722221408.1: *6* rt.keyword_colon
# def keyword_colon(self, keyword):

    # self.keyword(keyword)
    # self.colon()
#@+node:ekr.20150722204300.5: *6* rt.link
def link(self, class_name, href, a_text):

    return f"<a class='%s' href='%s'>%s</a>" % (
        class_name, href, a_text)
#@+node:ekr.20150722204300.6: *6* rt.module_link
def module_link(self, module_name, classes=None):

    return self.link(
        class_name=classes or 'name',
        href=f'%s.xhtml' % module_name,
        a_text=self.text(module_name))
#@+node:ekr.20150722204300.7: *6* rt.name_link
def name_link(self, module_name, full_name, name, classes=None):

    return self.link(
        class_name=classes or "specific-ref",
        href=f'%s.xhtml#%s' % (module_name, self.attr(full_name)),
        a_text=self.text(name))
#@+node:ekr.20150722204300.8: *6* rt.object_name_ref
def object_name_ref(self, module, obj, name=None, classes=None):
    """
    Link to the definition for 'module' using 'obj' with the optional 'name'
    used as the label (instead of the name of 'obj'). The optional 'classes'
    can be used to customise the CSS classes employed.
    """
    return self.name_link(
        module.full_name(),
        obj.full_name(),
        name or obj.name, classes)
#@+node:ekr.20150722204300.9: *6* rt.popup
def popup(self, classes, aList):

    self.span_list(classes or 'popup', aList)
#@+node:ekr.20150722204300.28: *6* rt.span
def span(self, class_name, wrap=False):

    if class_name in self.enable_list:
        self.newline()
        if class_name:
            full_class_name = class_name if wrap else class_name + ' nowrap'
            self.gen(f"<span class='%s'>" % (full_class_name))
        else:
            self.gen('<span>')
        # self.newline()
    self.div_stack.append(class_name)
#@+node:ekr.20150722224734.1: *6* rt.span_list & span_node
def span_list(self, class_name, aList, sep=None):

    self.span(class_name)
    self.visit_list(aList, sep=sep)
    self.end_span(class_name)

def span_node(self, class_name, node):

    self.span(class_name)
    self.visit(node)
    self.end_span(class_name)
#@+node:ekr.20150722204300.10: *6* rt.summary_link
def summary_link(self, module_name, full_name, name, classes=None):

    return self.name_link(
        f"{module_name}-summary", full_name, name, classes)
#@+node:ekr.20160315161259.1: *5* rt.main
def main(self, fn, node):
    """Return a report for the given ast node as a string."""
    self.gen(self.html_header % {
            'css-fn': self.css_fn,
            'title': f"Module: {fn}"
        })
    self.parent = None
    self.parents = [None]
    self.visit(node)
    self.gen(self.html_footer)
    return ''.join(self.code_list)
#@+node:ekr.20150722204300.44: *5* rt.visit
def visit(self, node):
    """Walk a tree of AST nodes."""
    assert isinstance(node, ast.AST), node.__class__.__name__
    method_name = 'do_' + node.__class__.__name__
    method = getattr(self, method_name)
    method(node)
#@+node:ekr.20150722204300.45: *5* rt.visit_list
def visit_list(self, aList, sep=None):
    # pylint: disable=arguments-differ
    if aList:
        for z in aList:
            self.visit(z)
            self.gen(sep)
        self.clean(sep)
#@+node:ekr.20150722204300.46: *5* rt.visitors
#@+node:ekr.20170721074613.1: *6* rt.AnnAssign
# AnnAssign(expr target, expr annotation, expr? value, int simple)

def do_AnnAssign(self, node):

    self.div('statement')
    self.visit(node.target)
    self.op('=:', leading=True, trailing=True)
    self.visit(node.annotation)
    self.blank()
    self.visit(node.value)
    self.end_div('statement')
#@+node:ekr.20150722204300.49: *6* rt.Assert
# Assert(expr test, expr? msg)

def do_Assert(self, node):

    self.div('statement')
    self.keyword("assert")
    self.visit(node.test)
    if node.msg:
        self.comma()
        self.visit(node.msg)
    self.end_div('statement')
#@+node:ekr.20150722204300.50: *6* rt.Assign
def do_Assign(self, node):

    self.div('statement')
    for z in node.targets:
        self.visit(z)
        self.op('=', leading=True, trailing=True)
    self.visit(node.value)
    self.end_div('statement')
#@+node:ekr.20150722204300.51: *6* rt.Attribute
# Attribute(expr value, identifier attr, expr_context ctx)

def do_Attribute(self, node):

    self.visit(node.value)
    self.gen('.')
    self.gen(node.attr)
#@+node:ekr.20160523102939.1: *6* rt.Await (Python 3)
# Await(expr value)

def do_Await(self, node):

    self.div('statement')
    self.keyword('await')
    self.visit(node.value)
    self.end_div('statement')
#@+node:ekr.20150722204300.52: *6* rt.AugAssign
#  AugAssign(expr target, operator op, expr value)

def do_AugAssign(self, node):

    op_name_ = op_name(node.op)
    self.div('statement')
    self.visit(node.target)
    self.op(op_name_, leading=True)
    self.visit(node.value)
    self.end_div('statement')
#@+node:ekr.20150722204300.53: *6* rt.BinOp
def do_BinOp(self, node):

    op_name_ = op_name(node.op)
    # self.span(op_name_)
    self.visit(node.left)
    self.op(op_name_, leading=True)
    self.visit(node.right)
    # self.end_span(op_name_)
#@+node:ekr.20150722204300.54: *6* rt.BoolOp
def do_BoolOp(self, node):

    op_name_ = op_name(node.op).strip()
    self.span(op_name_)
    for i, node2 in enumerate(node.values):
        if i > 0:
            self.keyword(op_name_)
        self.visit(node2)
    self.end_span(op_name_)
#@+node:ekr.20150722204300.55: *6* rt.Break
def do_Break(self, node):

    self.simple_statement('break')
#@+node:ekr.20160523103529.1: *6* rt.Bytes (Python 3)
def do_Bytes(self, node):  # Python 3.x only.
    return str(node.s)
#@+node:ekr.20150722204300.56: *6* rt.Call & do_keyword
# Call(expr func, expr* args, keyword* keywords, expr? starargs, expr? kwargs)

def do_Call(self, node):

    # self.span("callfunc")
    self.visit(node.func)
    # self.span("call")
    self.gen('(')
    self.visit_list(node.args, sep=',')
    if node.keywords:
        self.visit_list(node.keywords, sep=',')
    if getattr(node, 'starargs', None):
        self.op('*', trailing=False)
        self.visit(node.starargs)
        self.comma()
    if getattr(node, 'kwargs', None):
        self.op('**', trailing=False)
        self.visit(node.kwargs)
        self.comma()
    self.clean_comma()
    self.gen(')')
    # self.end_span('call')
    # self.end_span('callfunc')
#@+node:ekr.20150722204300.57: *7* rt.do_keyword
# keyword = (identifier arg, expr value)
# keyword arguments supplied to call

def do_keyword(self, node):

    self.span('keyword-arg')
    self.gen(node.arg)
    self.blank()
    self.gen('=')
    self.blank()
    self.visit(node.value)
    self.end_span('keyword-arg')
#@+node:ekr.20150722204300.58: *6* rt.ClassDef
# 2: ClassDef(identifier name, expr* bases,
#             stmt* body, expr* decorator_list)
# 3: ClassDef(identifier name, expr* bases,
#             keyword* keywords, expr? starargs, expr? kwargs
#             stmt* body, expr* decorator_list)
#
# keyword arguments supplied to call (NULL identifier for **kwargs)
# keyword = (identifier? arg, expr value)

def do_ClassDef(self, node):

    has_bases = (node.bases or hasattr(node, 'keywords') or
        hasattr(node, 'starargs') or hasattr(node, 'kwargs'))
    self.div('class')
    self.keyword("class")
    self.gen(node.name)  # Always a string.
    if has_bases:
        self.gen('(')
        self.visit_list(node.bases, sep=', ')
        if getattr(node, 'keywords', None):  # Python 3
            for keyword in node.keywords:
                self.gen(f'%s=%s' % (keyword.arg, self.visit(keyword.value)))
        if getattr(node, 'starargs', None):  # Python 3
            self.gen(f'*%s' % self.visit(node.starargs))
        if getattr(node, 'kwargs', None):  # Python 3
            self.gen(f'*%s' % self.visit(node.kwargs))
        self.gen(')')
    self.colon()
    self.div('body')
    self.doc(node)
    self.visit_list(node.body)
    self.end_div('body')
    self.end_div('class')
#@+node:ekr.20150722204300.59: *6* rt.Compare
def do_Compare(self, node):

    assert len(node.ops) == len(node.comparators)
    # self.span('compare')
    self.visit(node.left)
    for i in range(len(node.ops)):
        op_name_ = op_name(node.ops[i])
        self.op(op_name_, leading=True)
        self.visit(node.comparators[i])
    # self.end_span('compare')
#@+node:ekr.20150722204300.60: *6* rt.comprehension
# comprehension = (expr target, expr iter, expr* ifs)

def do_comprehension(self, node):

    self.visit(node.target)
    self.keyword('in')
    # self.span('collection')
    self.visit(node.iter)
    if node.ifs:
        self.keyword('if')
        # self.span_list("conditional", node.ifs, sep=' ')
        for z in node.ifs:
            self.visit(z)
            self.blank()
        self.clean(' ')
    # self.end_span('collection')
#@+node:ekr.20170721073431.1: *6* rt.Constant (Python 3.6+)
def do_Constant(self, node):  # Python 3.6+ only.
    return str(node.s)  # A guess.
#@+node:ekr.20150722204300.61: *6* rt.Continue
def do_Continue(self, node):

    self.simple_statement('continue')
#@+node:ekr.20150722204300.62: *6* rt.Delete
def do_Delete(self, node):

    self.div('statement')
    self.keyword('del')
    if node.targets:
        self.visit_list(node.targets, sep=',')
    self.end_div('statement')
#@+node:ekr.20150722204300.63: *6* rt.Dict
def do_Dict(self, node):

    assert len(node.keys) == len(node.values)
    # self.span('dict')
    self.gen('{')
    for i in range(len(node.keys)):
        self.visit(node.keys[i])
        self.colon()
        self.visit(node.values[i])
        self.comma()
    self.clean_comma()
    self.gen('}')
    # self.end_span('dict')
#@+node:ekr.20160523104330.1: *6* rt.DictComp
# DictComp(expr key, expr value, comprehension* generators)

def do_DictComp(self, node):
    elt = self.visit(node.elt)
    gens = [self.visit(z) for z in node.generators]
    gens = [z if z else '<**None**>' for z in gens]  # Kludge: probable bug.
    return f'%s for %s' % (elt, ''.join(gens))
#@+node:ekr.20150722204300.47: *6* rt.do_arguments & helpers
# arguments = (expr* args, identifier? vararg, identifier? kwarg, expr* defaults)

def do_arguments(self, node):

    assert isinstance(node, ast.arguments), node
    first_default = len(node.args) - len(node.defaults)
    for n, arg in enumerate(node.args):
        if isinstance(arg, (list, tuple)):
            self.tuple_parameter(arg)
        else:
            self.visit(arg)
        if n >= first_default:
            default = node.defaults[n - first_default]
            self.gen("=")
            self.visit(default)
        self.comma()
    if getattr(node, 'vararg', None):
        self.gen('*')
        self.gen(self.name(node.vararg))
        self.comma()
    if getattr(node, 'kwarg', None):
        self.gen('**')
        self.gen(self.name(node.kwarg))
        self.comma()
    self.clean_comma()
#@+node:ekr.20160315182225.1: *7* rt.arg (Python 3 only)
# 3: arg = (identifier arg, expr? annotation)

def do_arg(self, node):

    self.gen(node.arg)
    if getattr(node, 'annotation', None):
        self.colon()
        self.visit(node.annotation)
#@+node:ekr.20150722204300.48: *7* rt.tuple_parameter
def tuple_parameter(self, node):

    assert isinstance(node, (list, tuple)), node
    self.gen("(")
    for param in node:
        if isinstance(param, tuple):
            self.tuple_parameter(param)
        else:
            self.visit(param)
    self.gen(")")
#@+node:ekr.20150722204300.64: *6* rt.Ellipsis
def do_Ellipsis(self, node):

    self.gen('...')
#@+node:ekr.20150722204300.65: *6* rt.ExceptHandler
def do_ExceptHandler(self, node):

    self.div('excepthandler')
    self.keyword("except")
    if not node.type:
        self.clean(' ')
    if node.type:
        self.visit(node.type)
    if node.name:
        self.keyword('as')
        self.visit(node.name)
    self.colon()
    self.div_body(node.body)
    self.end_div('excepthandler')
#@+node:ekr.20150722204300.66: *6* rt.Exec
# Python 2.x only.

def do_Exec(self, node):

    self.div('statement')
    self.keyword('exec')
    self.visit(node.body)
    if node.globals:
        self.comma()
        self.visit(node.globals)
    if node.locals:
        self.comma()
        self.visit(node.locals)
    self.end_div('statement')
#@+node:ekr.20150722204300.67: *6* rt.Expr
def do_Expr(self, node):

    self.div_node('expr', node.value)
#@+node:ekr.20160523103429.1: *6* rf.Expression
def do_Expression(self, node):
    """An inner expression: do not indent."""
    return f'%s' % self.visit(node.body)
#@+node:ekr.20160523103751.1: *6* rt.ExtSlice
def do_ExtSlice(self, node):
    return ':'.join([self.visit(z) for z in node.dims])
#@+node:ekr.20150722204300.68: *6* rt.For & AsyncFor (Python 3)
# For(expr target, expr iter, stmt* body, stmt* orelse)

def do_For(self, node, async_flag=False):

    self.div('statement')
    if async_flag:
        self.keyword('async')
    self.keyword("for")
    self.visit(node.target)
    self.keyword("in")
    self.visit(node.iter)
    self.colon()
    self.div_body(node.body)
    if node.orelse:
        self.keyword('else')
        self.colon()
        self.div_body(node.orelse)
    self.end_div('statement')

def do_AsyncFor(self, node):
    self.do_For(node, async_flag=True)
#@+node:ekr.20170721075845.1: *6* rf.FormattedValue (Python 3.6+: unfinished)
# FormattedValue(expr value, int? conversion, expr? format_spec)

def do_FormattedValue(self, node):  # Python 3.6+ only.
    self.div('statement')
    self.visit(node.value)
    if node.conversion:
        self.visit(node.conversion)
    if node.format_spec:
        self.visit(node.format_spec)
    self.end_div('statement')
#@+node:ekr.20150722204300.69: *6* rt.FunctionDef
# 2: FunctionDef(identifier name, arguments args, stmt* body, expr* decorator_list)
# 3: FunctionDef(identifier name, arguments args, stmt* body, expr* decorator_list,
#                expr? returns)

def do_FunctionDef(self, node, async_flag=False):

    self.div('function', extra=f'id="%s"' % node.name)
    if async_flag:
        self.keyword('async')
    self.keyword("def")
    self.name(node.name)
    self.gen('(')
    self.visit(node.args)
    self.gen(')')
    if getattr(node, 'returns', None):
        self.blank()
        self.gen('->')
        self.blank()
        self.visit(node.returns)
    self.colon()
    self.div('body')
    self.doc(node)
    self.visit_list(node.body)
    self.end_div('body')
    self.end_div('function')

def do_AsyncFunctionDef(self, node):
    self.do_FunctionDef(node, async_flag=True)
#@+node:ekr.20150722204300.70: *6* rt.GeneratorExp
def do_GeneratorExp(self, node):

    # self.span('genexpr')
    self.gen('(')
    if node.elt:
        self.visit(node.elt)
    self.keyword('for')
    # self.span_node('item', node.elt)
    self.visit(node.elt)
    # self.span_list('generators', node.generators)
    self.visit_list(node.generators)
    self.gen(')')
    # self.end_span('genexpr')
#@+node:ekr.20150722204300.71: *6* rt.get_import_names
def get_import_names(self, node):
    """Return a list of the the full file names in the import statement."""
    result = []
    for ast2 in node.names:
        assert isinstance(ast2, ast.alias), repr(ast2)
        data = ast2.name, ast2.asname
        result.append(data)
    return result
#@+node:ekr.20150722204300.72: *6* rt.Global
def do_Global(self, node):

    self.div('statement')
    self.keyword("global")
    for z in node.names:
        self.gen(z)
        self.comma()
    self.clean_comma()
    self.end_div('statement')
#@+node:ekr.20150722204300.73: *6* rt.If
# If(expr test, stmt* body, stmt* orelse)

def do_If(self, node, elif_flag=False):
    
    self.div('statement')
    self.keyword('elif' if elif_flag else 'if')
    self.visit(node.test)
    self.colon()
    self.div_body(node.body)
    if node.orelse:
        node1 = node.orelse[0]
        if isinstance(node1, ast.If) and len(node.orelse) == 1:
            self.do_If(node1, elif_flag=True)
        else:
            self.keyword('else')
            self.colon()
            self.div_body(node.orelse)
    self.end_div('statement')
#@+node:ekr.20150722204300.74: *6* rt.IfExp (TernaryOp)
# IfExp(expr test, expr body, expr orelse)

def do_IfExp(self, node):

    # self.span('ifexp')
    self.visit(node.body)
    self.keyword('if')
    self.visit(node.test)
    self.keyword('else')
    self.visit(node.orelse)
    # self.end_span('ifexp')
#@+node:ekr.20150722204300.75: *6* rt.Import
def do_Import(self, node):

    self.div('statement')
    self.keyword("import")
    for name, alias in self.get_import_names(node):
        self.name(name)  # self.gen(self.module_link(name))
        if alias:
            self.keyword("as")
            self.name(alias)
    self.end_div('statement')
#@+node:ekr.20150722204300.76: *6* rt.ImportFrom
def do_ImportFrom(self, node):

    self.div('statement')
    self.keyword("from")
    self.gen(self.module_link(node.module))
    self.keyword("import")
    for name, alias in self.get_import_names(node):
        self.name(name)
        if alias:
            self.keyword("as")
            self.name(alias)
        self.comma()
    self.clean_comma()
    self.end_div('statement')
#@+node:ekr.20160315190818.1: *6* rt.Index
def do_Index(self, node):

    self.visit(node.value)
#@+node:ekr.20170721080959.1: *6* rf.JoinedStr (Python 3.6+: unfinished)
# JoinedStr(expr* values)

def do_JoinedStr(self, node):
    for value in node.values or []:
        self.visit(value)
#@+node:ekr.20150722204300.77: *6* rt.Lambda
def do_Lambda(self, node):

    # self.span('lambda')
    self.keyword('lambda')
    self.visit(node.args)
    self.comma()
    self.span_node("code", node.body)
    # self.end_span('lambda')
#@+node:ekr.20150722204300.78: *6* rt.List
# List(expr* elts, expr_context ctx)

def do_List(self, node):

    # self.span('list')
    self.gen('[')
    if node.elts:
        for z in node.elts:
            self.visit(z)
            self.comma()
        self.clean_comma()
    self.gen(']')
    # self.end_span('list')
#@+node:ekr.20150722204300.79: *6* rt.ListComp
# ListComp(expr elt, comprehension* generators)

def do_ListComp(self, node):

    # self.span('listcomp')
    self.gen('[')
    if node.elt:
        self.visit(node.elt)
    self.keyword('for')
    # self.span('ifgenerators')
    self.visit_list(node.generators)
    self.gen(']')
    # self.end_span('ifgenerators')
    # self.end_span('listcomp')
#@+node:ekr.20150722204300.80: *6* rt.Module
def do_Module(self, node):

    self.doc(node)
    self.visit_list(node.body)
#@+node:ekr.20150722204300.81: *6* rt.Name
def do_Name(self, node):

    self.name(node.id)
#@+node:ekr.20160315165109.1: *6* rt.NameConstant
def do_NameConstant(self, node):  # Python 3 only.

    self.name(repr(node.value))
#@+node:ekr.20160317051849.2: *6* rt.Nonlocal (Python 3)
# Nonlocal(identifier* names)

def do_Nonlocal(self, node):

    self.div('statement')
    self.keyword('nonlocal')
    self.gen(', '.join(node.names))
    self.end_div('statement')
#@+node:ekr.20150722204300.82: *6* rt.Num
def do_Num(self, node):

    self.gen(self.text(repr(node.n)))
#@+node:ekr.20150722204300.83: *6* rt.Pass
def do_Pass(self, node):

    self.simple_statement('pass')
#@+node:ekr.20150722204300.84: *6* rt.Print
# Print(expr? dest, expr* values, bool nl)

def do_Print(self, node):

    self.div('statement')
    self.keyword("print")
    self.gen('(')
    if node.dest:
        self.op('>>\n')
        self.visit(node.dest)
        self.comma()
        self.newline()
        if node.values:
            for z in node.values:
                self.visit(z)
                self.comma()
                self.newline()
    self.clean('\n')
    self.clean_comma()
    self.gen(')')
    self.end_div('statement')
#@+node:ekr.20150722204300.85: *6* rt.Raise
# Raise(expr? type, expr? inst, expr? tback)    Python 2
# Raise(expr? exc, expr? cause)                 Python 3

def do_Raise(self, node):

    self.div('statement')
    self.keyword("raise")
    for attr in ('exc', 'cause'):
        if getattr(node, attr, None) is not None:
            self.visit(getattr(node, attr))
    self.end_div('statement')
#@+node:ekr.20160523105022.1: *6* rt.Repr
# Python 2.x only

def do_Repr(self, node):
    return f'repr(%s)' % self.visit(node.value)
#@+node:ekr.20150722204300.86: *6* rt.Return
def do_Return(self, node):

    self.div('statement')
    self.keyword("return")
    if node.value:
        self.visit(node.value)
    self.end_div('statement')
#@+node:ekr.20160523104433.1: *6* rt.Set
# Set(expr* elts)

def do_Set(self, node):
    for z in node.elts:
        self.visit(z)
#@+node:ekr.20160523104454.1: *6* rt.SetComp
# SetComp(expr elt, comprehension* generators)

def do_SetComp(self, node):

    elt = self.visit(node.elt)
    gens = [self.visit(z) for z in node.generators]
    return f'%s for %s' % (elt, ''.join(gens))
#@+node:ekr.20150722204300.87: *6* rt.Slice
def do_Slice(self, node):

    # self.span("slice")
    if node.lower:
        self.visit(node.lower)
    self.colon()
    if node.upper:
        self.visit(node.upper)
    if node.step:
        self.colon()
        self.visit(node.step)
    # self.end_span("slice")
#@+node:ekr.20160317051849.3: *6* rt.Starred (Python 3)
# Starred(expr value, expr_context ctx)

def do_Starred(self, node):

    self.gen('*')
    self.visit(node.value)
#@+node:ekr.20150722204300.88: *6* rt.Str
def do_Str(self, node):
    """This represents a string constant."""

    def clean(s):
        return s.replace(' ', '').replace('\n', '').replace('"', '').replace("'", '')

    assert isinstance(node.s, str)
    if self.last_doc and clean(self.last_doc) == clean(node.s):
        # Already seen.
        self.last_doc = None
    else:
        self.string(node.s)
#@+node:ekr.20150722204300.89: *6* rt.Subscript
def do_Subscript(self, node):

    # self.span("subscript")
    self.visit(node.value)
    self.gen('[')
    self.visit(node.slice)
    self.gen(']')
    # self.end_span("subscript")
#@+node:ekr.20160315190913.1: *6* rt.Try (Python 3)
# Try(stmt* body, excepthandler* handlers, stmt* orelse, stmt* finalbody)

def do_Try(self, node):

    self.div('statement')
    self.keyword('try')
    self.colon()
    self.div_list('body', node.body)
    for z in node.handlers:
        self.visit(z)
    for z in node.orelse:
        self.visit(z)
    if node.finalbody:
        self.keyword('finally')
        self.colon()
        self.div_list('body', node.finalbody)
    self.end_div('statement')
#@+node:ekr.20150722204300.90: *6* rt.TryExcept
def do_TryExcept(self, node):

    self.div('statement')
    self.keyword('try')
    self.colon()
    self.div_list('body', node.body)
    if node.orelse:
        self.keyword('else')
        self.colon()
        self.div_body(node.orelse)
    self.div_body(node.handlers)
    self.end_div('statement')
#@+node:ekr.20150722204300.91: *6* rt.TryFinally
def do_TryFinally(self, node):

    self.div('statement')
    self.keyword('try')
    self.colon()
    self.div_body(node.body)
    self.keyword('finally')
    self.colon()
    self.div_body(node.final.body)
    self.end_div('statement')
#@+node:ekr.20150722204300.92: *6* rt.Tuple
# Tuple(expr* elts, expr_context ctx)

def do_Tuple(self, node):

    # self.span('tuple')
    self.gen('(')
    for z in node.elts or []:
        self.visit(z)
        self.comma()
    self.clean_comma()
    self.gen(')')
    # self.end_span('tuple')
#@+node:ekr.20150722204300.94: *6* rt.While
def do_While(self, node):

    self.div('statement')
    self.div(None)
    self.keyword("while")
    self.visit(node.test)
    self.colon()
    self.end_div(None)
    self.div_list('body', node.body)
    if node.orelse:
        self.keyword('else')
        self.colon()
        self.div_body(node.orelse)
    self.end_div('statement')
#@+node:ekr.20150722204300.93: *6* rt.UnaryOp
def do_UnaryOp(self, node):

    op_name_ = op_name(node.op).strip()
    # self.span(op_name_)
    self.op(op_name_, trailing=False)
    self.visit(node.operand)
    # self.end_span(op_name_)
#@+node:ekr.20150722204300.95: *6* rt.With & AsyncWith (Python 3)
# 2:  With(expr context_expr, expr? optional_vars,
#          stmt* body)
# 3:  With(withitem* items,
#          stmt* body)
# withitem = (expr context_expr, expr? optional_vars)

def do_With(self, node, async_flag=False):

    context_expr = getattr(node, 'context_expr', None)
    optional_vars = getattr(node, 'optional_vars', None)
    items = getattr(node, 'items', None)
    self.div('statement')
    if async_flag:
        self.keyword('async')
    self.keyword('with')
    if context_expr:
        self.visit(context_expr)
    if optional_vars:
        self.keyword('as')
        self.visit_list(optional_vars)
    if items:
        for item in items:
            self.visit(item.context_expr)
            if getattr(item, 'optional_vars', None):
                self.keyword('as')
                self.visit(item.optional_vars)
    self.colon()
    self.div_body(node.body)
    self.end_div('statement')

def do_AsyncWith(self, node):
    self.do_With(node, async_flag=True)
#@+node:ekr.20150722204300.96: *6* rt.Yield
def do_Yield(self, node):

    self.div('statement')
    self.keyword('yield')
    self.visit(node.value)
    self.end_div('statement')
#@+node:ekr.20160317051849.5: *6* rt.YieldFrom (Python 3)
# YieldFrom(expr value)

def do_YieldFrom(self, node):

    self.div('statement')
    self.keyword('yield from')
    self.visit(node.value)
    self.end_div('statement')
#@+node:ekr.20230116201507.1: *3* --- Iterative traversal classes
#@+node:ekr.20220330191947.1: *4* class IterativeTokenGenerator
class IterativeTokenGenerator:
    """
    Self-contained iterative token syncing class. It shows how to traverse
    any tree with neither recursion nor iterators.

    This class is almost exactly as fast as the TokenOrderGenerator class.

    This class is another curio: Leo does not use this code.

    The main_loop method executes **actions**: (method, argument) tuples.

    The key idea: visitors (and visit), never execute code directly.
    Instead, they queue methods to be executed in the main loop.

    *Important*: find_next_significant_token must be called only *after*
    actions have eaten all previous tokens. So do_If (and other visitors)
    must queue up **helper actions** for later (delayed) execution.
    """

    begin_end_stack: list[str] = []  # A stack of node names.
    n_nodes = 0  # The number of nodes that have been visited.
    node = None  # The current node.
    node_index = 0  # The index into the node_stack.
    node_stack: list[ast.AST] = []  # The stack of parent nodes.

    @others
#@+node:ekr.20220402095550.1: *5* iterative: Init...
# Same as in the TokenOrderGenerator class.
#@+node:ekr.20220402095550.2: *6* iterative.balance_tokens
def balance_tokens(self, tokens: list["Token"]) -> int:
    """
    TOG.balance_tokens.

    Insert two-way links between matching paren tokens.
    """
    count, stack = 0, []
    for token in tokens:
        if token.kind == 'op':
            if token.value == '(':
                count += 1
                stack.append(token.index)
            if token.value == ')':
                if stack:
                    index = stack.pop()
                    tokens[index].matching_paren = token.index
                    tokens[token.index].matching_paren = index
                else:  # pragma: no cover
                    g.trace(f"unmatched ')' at index {token.index}")
    if stack:  # pragma: no cover
        g.trace("unmatched '(' at {','.join(stack)}")
    return count
#@+node:ekr.20220402095550.3: *6* iterative.create_links (init all ivars)
def create_links(self, tokens: list["Token"], tree: Node, file_name: str = '') -> List:
    """
    A generator creates two-way links between the given tokens and ast-tree.

    Callers should call this generator with list(tog.create_links(...))

    The sync_tokens method creates the links and verifies that the resulting
    tree traversal generates exactly the given tokens in exact order.

    tokens: the list of Token instances for the input.
            Created by make_tokens().
    tree:   the ast tree for the input.
            Created by parse_ast().
    """
    # Init all ivars.
    self.equal_sign_spaces = True  # For a special case in set_links().
    self.file_name = file_name  # For tests.
    self.node = None  # The node being visited.
    self.tokens = tokens  # The immutable list of input tokens.
    self.tree = tree  # The tree of ast.AST nodes.
    # Traverse the tree.
    self.main_loop(tree)
    # Ensure that all tokens are patched.
    self.node = tree
    self.token(('endmarker', ''))
    # Return [] for compatibility with legacy code: list(tog.create_links).
    return []
#@+node:ekr.20220402095550.4: *6* iterative.init_from_file
def init_from_file(self, filename: str) -> Tuple[str, str, list["Token"], Node]:  # pragma: no cover
    """
    Create the tokens and ast tree for the given file.
    Create links between tokens and the parse tree.
    Return (contents, encoding, tokens, tree).
    """
    self.filename = filename
    encoding, contents = read_file_with_encoding(filename)
    if not contents:
        return None, None, None, None
    self.tokens = tokens = make_tokens(contents)
    self.tree = tree = parse_ast(contents)
    self.create_links(tokens, tree)
    return contents, encoding, tokens, tree
#@+node:ekr.20220402095550.5: *6* iterative.init_from_string
def init_from_string(self, contents: str, filename: str) -> Tuple[list["Token"], Node]:  # pragma: no cover
    """
    Tokenize, parse and create links in the contents string.

    Return (tokens, tree).
    """
    self.filename = filename
    self.tokens = tokens = make_tokens(contents)
    self.tree = tree = parse_ast(contents)
    self.create_links(tokens, tree)
    return tokens, tree
#@+node:ekr.20220402094825.1: *5* iterative: Synchronizers...
# These synchronizer methods sync various kinds of tokens to nodes.
#
# These methods are (mostly) the same as in the TokenOrderGenerator class.
#
# Important: The sync_token in this class has a different signature from its TOG counterpart.
#            This slight difference makes it difficult to reuse the TOG methods,
#            say via monkey-patching.
#
#            So I just copied/pasted these methods. This strategy suffices
#            to illustrate the ideas presented in this class.

#@+node:ekr.20220402094825.2: *6* iterative.find_next_significant_token
def find_next_significant_token(self) -> Optional["Token"]:
    """
    Scan from *after* self.tokens[px] looking for the next significant
    token.

    Return the token, or None. Never change self.px.
    """
    px = self.px + 1
    while px < len(self.tokens):
        token = self.tokens[px]
        px += 1
        if is_significant_token(token):
            return token
    # This will never happen, because endtoken is significant.
    return None  # pragma: no cover
#@+node:ekr.20220402094825.3: *6* iterative.set_links
last_statement_node: Optional[Node] = None

def set_links(self, node: Node, token: "Token") -> None:
    """Make two-way links between token and the given node."""
    # Don't bother assigning comment, comma, parens, ws and endtoken tokens.
    if token.kind == 'comment':
        # Append the comment to node.comment_list.
        comment_list: list["Token"] = getattr(node, 'comment_list', [])
        node.comment_list = comment_list + [token]
        return
    if token.kind in ('endmarker', 'ws'):
        return
    if token.kind == 'op' and token.value in ',()':
        return
    # *Always* remember the last statement.
    statement = find_statement_node(node)
    if statement:
        self.last_statement_node = statement
        assert not isinstance(self.last_statement_node, ast.Module)
    if token.node is not None:  # pragma: no cover
        line_s = f"line {token.line_number}:"
        raise AssignLinksError(
                f"       file: {self.filename}\n"
                f"{line_s:>12} {token.line.strip()}\n"
                f"token index: {self.px}\n"
                f"token.node is not None\n"
                f" token.node: {token.node.__class__.__name__}\n"
                f"    callers: {g.callers()}")
    # Assign newlines to the previous statement node, if any.
    if token.kind in ('newline', 'nl'):
        # Set an *auxillary* link for the split/join logic.
        # Do *not* set token.node!
        token.statement_node = self.last_statement_node
        return
    if is_significant_token(token):
        # Link the token to the ast node.
        token.node = node
        # Add the token to node's token_list.
        add_token_to_token_list(token, node)
        if token.kind == 'op' and token.value == '=':
            token.equal_sign_spaces = self.equal_sign_spaces

#@+node:ekr.20220402094825.4: *6* iterative.sync_name (aka name)
def sync_name(self, val: str) -> None:
    aList = val.split('.')
    if len(aList) == 1:
        self.sync_token(('name', val))
    else:
        for i, part in enumerate(aList):
            self.sync_token(('name', part))
            if i < len(aList) - 1:
                self.sync_op('.')

name = sync_name  # for readability.
#@+node:ekr.20220402094825.5: *6* iterative.sync_op (aka op)
def sync_op(self, val: str) -> None:
    """
    Sync to the given operator.

    val may be '(' or ')' *only* if the parens *will* actually exist in the
    token list.
    """
    self.sync_token(('op', val))

op = sync_op  # For readability.
#@+node:ekr.20220402094825.6: *6* iterative.sync_token (aka token)
px = -1  # Index of the previously synced token.

def sync_token(self, data: Tuple[Any, Any]) -> None:
    """
    Sync to a token whose kind & value are given. The token need not be
    significant, but it must be guaranteed to exist in the token list.

    The checks in this method constitute a strong, ever-present, unit test.

    Scan the tokens *after* px, looking for a token T matching (kind, val).
    raise AssignLinksError if a significant token is found that doesn't match T.
    Otherwise:
    - Create two-way links between all assignable tokens between px and T.
    - Create two-way links between T and self.node.
    - Advance by updating self.px to point to T.
    """
    kind, val = data
    node, tokens = self.node, self.tokens
    assert isinstance(node, ast.AST), repr(node)
    # g.trace(
        # f"px: {self.px:2} "
        # f"node: {node.__class__.__name__:<10} "
        # f"kind: {kind:>10}: val: {val!r}")
    #
    # Step one: Look for token T.
    old_px = px = self.px + 1
    while px < len(self.tokens):
        token = tokens[px]
        if (kind, val) == (token.kind, token.value):
            break  # Success.
        if kind == token.kind == 'number':
            val = token.value
            break  # Benign: use the token's value, a string, instead of a number.
        if is_significant_token(token):  # pragma: no cover
            line_s = f"line {token.line_number}:"
            val = str(val)  # for g.truncate.
            raise AssignLinksError(
                f"       file: {self.filename}\n"
                f"{line_s:>12} {token.line.strip()}\n"
                f"Looking for: {kind}.{g.truncate(val, 40)!r}\n"
                f"      found: {token.kind}.{token.value!r}\n"
                f"token.index: {token.index}\n")
        # Skip the insignificant token.
        px += 1
    else:  # pragma: no cover
        val = str(val)  # for g.truncate.
        raise AssignLinksError(
             f"       file: {self.filename}\n"
             f"Looking for: {kind}.{g.truncate(val, 40)}\n"
             f"      found: end of token list")
    #
    # Step two: Assign *secondary* links only for newline tokens.
    #           Ignore all other non-significant tokens.
    while old_px < px:
        token = tokens[old_px]
        old_px += 1
        if token.kind in ('comment', 'newline', 'nl'):
            self.set_links(node, token)
    #
    # Step three: Set links in the found token.
    token = tokens[px]
    self.set_links(node, token)
    #
    # Step four: Advance.
    self.px = px

token = sync_token  # For readability.
#@+node:ekr.20220330164313.1: *5* iterative: Traversal...
#@+node:ekr.20220402094946.2: *6* iterative.enter_node
def enter_node(self, node: Node) -> None:
    """Enter a node."""
    # Update the stats.
    self.n_nodes += 1
    # Create parent/child links first, *before* updating self.node.
    #
    # Don't even *think* about removing the parent/child links.
    # The nearest_common_ancestor function depends upon them.
    node.parent = self.node
    if self.node:
        children: list[Node] = getattr(self.node, 'children', [])
        children.append(node)
        self.node.children = children
    # Inject the node_index field.
    assert not hasattr(node, 'node_index'), g.callers()
    node.node_index = self.node_index
    self.node_index += 1
    # begin_visitor and end_visitor must be paired.
    self.begin_end_stack.append(node.__class__.__name__)
    # Push the previous node.
    self.node_stack.append(self.node)
    # Update self.node *last*.
    self.node = node
#@+node:ekr.20220402094946.3: *6* iterative.leave_node
def leave_node(self, node: Node) -> None:
    """Leave a visitor."""
    # Make *sure* that begin_visitor and end_visitor are paired.
    entry_name = self.begin_end_stack.pop()
    assert entry_name == node.__class__.__name__, f"{entry_name!r} {node.__class__.__name__}"
    assert self.node == node, (repr(self.node), repr(node))
    # Restore self.node.
    self.node = self.node_stack.pop()
#@+node:ekr.20220330120220.1: *6* iterative.main_loop
def main_loop(self, node: Node) -> None:

    func = getattr(self, 'do_' + node.__class__.__name__, None)
    if not func:  # pragma: no cover (defensive code)
        print('main_loop: invalid ast node:', repr(node))
        return
    exec_list: ActionList = [(func, node)]
    while exec_list:
        func, arg = exec_list.pop(0)
        result = func(arg)
        if result:
            # Prepend the result, a list of tuples.
            assert isinstance(result, list), repr(result)
            exec_list[:0] = result

# For debugging...
        # try:
            # func, arg = data
            # if 0:
                # func_name = g.truncate(func.__name__, 15)
                # print(
                    # f"{self.node.__class__.__name__:>10}:"
                    # f"{func_name:>20} "
                    # f"{arg.__class__.__name__}")
        # except ValueError:
            # g.trace('BAD DATA', self.node.__class__.__name__)
            # if isinstance(data, (list, tuple)):
                # for z in data:
                    # print(data)
            # else:
                # print(repr(data))
            # raise
#@+node:ekr.20220330155314.1: *6* iterative.visit
def visit(self, node: Node) -> ActionList:
    """'Visit' an ast node by return a new list of tuples."""
    # Keep this trace.
    if False:  # pragma: no cover
        cn = node.__class__.__name__ if node else ' '
        caller1, caller2 = g.callers(2).split(',')
        g.trace(f"{caller1:>15} {caller2:<14} {cn}")
    if node is None:
        return []
    # More general, more convenient.
    if isinstance(node, (list, tuple)):
        result = []
        for z in node:
            if isinstance(z, ast.AST):
                result.append((self.visit, z))
            else:  # pragma: no cover (This might never happen).
                # All other fields should contain ints or strings.
                assert isinstance(z, (int, str)), z.__class__.__name__
        return result
    # We *do* want to crash if the visitor doesn't exist.
    assert isinstance(node, ast.AST), repr(node)
    method = getattr(self, 'do_' + node.__class__.__name__)
    # Don't call *anything* here. Just return a new list of tuples.
    return [
        (self.enter_node, node),
        (method, node),
        (self.leave_node, node),
    ]
#@+node:ekr.20220330133336.1: *5* iterative: Visitors
#@+node:ekr.20220330133336.2: *6*  iterative.keyword: not called!
# keyword arguments supplied to call (NULL identifier for **kwargs)

# keyword = (identifier? arg, expr value)

def do_keyword(self, node: Node) -> List:  # pragma: no cover
    """A keyword arg in an ast.Call."""
    # This should never be called.
    # iterative.hande_call_arguments calls self.visit(kwarg_arg.value) instead.
    filename = getattr(self, 'filename', '<no file>')
    raise AssignLinksError(
        f"file: {filename}\n"
        f"do_keyword should never be called\n"
        f"{g.callers(8)}")
#@+node:ekr.20220330133336.3: *6* iterative: Contexts
#@+node:ekr.20220330133336.4: *7*  iterative.arg
# arg = (identifier arg, expr? annotation)

def do_arg(self, node: Node) -> ActionList:
    """This is one argument of a list of ast.Function or ast.Lambda arguments."""

    annotation = getattr(node, 'annotation', None)
    result: ActionList = [
        (self.name, node.arg),
    ]
    if annotation:
        result.extend([
            (self.op, ':'),
            (self.visit, annotation),
        ])
    return result

#@+node:ekr.20220330133336.5: *7*  iterative.arguments
# arguments = (
#       arg* posonlyargs, arg* args, arg? vararg, arg* kwonlyargs,
#       expr* kw_defaults, arg? kwarg, expr* defaults
# )

def do_arguments(self, node: Node) -> ActionList:
    """Arguments to ast.Function or ast.Lambda, **not** ast.Call."""
    #
    # No need to generate commas anywhere below.
    #
    # Let block. Some fields may not exist pre Python 3.8.
    n_plain = len(node.args) - len(node.defaults)
    posonlyargs = getattr(node, 'posonlyargs', [])
    vararg = getattr(node, 'vararg', None)
    kwonlyargs = getattr(node, 'kwonlyargs', [])
    kw_defaults = getattr(node, 'kw_defaults', [])
    kwarg = getattr(node, 'kwarg', None)
    result: ActionList = []
    # 1. Sync the position-only args.
    if posonlyargs:
        for z in posonlyargs:
            result.append((self.visit, z))
        result.append((self.op, '/'))
    # 2. Sync all args.
    for i, z in enumerate(node.args):
        result.append((self.visit, z))
        if i >= n_plain:
            result.extend([
                # We *could* handle the TOG.equal_sign_spaces hack by
                # queuing, say, self.wrapped_equal_op instead of self.op.
                # Details left as an excercise for the reader.
                (self.op, '='),
                (self.visit, node.defaults[i - n_plain]),
            ])
    # 3. Sync the vararg.
    if vararg:
        result.extend([
            (self.op, '*'),
            (self.visit, vararg),
        ])
    # 4. Sync the keyword-only args.
    if kwonlyargs:
        if not vararg:
            result.append((self.op, '*'))
        for n, z in enumerate(kwonlyargs):
            result.append((self.visit, z))
            val = kw_defaults[n]
            if val is not None:
                result.extend([
                    (self.op, '='),
                    (self.visit, val),
                ])
    # 5. Sync the kwarg.
    if kwarg:
        result.extend([
            (self.op, '**'),
            (self.visit, kwarg),
        ])
    return result



#@+node:ekr.20220330133336.6: *7* iterative.AsyncFunctionDef
# AsyncFunctionDef(identifier name, arguments args, stmt* body, expr* decorator_list,
#                expr? returns)

def do_AsyncFunctionDef(self, node: Node) -> ActionList:

    returns = getattr(node, 'returns', None)
    result: ActionList = []
    # Decorators...
        #@verbatim
        # @{z}\n
    for z in node.decorator_list or []:
        result.extend([
            (self.op, '@'),
            (self.visit, z)
        ])
    # Signature...
        # def name(args): -> returns\n
        # def name(args):\n
    result.extend([
        (self.name, 'async'),
        (self.name, 'def'),
        (self.name, node.name),  # A string.
        (self.op, '('),
        (self.visit, node.args),
        (self.op, ')'),
    ])
    if returns is not None:
        result.extend([
            (self.op, '->'),
            (self.visit, node.returns),
        ])
    # Body...
    result.extend([
        (self.op, ':'),
        (self.visit, node.body),
    ])
    return result
#@+node:ekr.20220330133336.7: *7* iterative.ClassDef
def do_ClassDef(self, node: Node) -> ActionList:

    result: ActionList = []
    for z in node.decorator_list or []:
        #@verbatim
        # @{z}\n
        result.extend([
            (self.op, '@'),
            (self.visit, z),
        ])
    # class name(bases):\n
    result.extend([
        (self.name, 'class'),
        (self.name, node.name),  # A string.
    ])
    if node.bases:
        result.extend([
            (self.op, '('),
            (self.visit, node.bases),
            (self.op, ')'),
        ])
    result.extend([
        (self.op, ':'),
        (self.visit, node.body),
    ])
    return result
#@+node:ekr.20220330133336.8: *7* iterative.FunctionDef
# FunctionDef(
#   identifier name,
#   arguments args,
#   stmt* body,
#   expr* decorator_list,
#   expr? returns,
#   string? type_comment)

def do_FunctionDef(self, node: Node) -> ActionList:

    returns = getattr(node, 'returns', None)
    result: ActionList = []
    # Decorators...
        #@verbatim
        # @{z}\n
    for z in node.decorator_list or []:
        result.extend([
            (self.op, '@'),
            (self.visit, z)
        ])
    # Signature...
        # def name(args): -> returns\n
        # def name(args):\n
    result.extend([
        (self.name, 'def'),
        (self.name, node.name),  # A string.
        (self.op, '('),
        (self.visit, node.args),
        (self.op, ')'),
    ])
    if returns is not None:
        result.extend([
            (self.op, '->'),
            (self.visit, node.returns),
        ])
    # Body...
    result.extend([
        (self.op, ':'),
        (self.visit, node.body),
    ])
    return result
#@+node:ekr.20220330133336.9: *7* iterative.Interactive
def do_Interactive(self, node: Node) -> ActionList:  # pragma: no cover

    return [
        (self.visit, node.body),
    ]
#@+node:ekr.20220330133336.10: *7* iterative.Lambda
def do_Lambda(self, node: Node) -> ActionList:

    return [
        (self.name, 'lambda'),
        (self.visit, node.args),
        (self.op, ':'),
        (self.visit, node.body),
    ]

#@+node:ekr.20220330133336.11: *7* iterative.Module
def do_Module(self, node: Node) -> ActionList:

    # Encoding is a non-syncing statement.
    return [
        (self.visit, node.body),
    ]
#@+node:ekr.20220330133336.12: *6* iterative: Expressions
#@+node:ekr.20220330133336.13: *7* iterative.Expr
def do_Expr(self, node: Node) -> ActionList:
    """An outer expression."""
    # No need to put parentheses.
    return [
        (self.visit, node.value),
    ]
#@+node:ekr.20220330133336.14: *7* iterative.Expression
def do_Expression(self, node: Node) -> ActionList:  # pragma: no cover
    """An inner expression."""
    # No need to put parentheses.
    return [
        (self.visit, node.body),
    ]
#@+node:ekr.20220330133336.15: *7* iterative.GeneratorExp
def do_GeneratorExp(self, node: Node) -> ActionList:
    # '<gen %s for %s>' % (elt, ','.join(gens))
    # No need to put parentheses or commas.
    return [
        (self.visit, node.elt),
        (self.visit, node.generators),
    ]
#@+node:ekr.20220330133336.16: *7* iterative.NamedExpr
# NamedExpr(expr target, expr value)

def do_NamedExpr(self, node: Node) -> ActionList:  # Python 3.8+

    return [
        (self.visit, node.target),
        (self.op, ':='),
        (self.visit, node.value),
    ]
#@+node:ekr.20220402160128.1: *6* iterative: Operands
#@+node:ekr.20220402160128.2: *7* iterative.Attribute
# Attribute(expr value, identifier attr, expr_context ctx)

def do_Attribute(self, node: Node) -> ActionList:

    return [
        (self.visit, node.value),
        (self.op, '.'),
        (self.name, node.attr),  # A string.
    ]
#@+node:ekr.20220402160128.3: *7* iterative.Bytes
def do_Bytes(self, node: Node) -> ActionList:

    """
    It's invalid to mix bytes and non-bytes literals, so just
    advancing to the next 'string' token suffices.
    """
    token = self.find_next_significant_token()
    return [
        (self.token, ('string', token.value)),
    ]
#@+node:ekr.20220402160128.4: *7* iterative.comprehension
# comprehension = (expr target, expr iter, expr* ifs, int is_async)

def do_comprehension(self, node: Node) -> ActionList:

    # No need to put parentheses.
    result: ActionList = [
        (self.name, 'for'),
        (self.visit, node.target),  # A name
        (self.name, 'in'),
        (self.visit, node.iter),
    ]
    for z in node.ifs or []:
        result.extend([
            (self.name, 'if'),
            (self.visit, z),
        ])
    return result
#@+node:ekr.20220402160128.5: *7* iterative.Constant
def do_Constant(self, node: Node) -> ActionList:  # pragma: no cover
    """

    https://greentreesnakes.readthedocs.io/en/latest/nodes.html

    A constant. The value attribute holds the Python object it represents.
    This can be simple types such as a number, string or None, but also
    immutable container types (tuples and frozensets) if all of their
    elements are constant.
    """
    # Support Python 3.8.
    if node.value is None or isinstance(node.value, bool):
        # Weird: return a name!
        return [
            (self.token, ('name', repr(node.value))),
        ]
    if node.value == Ellipsis:
        return [
            (self.op, '...'),
        ]
    if isinstance(node.value, str):
        return self.do_Str(node)
    if isinstance(node.value, (int, float)):
        return [
            (self.token, ('number', repr(node.value))),
        ]
    if isinstance(node.value, bytes):
        return self.do_Bytes(node)
    if isinstance(node.value, tuple):
        return self.do_Tuple(node)
    if isinstance(node.value, frozenset):
        return self.do_Set(node)
    g.trace('----- Oops -----', repr(node.value), g.callers())
    return []

#@+node:ekr.20220402160128.6: *7* iterative.Dict
# Dict(expr* keys, expr* values)

def do_Dict(self, node: Node) -> ActionList:

    assert len(node.keys) == len(node.values)
    result: ActionList = [
        (self.op, '{'),
    ]
    # No need to put commas.
    for i, key in enumerate(node.keys):
        key, value = node.keys[i], node.values[i]
        result.extend([
            (self.visit, key),  # a Str node.
            (self.op, ':'),
        ])
        if value is not None:
            result.append((self.visit, value))
    result.append((self.op, '}'))
    return result
#@+node:ekr.20220402160128.7: *7* iterative.DictComp
# DictComp(expr key, expr value, comprehension* generators)

# d2 = {val: key for key, val in d}

def do_DictComp(self, node: Node) -> ActionList:

    result: ActionList = [
        (self.token, ('op', '{')),
        (self.visit, node.key),
        (self.op, ':'),
        (self.visit, node.value),
    ]
    for z in node.generators or []:
        result.extend([
            (self.visit, z),
            (self.token, ('op', '}')),
        ])
    return result

#@+node:ekr.20220402160128.8: *7* iterative.Ellipsis
def do_Ellipsis(self, node: Node) -> ActionList:  # pragma: no cover (Does not exist for python 3.8+)

    return [
        (self.op, '...'),
    ]
#@+node:ekr.20220402160128.9: *7* iterative.ExtSlice
# https://docs.python.org/3/reference/expressions.html#slicings

# ExtSlice(slice* dims)

def do_ExtSlice(self, node: Node) -> ActionList:  # pragma: no cover (deprecated)

    result: ActionList = []
    for i, z in enumerate(node.dims):
        result.append((self.visit, z))
        if i < len(node.dims) - 1:
            result.append((self.op, ','))
    return result
#@+node:ekr.20220402160128.10: *7* iterative.Index
def do_Index(self, node: Node) -> ActionList:  # pragma: no cover (deprecated)

    return [
        (self.visit, node.value),
    ]
#@+node:ekr.20220402160128.11: *7* iterative.FormattedValue: not called!
# FormattedValue(expr value, int? conversion, expr? format_spec)

def do_FormattedValue(self, node: Node) -> ActionList:  # pragma: no cover
    """
    This node represents the *components* of a *single* f-string.

    Happily, JoinedStr nodes *also* represent *all* f-strings,
    so the TOG should *never visit this node!
    """
    filename = getattr(self, 'filename', '<no file>')
    raise AssignLinksError(
        f"file: {filename}\n"
        f"do_FormattedValue should never be called")

    # This code has no chance of being useful...
        # conv = node.conversion
        # spec = node.format_spec
        # self.visit(node.value)
        # if conv is not None:
            # self.token('number', conv)
        # if spec is not None:
            # self.visit(node.format_spec)
#@+node:ekr.20220402160128.12: *7* iterative.JoinedStr & helpers
# JoinedStr(expr* values)

def do_JoinedStr(self, node: Node) -> ActionList:
    """
    JoinedStr nodes represent at least one f-string and all other strings
    concatenated to it.

    Analyzing JoinedStr.values would be extremely tricky, for reasons that
    need not be explained here.

    Instead, we get the tokens *from the token list itself*!
    """
    return [
        (self.token, (z.kind, z.value))
            for z in self.get_concatenated_string_tokens()
    ]
#@+node:ekr.20220402160128.13: *7* iterative.List
def do_List(self, node: Node) -> ActionList:

    # No need to put commas.
    return [
        (self.op, '['),
        (self.visit, node.elts),
        (self.op, ']'),
    ]
#@+node:ekr.20220402160128.14: *7* iterative.ListComp
# ListComp(expr elt, comprehension* generators)

def do_ListComp(self, node: Node) -> ActionList:

    result: ActionList = [
        (self.op, '['),
        (self.visit, node.elt),
    ]
    for z in node.generators:
        result.append((self.visit, z))
    result.append((self.op, ']'))
    return result
#@+node:ekr.20220402160128.15: *7* iterative.Name & NameConstant
def do_Name(self, node: Node) -> ActionList:

    return [
        (self.name, node.id),
    ]

def do_NameConstant(self, node: Node) -> ActionList:  # pragma: no cover (Does not exist in Python 3.8+)

    return [
        (self.name, repr(node.value)),
    ]
#@+node:ekr.20220402160128.16: *7* iterative.Num
def do_Num(self, node: Node) -> ActionList:  # pragma: no cover (Does not exist in Python 3.8+)

    return [
        (self.token, ('number', node.n)),
    ]
#@+node:ekr.20220402160128.17: *7* iterative.Set
# Set(expr* elts)

def do_Set(self, node: Node) -> ActionList:

    return [
        (self.op, '{'),
        (self.visit, node.elts),
        (self.op, '}'),
    ]
#@+node:ekr.20220402160128.18: *7* iterative.SetComp
# SetComp(expr elt, comprehension* generators)

def do_SetComp(self, node: Node) -> ActionList:

    result: ActionList = [
        (self.op, '{'),
        (self.visit, node.elt),
    ]
    for z in node.generators or []:
        result.append((self.visit, z))
    result.append((self.op, '}'))
    return result
#@+node:ekr.20220402160128.19: *7* iterative.Slice
# slice = Slice(expr? lower, expr? upper, expr? step)

def do_Slice(self, node: Node) -> ActionList:

    lower = getattr(node, 'lower', None)
    upper = getattr(node, 'upper', None)
    step = getattr(node, 'step', None)
    result: ActionList = []
    if lower is not None:
        result.append((self.visit, lower))
    # Always put the colon between upper and lower.
    result.append((self.op, ':'))
    if upper is not None:
        result.append((self.visit, upper))
    # Put the second colon if it exists in the token list.
    if step is None:
        result.append((self.slice_helper, node))
    else:
        result.extend([
            (self.op, ':'),
            (self.visit, step),
        ])
    return result

def slice_helper(self, node: Node) -> ActionList:
    """Delayed evaluation!"""
    token = self.find_next_significant_token()
    if token and token.value == ':':
        return [
            (self.op, ':'),
        ]
    return []
#@+node:ekr.20220402160128.20: *7* iterative.Str & helper
def do_Str(self, node: Node) -> ActionList:
    """This node represents a string constant."""
    # This loop is necessary to handle string concatenation.
    return [
        (self.token, (z.kind, z.value))
            for z in self.get_concatenated_string_tokens()
    ]

#@+node:ekr.20220402160128.21: *8* iterative.get_concatenated_tokens
def get_concatenated_string_tokens(self) -> List:
    """
    Return the next 'string' token and all 'string' tokens concatenated to
    it. *Never* update self.px here.
    """
    trace = False
    tag = 'iterative.get_concatenated_string_tokens'
    i = self.px
    # First, find the next significant token.  It should be a string.
    i, token = i + 1, None
    while i < len(self.tokens):
        token = self.tokens[i]
        i += 1
        if token.kind == 'string':
            # Rescan the string.
            i -= 1
            break
        # An error.
        if is_significant_token(token):  # pragma: no cover
            break
    # Raise an error if we didn't find the expected 'string' token.
    if not token or token.kind != 'string':  # pragma: no cover
        if not token:
            token = self.tokens[-1]
        filename = getattr(self, 'filename', '<no filename>')
        raise AssignLinksError(
            f"\n"
            f"{tag}...\n"
            f"file: {filename}\n"
            f"line: {token.line_number}\n"
            f"   i: {i}\n"
            f"expected 'string' token, got {token!s}")
    # Accumulate string tokens.
    assert self.tokens[i].kind == 'string'
    results = []
    while i < len(self.tokens):
        token = self.tokens[i]
        i += 1
        if token.kind == 'string':
            results.append(token)
        elif token.kind == 'op' or is_significant_token(token):
            # Any significant token *or* any op will halt string concatenation.
            break
        # 'ws', 'nl', 'newline', 'comment', 'indent', 'dedent', etc.
    # The (significant) 'endmarker' token ensures we will have result.
    assert results
    if trace:  # pragma: no cover
        g.printObj(results, tag=f"{tag}: Results")
    return results
#@+node:ekr.20220402160128.22: *7* iterative.Subscript
# Subscript(expr value, slice slice, expr_context ctx)

def do_Subscript(self, node: Node) -> ActionList:

    return [
        (self.visit, node.value),
        (self.op, '['),
        (self.visit, node.slice),
        (self.op, ']'),
    ]
#@+node:ekr.20220402160128.23: *7* iterative.Tuple
# Tuple(expr* elts, expr_context ctx)

def do_Tuple(self, node: Node) -> ActionList:

    # Do not call gen_op for parens or commas here.
    # They do not necessarily exist in the token list!

    return [
        (self.visit, node.elts),
    ]
#@+node:ekr.20220330133336.40: *6* iterative: Operators
#@+node:ekr.20220330133336.41: *7* iterative.BinOp
def do_BinOp(self, node: Node) -> ActionList:

    return [
        (self.visit, node.left),
        (self.op, op_name(node.op)),
        (self.visit, node.right),
    ]

#@+node:ekr.20220330133336.42: *7* iterative.BoolOp
# BoolOp(boolop op, expr* values)

def do_BoolOp(self, node: Node) -> ActionList:

    result: ActionList = []
    op_name_ = op_name(node.op)
    for i, z in enumerate(node.values):
        result.append((self.visit, z))
        if i < len(node.values) - 1:
            result.append((self.name, op_name_))
    return result
#@+node:ekr.20220330133336.43: *7* iterative.Compare
# Compare(expr left, cmpop* ops, expr* comparators)

def do_Compare(self, node: Node) -> ActionList:

    assert len(node.ops) == len(node.comparators)
    result: ActionList = [(self.visit, node.left)]
    for i, z in enumerate(node.ops):
        op_name_ = op_name(node.ops[i])
        if op_name_ in ('not in', 'is not'):
            for z in op_name_.split(' '):
                result.append((self.name, z))
        elif op_name_.isalpha():
            result.append((self.name, op_name_))
        else:
            result.append((self.op, op_name_))
        result.append((self.visit, node.comparators[i]))
    return result
#@+node:ekr.20220330133336.44: *7* iterative.UnaryOp
def do_UnaryOp(self, node: Node) -> ActionList:

    op_name_ = op_name(node.op)
    result: ActionList = []
    if op_name_.isalpha():
        result.append((self.name, op_name_))
    else:
        result.append((self.op, op_name_))
    result.append((self.visit, node.operand))
    return result
#@+node:ekr.20220330133336.45: *7* iterative.IfExp (ternary operator)
# IfExp(expr test, expr body, expr orelse)

def do_IfExp(self, node: Node) -> ActionList:

    return [
        (self.visit, node.body),
        (self.name, 'if'),
        (self.visit, node.test),
        (self.name, 'else'),
        (self.visit, node.orelse),
    ]

#@+node:ekr.20220330133336.46: *6* iterative: Statements
#@+node:ekr.20220330133336.47: *7*  iterative.Starred
# Starred(expr value, expr_context ctx)

def do_Starred(self, node: Node) -> ActionList:
    """A starred argument to an ast.Call"""
    return [
        (self.op, '*'),
        (self.visit, node.value),
    ]
#@+node:ekr.20220330133336.48: *7* iterative.AnnAssign
# AnnAssign(expr target, expr annotation, expr? value, int simple)

def do_AnnAssign(self, node: Node) -> ActionList:

    # {node.target}:{node.annotation}={node.value}\n'
    result: ActionList = [
        (self.visit, node.target),
        (self.op, ':'),
        (self.visit, node.annotation),
    ]
    if node.value is not None:  # #1851
        result.extend([
            (self.op, '='),
            (self.visit, node.value),
        ])
    return result
#@+node:ekr.20220330133336.49: *7* iterative.Assert
# Assert(expr test, expr? msg)

def do_Assert(self, node: Node) -> ActionList:

    # No need to put parentheses or commas.
    msg = getattr(node, 'msg', None)
    result: ActionList = [
        (self.name, 'assert'),
        (self.visit, node.test),
    ]
    if msg is not None:
        result.append((self.visit, node.msg))
    return result
#@+node:ekr.20220330133336.50: *7* iterative.Assign
def do_Assign(self, node: Node) -> ActionList:

    result: ActionList = []
    for z in node.targets:
        result.extend([
            (self.visit, z),
            (self.op, '=')
        ])
    result.append((self.visit, node.value))
    return result
#@+node:ekr.20220330133336.51: *7* iterative.AsyncFor
def do_AsyncFor(self, node: Node) -> ActionList:

    # The def line...
    # Py 3.8 changes the kind of token.
    async_token_type = 'async' if has_async_tokens else 'name'
    result: ActionList = [
        (self.token, (async_token_type, 'async')),
        (self.name, 'for'),
        (self.visit, node.target),
        (self.name, 'in'),
        (self.visit, node.iter),
        (self.op, ':'),
        # Body...
        (self.visit, node.body),
    ]
    # Else clause...
    if node.orelse:
        result.extend([
            (self.name, 'else'),
            (self.op, ':'),
            (self.visit, node.orelse),
        ])
    return result
#@+node:ekr.20220330133336.52: *7* iterative.AsyncWith
def do_AsyncWith(self, node: Node) -> ActionList:

    async_token_type = 'async' if has_async_tokens else 'name'
    return [
        (self.token, (async_token_type, 'async')),
        (self.do_With, node),
    ]
#@+node:ekr.20220330133336.53: *7* iterative.AugAssign
# AugAssign(expr target, operator op, expr value)

def do_AugAssign(self, node: Node) -> ActionList:

    # %s%s=%s\n'
    return [
        (self.visit, node.target),
        (self.op, op_name(node.op) + '='),
        (self.visit, node.value),
    ]
#@+node:ekr.20220330133336.54: *7* iterative.Await
# Await(expr value)

def do_Await(self, node: Node) -> ActionList:

    async_token_type = 'await' if has_async_tokens else 'name'
    return [
        (self.token, (async_token_type, 'await')),
        (self.visit, node.value),
    ]
#@+node:ekr.20220330133336.55: *7* iterative.Break
def do_Break(self, node: Node) -> ActionList:

    return [
        (self.name, 'break'),
    ]
#@+node:ekr.20220330133336.56: *7* iterative.Call & helpers
# Call(expr func, expr* args, keyword* keywords)

# Python 3 ast.Call nodes do not have 'starargs' or 'kwargs' fields.

def do_Call(self, node: Node) -> ActionList:

    # The calls to op(')') and op('(') do nothing by default.
    # No need to generate any commas.
    # Subclasses might handle them in an overridden iterative.set_links.
    return [
        (self.visit, node.func),
        (self.op, '('),
        (self.handle_call_arguments, node),
        (self.op, ')'),
    ]
#@+node:ekr.20220330133336.57: *8* iterative.arg_helper
def arg_helper(self, node: Node) -> ActionList:
    """
    Yield the node, with a special case for strings.
    """
    result: ActionList = []
    if isinstance(node, str):
        result.append((self.token, ('name', node)))
    else:
        result.append((self.visit, node))
    return result
#@+node:ekr.20220330133336.58: *8* iterative.handle_call_arguments
def handle_call_arguments(self, node: Node) -> ActionList:
    """
    Generate arguments in the correct order.

    Call(expr func, expr* args, keyword* keywords)

    https://docs.python.org/3/reference/expressions.html#calls

    Warning: This code will fail on Python 3.8 only for calls
             containing kwargs in unexpected places.
    """
    # *args:    in node.args[]:     Starred(value=Name(id='args'))
    # *[a, 3]:  in node.args[]:     Starred(value=List(elts=[Name(id='a'), Num(n=3)])
    # **kwargs: in node.keywords[]: keyword(arg=None, value=Name(id='kwargs'))
    #
    # Scan args for *name or *List
    args = node.args or []
    keywords = node.keywords or []

    def get_pos(obj: Any) -> Tuple:
        line1 = getattr(obj, 'lineno', None)
        col1 = getattr(obj, 'col_offset', None)
        return line1, col1, obj

    def sort_key(aTuple: Tuple) -> int:
        line, col, obj = aTuple
        return line * 1000 + col

    assert py_version >= (3, 9)

    places = [get_pos(z) for z in args + keywords]
    places.sort(key=sort_key)
    ordered_args = [z[2] for z in places]
    result: ActionList = []
    for z in ordered_args:
        if isinstance(z, ast.Starred):
            result.extend([
                (self.op, '*'),
                (self.visit, z.value),
            ])
        elif isinstance(z, ast.keyword):
            if getattr(z, 'arg', None) is None:
                result.extend([
                    (self.op, '**'),
                    (self.arg_helper, z.value),
                ])
            else:
                # We *could* handle the TOG.equal_sign_spaces hack by
                # queuing, say, self.wrapped_equal_op instead of self.op.
                # Details left as an excercise for the reader.
                result.extend([
                    (self.arg_helper, z.arg),
                    (self.op, '='),
                    (self.arg_helper, z.value),
                ])
        else:
            result.append((self.arg_helper, z))
    return result
#@+node:ekr.20220330133336.59: *7* iterative.Continue
def do_Continue(self, node: Node) -> ActionList:

    return [
        (self.name, 'continue'),
    ]
#@+node:ekr.20220330133336.60: *7* iterative.Delete
def do_Delete(self, node: Node) -> ActionList:

    # No need to put commas.
    return [
        (self.name, 'del'),
        (self.visit, node.targets),
    ]
#@+node:ekr.20220330133336.61: *7* iterative.ExceptHandler
def do_ExceptHandler(self, node: Node) -> ActionList:

    # Except line...
    result: ActionList = [
        (self.name, 'except'),
    ]
    if getattr(node, 'type', None):
        result.append((self.visit, node.type))
    if getattr(node, 'name', None):
        result.extend([
            (self.name, 'as'),
            (self.name, node.name),
        ])
    result.extend([
        (self.op, ':'),
        # Body...
        (self.visit, node.body),
    ])
    return result
#@+node:ekr.20220330133336.62: *7* iterative.For
def do_For(self, node: Node) -> ActionList:

    result: ActionList = [
        # The def line...
        (self.name, 'for'),
        (self.visit, node.target),
        (self.name, 'in'),
        (self.visit, node.iter),
        (self.op, ':'),
        # Body...
        (self.visit, node.body),
    ]
    # Else clause...
    if node.orelse:
        result.extend([
            (self.name, 'else'),
            (self.op, ':'),
            (self.visit, node.orelse),
        ])
    return result
#@+node:ekr.20220330133336.63: *7* iterative.Global
# Global(identifier* names)

def do_Global(self, node: Node) -> ActionList:

    result = [
        (self.name, 'global'),
    ]
    for z in node.names:
        result.append((self.name, z))
    return result
#@+node:ekr.20220330133336.64: *7* iterative.If & helpers
# If(expr test, stmt* body, stmt* orelse)

def do_If(self, node: Node) -> ActionList:
    << do_If docstring >>
    # Use the next significant token to distinguish between 'if' and 'elif'.
    token = self.find_next_significant_token()
    result: ActionList = [
        (self.name, token.value),
        (self.visit, node.test),
        (self.op, ':'),
        # Body...
        (self.visit, node.body),
    ]
    # Else and elif clauses...
    if node.orelse:
        # We *must* delay the evaluation of the else clause.
        result.append((self.if_else_helper, node))
    return result

def if_else_helper(self, node: Node) -> ActionList:
    """Delayed evaluation!"""
    token = self.find_next_significant_token()
    if token.value == 'else':
        return [
            (self.name, 'else'),
            (self.op, ':'),
            (self.visit, node.orelse),
        ]
    return [
        (self.visit, node.orelse),
    ]
#@+node:ekr.20220330133336.65: *8* << do_If docstring >>
"""
The parse trees for the following are identical!

  if 1:            if 1:
      pass             pass
  else:            elif 2:
      if 2:            pass
          pass

So there is *no* way for the 'if' visitor to disambiguate the above two
cases from the parse tree alone.

Instead, we scan the tokens list for the next 'if', 'else' or 'elif' token.
"""
#@+node:ekr.20220330133336.66: *7* iterative.Import & helper
def do_Import(self, node: Node) -> ActionList:

    result: ActionList = [
        (self.name, 'import'),
    ]
    for alias in node.names:
        result.append((self.name, alias.name))
        if alias.asname:
            result.extend([
                (self.name, 'as'),
                (self.name, alias.asname),
            ])
    return result
#@+node:ekr.20220330133336.67: *7* iterative.ImportFrom
# ImportFrom(identifier? module, alias* names, int? level)

def do_ImportFrom(self, node: Node) -> ActionList:

    result: ActionList = [
        (self.name, 'from'),
    ]
    for _i in range(node.level):
        result.append((self.op, '.'))
    if node.module:
        result.append((self.name, node.module))
    result.append((self.name, 'import'))
    # No need to put commas.
    for alias in node.names:
        if alias.name == '*':  # #1851.
            result.append((self.op, '*'))
        else:
            result.append((self.name, alias.name))
        if alias.asname:
            result.extend([
                (self.name, 'as'),
                (self.name, alias.asname),
            ])
    return result
#@+node:ekr.20220402124844.1: *7* iterative.Match* (Python 3.10+)
# Match(expr subject, match_case* cases)

# match_case = (pattern pattern, expr? guard, stmt* body)

# Full syntax diagram: # https://peps.python.org/pep-0634/#appendix-a

def do_Match(self, node: Node) -> ActionList:

    cases = getattr(node, 'cases', [])
    result: ActionList = [
        (self.name, 'match'),
        (self.visit, node.subject),
        (self.op, ':'),
    ]
    for case in cases:
        result.append((self.visit, case))
    return result
#@+node:ekr.20220402124844.2: *8* iterative.match_case
#  match_case = (pattern pattern, expr? guard, stmt* body)

def do_match_case(self, node: Node) -> ActionList:

    guard = getattr(node, 'guard', None)
    body = getattr(node, 'body', [])
    result: ActionList = [
        (self.name, 'case'),
        (self.visit, node.pattern),
    ]
    if guard:
        result.extend([
            (self.name, 'if'),
            (self.visit, guard),
        ])
    result.append((self.op, ':'))
    for statement in body:
        result.append((self.visit, statement))
    return result
#@+node:ekr.20220402124844.3: *8* iterative.MatchAs
# MatchAs(pattern? pattern, identifier? name)

def do_MatchAs(self, node: Node) -> ActionList:
    pattern = getattr(node, 'pattern', None)
    name = getattr(node, 'name', None)
    result: ActionList = []
    if pattern and name:
        result.extend([
            (self.visit, pattern),
            (self.name, 'as'),
            (self.name, name),
        ])
    elif pattern:
        result.append((self.visit, pattern))  # pragma: no cover
    else:
        result.append((self.name, name or '_'))
    return result
#@+node:ekr.20220402124844.4: *8* iterative.MatchClass
# MatchClass(expr cls, pattern* patterns, identifier* kwd_attrs, pattern* kwd_patterns)

def do_MatchClass(self, node: Node) -> ActionList:

    patterns = getattr(node, 'patterns', [])
    kwd_attrs = getattr(node, 'kwd_attrs', [])
    kwd_patterns = getattr(node, 'kwd_patterns', [])
    result: ActionList = [
        (self.visit, node.cls),
        (self.op, '('),
    ]
    for pattern in patterns:
        result.append((self.visit, pattern))
    for i, kwd_attr in enumerate(kwd_attrs):
        result.extend([
            (self.name, kwd_attr),  # a String.
            (self.op, '='),
            (self.visit, kwd_patterns[i]),
        ])
    result.append((self.op, ')'))
    return result
#@+node:ekr.20220402124844.5: *8* iterative.MatchMapping
# MatchMapping(expr* keys, pattern* patterns, identifier? rest)

def do_MatchMapping(self, node: Node) -> ActionList:
    keys = getattr(node, 'keys', [])
    patterns = getattr(node, 'patterns', [])
    rest = getattr(node, 'rest', None)
    result: ActionList = [
        (self.op, '{'),
    ]
    for i, key in enumerate(keys):
        result.extend([
            (self.visit, key),
            (self.op, ':'),
            (self.visit, patterns[i]),
        ])
    if rest:
        result.extend([
            (self.op, '**'),
            (self.name, rest),  # A string.
        ])
    result.append((self.op, '}'))
    return result
#@+node:ekr.20220402124844.6: *8* iterative.MatchOr
# MatchOr(pattern* patterns)

def do_MatchOr(self, node: Node) -> ActionList:

    patterns = getattr(node, 'patterns', [])
    result: ActionList = []
    for i, pattern in enumerate(patterns):
        if i > 0:
            result.append((self.op, '|'))
        result.append((self.visit, pattern))
    return result
#@+node:ekr.20220402124844.7: *8* iterative.MatchSequence
# MatchSequence(pattern* patterns)

def do_MatchSequence(self, node: Node) -> ActionList:
    patterns = getattr(node, 'patterns', [])
    result: ActionList = []
    # Scan for the next '(' or '[' token, skipping the 'case' token.
    token = None
    for token in self.tokens[self.px + 1 :]:
        if token.kind == 'op' and token.value in '([':
            break
        if is_significant_token(token):
            # An implicit tuple: there is no '(' or '[' token.
            token = None
            break
    else:
        raise AssignLinksError('Ill-formed tuple')  # pragma: no cover
    if token:
        result.append((self.op, token.value))
    for pattern in patterns:
        result.append((self.visit, pattern))
    if token:
        val = ']' if token.value == '[' else ')'
        result.append((self.op, val))
    return result
#@+node:ekr.20220402124844.8: *8* iterative.MatchSingleton
# MatchSingleton(constant value)

def do_MatchSingleton(self, node: Node) -> ActionList:
    """Match True, False or None."""
    return [
        (self.token, ('name', repr(node.value))),
    ]
#@+node:ekr.20220402124844.9: *8* iterative.MatchStar
# MatchStar(identifier? name)

def do_MatchStar(self, node: Node) -> ActionList:

    name = getattr(node, 'name', None)
    result: ActionList = [
        (self.op, '*'),
    ]
    if name:
        result.append((self.name, name))
    return result
#@+node:ekr.20220402124844.10: *8* iterative.MatchValue
# MatchValue(expr value)

def do_MatchValue(self, node: Node) -> ActionList:

    return [
        (self.visit, node.value),
    ]
#@+node:ekr.20220330133336.78: *7* iterative.Nonlocal
# Nonlocal(identifier* names)

def do_Nonlocal(self, node: Node) -> ActionList:

    # nonlocal %s\n' % ','.join(node.names))
    # No need to put commas.
    result: ActionList = [
        (self.name, 'nonlocal'),
    ]
    for z in node.names:
        result.append((self.name, z))
    return result
#@+node:ekr.20220330133336.79: *7* iterative.Pass
def do_Pass(self, node: Node) -> ActionList:

    return ([
        (self.name, 'pass'),
    ])
#@+node:ekr.20220330133336.80: *7* iterative.Raise
# Raise(expr? exc, expr? cause)

def do_Raise(self, node: Node) -> ActionList:

    # No need to put commas.
    exc = getattr(node, 'exc', None)
    cause = getattr(node, 'cause', None)
    tback = getattr(node, 'tback', None)
    result: ActionList = [
        (self.name, 'raise'),
        (self.visit, exc),
    ]
    if cause:
        result.extend([
            (self.name, 'from'),  # #2446.
            (self.visit, cause),
        ])
    result.append((self.visit, tback))
    return result

#@+node:ekr.20220330133336.81: *7* iterative.Return
def do_Return(self, node: Node) -> ActionList:

    return [
        (self.name, 'return'),
        (self.visit, node.value),
    ]
#@+node:ekr.20220330133336.82: *7* iterative.Try
# Try(stmt* body, excepthandler* handlers, stmt* orelse, stmt* finalbody)

def do_Try(self, node: Node) -> ActionList:

    result: ActionList = [
        # Try line...
        (self.name, 'try'),
        (self.op, ':'),
        # Body...
        (self.visit, node.body),
        (self.visit, node.handlers),
    ]
    # Else...
    if node.orelse:
        result.extend([
            (self.name, 'else'),
            (self.op, ':'),
            (self.visit, node.orelse),
        ])
    # Finally...
    if node.finalbody:
        result.extend([
            (self.name, 'finally'),
            (self.op, ':'),
            (self.visit, node.finalbody),
        ])
    return result
#@+node:ekr.20220330133336.83: *7* iterative.While
def do_While(self, node: Node) -> ActionList:

    # While line...
        # while %s:\n'
    result: ActionList = [
        (self.name, 'while'),
        (self.visit, node.test),
        (self.op, ':'),
        # Body...
        (self.visit, node.body),
    ]
    # Else clause...
    if node.orelse:
        result.extend([
            (self.name, 'else'),
            (self.op, ':'),
            (self.visit, node.orelse),
        ])
    return result
#@+node:ekr.20220330133336.84: *7* iterative.With
# With(withitem* items, stmt* body)

# withitem = (expr context_expr, expr? optional_vars)

def do_With(self, node: Node) -> ActionList:

    expr: Optional[ast.AST] = getattr(node, 'context_expression', None)
    items: list[ast.AST] = getattr(node, 'items', [])
    result: ActionList = [
        (self.name, 'with'),
        (self.visit, expr),
    ]
    # No need to put commas.
    for item in items:
        result.append((self.visit, item.context_expr))
        optional_vars = getattr(item, 'optional_vars', None)
        if optional_vars is not None:
            result.extend([
                (self.name, 'as'),
                (self.visit, item.optional_vars),
            ])
    result.extend([
        # End the line.
        (self.op, ':'),
        # Body...
        (self.visit, node.body),
    ])
    return result
#@+node:ekr.20220330133336.85: *7* iterative.Yield
def do_Yield(self, node: Node) -> ActionList:

    result: ActionList = [
        (self.name, 'yield'),
    ]
    if hasattr(node, 'value'):
        result.extend([
            (self.visit, node.value),
        ])
    return result
#@+node:ekr.20220330133336.86: *7* iterative.YieldFrom
# YieldFrom(expr value)

def do_YieldFrom(self, node: Node) -> ActionList:

    return ([
        (self.name, 'yield'),
        (self.name, 'from'),
        (self.visit, node.value),
    ])
#@+node:ekr.20220402152331.1: *4* class TestIterative(TestTOG)
class TestIterative(TestTOG):
    """
    Tests for the IterativeTokenGenerator class.

    This class inherits:
    - all the tests from the TestTOG class.
    - most of the support code from the BaseTest class.
    """
    debug_list = []  # 'full-traceback', 'tokens', 'tree'

    @others
#@+node:edreamleo.20220429071246.1: *5* TestIterative.setUp
def setUp(self):

    if py_version < (3, 9):  # pragma: no cover
        self.skipTest('Requires Python 3.9 or above')
#@+node:ekr.20220402150424.1: *5* TestIterative.make_data (override)
def make_data(self, contents, description=None):  # pragma: no cover
    """Return (contents, tokens, tree) for the given contents."""
    contents = contents.lstrip('\\\n')
    if not contents:
        return '', None, None
    self.link_error = None
    t1 = get_time()
    self.update_counts('characters', len(contents))
    # Ensure all tests end in exactly one newline.
    contents = textwrap.dedent(contents).rstrip() + '\n'
    # Create the TOG instance.
    # This next line is why we must copy this entire method.
    self.tog = IterativeTokenGenerator()  # Was TokenOrderGenerator().
    self.tog.filename = description or g.callers(2).split(',')[0]
    # Pass 0: create the tokens and parse tree
    tokens = self.make_tokens(contents)
    if not tokens:
        self.fail('make_tokens failed')
    tree = self.make_tree(contents)
    if not tree:
        self.fail('make_tree failed')
    if 'contents' in self.debug_list:
        dump_contents(contents)
    if 'ast' in self.debug_list:
        if py_version >= (3, 9):
            # pylint: disable=unexpected-keyword-arg
            g.printObj(ast.dump(tree, indent=2), tag='ast.dump')
        else:
            g.printObj(ast.dump(tree), tag='ast.dump')
    if 'tree' in self.debug_list:  # Excellent traces for tracking down mysteries.
        dump_ast(tree)  # pragma: no cover
    if 'tokens' in self.debug_list:
        dump_tokens(tokens)  # pragma: no cover
    self.balance_tokens(tokens)
    # Pass 1: create the links.
    self.create_links(tokens, tree)
    if 'post-tree' in self.debug_list:
        dump_tree(tokens, tree)  # pragma: no cover
    if 'post-tokens' in self.debug_list:
        dump_tokens(tokens)  # pragma: no cover
    t2 = get_time()
    self.update_times('90: TOTAL', t2 - t1)
    if self.link_error:
        self.fail(self.link_error)  # pragma: no cover
    return contents, tokens, tree
#@+node:ekr.20220403063148.1: *5* Copies of TestOrange tests
# Required for full coverage.
# These might migrate to the TestTOG class.
#@+node:ekr.20220403063936.1: *6* TestIterative.test_relative_imports
def test_relative_imports(self):

    # #2533.
    contents = """\
        from .module1 import w
        from . module2 import x
        from ..module1 import y
        from .. module2 import z
        from . import a
        from.import b
        from leo.core import leoExternalFiles
        import leo.core.leoGlobals as g
"""
    expected = textwrap.dedent("""\
        from .module1 import w
        from .module2 import x
        from ..module1 import y
        from ..module2 import z
        from . import a
        from . import b
        from leo.core import leoExternalFiles
        import leo.core.leoGlobals as g
""")
    contents, tokens, tree = self.make_data(contents)
    results = self.beautify(contents, tokens, tree)
    self.assertEqual(expected, results)
#@+node:ekr.20220403062001.1: *6* TestIterative.test_one_line_pet_peeves
def test_one_line_pet_peeves(self):

    # See https://peps.python.org/pep-0008/#pet-peeves
    # See https://peps.python.org/pep-0008/#other-recommendations

    # A copy of TestOrange.test_one_line_pet_peeves.
    # Necessary for coverage testings for slices.

    tag = 'test_one_line_pet_peeves'
    # Except where noted, all entries are expected values....
    if 0:
        # Test fails or recents...
        table = (
            # """a[: 1 if True else 2 :]""",
            """a[:-1]""",
        )
    else:
        table = (
            # Assignments...
            # Slices (colons)...
            """a[:-1]""",
            """a[: 1 if True else 2 :]""",
            """a[1 : 1 + 2]""",
            """a[lower:]""",
            """a[lower::]""",
            """a[:upper]""",
            """a[:upper:]""",
            """a[::step]""",
            """a[lower:upper:]""",
            """a[lower:upper:step]""",
            """a[lower + offset : upper + offset]""",
            """a[: upper_fn(x) :]""",
            """a[: upper_fn(x) : step_fn(x)]""",
            """a[:: step_fn(x)]""",
            """a[: upper_fn(x) :]""",
            """a[: upper_fn(x) : 2 + 1]""",
            """a[:]""",
            """a[::]""",
            """a[1:]""",
            """a[1::]""",
            """a[:2]""",
            """a[:2:]""",
            """a[::3]""",
            """a[1:2]""",
            """a[1:2:]""",
            """a[:2:3]""",
            """a[1:2:3]""",
            # * and **, inside and outside function calls.
            """a = b * c""",
            # Now done in test_star_star_operator
            # """a = b ** c""",  # Black has changed recently.
            """f(*args)""",
            """f(**kwargs)""",
            """f(*args, **kwargs)""",
            """f(a, *args)""",
            # Calls...
            """f(-1)""",
            """f(-1 < 2)""",
            """f(1)""",
            """f(2 * 3)""",
            """f(2 + name)""",
            """f(a)""",
            """f(a.b)""",
            """f(a=2 + 3, b=4 - 5, c= 6 * 7, d=8 / 9, e=10 // 11)""",
            """f(a=2, *args)""",
            """f(a[1 + 2])""",
            """f({key: 1})""",
            """t = (0,)""",
            """x, y = y, x""",
            # Dicts...
            """d = {key: 1}""",
            """d['key'] = a[i]""",
            # Trailing comments: expect two spaces.
            """whatever # comment""",
            """whatever  # comment""",
            """whatever   # comment""",
            # Word ops...
            """v1 = v2 and v3 if v3 not in v4 or v5 in v6 else v7""",
            """print(v7 for v8 in v9)""",
            # Unary ops...
            """v = -1 if a < b else -2""",
            # Returns...
            """return -1""",
        )
    fails = 0
    for i, contents in enumerate(table):
        description = f"{tag} part {i}"
        contents, tokens, tree = self.make_data(contents, description)
        expected = self.blacken(contents)
        results = self.beautify(contents, tokens, tree, filename=description)
        if results != expected:  # pragma: no cover
            fails += 1
            print('')
            print(f"TestIterative.test_one_line_pet_peeves: FAIL {fails}\n"
                f"  contents: {contents.rstrip()}\n"
                f"     black: {expected.rstrip()}\n"
                f"    orange: {results.rstrip()}")
    self.assertEqual(fails, 0)
#@+node:ekr.20220403062532.1: *6* TestIterative.blacken
def blacken(self, contents, line_length=None):  # pragma: no cover
    """Return the results of running black on contents"""
    # A copy of TestOrange.blacken
    if not black:
        self.skipTest('Can not import black')
    # Suppress string normalization!
    try:
        mode = black.FileMode()
        mode.string_normalization = False
        if line_length is not None:
            mode.line_length = line_length
    except TypeError:
        self.skipTest('old version of black')
    return black.format_str(contents, mode=mode)
#@+node:ekr.20191226195813.1: *4* class TokenOrderTraverser
class TokenOrderTraverser:
    """
    Traverse an ast tree using the parent/child links created by the
    TokenOrderGenerator class.

    **Important**:

    This class is a curio. It is no longer used in this file!
    The Fstringify and ReassignTokens classes now use ast.walk.
    """
    @others
#@+node:ekr.20191226200154.1: *5* TOT.traverse
def traverse(self, tree: Node) -> int:
    """
    Call visit, in token order, for all nodes in tree.

    Recursion is not allowed.

    The code follows p.moveToThreadNext exactly.
    """

    def has_next(i: int, node: Node, stack: list[int]) -> bool:
        """Return True if stack[i] is a valid child of node.parent."""
        # g.trace(node.__class__.__name__, stack)
        parent = node.parent
        return bool(parent and parent.children and i < len(parent.children))

    # Update stats

    self.last_node_index = -1  # For visit
    # The stack contains child indices.
    node, stack = tree, [0]
    seen = set()
    while node and stack:
        # g.trace(
            # f"{node.node_index:>3} "
            # f"{node.__class__.__name__:<12} {stack}")
        # Visit the node.
        assert node.node_index not in seen, node.node_index
        seen.add(node.node_index)
        self.visit(node)
        # if p.v.children: p.moveToFirstChild()
        children: list[ast.AST] = getattr(node, 'children', [])
        if children:
            # Move to the first child.
            stack.append(0)
            node = children[0]
            # g.trace(' child:', node.__class__.__name__, stack)
            continue
        # elif p.hasNext(): p.moveToNext()
        stack[-1] += 1
        i = stack[-1]
        if has_next(i, node, stack):
            node = node.parent.children[i]
            continue
        # else...
        # p.moveToParent()
        node = node.parent
        stack.pop()
        # while p:
        while node and stack:
            # if p.hasNext():
            stack[-1] += 1
            i = stack[-1]
            if has_next(i, node, stack):
                # Move to the next sibling.
                node = node.parent.children[i]
                break  # Found.
            # p.moveToParent()
            node = node.parent
            stack.pop()
        # not found.
        else:
            break  # pragma: no cover
    return self.last_node_index
#@+node:ekr.20191227160547.1: *5* TOT.visit
def visit(self, node: Node) -> None:

    self.last_node_index += 1
    assert self.last_node_index == node.node_index, (
        self.last_node_index, node.node_index)
#@+node:ekr.20190910081550.1: *3* class SyntaxSanitizer
class SyntaxSanitizer:

    << SyntaxSanitizer docstring >>

    def __init__(self, c, keep_comments):
        self.c = c
        self.keep_comments = keep_comments

    @others
#@+node:ekr.20190910093739.1: *4* << SyntaxSanitizer docstring >>
r"""
This class converts section references, @others and Leo directives to
comments. This allows ast.parse to handle the result.

Within section references, these comments must *usually* be executable:
    
BEFORE:
    if condition:
        <\< do something >\>
AFTER:
    if condition:
        pass # do something
        
Alas, sanitation can result in a syntax error. For example, leoTips.py contains:
    
BEFORE:
    tips = [
        <\< define tips >\>
        ]

AFTER:
    tips = [
        pass # define tips
    ]
    
This fails because tips = [pass] is a SyntaxError.

The beautify* and black* commands clearly report such failures.
"""
#@+node:ekr.20190910022637.2: *4* sanitize.comment_leo_lines
def comment_leo_lines(self, p=None, s0=None):
    """
    Replace lines containing Leonine syntax with **special comment lines** of the form:
        
        {lws}#{lws}{marker}{line}
        
    where: 
    - lws is the leading whitespace of the original line
    - marker appears nowhere in p.b
    - line is the original line, unchanged.
    
    This convention allows uncomment_special_lines to restore these lines.
    """
    # Choose a marker that appears nowhere in s.
    if p:
        s0 = p.b
    n = 5
    while('#'+ ('!'*n)) in s0:
        n += 1
    comment = '#' + ('!' * n)
    # Create a dict of directives.
    d = {z: True for z in g.globalDirectiveList}
    # Convert all Leonine lines to special comments.
    i, lines, result = 0, g.splitLines(s0), []
    while i < len(lines):
        progress = i
        s = lines[i]
        s_lstrip = s.lstrip()
        # Comment out any containing a section reference.
        j = s.find('<<')
        k = s.find('>>') if j > -1 else -1
        if -1 < j < k:
            result.append(comment+s)
            # Generate a properly-indented pass line.
            j2 = g.skip_ws(s, 0)
            result.append(f'{" "*j2}pass\n')
        elif s_lstrip.startswith('@'):
            # Comment out all other Leonine constructs.
            if self.starts_doc_part(s):
                # Comment the entire doc part, until @c or @code.
                result.append(comment+s)
                i += 1
                while i < len(lines):
                    s = lines[i]
                    result.append(comment+s)
                    i += 1
                    if self.ends_doc_part(s):
                        break
            else:
                j = g.skip_ws(s, 0)
                assert s[j] == '@'
                j += 1
                k = g.skip_id(s, j, chars='-')
                if k > j:
                    word = s[j : k]
                    if word == 'others':
                        # Remember the original @others line.
                        result.append(comment+s)
                        # Generate a properly-indented pass line.
                        result.append(f'{" "*(j-1)}pass\n')
                    else:
                        # Comment only Leo directives, not decorators.
                        result.append(comment+s if word in d else s)
                else:
                    result.append(s)
        elif s_lstrip.startswith('#') and self.keep_comments:
            # A leading comment.
            # Bug fix: Preserve lws in comments, too.
            j2 = g.skip_ws(s, 0)
            result.append(" "*j2+comment+s)
        else:
            # A plain line.
            result.append(s)
        if i == progress:
            i += 1
    return comment, ''.join(result)
#@+node:ekr.20190910022637.3: *4* sanitize.starts_doc_part & ends_doc_part
def starts_doc_part(self, s):
    """Return True if s word matches @ or @doc."""
    return s.startswith(('@\n', '@doc\n', '@ ', '@doc '))

def ends_doc_part(self, s):
    """Return True if s word matches @c or @code."""
    return s.startswith(('@c\n', '@code\n', '@c ', '@code '))
#@+node:ekr.20190910022637.4: *4* sanitize.uncomment_leo_lines
def uncomment_leo_lines(self, comment, p, s0):
    """Reverse the effect of comment_leo_lines."""
    lines = g.splitLines(s0)
    i, result = 0, []
    while i < len(lines):
        progress = i
        s = lines[i]
        i += 1
        if comment in s:
            # One or more special lines.
            i = self.uncomment_special_lines(comment, i, lines, p, result, s)
        else:
            # A regular line.
            result.append(s)
        assert progress < i
    return ''.join(result).rstrip() + '\n'
#@+node:ekr.20190910022637.5: *4* sanitize.uncomment_special_line & helpers
def uncomment_special_lines(self, comment, i, lines, p, result, s):
    """
    This method restores original lines from the special comment lines
    created by comment_leo_lines. These lines have the form:
        
        {lws}#{marker}{line}
        
    where: 
    - lws is the leading whitespace of the original line
    - marker appears nowhere in p.b
    - line is the original line, unchanged.
    
    s is a line containing the comment delim.
    i points at the *next* line.
    Handle one or more lines, appending stripped lines to result.
    """
    #
    # Delete the lws before the comment.
    # This works because the tail contains the original whitespace.
    assert comment in s
    s = s.lstrip().replace(comment, '')
    #
    # Here, s is the original line.
    if comment in s:
        g.trace(f"can not happen: {s!r}")
        return i
    if self.starts_doc_part(s):
        result.append(s)
        while i < len(lines):
            s = lines[i].lstrip().replace(comment, '')
            i += 1
            result.append(s)
            if self.ends_doc_part(s):
                break
        return i
    j = s.find('<<')
    k = s.find('>>') if j > -1 else -1
    if -1 < j < k or '@others' in s:
        #
        # A section reference line or an @others line.
        # Such lines are followed by a pass line.
        #
        # The beautifier may insert blank lines before the pass line.
        kind = 'section ref' if -1 < j < k else '@others'
        # Restore the original line, including leading whitespace.
        result.append(s)
        # Skip blank lines.
        while i < len(lines) and not lines[i].strip():
            i += 1
        # Skip the pass line.
        if i < len(lines) and lines[i].lstrip().startswith('pass'):
            i += 1
        else:
            g.trace(f"*** no pass after {kind}: {p.h}")
    else:
        # A directive line or a comment line.
        result.append(s)
    return i
#@+node:ekr.20160225102931.1: *3* class TokenSync (deprecated)
class TokenSync:
    """A class to sync and remember tokens."""
    # To do: handle comments, line breaks...
    @others
#@+node:ekr.20160225102931.2: *4*  ts.ctor & helpers
def __init__(self, s, tokens):
    """Ctor for TokenSync class."""
    assert isinstance(tokens, list)  # Not a generator.
    self.s = s
    self.first_leading_line = None
    self.lines = [z.rstrip() for z in g.splitLines(s)]
    # Order is important from here on...
    self.nl_token = self.make_nl_token()
    self.line_tokens = self.make_line_tokens(tokens)
    self.blank_lines = self.make_blank_lines()
    self.string_tokens = self.make_string_tokens()
    self.ignored_lines = self.make_ignored_lines()
#@+node:ekr.20160225102931.3: *5* ts.make_blank_lines
def make_blank_lines(self):
    """Return of list of line numbers of blank lines."""
    result = []
    for i, aList in enumerate(self.line_tokens):
        # if any([self.token_kind(z) == 'nl' for z in aList]):
        if len(aList) == 1 and self.token_kind(aList[0]) == 'nl':
            result.append(i)
    return result
#@+node:ekr.20160225102931.4: *5* ts.make_ignored_lines
def make_ignored_lines(self):
    """
    Return a copy of line_tokens containing ignored lines,
    that is, full-line comments or blank lines.
    These are the lines returned by leading_lines().
    """
    result = []
    for i, aList in enumerate(self.line_tokens):
        for z in aList:
            if self.is_line_comment(z):
                result.append(z)
                break
        else:
            if i in self.blank_lines:
                result.append(self.nl_token)
            else:
                result.append(None)
    assert len(result) == len(self.line_tokens)
    for i, aList in enumerate(result):
        if aList:
            self.first_leading_line = i
            break
    else:
        self.first_leading_line = len(result)
    return result
#@+node:ekr.20160225102931.5: *5* ts.make_line_tokens (trace tokens)
def make_line_tokens(self, tokens):
    """
    Return a list of lists of tokens for each list in self.lines.
    The strings in self.lines may end in a backslash, so care is needed.
    """
    import token as tm
    n, result = len(self.lines), []
    for i in range(0, n+1):
        result.append([])
    for token in tokens:
        t1, t2, t3, t4, t5 = token
        kind = tm.tok_name[t1].lower()
        srow, scol = t3
        erow, ecol = t4
        line = erow - 1 if kind == 'string' else srow - 1
        result[line].append(token)
    assert len(self.lines) + 1 == len(result), len(result)
    return result
#@+node:ekr.20160225102931.6: *5* ts.make_nl_token
def make_nl_token(self):
    """Return a newline token with '\n' as both val and raw_val."""
    import token as tm
    t1 = tm.NEWLINE
    t2 = '\n'
    t3 = (0, 0)  # Not used.
    t4 = (0, 0)  # Not used.
    t5 = '\n'
    return t1, t2, t3, t4, t5
#@+node:ekr.20160225102931.7: *5* ts.make_string_tokens
def make_string_tokens(self):
    """Return a copy of line_tokens containing only string tokens."""
    result = []
    for aList in self.line_tokens:
        result.append([z for z in aList if self.token_kind(z) == 'string'])
    assert len(result) == len(self.line_tokens)
    return result
#@+node:ekr.20160225102931.8: *4* ts.check_strings
def check_strings(self):
    """Check that all strings have been consumed."""
    for i, aList in enumerate(self.string_tokens):
        if aList:
            g.trace(f"warning: line {i}. unused strings: {aList}")
#@+node:ekr.20160225102931.10: *4* ts.is_line_comment
def is_line_comment(self, token):
    """Return True if the token represents a full-line comment."""
    import token as tm
    t1, t2, t3, t4, t5 = token
    kind = tm.tok_name[t1].lower()
    raw_val = t5
    return kind == 'comment' and raw_val.lstrip().startswith('#')
#@+node:ekr.20160225102931.12: *4* ts.last_node
def last_node(self, node):
    """Return the node of node's tree with the largest lineno field."""

    class LineWalker(ast.NodeVisitor):

        def __init__(self):
            """Ctor for LineWalker class."""
            self.node = None
            self.lineno = -1

        def visit(self, node):
            """LineWalker.visit."""
            if hasattr(node, 'lineno'):
                if node.lineno > self.lineno:
                    self.lineno = node.lineno
                    self.node = node
            if isinstance(node, list):
                for z in node:
                    self.visit(z)
            else:
                self.generic_visit(node)

    w = LineWalker()
    w.visit(node)
    return w.node
#@+node:ekr.20160225102931.13: *4* ts.leading_lines
def leading_lines(self, node):
    """Return a list of the preceding comment and blank lines"""
    # This can be called on arbitrary nodes.
    leading = []
    if hasattr(node, 'lineno'):
        i, n = self.first_leading_line, node.lineno
        while i < n:
            token = self.ignored_lines[i]
            if token:
                s = self.token_raw_val(token).rstrip() + '\n'
                leading.append(s)
            i += 1
        self.first_leading_line = i
    return leading
#@+node:ekr.20160225102931.14: *4* ts.leading_string
def leading_string(self, node):
    """Return a string containing all lines preceding node."""
    return ''.join(self.leading_lines(node))
#@+node:ekr.20160225102931.15: *4* ts.line_at
def line_at(self, node, continued_lines=True):
    """Return the lines at the node, possibly including continuation lines."""
    n = getattr(node, 'lineno', None)
    if n is None:
        return f'<no line> for %s' % node.__class__.__name__
    if continued_lines:
        aList, n = [], n - 1
        while n < len(self.lines):
            s = self.lines[n]
            if s.endswith('\\'):
                aList.append(s[:-1])
                n += 1
            else:
                aList.append(s)
                break
        return ''.join(aList)
    return self.lines[n - 1]
#@+node:ekr.20160225102931.16: *4* ts.sync_string
def sync_string(self, node):
    """Return the spelling of the string at the given node."""
    n = node.lineno
    tokens = self.string_tokens[n - 1]
    if tokens:
        token = tokens.pop(0)
        self.string_tokens[n - 1] = tokens
        return self.token_val(token)
    g.trace('===== underflow', n, node.s)
    return node.s
#@+node:ekr.20160225102931.18: *4* ts.tokens_for_statement
def tokens_for_statement(self, node):
    assert isinstance(node, ast.AST), node
    name = node.__class__.__name__
    if hasattr(node, 'lineno'):
        tokens = self.line_tokens[node.lineno - 1]
        g.trace(' '.join([self.dump_token(z) for z in tokens]))
    else:
        g.trace('no lineno', name)
#@+node:ekr.20160225102931.19: *4* ts.trailing_comment
def trailing_comment(self, node):
    """
    Return a string containing the trailing comment for the node, if any.
    The string always ends with a newline.
    """
    if hasattr(node, 'lineno'):
        return self.trailing_comment_at_lineno(node.lineno)
    g.trace('no lineno', node.__class__.__name__, g.callers())
    return '\n'
#@+node:ekr.20160225102931.20: *4* ts.trailing_comment_at_lineno
def trailing_comment_at_lineno(self, lineno):
    """Return any trailing comment at the given node.lineno."""
    tokens = self.line_tokens[lineno - 1]
    for token in tokens:
        if self.token_kind(token) == 'comment':
            raw_val = self.token_raw_val(token).rstrip()
            if not raw_val.strip().startswith('#'):
                val = self.token_val(token).rstrip()
                s = f' %s\n' % val
                return s
    return '\n'
#@+node:ekr.20160225102931.21: *4* ts.trailing_lines
def trailing_lines(self):
    """return any remaining ignored lines."""
    trailing = []
    i = self.first_leading_line
    while i < len(self.ignored_lines):
        token = self.ignored_lines[i]
        if token:
            s = self.token_raw_val(token).rstrip() + '\n'
            trailing.append(s)
        i += 1
    self.first_leading_line = i
    return trailing
#@+node:ekr.20191122105543.1: *4* ts:dumps
#@+node:ekr.20160225102931.9: *5* ts.dump_token
def dump_token(self, token, verbose=False):
    """Dump the token. It is either a string or a 5-tuple."""
    import token as tm
    if isinstance(token, str):
        return token
    t1, t2, t3, t4, t5 = token
    kind = g.toUnicode(tm.tok_name[t1].lower())
    # raw_val = g.toUnicode(t5)
    val = g.toUnicode(t2)
    if verbose:
        return f'token: %10s %r' % (kind, val)
    return val
#@+node:ekr.20160225102931.17: *5* ts.token_kind/raw_val/val
def token_kind(self, token):
    """Return the token's type."""
    t1, t2, t3, t4, t5 = token
    import token as tm
    return g.toUnicode(tm.tok_name[t1].lower())

def token_raw_val(self, token):
    """Return the value of the token."""
    t1, t2, t3, t4, t5 = token
    return g.toUnicode(t5)

def token_val(self, token):
    """Return the raw value of the token."""
    t1, t2, t3, t4, t5 = token
    return g.toUnicode(t2)
#@+node:ekr.20160225102931.11: *5* ts.join
def join(self, aList, sep=','):
    """return the items of the list joined by sep string."""
    tokens = []
    for i, token in enumerate(aList or []):
        tokens.append(token)
        if i < len(aList) - 1:
            tokens.append(sep)
    return tokens
#@+node:ekr.20200726125841.1: *3* fs.scan_for_values (token based, not used)
def scan_for_values(self):  # pragma: no cover
    """
    **Important**: This method is not used. It shows how to "parse"
    the RHS of an % operator using tokens instead of a parse tree. 
    
    This is a recursive descent parser. It is comprable in complexity
    to fs.scan_format_string.
    
    Return a list of possibly parenthesized values for the format string.
    
    This method never actually consumes tokens.
    
    If all goes well, we'll skip all tokens in the tokens list.
    """

    # pylint: disable=no-member # This is example code.
    # Skip the '%'
    new_token = self.new_token
    assert self.look_ahead(0) == ('op', '%')
    token_i, tokens = self.skip_ahead(0, 'op', '%')
    # Skip '(' if it's next
    include_paren = self.look_ahead(token_i) == ('op', '(')
    if include_paren:
        token_i, skipped_tokens = self.skip_ahead(token_i, 'op', '(')
        tokens.extend(skipped_tokens)
    # Find all tokens up to the first ')' or 'for'
    values, value_list = [], []
    while token_i < len(self.tokens):
        # Don't use look_ahead here: handle each token exactly once.
        token = self.tokens[token_i]
        token_i += 1
        tokens.append(token)
        kind, val = token.kind, token.value
        if kind == 'ws':
            continue
        if kind in ('newline', 'nl'):
            if include_paren or val.endswith('\\\n'):
                # Continue scanning, ignoring the newline.
                continue
            # The newline ends the scan.
            values.append(value_list)  # Retain the tokens!
            if not include_paren:  # Bug fix.
                tokens.pop()  # Rescan the ')'
            break
        if (kind, val) == ('op', ')'):
            values.append(value_list)
            if not include_paren:
                tokens.pop()  # Rescan the ')'
            break
        if (kind, val) == ('name', 'for'):
            self.add_trailing_ws = True
            tokens.pop()  # Rescan the 'for'
            values.append(value_list)
            break
        if (kind, val) == ('op', ','):
            values.append(value_list)
            value_list = []
        elif kind == 'op' and val in '([{':
            values_list2, token_i2 = self.scan_to_matching(token_i - 1, val)
            value_list.extend(values_list2)
            tokens.extend(self.tokens[token_i:token_i2])
            token_i = token_i2
        elif kind == 'name':
            # Ensure separation of names.
            value_list.append(new_token(kind, val))
            value_list.append(new_token('ws', ' '))
        else:
            value_list.append(new_token(kind, val))
    return values, tokens
#@+node:ekr.20191227152538.1: *3* class TestTOT (BaseTest)
class TestTOT(BaseTest):
    """Tests for the TokenOrderTraverser class."""
    @others
#@+node:ekr.20200111115318.1: *4* test_tot.test_traverse
def test_traverse(self):

    contents = """\
f(1)
b = 2 + 3
"""
# print('%s = %s' % (2+3, 4*5))
    if 1:
        contents, tokens, tree = self.make_file_data('leoApp.py')
    else:
        contents, tokens, tree = self.make_data(contents)
    tot = TokenOrderTraverser()
    t1 = get_time()
    n_nodes = tot.traverse(tree)
    t2 = get_time()
    self.update_counts('nodes', n_nodes)
    self.update_times('50: TOT.traverse', t2 - t1)
    # self.dump_stats()
#@+node:ekr.20100208223942.5967: *3* class PickleShareDB
_sentinel = object()


class PickleShareDB:
    """ The main 'connection' object for PickleShare database """
    @others
#@+node:ekr.20100208223942.5968: *4*  Birth & special methods
#@+node:ekr.20100208223942.5969: *5*  __init__ (PickleShareDB)
def __init__(self, root: str) -> None:
    """
    Init the PickleShareDB class.
    root: The directory that contains the data. Created if it doesn't exist.
    """
    self.root: str = abspath(expanduser(root))
    if not isdir(self.root) and not g.unitTesting:
        self._makedirs(self.root)
    # Keys are normalized file names.
    # Values are tuples (obj, orig_mod_time)
    self.cache: dict[str, Any] = {}

    def loadz(fileobj: Any) -> None:
        if fileobj:
            # Retain this code for maximum compatibility.
            try:
                val = pickle.loads(
                    zlib.decompress(fileobj.read()))
            except ValueError:
                g.es("Unpickling error - Python 3 data accessed from Python 2?")
                return None
            return val
        return None

    def dumpz(val: Any, fileobj: Any) -> None:
        if fileobj:
            try:
                # Use Python 2's highest protocol, 2, if possible
                data = pickle.dumps(val, 2)
            except Exception:
                # Use best available if that doesn't work (unlikely)
                data = pickle.dumps(val, pickle.HIGHEST_PROTOCOL)
            compressed = zlib.compress(data)
            fileobj.write(compressed)

    self.loader = loadz
    self.dumper = dumpz
#@+node:ekr.20100208223942.5970: *5* __contains__(PickleShareDB)
def __contains__(self, key: Any) -> bool:

    return self.has_key(key)  # NOQA
#@+node:ekr.20100208223942.5971: *5* __delitem__
def __delitem__(self, key: str) -> None:
    """ del db["key"] """
    fn = join(self.root, key)
    self.cache.pop(fn, None)
    try:
        os.remove(fn)
    except OSError:
        # notfound and permission denied are ok - we
        # lost, the other process wins the conflict
        pass
#@+node:ekr.20100208223942.5972: *5* __getitem__ (PickleShareDB)
def __getitem__(self, key: str) -> Any:
    """ db['key'] reading """
    fn = join(self.root, key)
    try:
        mtime = (os.stat(fn)[stat.ST_MTIME])
    except OSError:
        raise KeyError(key)
    if fn in self.cache and mtime == self.cache[fn][1]:
        obj = self.cache[fn][0]
        return obj
    try:
        # The cached item has expired, need to read
        obj = self.loader(self._openFile(fn, 'rb'))
    except Exception:
        raise KeyError(key)
    self.cache[fn] = (obj, mtime)
    return obj
#@+node:ekr.20100208223942.5973: *5* __iter__
def __iter__(self) -> Generator:

    for k in list(self.keys()):
        yield k
#@+node:ekr.20100208223942.5974: *5* __repr__
def __repr__(self) -> str:
    return f"PickleShareDB('{self.root}')"
#@+node:ekr.20100208223942.5975: *5* __setitem__ (PickleShareDB)
def __setitem__(self, key: str, value: Any) -> None:
    """ db['key'] = 5 """
    fn = join(self.root, key)
    parent, junk = split(fn)
    if parent and not isdir(parent):
        self._makedirs(parent)
    self.dumper(value, self._openFile(fn, 'wb'))
    try:
        mtime = os.path.getmtime(fn)
        self.cache[fn] = (value, mtime)
    except OSError as e:
        if e.errno != 2:
            raise
#@+node:ekr.20100208223942.10452: *4* _makedirs
def _makedirs(self, fn: str, mode: int = 0o777) -> None:

    os.makedirs(fn, mode)
#@+node:ekr.20100208223942.10458: *4* _openFile (PickleShareDB)
def _openFile(self, fn: str, mode: str = 'r') -> Optional[Any]:
    """ Open this file.  Return a file object.

    Do not print an error message.
    It is not an error for this to fail.
    """
    try:
        return open(fn, mode)
    except Exception:
        return None
#@+node:ekr.20100208223942.10454: *4* _walkfiles & helpers
def _walkfiles(self, s: str, pattern: str = None) -> Generator:
    """ D.walkfiles() -> iterator over files in D, recursively.

    The optional argument, pattern, limits the results to files
    with names that match the pattern.  For example,
    mydir.walkfiles('*.tmp') yields only files with the .tmp
    extension.
    """
    for child in self._listdir(s):
        if isfile(child):
            if pattern is None or self._fn_match(child, pattern):
                yield child
        elif isdir(child):
            for f in self._walkfiles(child, pattern):
                yield f
#@+node:ekr.20100208223942.10456: *5* _listdir
def _listdir(self, s: str, pattern: str = None) -> list[str]:
    """ D.listdir() -> List of items in this directory.

    Use D.files() or D.dirs() instead if you want a listing
    of just files or just subdirectories.

    The elements of the list are path objects.

    With the optional 'pattern' argument, this only lists
    items whose names match the given pattern.
    """
    names = os.listdir(s)
    if pattern is not None:
        names = fnmatch.filter(names, pattern)
    return [join(s, child) for child in names]
#@+node:ekr.20100208223942.10464: *5* _fn_match
def _fn_match(self, s: str, pattern: str) -> bool:
    """ Return True if self.name matches the given pattern.

    pattern - A filename pattern with wildcards, for example '*.py'.
    """
    return fnmatch.fnmatch(basename(s), pattern)
#@+node:ekr.20100208223942.5978: *4* clear (PickleShareDB)
def clear(self) -> None:
    # Deletes all files in the fcache subdirectory.
    # It would be more thorough to delete everything
    # below the root directory, but it's not necessary.
    for z in self.keys():
        self.__delitem__(z)
#@+node:ekr.20100208223942.5979: *4* get
def get(self, key: str, default: Any = None) -> Any:

    try:
        val = self[key]
        return val
    except KeyError:
        return default
#@+node:ekr.20100208223942.5980: *4* has_key (PickleShareDB)
def has_key(self, key: str) -> bool:

    try:
        self[key]
    except KeyError:
        return False
    return True
#@+node:ekr.20100208223942.5981: *4* items
def items(self) -> list[Any]:
    return [z for z in self]
#@+node:ekr.20100208223942.5982: *4* keys & helpers (PickleShareDB)
# Called by clear, and during unit testing.

def keys(self, globpat: str = None) -> list[str]:
    """Return all keys in DB, or all keys matching a glob"""
    files: list[str]
    if globpat is None:
        files = self._walkfiles(self.root)  # type:ignore
    else:
        # Do not call g.glob_glob here.
        files = [z for z in join(self.root, globpat)]
    result = [self._normalized(s) for s in files if isfile(s)]
    return result
#@+node:ekr.20100208223942.5976: *5* _normalized
def _normalized(self, filename: str) -> str:
    """ Make a key suitable for user's eyes """
    # os.path.relpath doesn't work here.
    return self._relpathto(self.root, filename).replace('\\', '/')
#@+node:ekr.20100208223942.10460: *5* _relpathto
# Used only by _normalized.

def _relpathto(self, src: str, dst: str) -> str:
    """ Return a relative path from self to dst.

    If there is no relative path from self to dst, for example if
    they reside on different drives in Windows, then this returns
    dst.abspath().
    """
    origin = abspath(src)
    dst = abspath(dst)
    orig_list = self._splitall(normcase(origin))
    # Don't normcase dst!  We want to preserve the case.
    dest_list = self._splitall(dst)
    if orig_list[0] != normcase(dest_list[0]):
        # Can't get here from there.
        return dst
    # Find the location where the two paths start to differ.
    i = 0
    for start_seg, dest_seg in zip(orig_list, dest_list):
        if start_seg != normcase(dest_seg):
            break
        i += 1
    # Now i is the point where the two paths diverge.
    # Need a certain number of "os.pardir"s to work up
    # from the origin to the point of divergence.
    segments = [os.pardir] * (len(orig_list) - i)
    # Need to add the diverging part of dest_list.
    segments += dest_list[i:]
    if segments:
        return join(*segments)
    # If they happen to be identical, use os.curdir.
    return os.curdir
#@+node:ekr.20100208223942.10462: *5* _splitall
# Used by relpathto.

def _splitall(self, s: str) -> list[str]:
    """ Return a list of the path components in this path.

    The first item in the list will be a path.  Its value will be
    either os.curdir, os.pardir, empty, or the root directory of
    this path (for example, '/' or 'C:\\').  The other items in
    the list will be strings.

    path.path.joinpath(*result) will yield the original path.
    """
    parts = []
    loc = s
    while loc != os.curdir and loc != os.pardir:
        prev = loc
        loc, child = split(prev)
        if loc == prev:
            break
        parts.append(child)
    parts.append(loc)
    parts.reverse()
    return parts
#@+node:ekr.20100208223942.5989: *4* uncache
def uncache(self, *items: Any) -> None:
    """ Removes all, or specified items from cache

    Use this after reading a large amount of large objects
    to free up memory, when you won't be needing the objects
    for a while.

    """
    if not items:
        self.cache = {}
    for it in items:
        self.cache.pop(it, None)
#@+node:ekr.20211014154452.1: ** Abandoned files
#@+node:ekr.20160517182239.1: *3* ../../flake8-leo.py
"""
This file runs flake8 on predefined lists of files.

On windows, the following .bat file runs this file::
    python flake8-leo.py %*

On Ubuntu, the following alias runs this file::
    pyflake="python pyflake-leo.py"
"""
@language python
@tabwidth -4
# pylint: disable=invalid-name
    # flake8-leo isn't a valid module name, but it isn't a module.
import optparse
import os
import time
from leo.core import leoGlobals as g
@others
g_option_fn = None
scope = scanOptions()
if scope == 'version':
    report_version()
else:
    files = g.LinterTable().get_files_for_scope(scope, fn=g_option_fn)
    main(files)
#@+node:ekr.20160517182239.10: *4* main & helpers
def main(files):
    """Call run on all tables in tables_table."""
    try:
        # pylint: disable=import-error
        from flake8 import engine
    except Exception:
        print(f"{g.shortFileName(__file__)}: can not import flake8")
        return
    config_file = get_flake8_config()
    if config_file:
        style = engine.get_style_guide(parse_argv=False, config_file=config_file)
        t1 = time.time()
        check_all(files, style)
        t2 = time.time()
        n = len(files)
        print(f"{n} file{g.plural(n)}, time: {t2 - t1:5.2f} sec.")
#@+node:ekr.20160517222900.1: *5* get_home
def get_home():
    """Returns the user's home directory."""
    # Windows searches the HOME, HOMEPATH and HOMEDRIVE
    # environment vars, then gives up.
    home = g.os_path_expanduser("~")
    if home and len(home) > 1 and home[0] == '%' and home[-1] == '%':
        # Get the indirect reference to the true home.
        home = os.getenv(home[1:-1], default=None)
    if home:
        # Important: This returns the _working_ directory if home is None!
        # This was the source of the 4.3 .leoID.txt problems.
        home = g.os_path_finalize(home)
        if not g.os_path_exists(home) or not g.os_path_isdir(home):
            home = None
    return home
#@+node:ekr.20160517222236.1: *5* get_flake8_config
def get_flake8_config():
    """Return the path to the flake8 configuration file."""
    join = g.os_path_finalize_join
    homeDir = get_home()
    loadDir = g.os_path_finalize_join(g.__file__, '..', '..')
    base_table = ('flake8', 'flake8.txt')
    dir_table = (
        homeDir,
        join(homeDir, '.leo'),
        join(loadDir, '..', '..', 'leo', 'test'),
    )
    for base in base_table:
        for path in dir_table:
            fn = g.os_path_abspath(join(path, base))
            if g.os_path_exists(fn):
                return fn
    print('no flake8 configuration file found in\n%s' % ('\n'.join(dir_table)))
    return None
#@+node:ekr.20160517222332.1: *5* check_all
def check_all(files, style):
    """Run flake8 on all paths."""
    # pylint: disable=import-error
    from flake8 import main

    report = style.check_files(paths=files)
    main.print_report(report, style)
#@+node:ekr.20160517182239.11: *4* report_version
def report_version():
    try:
        import flake8

        print(f"flake8 version: {flake8.__version__}")
    except ImportError:
        g.trace('can not import flake8')
#@+node:ekr.20160517182239.15: *4* scanOptions (flake8)
def scanOptions():
    """Handle all options, remove them from sys.argv."""
    global g_option_fn
    # This automatically implements the -h (--help) option.
    parser = optparse.OptionParser()
    add = parser.add_option
    add('-a', action='store_true', help='all')
    add('-c', action='store_true', help='core')
    add('-e', action='store_true', help='external')
    add('-f', dest='filename', help='filename, relative to leo folder')
    add('-g', action='store_true', help='gui plugins')
    add('-m', action='store_true', help='modes')
    add('-p', action='store_true', help='plugins')
    # add('-s', action='store_true', help='silent')
    add('-u', action='store_true', help='user commands')
    add('-v', '--version', dest='v', action='store_true', help='report flake8 version')
    # Parse the options.
    options, args = parser.parse_args()
    # silent = options.s
    if options.a:
        scope = 'all'
    elif options.c:
        scope = 'core'
    elif options.e:
        scope = 'external'
    elif options.filename:
        fn = options.filename
        if fn.startswith('='):
            fn = fn[1:]
        g_option_fn = fn.strip('"')
        scope = 'file'
    elif options.g:
        scope = 'gui'
    elif options.m:
        scope = 'modes'
    elif options.p:
        scope = 'plugins'
    # elif options.s: scope = 'silent'
    elif options.u:
        scope = 'commands'
    elif options.v:
        scope = 'version'
    else:
        scope = 'all'
    return scope
#@+node:ekr.20100221142603.5638: *3* ../../pylint-leo.py
"""
This file runs pylint on predefined lists of files.

The -r option no longer exists. Instead, use Leo's pylint command to run
pylint on all Python @<file> nodes in a given tree.

On windows, the following .bat file runs this file::
    python pylint-leo.py %*

On Ubuntu, the following alias runs this file::
    pylint="python pylint-leo.py"
"""
@language python
# pylint: disable=invalid-name
    # pylint-leo isn't a valid module name, but it isn't a module.
import shlex
import optparse
import os
import subprocess
import sys
import time
from leo.core import leoGlobals as g
@others
@language python
@tabwidth -4
@pagewidth 70
@nobeautify
g_option_fn = None
scope, verbose = scanOptions()
if scope == 'version':
    report_version()
else:
    files = g.LinterTable().get_files_for_scope(scope, fn=g_option_fn)
    main(files, verbose)
@beautify

#@+node:ekr.20140331201252.16859: *4* main (pylint-leo.py)
def main(files, verbose):
    """Call run on all tables in tables_table."""
    n = len(files)
    print(f"pylint: {n} file{g.plural(n)}")
    try:
        from pylint import lint
        assert lint
    except ImportError:
        print('pylint-leo.py: can not import pylint')
        return
    t1 = time.time()
    for fn in files:
        run(fn, verbose)
        if not verbose and sys.platform.startswith('win'):
            print('.', sep='', end='')
    t2 = time.time()
    print(f"{n} file{g.plural(n)}, time: {t2-t1:5.2f} sec.")
#@+node:ekr.20100221142603.5644: *4* run (pylint-leo.py)
@nobeautify

def run(fn, verbose):
    """Run pylint on fn."""
    # theDir is empty for the -f option.
    from pylint import lint
    assert lint
    # Note: g.app does not exist.
    base_dir = os.path.dirname(__file__)
    home_dir = os.path.expanduser('~')
    rc_fn = 'pylint-leo-rc.txt'
    table = (
        os.path.abspath(os.path.join(home_dir, '.leo', rc_fn)),
        os.path.abspath(os.path.join(base_dir, 'leo', 'test', rc_fn)),
    )
    for rc_fn in table:
        if os.path.exists(rc_fn):
            break
    else:
        print(f"pylint-leo.py: {rc_fn!r} not found in leo/test or ~/.leo")
        return
    if not os.path.exists(fn):
        print(f"pylint-leo.py: file not found: {fn}")
        return
    if verbose:
        path = g.os_path_dirname(fn)
        dirs = path.split(os.sep)
        theDir = dirs and dirs[-1] or ''
        print(f"pylint-leo.py: {theDir}{os.sep}{g.shortFileName(fn)}")
    # Call pylint in a subprocess so Pylint doesn't abort *this* process.
    # Escaping args is harder here because we are creating an args array.
    is_win = sys.platform.startswith('win')
    args =  ','.join([f"'--rcfile={rc_fn}'", f"'{fn}'"])
    if is_win:
        args = args.replace('\\','\\\\')
    command = f'{sys.executable} -c "from pylint import lint; args=[{args}]; lint.Run(args)"'
    if not is_win:
        command = shlex.split(command)
    # If shell is True, it is recommended to pass args as a string rather than as a sequence.
    proc = subprocess.Popen(command, shell=False)
    proc.communicate()  # Wait: Not waiting is confusing for the user.
#@+node:ekr.20140526142452.17594: *4* report_version (pylint-leo.py)
def report_version():
    try:
        from pylint import lint
    except ImportError:
        g.trace('can not import pylint')
        return
    table = (
        os.path.abspath(os.path.expanduser('~/.leo/pylint-leo-rc.txt')),
        os.path.abspath(os.path.join('leo', 'test', 'pylint-leo-rc.txt')),
    )
    for rc_fn in table:
        try:
            rc_fn = rc_fn.replace('\\', '/')
            lint.Run([f"--rcfile={rc_fn}", '--version',])
        except OSError:
            pass
    g.trace('no rc file found in')
    g.printList(table)
#@+node:ekr.20120307142211.9886: *4* scanOptions (pylint-leo.py)
def scanOptions():
    """Handle all options, remove them from sys.argv."""
    global g_option_fn
    # This automatically implements the -h (--help) option.
    parser = optparse.OptionParser()
    add = parser.add_option
    add('-a', action='store_true', help='all')
    add('-c', action='store_true', help='core')
    add('-e', action='store_true', help='external')
    add('-f', dest='filename', help='filename, relative to leo folder')
    add('-g', action='store_true', help='gui plugins')
    add('-m', action='store_true', help='modes')
    add('-p', action='store_true', help='plugins')
    add('-t', action='store_true', help='unit tests')
    add('-u', action='store_true', help='user commands')
    add('-v', action='store_true', help='report pylint version')
    add('--verbose', action='store_true', help='verbose output')
    # Parse the options.
    options, args = parser.parse_args()
    if options.v:
        # -v anywhere just prints the version.
        return 'version', False
    verbose = options.verbose
    if options.a:
        scope = 'all'
    elif options.c:
        scope = 'core'
    elif options.e:
        scope = 'external'
    elif options.filename:
        fn = options.filename
        if fn.startswith('='):
            fn = fn[1:]
        g_option_fn = fn.strip('"')
        scope = 'file'
    elif options.g:
        scope = 'gui'
    elif options.m:
        scope = 'modes'
    elif options.p:
        scope = 'plugins'
    elif options.t:
        scope = 'tests'
    elif options.u:
        scope = 'commands'
    elif options.v:
        scope = 'version'
    else:
        scope = 'all'
    return scope, verbose
#@+node:ekr.20160518000549.1: *3* ../../pyflakes-leo.py
"""
This file runs pyflakes on predefined lists of files.

On windows, the following .bat file runs this file::
    python pyflakes-leo.py %*

On Ubuntu, the following alias runs this file::
    pyflake="python pyflake-leo.py"
"""
@language python
@tabwidth -4
# pylint: disable=invalid-name
    # pyflakes-leo isn't a valid module name, but it isn't a module.
import optparse
import sys
import time
try:
    # pylint: disable=import-error
    from pyflakes import api, reporter
except ImportError:
    api = reporter = None
from leo.core import leoGlobals as g
from leo.core import leoTest
@others
g_option_fn = None
scope = scanOptions()
if scope == 'version':
    report_version()
else:
    files = leoTest.LinterTable().get_files_for_scope(scope, fn=g_option_fn)
    main(files)
#@+node:ekr.20160518000549.10: *4* main (pyflakes-leo.py)
def main(files):
    """Call main in all given files."""
    t1 = time.time()
    for fn in files:
        # Report the file name.
        assert g.os_path_exists(fn), fn
        sfn = g.shortFileName(fn)
        s = g.readFileIntoEncodedString(fn)
        if s and s.strip():
            r = reporter.Reporter(errorStream=sys.stderr, warningStream=sys.stderr)
            api.check(s, sfn, r)
    t2 = time.time()
    n = len(files)
    print(f"{n} file{g.plural(n)}, time: {t2 - t1:5.2f} sec.")
#@+node:ekr.20160518000549.14: *4* report_version
def report_version():
    try:
        # pylint: disable=import-error
        import flake8
        print(f"flake8 version: {flake8.__version__}")
    except Exception:
        g.trace('can not import flake8')
#@+node:ekr.20160518000549.15: *4* scanOptions (pyflakes)
def scanOptions():
    """Handle all options, remove them from sys.argv."""
    global g_option_fn
    # This automatically implements the -h (--help) option.
    parser = optparse.OptionParser()
    add = parser.add_option
    add('-a', action='store_true', help='all (default)')
    add('-c', action='store_true', help='core')
    add('-e', action='store_true', help='external')
    add('-f', dest='filename', help='filename, relative to leo folder')
    add('-g', action='store_true', help='gui plugins')
    add('-m', action='store_true', help='modes')
    add('-p', action='store_true', help='plugins')
    # add('-s', action='store_true', help='silent')
    add('-u', action='store_true', help='user commands')
    add(
        '-v', '--version', dest='v', action='store_true', help='report pyflakes version'
    )
    # Parse the options.
    options, args = parser.parse_args()
    # silent = options.s
    if options.a:
        scope = 'all'
    elif options.c:
        scope = 'core'
    elif options.e:
        scope = 'external'
    elif options.filename:
        fn = options.filename
        if fn.startswith('='):
            fn = fn[1:]
        g_option_fn = fn.strip('"')
        scope = 'file'
    elif options.g:
        scope = 'gui'
    elif options.m:
        scope = 'modes'
    elif options.p:
        scope = 'plugins'
    # elif options.s: scope = 'silent'
    elif options.u:
        scope = 'commands'
    elif options.v:
        scope = 'version'
    else:
        scope = 'all'
    return scope
#@+node:vitalije.20170704194046.1: *3* ../external/sax2db.py
# 2022/08/23: Converted from python 2 code, but not tested.
import sys
import re
import pprint
import pickle
import sqlite3
# Leo imports.
import leo.core.leoGlobals as g
# Third-party imports.
from .leosax import get_leo_data
@others

def main(src, dest):
    print('src', src)
    print('dest', dest)
    root = get_leo_data(g.readFileIntoEncodedString(src))
    root.gnx = 'hidden-root-vnode-gnx'
    vns, seq = walk_tree(root)
    data = vnode_data(vns, seq[1:])  # skip hidden root
    with sqlite3.connect(dest) as conn:
        resetdb(conn)
        conn.executemany(sqls('insert-vnode'), data)
        conn.commit()
    acc = []
    settings_harvester(root, [], acc)
    for gnx, kind, name, value, cond in acc:
        if kind == 'data':
            value = repr(value)[:30]

        print(cond or "always", kind, name, pprint.pformat(value))

if __name__ == '__main__':
    src = g.os_path_finalize_join(g.os_path_dirname(__file__),
         '../config/myLeoSettings.leo')
    if len(sys.argv) > 1:
        src = sys.argv[1]
    dest = src[:-3] + 'db'
    main(src, dest)
    print('ok')
#@+node:vitalije.20170706071146.1: *4* SQL
#@+node:vitalije.20170704195230.1: *5* sqls
def sqls(k=None):
    _sqls = {
        'drop-vnodes': 'drop table if exists vnodes',
        'drop-settings': 'drop table if exists settings',
        'create-vnodes': '''create table vnodes(gnx primary key,
                                    head,
                                    body,
                                    children,
                                    parents,
                                    iconVal,
                                    statusBits,
                                    ua)''',
        'create-extra-infos':
            '''create table if not exists extra_infos(name primary key, value)''',
        'create-settings': '''create table settings(name primary key,
                                    value, level, source)''',
        'insert-vnode': 'replace into vnodes values(?,?,?,?,?,?,?,?)',
        'insert-setting': 'replace into settings values(?,?,?,?)'
    }
    if k is None:
        return _sqls
    return _sqls.get(k)
#@+node:vitalije.20170704195351.1: *5* resetdb
def resetdb(conn):
    conn.execute(sqls('drop-vnodes'))
    conn.execute(sqls('create-vnodes'))
    conn.execute(sqls('create-extra-infos'))
    #conn.execute(sqls('drop-settings'))
    #conn.execute(sqls('create-settings'))
#@+node:vitalije.20170706070756.1: *4* Settings...
#@+node:vitalije.20170706070938.1: *5* __ kinds of settings
simple_settings = (
    'bool color directory int ints float path ratio string strings data enabledplugins'
).split()
super_simple_settings = ('directory path string').split()
condition_settings = ('ifenv ifhostname ifplatform').split()
complex_settings = (
    'buttons commands font menus mode menuat openwith outlinedata popup shortcuts'
).split()
#@+node:vitalije.20170706070818.1: *5* descend & descend_f
def descend(node, conds, acc):
    descend_f(settings_harvester, node, conds, acc)

def descend_f(f, node, conds, acc):
    for child in node.children:
        f(child, conds, acc)
#@+node:vitalije.20170706070953.1: *5* isComplexSetting
def isComplexSetting(node):
    kind, name, val = parseHeadline(node.h)
    return kind in complex_settings
#@+node:vitalije.20170706070955.1: *5* isCondition
def isCondition(node):
    kind, name, val = parseHeadline(node.h)
    return kind in condition_settings
#@+node:vitalije.20170706070951.1: *5* isSimpleSetting
def isSimpleSetting(node):
    kind, name, val = parseHeadline(node.h)
    return kind in simple_settings
#@+node:vitalije.20170705141951.1: *5* parseHeadline
def parseHeadline(s):
    """
    Parse a headline of the form @kind:name=val
    Return (kind,name,val).
    Leo 4.11.1: Ignore everything after @data name.
    """
    kind = name = val = None
    if g.match(s, 0, '@'):
        i = g.skip_id(s, 1, chars='-')
        i = g.skip_ws(s, i)
        kind = s[1:i].strip()
        if kind:
            # name is everything up to '='
            if kind == 'data':
                # i = g.skip_ws(s,i)
                j = s.find(' ', i)
                if j == -1:
                    name = s[i:].strip()
                else:
                    name = s[i:j].strip()
            else:
                j = s.find('=', i)
                if j == -1:
                    name = s[i:].strip()
                else:
                    name = s[i:j].strip()
                    # val is everything after the '='
                    val = s[j + 1 :].strip()
    # g.trace("%50s %10s %s" %(name,kind,val))
    return kind, name, val
#@+node:vitalije.20170706124002.1: *5* harvest_one_setting
def harvest_one_setting(gnx, kind, name, value, conds, acc):
    cond = '|#|'.join((x.h for x in conds[1:]))
    acc.append((gnx, kind, name, value, cond))
#@+node:vitalije.20170706213544.1: *5* get_data
def subtree(node):
    for child in node.children:
        yield child
        for x in subtree(child):
            yield x
def blines(node):
    return g.splitLines(''.join(node.b))
def get_data(node):
    data = blines(node)
    for x in subtree(node):
        if x.b and not x.h.startswith('@'):
            data.extend(blines(x))
            if not x.b[-1].endswith('\n'):
                data.append('\n')
    return data

#@+node:vitalije.20170707152323.1: *5* get_menus_list
def get_menu_items(node):
    aList = []
    for child in node.children:
        for tag in ('@menu', '@item'):
            if child.h.startswith(tag):
                name = child.h[len(tag) + 1 :].strip()
                if tag == '@menu':
                    aList.append(('%s %s' % (tag, name), get_menu_items(child), None))
                else:
                    b = g.splitLines(''.join(child.b))
                    aList.append((tag, name, b[0] if b else ''))
                break
    return aList

def get_menus_list(node):
    aList = []
    tag = '@menu'
    taglen = len(tag) + 1
    for child in node.children:
        if child.h.startswith(tag):
            menuName = child.h[taglen:].strip()
            aList.append(('%s %s' % (tag, menuName), get_menu_items(child), None))
    with open('/tmp/menus', 'w') as out:
        out.write(pprint.pformat(aList))
    return aList
#@+node:vitalije.20170707131941.1: *5* get_enabled_plugins
def get_enabled_plugins(node):
    s = node.b
    aList = []
    for s in g.splitLines(s):
        i = s.find('#')
        if i > -1:
            s = s[:i] + '\n'  # 2011/09/29: must add newline back in.
        if s.strip():
            aList.append(s.lstrip())
    return ''.join(aList)
#@+node:vitalije.20170707132425.1: *5* get_font
def get_font(node, values):
    '''Handle an @font node. Such nodes affect syntax coloring *only*.'''
    d = parseFont(node)
    # Set individual settings.
    for key in ('family', 'size', 'slant', 'weight'):
        data = d.get(key)
        if data is not None:
            name, val = data
            values.append((key, name, val))
#@+node:vitalije.20170707132535.1: *6* parseFont & helper
def parseFont(node):
    d = {
        'comments': [],
        'family': None,
        'size': None,
        'slant': None,
        'weight': None,
    }
    lines = node.b
    for line in lines:
        parseFontLine(line, d)
    comments = d.get('comments')
    d['comments'] = '\n'.join(comments)
    return d
#@+node:vitalije.20170707132535.2: *7* parseFontLine
def parseFontLine(line, d):
    s = line.strip()
    if not s:
        return
    if g.match(s, 0, '#'):
        s = s[1:].strip()
        comments = d.get('comments')
        comments.append(s)
        d['comments'] = comments
    else:
        # name is everything up to '='
        i = s.find('=')
        if i == -1:
            name = s
            val = None
        else:
            name = s[:i].strip()
            val = s[i + 1 :].strip()
            val = val.lstrip('"').rstrip('"')
            val = val.lstrip("'").rstrip("'")
        if name.endswith(('_family', '_size', '_slant', '_weight')):
            d[name.rsplit('_', 1)[1]] = name, val
#@+node:vitalije.20170707140753.1: *5* get_ints
get_ints_items_pattern = re.compile('\\[\\d+(,\\d+)*\\]')
get_ints_name_pattern = re.compile('[a-zA-Z_\\-]+')

def get_ints(name, val):
    '''We expect either:
    @ints [val1,val2,...]aName=val
    @ints aName[val1,val2,...]=val'''
    m = get_ints_items_pattern.search(name)
    if m:
        kind = 'ints' + m.group(0)

        if ',%s,' % val not in m.group(0).replace('[', ',').replace(']', ','):
            g.pr("%s is not in %s in %s" % (val, kind, name))
            return None
    else:
        valueError('ints', name, val)
        return None
    try:
        value = int(val)
    except ValueError:
        valueError('int', name, val)
        return None
    return kind, name, value

#@+node:vitalije.20170707160403.1: *5* get_strings
get_strings_pattern = re.compile('\\[([^\\]]+)\\]')
def get_strings(name, value):
    m = get_strings_pattern.search(name)
    if m:
        items = [x.strip() for x in m.group(1).split(',')]
        nm = name.replace(m.group(0), '').strip()
        if value not in items:
            raise ValueError('%s value %s not in valid values [%s]' % (nm, value, items))
        return 'strings[%s]' % (','.join(items)), nm, value
    raise ValueError("%s is not a valid strings for %s" % (value, name))
#@+node:vitalije.20170706123951.1: *5* harvest_one_simple_setting
def harvest_one_simple_setting(node, conds, acc):
    kind, name, value = parseHeadline(node.h)
    @others
    else:
        raise ValueError('unhandled kind %s' % node.h)
    harvest_one_setting(node.gnx, kind, name, value, conds, acc)
#@+node:vitalije.20170707155128.1: *6* if supersimple
if kind in super_simple_settings:
    pass
#@+node:vitalije.20170706213248.1: *6* elif bool
elif kind == 'bool':
    if value in ('True', 'true', '1'):
        value = True
    elif value in ('False', 'false', '0'):
        value = False
    elif value in ('None', '', 'none'):
        value = None
    else:
        valueError(kind, name, value)
        return
#@+node:vitalije.20170706213427.1: *6* elif color
elif kind == 'color':
    value = value.lstrip('"').rstrip('"')
    value = value.lstrip("'").rstrip("'")
#@+node:vitalije.20170706214722.1: *6* elif data
elif kind == 'data':
    value = get_data(node)
#@+node:vitalije.20170707132224.1: *6* elif enabled_plugins
elif kind == 'enabled_plugins':
    value = get_enabled_plugins(node)
#@+node:vitalije.20170707132301.1: *6* elif float
elif kind == 'float':
    try:
        value = float(value)
    except ValueError:
        valueError(kind, name, value)
        return
#@+node:vitalije.20170707140655.1: *6* elif int
elif kind == 'int':
    try:
        value = int(value)
    except ValueError:
        valueError(kind, name, value)
        return
#@+node:vitalije.20170707143252.1: *6* elif ints
elif kind == 'ints':
    try:
        (kind, name, value) = get_ints(name, value)
    except ValueError:
        # error reported in get_ints
        return
#@+node:vitalije.20170707154737.1: *6* elif ratio
elif kind == 'ratio':
    try:
        value = float(value)
        if value < 0 or value > 1.0:
            raise ValueError
    except ValueError:
        valueError(kind, name, value)
        return
#@+node:vitalije.20170707160350.1: *6* elif strings
elif kind == 'strings':
    try:
        kind, name, value = get_strings(name, value)
    except ValueError as e:
        print(e)
        return
#@+node:vitalije.20170706123955.1: *5* harvest_one_complex_setting
def harvest_one_complex_setting(node, conds, acc):
    kind, name, value = parseHeadline(node.h)
    values = []
    @others
    for (kind, name, value) in values:
        harvest_one_setting(node.gnx, kind, name, value, conds, acc)

#@+node:vitalije.20170707140157.1: *6* if font
if kind == 'font':
    get_font(node, values)
#@+node:vitalije.20170707151859.1: *6* elif menus
elif kind == 'menus':
    menusList = get_menus_list(node)
    if menusList:
        values.append(('menus', 'menus', menusList))
    else:
        valueError('menus', name, value or node.h)
#@+node:vitalije.20170707161612.1: *6* elif buttons
elif kind == 'buttons':
    raise ValueError('buttons')
#@+node:vitalije.20170707161622.1: *6* elif commands
elif kind == 'commands':
    raise ValueError('commands')
#@+node:vitalije.20170707161716.1: *6* elif mode
elif kind == 'mode':
    raise ValueError('mode')
#@+node:vitalije.20170707161742.1: *6* elif menuat
elif kind == 'menuat':
    raise ValueError('menuat')
#@+node:vitalije.20170707161803.1: *6* elif openwith
elif kind == 'openwith':
    raise ValueError('openwith')
#@+node:vitalije.20170707161900.1: *6* elif outlinedata
elif kind == 'openwith':
    raise ValueError('openwith')
#@+node:vitalije.20170707162334.1: *6* elif popup
elif kind == 'popup':
    raise ValueError('popup')
#@+node:vitalije.20170707161820.1: *6* elif shortcuts
elif kind == 'shortcuts':
    raise ValueError('shortcuts')
#@+node:vitalije.20170706071117.1: *5* settings_harvester
def settings_harvester(node, conds, acc):
    if conds:
        if isSimpleSetting(node):
            harvest_one_simple_setting(node, conds, acc)
        elif isCondition(node):
            descend(node, conds + [node], acc)
        elif isComplexSetting(node):
            harvest_one_complex_setting(node, conds, acc)
        elif node.h.startswith('@ignore'):
            pass
        else:
            descend(node, conds, acc)
    elif node.h.startswith('@ignore'):
        pass
    elif node.h.startswith('@settings'):
        descend(node, [True], acc)
    else:
        descend(node, conds, acc)
#@+node:vitalije.20170706214907.1: *5* valueError
def valueError(kind, name, value):
    """Give an error: val is not valid for kind."""
    g.pr("%s is not a valid %s for %s" % (value, kind, name))
#@+node:vitalije.20170704202637.1: *4* vnode_data
def vnode_data(vns, seq):
    for gnx in seq:
        v = vns[gnx]
        yield(gnx, v[0], v[1], v[2], ' '.join(v[3]), v[4], 0, v[5])
#@+node:vitalije.20170704202015.1: *4* walk_tree
def walk_tree(node, vns=None, seq=None):
    if vns is None:
        vns = {}
    if seq is None:
        seq = []
    if not node.gnx in seq:
        seq.append(node.gnx)
    pgnx = node.parent.gnx
    v = vns.get(node.gnx,
        (
            node.h,
            ''.join(node.b),
            ' '.join(n.gnx for n in node.children),
            [],
            1 if node.b else 0,
            pickle.dumps(node.u)
        ))
    v[3].append(pgnx)
    vns[node.gnx] = v
    for n in node.children:
        walk_tree(n, vns, seq)
    return vns, seq
#@+node:ekr.20170313020320.1: *3* ../plugins/settings_finder.py
"""
Let the user pick settings from a menu, find the relevant @settings nodes and open them.
"""
# This plugin out of date and can be dangerous. It is not recommended.
from copy import deepcopy
from leo.core import leoGlobals as g
from leo.core.leoNodes import VNode
#
# #2030: Fail fast, right after all imports.
g.assertUi('qt')  # May raise g.UiTypeException, caught by the plugins manager.

@others
#@+node:ekr.20170313021118.1: *4* init (settings_finder.py)
def init():
    """Return True if the plugin has loaded successfully."""
    g.registerHandler('after-create-leo-frame', onCreate)
    g.plugin_signon(__name__)
    return True

#@+node:ekr.20170313021152.1: *4* onCreate (settings_finder.py)
def onCreate(tag, key):

    c = key.get('c')
    if c:
        sf = SettingsFinder(c)
        sf.build_menu()

#@+node:tbrown.20150818161651.1: *4* class SettingsFinder
class SettingsFinder:
    """SettingsFinder - Let the user pick settings from a menu and then
    find the relevant @settings nodes and open them.
    """

    def __init__(self, c):
        """bind to a controller

        :param controller c: outline to bind to
        """
        self.c = c
        self.callbacks = {}  # keep track of callbacks made already
    @others
#@+node:tbrown.20150818161651.2: *5* sf._outline_data_build_tree
@classmethod
def _outline_data_build_tree(cls, node, element, body):
    """see _outline_data_to_python, this just recursively
    copies info. from xml to VNode tree"""
    node.h = element.find('vh').text
    node.b = ''
    body[element.get('t')] = node
    for sub in element.findall('v'):
        cls._outline_data_build_tree(node.insertAsLastChild(), sub, body)
#@+node:tbrown.20150818161651.3: *5* sf._outline_data_to_python
def _outline_data_to_python(self, xml):
    """_outline_data_to_python - make xml from c.config.getOutlineData()
    into a detached VNode tree.

    FIXME this should be elsewhere, just here to allow build_menu() to
    wortk for now.

    :param str xml: xml returned by c.config.getOutlineData()
    :return: VNode tree representing outline data
    :rtype: VNode
    """
    from xml.etree import ElementTree
    # FIXME, probably shouldn't be going @settings tree -> xml -> VNode tree,
    # but @settings tree -> VNode tree, xml + paste to use is cumbersome
    body = {}  # node ID to node mapping to fill in body text later
    top = VNode(self.c)
    dom = ElementTree.fromstring(xml)
    self._outline_data_build_tree(top, dom.find('vnodes').find('v'), body)
    for t in dom.find('tnodes').findall('t'):
        if t.text is not None:
            body[t.get('tx')].b = t.text
    return top
#@+node:tbrown.20150818161651.4: *5* sf.build_menu
def build_menu(self):
    """build_menu - build the menu of settings, called from handleSpecialMenus()
    """
    menu = self.c.frame.menu
    # Create the Edit Settings menu at the end of the Settings menu.
    settings_menu = menu.getMenu('Settings')
    menu.add_separator(settings_menu)
    menu.createNewMenu('Edit Settings', 'Settings')
    finder_menu = self._outline_data_to_python(
        self.c.config.getOutlineData("settings-finder-menu"))
    aList = []
    self.tree_to_menulist(aList, finder_menu)
    # #1144: Case must match.
    # aList is [['@outline-data settings-finder-menu', <list of submenus>, None]]
    # so aList[0][1] is the list of submenus
    menu.createMenuFromConfigList("Edit Settings", aList[0][1])
    return aList
#@+node:tbrown.20150818162156.1: *5* sf.copy_recursively
@staticmethod
def copy_recursively(nd0, nd1):
    """Recursively copy subtree
    """
    nd1.h = nd0.h
    nd1.b = nd0.b
    nd1.v.u = deepcopy(nd0.v.u)
    for child in nd0.children():
        SettingsFinder.copy_recursively(child, nd1.insertAsLastChild())
#@+node:tbrown.20150818161651.5: *5* sf.copy_to_my_settings
def copy_to_my_settings(self, unl, which):
    """copy_to_my_settings - copy setting from leoSettings.leo

    :param str unl: Leo UNL to copy from
    :param int which: 1-3, leaf, leaf's parent, leaf's grandparent
    :return: unl of leaf copy in myLeoSettings.leo
    :rtype: str
    """
    path, unl = unl.split('#', 1)
    # Undo the replacements made in p.getUNL.
    path = path.replace("file://", "")
    path = path.replace("unl://", "")  # #434: Potential bug in settings
    unl = unl.replace('%20', ' ').split("-->")
    tail = []
    if which > 1:  # copying parent or grandparent but select leaf later
        tail = unl[-(which - 1) :]
    unl = unl[: len(unl) + 1 - which]
    my_settings_c = self.c.openMyLeoSettings()
    my_settings_c.save()  # if it didn't exist before, save required
    settings = g.findNodeAnywhere(my_settings_c, '@settings')
    c2 = g.app.loadManager.openSettingsFile(path)
    if not c2:
        return ''  # Fix 434.
    maxp = g.findUNL(unl, c2)
    if not maxp:
        return ''  # 2022/01/30
    nd = settings.insertAsLastChild()
    dest = nd.get_UNL()
    self.copy_recursively(maxp, nd)
    my_settings_c.setChanged()
    my_settings_c.redraw()
    shortcutsDict, settingsDict = g.app.loadManager.createSettingsDicts(my_settings_c, False)
    self.c.config.settingsDict.update(settingsDict)
    my_settings_c.config.settingsDict.update(settingsDict)
    return '-->'.join([dest] + tail)
#@+node:tbrown.20150818161651.6: *5* sf.find_setting
def find_setting(self, setting):
    # g.es("Settings finder: find %s" % setting)
    key = g.app.config.canonicalizeSettingName(setting)
    value = self.c.config.settingsDict.get(key)
    which = None
    while value and isinstance(value.val, str) and value.val.startswith('@'):
        msg = ("The relevant setting, '@{specific}', is using the value of "
        "a more general setting, '{general}'.  Would you like to edit the "
        "more specific setting, '@{specific}', or the more general setting, "
        "'{general}'?  The more general setting may alter appearance / "
        "behavior in more places, which may or may not be what you prefer."
        ).format(specific=setting, general=value.val)
        which = g.app.gui.runAskYesNoCancelDialog(self.c, "Which setting?",
            message=msg, yesMessage='Edit Specific', noMessage='Edit General')
        if which != 'no':
            break
        setting = value.val
        key = g.app.config.canonicalizeSettingName(setting[1:])
        value = self.c.config.settingsDict.get(key)
    if which == 'cancel' or not value:
        return
    unl = value and value.unl
    if (
        g.os_path_realpath(value.path) == g.os_path_realpath(g.os_path_join(
        g.app.loadManager.computeGlobalConfigDir(), 'leoSettings.leo')
    )):

        msg = ("The setting '@{specific}' is in the Leo global configuration "
        "file 'leoSettings.leo'\nand should be copied to "
        "'myLeoSettings.leo' before editing.\n"
        "It may make more sense to copy a group or category of settings.\nIf "
        "'myLeoSettings.leo' contains duplicate settings, the last definition "
        "is used."
        "\n\nChoice:\n"
        "1. just select the node in 'leoSettings.leo', I will decide how much\n"
        "   to copy into 'myLeoSettings.leo' (Recommended).\n"
        "2. copy the one setting, '@{specific}'\n")

        # get the settings already defined in myLeoSettings
        my_settings_c = self.c.openMyLeoSettings()
        _, settingsDict = g.app.loadManager.createSettingsDicts(my_settings_c, False)
        # find this setting's node
        path, src_unl = unl.split('#', 1)
        path = path.replace("file://", "").replace("unl://", "")
        src_unl = src_unl.replace('%20', ' ').split("-->")
        c2 = g.app.loadManager.openSettingsFile(path)
        maxp = g.findUNL(src_unl, c2)
        if not maxp:
            return  # 2022/01/30
        # scan this setting's group and category for conflicts
        up = maxp.parent()
        if up and self.no_conflict(up, settingsDict):
            msg += "3. copy the setting group, '{group}'\n"
            up = up.parent()
            if up and self.no_conflict(up, settingsDict):
                msg += "4. copy the whole setting category, '{category}'\n"

        msg = msg.format(specific=setting.lstrip('@'),
            group=unl.split('-->')[-2].split(':', 1)[0].replace('%20', ' '),
            category=unl.split('-->')[-3].split(':', 1)[0].replace('%20', ' '))
        which = g.app.gui.runAskOkCancelNumberDialog(
            self.c, "Copy setting?", message=msg)
        if which is None:
            return
        which = int(which)
        if which > 1:
            unl = self.copy_to_my_settings(unl, which - 1)
    if unl:
        g.handleUnl(unl, c=self.c)
#@+node:tbrown.20150818161651.7: *5* sf.get_command
def get_command(self, node):
    """return the name of a command to find the relevant setting,
    creating the command if needed
    """
    if not node.b.strip():
        return "settings-find-undefined"
    setting = node.b.strip()
    name = "settings-find-%s" % setting
    if name in self.callbacks:
        return name

    def f(event, setting=setting, self=self):
        self.find_setting(setting)

    g.command(name)(f)
    self.callbacks[name] = f
    return name
#@+node:tbnorth.20170313094519.1: *5* sf.no_conflict
def no_conflict(self, p, settings):
    """no_conflict - check for settings defined under p already in settings

    :param position p: node in settings tree
    :param SettingsDict settings: settings already defined
    :return: True if no conflicts
    """
    keys = settings.keys()
    for nd in p.subtree_iter():
        if nd.h.startswith('@') and not nd.h.startswith('@@'):
            name = nd.h.split()
            if len(name) > 1:
                name = g.app.config.canonicalizeSettingName(name[1])
                if name in keys:
                    return False
    return True
#@+node:tbrown.20150818161651.8: *5* sf.settings_find_undefined
@g.command("settings-find-undefined")
def settings_find_undefined(self, event):
    g.es("Settings finder: no setting defined")
#@+node:tbrown.20150818161651.9: *5* sf.tree_to_menulist
def tree_to_menulist(self, aList, node):
    """recursive helper for build_menu(), copies VNode tree data
    to list format used by c.frame.menu.createMenuFromConfigList()
    """
    if node.children:
        child_list = []
        aList.append(["@menu " + node.h, child_list, None])
        for child in node.children:
            self.tree_to_menulist(child_list, child)
    else:
        aList.append(["@item", self.get_command(node), node.h])
#@+node:ekr.20190412154439.1: ** Abandoned projects
#@+node:ekr.20211226081112.1: *3* script: iterative traverse
# See ENB: Recent studies and thoughts.
# https://groups.google.com/g/leo-editor/c/cqI2EhLKUMk
g.cls()
import ast
import os
import textwrap
import time
@others
<< define contents >>
p1 = p.copy()
try:
    IterativeTraverser().traverse(contents)
except Exception:
    g.es_exception()
c.redraw(p1)
#@+node:ekr.20211227203717.1: *4* << define contents >>
if 1:
    contents = textwrap.dedent('''
        << contents >>
    ''')
else:
    filename = os.path.abspath(os.path.join(g.app.loadDir, 'leoAst.py'))
    with open(filename) as f:
        contents = f.read()
#@+node:ekr.20211227203236.1: *5* << contents >>
# global g
a = b
# c = d
#@+node:ekr.20211228143727.1: *4* class Action
class Action:
    
    def __init__(self, func, args):
        self.func = func
        self.args = args

    def __str__(self):
        result = [f"Action: {self.func.__name__} args: "]
        if isinstance(self.args, tuple):
            for z in self.args:
                if isinstance(z, ast.AST):
                    result.append(f"node: {z.__class__.__name__} {id(z)}")
                else:
                    result.append(repr(z))
        elif isinstance(self.args, ast.AST):
            z = self.args
            result.append(f"node: {z.__class__.__name__} {id(z)}")
        else:
            result.append(repr(self.args))
        return ''.join(result)

    __repr__ = __str__
    
#@+node:ekr.20211228144225.1: *4* class StackEntry
class StackEntry:
    
    def __init__(self, parent, action_list):
        self.parent = parent
        assert isinstance(action_list, list)
        self.action_list = action_list.copy()  # Don't change the action dict!
        assert all(isinstance(z, Action) for z in action_list)
        
    def __str__(self):
        parent_s = self.parent.__class__.__name__ if self.parent else '<no parent>'
        action_list_s = g.objToString(self.action_list)
        return f"Stack Entry: parent: {parent_s} {action_list_s}"
        
    __repr__ = __str__
#@+node:ekr.20211226160128.1: *4* class IterativeTraverser
class IterativeTraverser:
    """
    An abandoned prototype of an iterative generator. In effect, this class
    shows how to simulate generators without using recursion.
    
    Imo, the scheme could be made to work as a complete replacement for the
    Token Order Generator (TOG) class in leoAst.py. However, the result
    would be slower and less clear than the TOG class.
    """
    @others
#@+node:ekr.20211228143252.1: *5* it.dump_stack
def dump_stack(self):
    print('From', g.caller(), 'Stack:')
    for z in self.stack:
        print(z)
    print('')
#@+node:ekr.20211227160522.1: *5* it.sync*
# These methods correspond to the gen_name, gen_op and gen_token methods
# of the TokenOrderTraverser class. They must be called in the correcto order.

def sync_name(self, s):
    g.trace(s)
    
def sync_op(self, s):
    g.trace(s)
    
def sync_token(self, token):
    g.trace(token)
#@+node:ekr.20211226082555.1: *5* it.traverse
def traverse(self, contents):
    """Completely traverse the ast tree for the given file."""
    << define action_dict >>
    t1 = time.process_time()
    self.node = root = ast.parse(contents)
    t2 = time.process_time()
    action_list = self.action_dict.get(root.__class__.__name__, []).copy()
    self.stack = [StackEntry(None, action_list)]
    total_actions = 0
    trace = False
    while self.stack:
        if trace:
            self.dump_stack()
            g.printObj(action_list, tag='LOOP: action_list')
        if action_list:
            action = action_list.pop(0)
            assert isinstance(action, Action), repr(action)
            total_actions += 1
            action.func(action.args)
        else:
            entry = self.stack.pop()
            assert isinstance(entry, StackEntry)
            self.node = entry.parent
            action_list = entry.action_list
            if trace:
                g.trace('POP')
                self.dump_stack()
    t3 = time.process_time()
    print('Stats...\n',
        f"   nodes: {sum(1 for z in ast.walk(root))}\n",
        f" actions: {total_actions}\n",
        f"   parse: {float(t2-t1):<5.3} sec.\n",
        f"traverse: {float(t3-t2):<5.3} sec.",
    )
    # print('actions:', ', '.join(sorted(self.actions_set)))
    # print('Dummies:', ', '.join(sorted(self.do_nothing_set)))
#@+node:ekr.20211227103216.1: *6* << define action_dict >>
# Keys are strings (ast node names); values are zero or more arguments.
#
# To do: This table should contain:
# - Entries for all ast nodes
# - Entries for int, str, and possibly tuple and list.
# - Entries for node-specific specializations of ast nodes.
#   In effect, these specializations split TOG generators into pieces.
sync_name, sync_op = self.sync_name, self.sync_op
visit, visit_if = self.visit, self.visit_if
self.action_dict = {
    'alias': [
        # (visit, 'name'),
        # (visit_if, 'asname', []),
    ],
    'Assign': [
        Action(visit, 'targets'),
        Action(visit, 'value'),
    ],
    'Global': [
        Action(sync_name, 'global'),
        Action(visit, 'names'),
    ],
    'If': [
        Action(visit, 'value',),  # visit_if_value
        Action(visit, 'test'),    # visit_if_test
        Action(visit, 'body'),    # visit_if_body
        Action(visit, 'orelse'),  # visit_if_orelse
    ],
    'Import': [
         Action(sync_name, 'import'),
         Action(visit, 'names'),
    ],
    'Module': [
        Action(visit, 'body')
    ],
    'Name':[]
}
#@+node:ekr.20211227103957.1: *5* it.visit
def visit(self, field):
    child = getattr(self.node, field, None)
    g.trace(self.node.__class__.__name__, child.__class__.__name__)
    if not child:
        g.trace('no child!')
        return
    if isinstance(child, str):
        # Should be part of an action list!
        g.trace('ignore node!', child.__class__.__name__)
        return
    if isinstance(child, (list, tuple)):
        # Do *not* change self.node.
        for z in child:
            self.stack.append(StackEntry(self.node, [Action(self.visit_list, z)]))
        return
    assert isinstance(child, ast.AST), repr(child)
    action_list = self.action_dict.get(child.__class__.__name__, None)
    if not action_list:
        if action_list is None:
            print(f"visit: Missing: {child.__class__.__name__}")
        return
    self.stack.append(StackEntry(self.node, action_list.copy()))
    # *Do* change self.node.
    self.node = child
#@+node:ekr.20211227160615.1: *5* it.visit_if
def visit_if(self, field, action_list):
    val = getattr(self.node, field, None)
    if val:
        self.action_stack.extend(list(reversed(action_list)))
#@+node:ekr.20211229075058.1: *5* it.visit_list
def visit_list(self, node):
    # Nested lists never happen.
    assert isinstance(node, ast.AST), repr(node)
    g.trace(node.__class__.__name__)
    action_list = self.action_dict.get(node.__class__.__name__, None)
    if not action_list:
        if action_list is None:
            print(f"visit_list: Missing in action_dict: {node.__class__.__name__}")
        return
    self.node = node
    g.printObj(action_list, tag='visit_list: append action list')
    self.stack.append(StackEntry(self.node, action_list.copy()))
    ### self.dump_stack()  ###
#@+node:ekr.20180813063846.1: *3* Fast-draw branches
#@+node:ekr.20180808075509.1: *4* qtree.partialDraw & helpers (never used)
def partialDraw(self, p):

    trace = True and not g.unitTesting
    c = self.c
    if 1:
        self.drawVisible()
    else:
        first_p = c.hoistStack[-1].p if c.hoistStack else c.rootPosition()
        aList1 = self.countVisible(first_p=first_p, target_p=p)
        aList2 = self.countVisible(first_p=p, target_p=None)
        if trace:
            n1, n2 = len(aList1), len(aList2)
            g.trace('%s + %s = %s' % (n1, n2, n1+n2))
        if 1:
            # Draw everything.
            self.drawList(aList1 + aList2)
        else:
            aList = self.computeVisiblePositions(aList1, aList2, p)
            self.drawList(aList)
#@+node:ekr.20180809110957.1: *5* qtree.computeVisiblePositions
def computeVisiblePositions(self, aList1, aList2, p):
    '''
    Compute the list of *visible* positions to be drawn.
    
    This is tricky.  We don't want to scroll the screen unnecessarily.
    '''
    # Show everything if possible.
    if len(aList1) + len(aList2) <= self.size:
        return aList1 + aList2
    c = self.c
    while p.hasParent():
        p.moveToParent()
    aList = []
    for i in range(self.size):
        aList.append(p.copy())
        p.moveToVisNext(c)
        if not p:
            break
    return aList
#@+node:ekr.20180809123937.1: *5* qtree.countVisible
def countVisible(self, first_p, target_p):
    """
    Return the number of visible positions from first_p to target_p.
    """
    c = self.c
    aList, p = [first_p.copy()], first_p.copy()
    while p:
        if p == target_p:
            return aList[:-1]
        v = p.v
        # if v.isExpanded() and v.hasChildren():
        if (v.statusBits & v.expandedBit) != 0 and v.children:
            # p.moveToFirstChild()
            p.stack.append((v, p._childIndex),)
            p.v = v.children[0]
            p._childIndex = 0
            aList.append(p.copy())
            continue
        # if p.hasNext():
        parent_v = p.stack[-1][0] if p.stack else c.hiddenRootNode
        if p._childIndex + 1 < len(parent_v.children):
            # p.moveToNext()
            p._childIndex += 1
            p.v = parent_v.children[p._childIndex]
            aList.append(p.copy())
            continue
        #
        # A fast version of p.moveToThreadNext().
        # We look for a parent with a following sibling.
        while p.stack:
            # p.moveToParent()
            p.v, p._childIndex = p.stack.pop()
            # if p.hasNext():
            parent_v = p.stack[-1][0] if p.stack else c.hiddenRootNode
            if p._childIndex + 1 < len(parent_v.children):
                # p.moveToNext()
                p._childIndex += 1
                p.v = parent_v.children[p._childIndex]
                break # Found: moveToThreadNext()
        else:
            break # Not found.
        # Found moveToThreadNext()
        aList.append(p.copy())
        continue
    if target_p:
        g.trace('NOT FOUND:', target_p.h)
    return aList
#@+node:ekr.20180809115019.1: *5* qtree.drawList
def drawList(self, aList):
    
    trace = False
    c = self.c
    parents = []
    # Clear the widget.
    w = self.treeWidget
    w.clear()
    # Clear the dicts.
    self.initData()
    for p in aList:
        level = p.level()
        parent_item = w if level == 0 else parents[level-1]
        item = QtWidgets.QTreeWidgetItem(parent_item)
        item.setFlags(item.flags() | QtCore.Qt.ItemIsEditable)
        item.setChildIndicatorPolicy(
            item.ShowIndicator if p.hasChildren()
            else item.DontShowIndicator)
        item.setExpanded(bool(p.hasChildren() and p.isExpanded()))
        self.items.append(item)
        if trace:
            print('')
            g.trace('===== level', level, p.h)
            g.trace('parent', id(parent_item), parent_item.__class__.__name__)
            g.trace('item  ', id(item), item.__class__.__name__)
            self.print_parents(parents, 1)
        # Update parents.
        if level == 0:
            parents = []
        else:
            parents = parents[:level]
        parents.append(item)
        if trace:
            self.print_parents(parents, 2)
        # Update the dicts.  Like rememberItem.
        itemHash = self.itemHash(item)
        self.item2positionDict[itemHash] = p.copy()
        self.item2vnodeDict[itemHash] = p.v
        self.position2itemDict[p.key()] = item
        d = self.vnode2itemsDict
        v = p.v
        aList = d.get(v, [])
        aList.append(item)
        d[v] = aList
        # Enter the headline.
        item.setText(0, p.h)
        # Set current item.
        if p == c.p:
            w.setCurrentItem(item)
#@+node:ekr.20180809111725.1: *5* qtree.printParents
def print_parents(self, parents, tag):
    print(tag)
    g.printObj([
        '%10s %s' % (id(z), z.__class__.__name__)
            for z in parents])
#@+node:ekr.20180810060655.1: *4* test vieldVisible
g.cls()
import time
tree = c.frame.tree
if 1: # works
    for p in c.all_positions():
        p.expand()
elif 1:
    for p in c.all_positions():
        p.v.expandedPositions = []
    for p in c.all_positions():
        p.v.expand()
        p.v.expandedPositions.append(p.copy())
else: # Doesn't work
    for v in c.all_nodes():
        v.expand()
    c.redraw() # This would be wrong.
if 1:
    t1 = time.clock()
    for i in range(1):
        aList1 = [z.copy() for z in tree.slowYieldVisible(c.rootPosition())]
    t2 = time.clock()
    print('slow: %6.3f' % (t2-t1))
if 1:
    t1 = time.clock()
    for i in range(1):
        aList2 = [z.copy() for z in tree.yieldVisible(c.rootPosition())]
    t2 = time.clock()
    print('fast: %6.3f' % (t2-t1))
v1 = [z.v for z in aList1]
v2 = [z.v for z in aList2]
try:
    i = 0
    while i < min(len(aList1), len(aList2)) and aList1[i] == aList2[i]:
        # print(i, aList1[i].h)
        i += 1
    if i == len(aList1) == len(aList2):
        print('OK')
    else:
        print('FAIL', i, len(aList1), len(aList2))
    assert aList1 == aList2, (len(aList1), len(aList2))
    assert v1 == v2, (len(v1), len(v2))
finally:
    for v in c.all_nodes():
        v.contract()
    c.redraw()
#@+node:ekr.20180810111515.1: *4* benchmark
import time
t1 = time.clock()
c.expandAllHeadlines()
t2 = time.clock()
print('expand: %5.2f sec' % (t2-t1))
t3 = time.clock()
tree = c.frame.tree
w = tree.treeWidget
n = 0
for p in tree.yieldVisible(c.rootPosition()):
    n += 1
    # c.selectPosition(p)
    item = tree.position2itemDict.get(c.p.key())
    if item:
        w.setCurrentItem(item)
t4 = time.clock()
print('%s nodes in %5.2f sec' % (n, t4-t3))
#@+node:ekr.20110605121601.17879: *4* qtree.rememberItem
def rememberItem(self, p, item):

    v = p.v
    # Update position dicts.
    itemHash = self.itemHash(item)
    self.position2itemDict[p.key()] = item
    self.item2positionDict[itemHash] = p.copy() # was item
    # Update item2vnodeDict.
    self.item2vnodeDict[itemHash] = v # was item
    # Update vnode2itemsDict.
    d = self.vnode2itemsDict
    aList = d.get(v, [])
    if item in aList:
        g.trace('*** ERROR *** item already in list: %s, %s' % (item, aList))
    else:
        aList.append(item)
    d[v] = aList
#@+node:ekr.20120219154958.10488: *4* LM.initFocusAndDraw (not used)
def initFocusAndDraw(self, c, fileName):

    def init_focus_handler(timer, c=c, p=c.p):
        '''Idle-time handler for initFocusAndDraw'''
        c.initialFocusHelper()
        c.outerUpdate()
        timer.stop()

    # This must happen after the code in getLeoFile.
    timer = g.IdleTime(init_focus_handler, delay=0.1, tag='getLeoFile')
    if timer:
        timer.start()
    else:
        # Default code.
        c.selectPosition(c.p)
        c.initialFocusHelper()
        c.k.showStateAndMode()
        c.outerUpdate()
#@+node:ekr.20150312225028.29: *3* leoViews project
This was a major project, now abandoned.
#@+node:ekr.20150312225028.31: *4* class OrganizerData
class OrganizerData:
    '''A class containing all data for a particular organizer node.'''
    def __init__ (self,h,unl,unls):
        self.anchor = None # The anchor position of this od node.
        self.children = [] # The direct child od nodes of this od node.
        self.closed = False # True: this od node no longer accepts new child od nodes.
        self.drop = True # Drop the unl for this od node when associating positions with unls.
        self.descendants = None # The descendant od nodes of this od node.
        self.exists = False # True: this od was created by @existing-organizer:
        self.h = h # The headline of this od node.
        self.moved = False # True: the od node has been moved to a global move list.
        self.opened = False # True: the od node has been opened.
        self.organized_nodes = [] # The list of positions organized by this od node.
        self.parent_od = None # The parent od node of this od node. (None is valid.)
        self.p = None # The position of this od node.
        # The original parent position of all nodes organized by this od node.
        # If parent_od is None, this will be the parent position of the od node.
        self.parent = None
        self.source_unl = None # The unl of self.parent.
        self.unl = unl # The unl of this od node.
        self.unls = unls # The unls contained in this od node.
        self.visited = False # True: demote_helper has already handled this od node.
    def __repr__(self):
        return 'OrganizerData: %s' % (self.h or '<no headline>')
    __str__ = __repr__
#@+node:ekr.20150312225028.32: *4* class ViewController
class ViewController:
    << docstring >>
    @others
#@+node:ekr.20150312225028.33: *5*  << docstring >> (class ViewController)
'''
A class to handle @views trees and related operations.
Such trees have the following structure:

- @views
  - @auto-view <unl of @auto node>
    - @organizers
      - @organizer <headline>
    - @clones
    
The body text of @organizer and @clones consists of unl's, one per line.
'''
#@+node:ekr.20150312225028.34: *5*  vc.ctor & vc.init
def __init__ (self,c):
    '''Ctor for ViewController class.'''
    self.c = c
    self.headline_ivar = '_imported_headline'
    self.init()
    
def init(self):
    '''
    Init all ivars of this class.
    Unit tests may call this method to ensure that this class is re-inited properly.
    '''
    self.all_ods = []  # List of all od nodes.
    # Keys are anchoring positions, values are sorted lists of ods.
    self.anchors_d = {}
    # Keys are anchoring positions, values are ints.
    self.anchor_offset_d = {}
    # List of od instances corresponding to @existing-organizer: nodes.
    self.existing_ods = []
    # List of organizers that have no parent organizer node.
    # This list excludes existing organizer nodes.
    self.global_bare_organizer_node_list = []
    # Keys are vnodes; values are list of child headlines.
    self.headlines_dict = {}
    # The list of nodes that have children on entry, such as class nodes.
    self.imported_organizers_list = []
    self.n_nodes_scanned = 0  # Number of nodes scanned by demote.
    # List of od instances corresponding to @organizer: nodes.
    self.organizer_ods = []
    # The list of od.unl for all od instances in self.organizer_ods.
    self.organizer_unls = []
    self.root = None  # The position of the @auto node.
    # The list of nodes pending to be added to an organizer.
    self.pending = []
    # The stack containing real and virtual parent nodes during the main loop.
    self.stack = []
    self.temp_node = None  # The parent position of all holding cells.
    self.trail_write_1 = None  # The trial write on entry.
    self.views_node = None  # The position of the @views node.
    # A gloal list of (parent,child) tuples for all nodes that are
    # to be moved to **non-existing** organizer nodes.
    # **Important**: Nodes are moved in the order they appear in this list:
    # the tuples contain no childIndex component!
    # This list is the "backbone" of this class:
    # - The front end (demote and its helpers) adds items to this list.
    # - The back end (move_nodes and its helpers) moves nodes using this list.
    self.work_list = []
#@+node:ekr.20150312225028.35: *5* vc.Entry points
#@+node:ekr.20150312225028.36: *6* vc.convert_at_file_to_at_auto
def convert_at_file_to_at_auto(self,root):
    # Define class ConvertController.
    @others
    vc = self
    c = vc.c
    if root.isAtFileNode():
        ConvertController(c,root).run()
    else:
        g.es_print('not an @file node:',root.h)
#@+node:ekr.20150312225028.37: *7* class ConvertController
class ConvertController:
    def __init__ (self,c,p):
        self.c = c
        # self.ic = c.importCommands
        self.vc = c.viewController
        self.root = p.copy()
    @others
#@+node:ekr.20150312225028.38: *8* cc.delete_at_auto_view_nodes
def delete_at_auto_view_nodes(self,root):
    '''Delete all @auto-view nodes pertaining to root.'''
    cc = self
    vc = cc.vc
    while True:
        p = vc.has_at_auto_view_node(root)
        if not p: break
        p.doDelete()
#@+node:ekr.20150312225028.39: *8* cc.import_from_string
def import_from_string(self,s):
    '''Import from s into a temp outline.'''
    cc = self # (ConvertController)
    c = cc.c
    ic = c.importCommands
    root = cc.root
    language = g.scanForAtLanguage(c,root) 
    ext = '.'+g.app.language_extension_dict.get(language)
    scanner = ic.scanner_for_ext(ext)
    # g.trace(language,ext,scanner.__name__)
    p = root.insertAfter()
    ok = scanner(atAuto=True,parent=p,s=s)
    p.h = root.h.replace('@file','@auto' if ok else '@@auto')
    return ok,p
#@+node:ekr.20150312225028.40: *8* cc.run
def run(self):
    '''Convert an @file tree to @auto tree.'''
    trace = True and not g.unitTesting
    trace_s = False
    cc = self
    c = cc.c
    root,vc = cc.root,c.viewController
    # set the headline_ivar for all vnodes.
    t1 = time.clock()
    cc.set_expected_imported_headlines(root)
    t2 = time.clock()
    # Delete all previous @auto-view nodes for this tree.
    cc.delete_at_auto_view_nodes(root)
    t3 = time.clock()
    # Ensure that all nodes of the tree are regularized.
    ok = vc.prepass(root)
    t4 = time.clock()
    if not ok:
        g.es_print('Can not convert',root.h,color='red')
        if trace: g.trace(
            '\n  set_expected_imported_headlines: %4.2f sec' % (t2-t1),
            # '\n  delete_at_auto_view_nodes:     %4.2f sec' % (t3-t2),
            '\n  prepass:                         %4.2f sec' % (t4-t3),
            '\n  total:                           %4.2f sec' % (t4-t1))
        return
    # Create the appropriate @auto-view node.
    at_auto_view = vc.update_before_write_at_auto_file(root)
    t5 = time.clock()
    # Write the @file node as if it were an @auto node.
    s = cc.strip_sentinels()
    t6 = time.clock()
    if trace and trace_s:
        g.trace('source file...\n',s)
    # Import the @auto string.
    ok,p = cc.import_from_string(s)
    t7 = time.clock()
    if ok:
        # Change at_auto_view.b so it matches p.gnx.
        at_auto_view.b = vc.at_auto_view_body(p)
        # Recreate the organizer nodes, headlines, etc.
        ok = vc.update_after_read_at_auto_file(p)
        t8 = time.clock()
        if not ok:
            p.h = '@@' + p.h
            g.trace('restoring original @auto file')
            ok,p = cc.import_from_string(s)
            if ok:
                p.h = '@@' + p.h + ' (restored)'
                if p.next():
                    p.moveAfter(p.next())
        t9 = time.clock()
    else:
        t8 = t9 = time.clock()
    if trace: g.trace(
        '\n  set_expected_imported_headlines: %4.2f sec' % (t2-t1),
        # '\n  delete_at_auto_view_nodes:     %4.2f sec' % (t3-t2),
        '\n  prepass:                         %4.2f sec' % (t4-t3),
        '\n  update_before_write_at_auto_file:%4.2f sec' % (t5-t4),
        '\n  strip_sentinels:                 %4.2f sec' % (t6-t5),
        '\n  import_from_string:              %4.2f sec' % (t7-t6),
        '\n  update_after_read_at_auto_file   %4.2f sec' % (t8-t7),
        '\n  import_from_string (restore)     %4.2f sec' % (t9-t8),
        '\n  total:                           %4.2f sec' % (t9-t1))
    if p:
        c.selectPosition(p)
    c.redraw()
#@+node:ekr.20150312225028.41: *8* cc.set_expected_imported_headlines
def set_expected_imported_headlines(self,root):
    '''Set the headline_ivar for all vnodes.'''
    trace = False and not g.unitTesting
    cc = self
    c = cc.c
    ic = cc.c.importCommands
    language = g.scanForAtLanguage(c,root) 
    ext = '.'+g.app.language_extension_dict.get(language)
    aClass = ic.classDispatchDict.get(ext)
    scanner = aClass(importCommands=ic,atAuto=True)
    # Duplicate the fn logic from ic.createOutline.
    theDir = g.setDefaultDirectory(c,root,importing=True)
    fn = c.os_path_finalize_join(theDir,root.h)
    fn = root.h.replace('\\','/')
    junk,fn = g.os_path_split(fn)
    fn,junk = g.os_path_splitext(fn)
    if aClass and hasattr(scanner,'headlineForNode'):
        ivar = cc.vc.headline_ivar
        for p in root.subtree():
            if not hasattr(p.v,ivar):
                h = scanner.headlineForNode(fn,p)
                setattr(p.v,ivar,h)
                if trace and h != p.h:
                    g.trace('==>',h) # p.h,'==>',h
#@+node:ekr.20150312225028.42: *8* cc.strip_sentinels
def strip_sentinels(self):
    '''Write the file to a string without headlines or sentinels.'''
    trace = False and not g.unitTesting
    cc = self
    at = cc.c.atFileCommands
    # ok = at.writeOneAtAutoNode(cc.root,
        # toString=True,force=True,trialWrite=True)
    at.errors = 0
    at.write(cc.root,
        kind = '@file',
        nosentinels = True,
        perfectImportFlag = False,
        scriptWrite = False,
        thinFile = True,
        toString = True)
    ok = at.errors == 0
    s = at.stringOutput
    if trace: g.trace('ok:',ok,'s:...\n'+s)
    return s
#@+node:ekr.20150312225028.43: *6* vc.pack & helper
def pack(self):
    '''
    Undoably convert c.p to a packed @view node, replacing all cloned
    children of c.p by unl lines in c.p.b.
    '''
    vc = self
    c,u = vc.c,vc.c.undoer
    vc.init()
    changed = False
    root = c.p
    # Create an undo group to handle changes to root and @views nodes.
    # Important: creating the @views node does *not* invalidate any positions.'''
    u.beforeChangeGroup(root,'view-pack')
    if not vc.has_at_views_node():
        changed = True
        bunch = u.beforeInsertNode(c.rootPosition())
        # Creates the @views node as the *last* top-level node
        # so that no positions become invalid as a result.
        views = vc.find_at_views_node()
        u.afterInsertNode(views,'create-views-node',bunch)
    # Prepend @view if need.
    if not root.h.strip().startswith('@'):
        changed = True
        bunch = u.beforeChangeNodeContents(root)
        root.h = '@view ' + root.h.strip()
        u.afterChangeNodeContents(root,'view-pack-update-headline',bunch)
    # Create an @view node as a clone of the @views node.
    bunch = u.beforeInsertNode(c.rootPosition())
    new_clone = vc.create_view_node(root)
    if new_clone:
        changed = True
        u.afterInsertNode(new_clone,'create-view-node',bunch)
    # Create a list of clones that have a representative node
    # outside of the root's tree.
    reps = [vc.find_representative_node(root,p)
        for p in root.children()
            if vc.is_cloned_outside_parent_tree(p)]
    reps = [z for z in reps if z is not None]
    if reps:
        changed = True
        bunch = u.beforeChangeTree(root)
        c.setChanged(True)
        # Prepend a unl: line for each cloned child.
        unls = ['unl: %s\n' % (vc.unl(p)) for p in reps]
        root.b = ''.join(unls) + root.b
        # Delete all child clones in the reps list.
        v_reps = set([p.v for p in reps])
        while True:
            for child in root.children():
                if child.v in v_reps:
                    child.doDelete()
                    break
            else: break
        u.afterChangeTree(root,'view-pack-tree',bunch)
    if changed:
        u.afterChangeGroup(root,'view-pack')
        c.selectPosition(root)
        c.redraw()
#@+node:ekr.20150312225028.44: *7* vc.create_view_node
def create_view_node(self,root):
    '''
    Create a clone of root as a child of the @views node.
    Return the *newly* cloned node, or None if it already exists.
    '''
    vc = self
    c = vc.c
    # Create a cloned child of the @views node if it doesn't exist.
    views = vc.find_at_views_node()
    for p in views.children():
        if p.v == c.p.v:
            return None
    p = root.clone()
    p.moveToLastChildOf(views)
    return p
#@+node:ekr.20150312225028.45: *6* vc.unpack
def unpack(self):
    '''
    Undoably unpack nodes corresponding to leading unl lines in c.p to child clones.
    Return True if the outline has, in fact, been changed.
    '''
    vc = self
    c,root,u = vc.c,vc.c.p,vc.c.undoer
    vc.init()
    # Find the leading unl: lines.
    i,lines,tag = 0,g.splitLines(root.b),'unl:'
    for s in lines:
        if s.startswith(tag): i += 1
        else: break
    changed = i > 0
    if changed:
        bunch = u.beforeChangeTree(root)
        # Restore the body
        root.b = ''.join(lines[i:])
        # Create clones for each unique unl.
        unls = list(set([s[len(tag):].strip() for s in lines[:i]]))
        for unl in unls:
            p = vc.find_absolute_unl_node(unl)
            if p: p.clone().moveToLastChildOf(root)
            else: g.trace('not found: %s' % (unl))
        c.setChanged(True)
        c.undoer.afterChangeTree(root,'view-unpack',bunch)
        c.redraw()
    return changed
#@+node:ekr.20150312225028.46: *6* vc.update_before_write_at_auto_file
def update_before_write_at_auto_file(self,root):
    '''
    Update the @auto-view node for root, an @auto node. Create @organizer,
    @existing-organizer, @clones and @headlines nodes as needed.
    This *must not* be called for trial writes.
    '''
    trace = False and not g.unitTesting
    vc = self
    c = vc.c
    changed = False
    t1 = time.clock()
    # Create lists of cloned and organizer nodes.
    clones,existing_organizers,organizers = \
        vc.find_special_nodes(root)
    # Delete all children of the @auto-view node for this @auto node.
    at_auto_view = vc.find_at_auto_view_node(root)
    if at_auto_view.hasChildren():
        changed = True
        at_auto_view.deleteAllChildren()
    # Create the single @clones node.
    if clones:
        at_clones = vc.find_at_clones_node(root)
        at_clones.b = ''.join(
            ['gnx: %s\nunl: %s\n' % (z[0],z[1]) for z in clones])
    # Create the single @organizers node.
    if organizers or existing_organizers:
        at_organizers = vc.find_at_organizers_node(root)
    # Create one @organizers: node for each organizer node.
    for p in organizers:
        # g.trace('organizer',p.h)
        at_organizer = at_organizers.insertAsLastChild()
        at_organizer.h = '@organizer: %s' % p.h
        # The organizer node's unl is implicit in each child's unl.
        at_organizer.b = '\n'.join([
            'unl: '+vc.relative_unl(z,root) for z in p.children()])
    # Create one @existing-organizer node for each existing organizer.
    ivar = vc.headline_ivar
    for p in existing_organizers:
        at_organizer = at_organizers.insertAsLastChild()
        h = getattr(p.v,ivar,p.h)
        if trace and h != p.h: g.trace('==>',h) # p.h,'==>',h
        at_organizer.h = '@existing-organizer: %s' % h
        # The organizer node's unl is implicit in each child's unl.
        at_organizer.b = '\n'.join([
            'unl: '+vc.relative_unl(z,root) for z in p.children()])
    # Create the single @headlines node.
    vc.create_at_headlines(root)
    if changed and not g.unitTesting:
        g.es_print('updated @views node in %4.2f sec.' % (
            time.clock()-t1))
    if changed:
        c.redraw()
    return at_auto_view # For at-file-to-at-auto command.
#@+node:ekr.20150312225028.47: *7* vc.create_at_headlines
def create_at_headlines(self,root):
    '''Create the @headlines node for root, an @auto file.'''
    vc = self
    c = vc.c
    result = []
    ivar = vc.headline_ivar
    for p in root.subtree():
        h = getattr(p.v,ivar,None)
        if h is not None and p.h != h:
            # g.trace('custom:',p.h,'imported:',h)
            unl = vc.relative_unl(p,root)
            aList = unl.split('-->')
            aList[-1] = h
            unl = '-->'.join(aList)
            result.append('imported unl: %s\nhead: %s\n' % (
                unl,p.h))
            delattr(p.v,ivar)
    if result:
        p = vc.find_at_headlines_node(root)
        p.b = ''.join(result)
#@+node:ekr.20150312225028.48: *7* vc.find_special_nodes
def find_special_nodes(self,root):
    '''
    Scan root's tree, looking for organizer and cloned nodes.
    Exclude organizers on imported organizers list.
    '''
    trace = False and not g.unitTesting
    verbose = False
    vc = self
    clones,existing_organizers,organizers = [],[],[]
    if trace: g.trace('imported existing',
        [v.h for v in vc.imported_organizers_list])
    for p in root.subtree():
        if p.isCloned():
            rep = vc.find_representative_node(root,p)
            if rep:
                unl = vc.relative_unl(p,root)
                gnx = rep.v.gnx
                clones.append((gnx,unl),)
        if p.v in vc.imported_organizers_list:
            # The node had children created by the importer.
            if trace and verbose: g.trace('ignore imported existing',p.h)
        elif vc.is_organizer_node(p,root):
            # p.hasChildren and p.b is empty, except for comments.
            if trace and verbose: g.trace('organizer',p.h)
            organizers.append(p.copy())
        elif p.hasChildren():
            if trace and verbose: g.trace('existing',p.h)
            existing_organizers.append(p.copy())
    return clones,existing_organizers,organizers
#@+node:ekr.20150312225028.49: *6* vc.update_after_read_at_auto_file & helpers
def update_after_read_at_auto_file(self,root):
    '''
    Recreate all organizer nodes and clones for a single @auto node
    using the corresponding @organizer: and @clones nodes.
    '''
    trace = True and not g.unitTesting
    vc = self
    c = vc.c
    if not vc.is_at_auto_node(root):
        return # Not an error: it might be and @auto-rst node.
    old_changed = c.isChanged()
    try:
        vc.init()
        vc.root = root.copy()
        t1 = time.clock()
        vc.trial_write_1 = vc.trial_write(root)
        t2 = time.clock()
        at_organizers = vc.has_at_organizers_node(root)
        t3 = time.clock()
        if at_organizers:
            vc.create_organizer_nodes(at_organizers,root)
        t4 = time.clock()
        at_clones = vc.has_at_clones_node(root)
        if at_clones:
            vc.create_clone_links(at_clones,root)
        t5 = time.clock()
        n = len(vc.work_list)
        ok = vc.check(root)
        t6 = time.clock()
        if ok:
            vc.update_headlines_after_read(root)
        t7 = time.clock()
        c.setChanged(old_changed if ok else False)  # To do: revert if not ok.
    except Exception:
        g.es_exception()
        n = 0
        ok = False
    if trace:
        if t7-t1 > 0.5: g.trace(
            '\n  trial_write:                 %4.2f sec' % (t2-t1),
            # '\n  has_at_organizers_node:    %4.2f sec' % (t3-t2),
            '\n  create_organizer_nodes:      %4.2f sec' % (t4-t3),
            '\n  create_clone_links:          %4.2f sec' % (t5-t4),
            '\n  check:                       %4.2f sec' % (t6-t5),
            '\n  update_headlines_after_read: %4.2f sec' % (t7-t6),
            '\n  total:                       %4.2f sec' % (t7-t1))
            # '\n  file:',root.h)
        # else: g.trace('total: %4.2f sec' % (t7-t1),root.h)
    if ok and n > 0:
        g.es('rearragned: %s' % (root.h),color='blue')
        g.es('moved %s nodes in %4.2f sec.' % (n,t7-t1))
        g.trace('@auto-view moved %s nodes in %4.2f sec. for' % (
            n,t2),root.h,noname=True)
    c.selectPosition(root)
    c.redraw()
    return ok
#@+node:ekr.20150312225028.50: *7* vc.check
def check (self,root):
    '''
    Compare a trial write or root with the vc.trail_write_1.
    Unlike the perfect-import checks done by the importer,
    we expecct an *exact* match, regardless of language.
    '''
    trace = True # and not g.unitTesting
    vc = self
    trial1 = vc.trial_write_1
    trial2 = vc.trial_write(root)
    if trial1 != trial2:
        g.pr('') # Don't use print: it does not appear with the traces.
        g.es_print('perfect import check failed for:',color='red')
        g.es_print(root.h,color='red')
        if trace:
            vc.compare_trial_writes(trial1,trial2)
            g.pr('')
    return trial1 == trial2
#@+node:ekr.20150312225028.51: *7* vc.create_clone_link
def create_clone_link(self,gnx,root,unl):
    '''
    Replace the node in the @auto tree with the given unl by a
    clone of the node outside the @auto tree with the given gnx.
    '''
    trace = False and not g.unitTesting
    vc = self
    p1 = vc.find_position_for_relative_unl(root,unl)
    p2 = vc.find_gnx_node(gnx)
    if p1 and p2:
        if trace: g.trace('relink',gnx,p2.h,'->',p1.h)
        if p1.b == p2.b:
            p2._relinkAsCloneOf(p1)
            return True
        else:
            g.es('body text mismatch in relinked node',p1.h)
            return False
    else:
        if trace: g.trace('relink failed',gnx,root.h,unl)
        return False
#@+node:ekr.20150312225028.52: *7* vc.create_clone_links
def create_clone_links(self,at_clones,root):
    '''
    Recreate clone links from an @clones node.
    @clones nodes contain pairs of lines (gnx,unl)
    '''
    vc = self
    lines = g.splitLines(at_clones.b)
    gnxs = [s[4:].strip() for s in lines if s.startswith('gnx:')]
    unls = [s[4:].strip() for s in lines if s.startswith('unl:')]
    # g.trace('at_clones.b',at_clones.b)
    if len(gnxs) == len(unls):
        vc.headlines_dict = {} # May be out of date.
        ok = True
        for gnx,unl in zip(gnxs,unls):
            ok = ok and vc.create_clone_link(gnx,root,unl)
        return ok
    else:
        g.trace('bad @clones contents',gnxs,unls)
        return False
#@+node:ekr.20150312225028.53: *7* vc.create_organizer_nodes & helpers
def create_organizer_nodes(self,at_organizers,root):
    '''
    root is an @auto node. Create an organizer node in root's tree for each
    child @organizer: node of the given @organizers node.
    '''
    vc = self
    c = vc.c
    trace = False and not g.unitTesting
    t1 = time.clock()
    vc.pre_move_comments(root)  # Merge comment nodes with the next node.
    t2 = time.clock()
    # Init all data required for reading.
    vc.precompute_all_data(at_organizers,root)
    t3 = time.clock()
    vc.demote(root)  # Traverse root's tree, adding nodes to vc.work_list.
    t4 = time.clock()
    vc.move_nodes()  # Move nodes on vc.work_list to their final locations.
    t5 = time.clock()
    # Move merged comments to parent organizer nodes.
    vc.post_move_comments(root)
    t6 = time.clock()
    if trace: g.trace(
        '\n  pre_move_comments:   %4.2f sec' % (t2-t1),
        '\n  precompute_all_data: %4.2f sec' % (t3-t2),
        '\n  demote:              %4.2f sec' % (t4-t3),
        '\n  move_nodes:          %4.2f sec' % (t5-t4),
        '\n  post_move_comments:  %4.2f sec' % (t6-t5))
#@+node:ekr.20150312225028.54: *7* vc.update_headlines_after_read
def update_headlines_after_read(self,root):
    '''Handle custom headlines for all imported nodes.'''
    trace = False and not g.unitTesting
    vc = self
    # Remember the original imported headlines.
    ivar = vc.headline_ivar
    for p in root.subtree():
        if not hasattr(p.v,ivar):
            setattr(p.v,ivar,p.h)
    # Update headlines from @headlines nodes.
    at_headlines = vc.has_at_headlines_node(root)
    tag1,tag2 = 'imported unl: ','head: '
    n1,n2 = len(tag1),len(tag2)
    if at_headlines:
        lines = g.splitLines(at_headlines.b)
        unls  = [s[n1:].strip() for s in lines if s.startswith(tag1)]
        heads = [s[n2:].strip() for s in lines if s.startswith(tag2)]
    else:
        unls,heads = [],[]
    if len(unls) == len(heads):
        vc.headlines_dict = {} # May be out of date.
        for unl,head in zip(unls,heads):
            p = vc.find_position_for_relative_unl(root,unl)
            if p:
                if trace: g.trace('unl:',unl,p.h,'==>',head)
                p.h = head
    else:
        g.trace('bad @headlines body',at_headlines.b)
#@+node:ekr.20150312225028.55: *5* vc.Main Lines
#@+node:ekr.20150312225028.56: *6* vc.precompute_all_data & helpers
def precompute_all_data(self,at_organizers,root):
    '''Precompute all data needed to reorganize nodes.'''
    trace = False and not g.unitTesting
    vc = self
    t1 = time.clock() 
    # Put all nodes with children on vc.imported_organizer_node_list
    vc.find_imported_organizer_nodes(root)
    t2 = time.clock()
    # Create OrganizerData objects for all @organizer:
    # and @existing-organizer: nodes.
    vc.create_organizer_data(at_organizers,root)
    t3 = time.clock()
    # Create the organizer nodes in holding cells so positions remain valid.
    vc.create_actual_organizer_nodes()
    t4 = time.clock()
    # Set od.parent_od, od.children & od.descendants for all ods.
    vc.create_tree_structure(root)
    t5 = time.clock()
    # Compute the positions organized by each organizer.
    # ** Most of the time is spent here **.
    vc.compute_all_organized_positions(root)
    t6 = time.clock()
    # Create the dictionary that associates positions with ods.
    vc.create_anchors_d()
    t7 = time.clock()
    if trace: g.trace(
        '\n  find_imported_organizer_nodes:   %4.2f sec' % (t2-t1),
        '\n  create_organizer_data:           %4.2f sec' % (t3-t2),
        '\n  create_actual_organizer_nodes:   %4.2f sec' % (t4-t3),
        '\n  create_tree_structure:           %4.2f sec' % (t5-t4),
        '\n  compute_all_organized_positions: %4.2f sec' % (t6-t5),
        '\n  create_anchors_d:                %4.2f sec' % (t7-t6))
#@+node:ekr.20150312225028.57: *7* 1: vc.find_imported_organizer_nodes
def find_imported_organizer_nodes(self,root):
    '''
    Put the VNode of all imported nodes with children on
    vc.imported_organizers_list.
    '''
    trace = False # and not g.unitTesting
    vc = self
    aList = []
    for p in root.subtree():
        if p.hasChildren():
            aList.append(p.v)
    vc.imported_organizers_list = list(set(aList))
    if trace: g.trace([z.h for z in vc.imported_organizers_list])
#@+node:ekr.20150312225028.58: *7* 2: vc.create_organizer_data (od.p & od.parent)
def create_organizer_data(self,at_organizers,root):
    '''
    Create OrganizerData nodes for all @organizer: and @existing-organizer:
    nodes in the given @organizers node.
    '''
    vc = self
    vc.create_ods(at_organizers)
    vc.finish_create_organizers(root)
    vc.finish_create_existing_organizers(root)
    for od in vc.all_ods:
        assert od.parent,(od.exists,od.h)
#@+node:ekr.20150312225028.59: *8* vc.create_ods
def create_ods(self,at_organizers):
    '''Create all organizer nodes and the associated lists.'''
    # Important: we must completely reinit all data here.
    vc = self
    tag1 = '@organizer:'
    tag2 = '@existing-organizer:'
    vc.all_ods,vc.existing_ods,vc.organizer_ods = [],[],[]
    for at_organizer in at_organizers.children():
        h = at_organizer.h
        for tag in (tag1,tag2):
            if h.startswith(tag):
                unls = vc.get_at_organizer_unls(at_organizer)
                if unls:
                    organizer_unl = vc.drop_unl_tail(unls[0])
                    h = h[len(tag):].strip()
                    od = OrganizerData(h,organizer_unl,unls)
                    vc.all_ods.append(od)
                    if tag == tag1:
                        vc.organizer_ods.append(od)
                        vc.organizer_unls.append(organizer_unl)
                    else:
                        vc.existing_ods.append(od)
                        # Do *not* append organizer_unl to the unl list.
                else:
                    g.trace('===== no unls:',at_organizer.h)
#@+node:ekr.20150312225028.60: *8* vc.finish_create_organizers
def finish_create_organizers(self,root):
    '''Finish creating all organizers.'''
    trace = False # and not g.unitTesting
    vc = self
    # Careful: we may delete items from this list.
    for od in vc.organizer_ods[:]: 
        od.source_unl = vc.source_unl(vc.organizer_unls,od.unl)
        od.parent = vc.find_position_for_relative_unl(root,od.source_unl)
        if od.parent:
            od.anchor = od.parent
            if trace: g.trace(od.h,
                # '\n  exists:',od.exists,
                # '\n  unl:',od.unl,
                # '\n  source (unl):',od.source_unl or repr(''),
                # '\n  anchor (pos):',od.anchor.h,
                # '\n  parent (pos):',od.parent.h,
            )
        else:
            # This is, most likely, a true error.
            g.trace('===== removing od:',od.h)
            vc.organizer_ods.remove(od)
            vc.all_ods.remove(od)
            assert od not in vc.existing_ods
            assert od not in vc.all_ods
#@+node:ekr.20150312225028.61: *8* vc.finish_create_existing_organizers
def finish_create_existing_organizers(self,root):
    '''Finish creating existing organizer nodes.'''
    trace = False # and not g.unitTesting
    vc = self
    # Careful: we may delete items from this list.
    for od in vc.existing_ods[:]:
        od.exists = True
        assert od.unl not in vc.organizer_unls
        od.source_unl = vc.source_unl(vc.organizer_unls,od.unl)
        od.p = vc.find_position_for_relative_unl(root,od.source_unl)
        if od.p:
            od.anchor = od.p
            assert od.p.h == od.h,(od.p.h,od.h)  
            od.parent = od.p # Here, od.parent represents the "source" p.
            if trace: g.trace(od.h,
                # '\n  exists:',od.exists,
                # '\n  unl:',od.unl,
                # '\n  source (unl):',od.source_unl or repr(''),
                # '\n  anchor (pos):',od.anchor.h,
                # '\n  parent (pos):',od.parent.h,
            )
        else:
            # This arises when the imported node name doesn't match.
            g.trace('===== removing existing organizer:',od.h)
            vc.existing_ods.remove(od)
            vc.all_ods.remove(od)
            assert od not in vc.existing_ods
            assert od not in vc.all_ods

#@+node:ekr.20150312225028.62: *7* 3: vc.create_actual_organizer_nodes
def create_actual_organizer_nodes(self):
    '''
    Create all organizer nodes as children of holding cells. These holding
    cells ensure that moving an organizer node leaves all other positions
    unchanged.
    '''
    vc = self
    c = vc.c
    last = c.lastTopLevel()
    temp = vc.temp_node = last.insertAfter()
    temp.h = 'ViewController.temp_node'
    for od in vc.organizer_ods:
        holding_cell = temp.insertAsLastChild()
        holding_cell.h = 'holding cell for ' + od.h
        od.p = holding_cell.insertAsLastChild()
        od.p.h = od.h
#@+node:ekr.20150312225028.63: *7* 4: vc.create_tree_structure & helper
def create_tree_structure(self,root):
    '''Set od.parent_od, od.children & od.descendants for all ods.'''
    trace = False and not g.unitTesting
    vc = self
    # if trace: g.trace([z.h for z in data_list],g.callers())
    organizer_unls = [z.unl for z in vc.all_ods]
    for od in vc.all_ods:
        for unl in od.unls:
            if unl in organizer_unls:
                i = organizer_unls.index(unl)
                d2 = vc.all_ods[i]
                # if trace: g.trace('found organizer unl:',od.h,'==>',d2.h)
                od.children.append(d2)
                d2.parent_od = od
    # create_organizer_data now ensures od.parent is set.
    for od in vc.all_ods:
        assert od.parent,od.h
    # Extend the descendant lists.
    for od in vc.all_ods:
        vc.compute_descendants(od)
        assert od.descendants is not None
    if trace:
        def tail(head,unl):
            return str(unl[len(head):]) if unl.startswith(head) else str(unl)
        for od in vc.all_ods:
            g.trace(
                '\n  od:',od.h,
                '\n  unl:',od.unl,
                '\n  unls:', [tail(od.unl,z) for z in od.unls],
                '\n  source (unl):',od.source_unl or repr(''),
                '\n  parent (pos):', od.parent.h,
                '\n  children:',[z.h for z in od.children],
                '\n  descendants:',[str(z.h) for z in od.descendants])
#@+node:ekr.20150312225028.64: *8* vc.compute_descendants
def compute_descendants(self,od,level=0,result=None):
    '''Compute the descendant od nodes of od.'''
    trace = False # and not g.unitTesting
    vc = self
    if level == 0:
        result = []
    if od.descendants is None:
        for child in od.children:
            result.append(child)
            result.extend(vc.compute_descendants(child,level+1,result))
            result = list(set(result))
        if level == 0:
            od.descendants = result
            if trace: g.trace(od.h,[z.h for z in result])
        return result
    else:
        if trace: g.trace('cached',od.h,[z.h for z in od.descendants])
        return od.descendants
#@+node:ekr.20150312225028.65: *7* 5: vc.compute_all_organized_positions
def compute_all_organized_positions(self,root):
    '''Compute the list of positions organized by every od.'''
    trace = False and not g.unitTesting
    vc = self
    for od in vc.all_ods:
        if od.unls:
            # Do a full search only for the first unl.
            # parent = vc.find_position_for_relative_unl(root,od.unls[0])
            if True: # parent:
                for unl in od.unls:
                    p = vc.find_position_for_relative_unl(root,unl)
                    # p = vc.find_position_for_relative_unl(parent,vc.unl_tail(unl))
                    if p:
                        od.organized_nodes.append(p.copy())
                    if trace: g.trace('exists:',od.exists,
                        'od:',od.h,'unl:',unl,
                        'p:',p and p.h or '===== None')
            else:
                g.trace('fail',od.unls[0])
#@+node:ekr.20150312225028.66: *7* 6: vc.create_anchors_d
def create_anchors_d (self):
    '''
    Create vc.anchors_d.
    Keys are positions, values are lists of ods having that anchor.
    '''
    trace = False # and not g.unitTesting
    vc = self
    d = {}
    if trace: g.trace('all_ods',[z.h for z in vc.all_ods])
    for od in vc.all_ods:
        # Compute the anchor if it does not yet exists.
        # Valid now that p.__hash__ exists.
        key = od.anchor
        # key = '.'.join([str(z) for z in od.anchor.sort_key(od.anchor)])
        # key = '%s (%s)' % (key,od.anchor.h)
        aList = d.get(key,[])
        # g.trace(od.h,od.anchor.h,key,aList)
        aList.append(od)
        d[key] = aList
    if trace:
        for key in sorted(d.keys()):
            g.trace('od.anchor: %s ods: [%s]' % (key.h,','.join(z.h for z in d.get(key))))
    vc.anchors_d = d
#@+node:ekr.20150312225028.67: *6* vc.demote & helpers
def demote(self,root):
    '''
    The main line of the @auto-view algorithm. Traverse root's entire tree,
    placing items on the global work list.
    '''
    trace = False # and not g.unitTesting
    trace_loop = True
    vc = self
    active = None # The active od.
    vc.pending = [] # Lists of pending demotions.
    d = vc.anchor_offset_d # For traces.
    for p in root.subtree():
        parent = p.parent()
        if trace and trace_loop:
            if 1:
                g.trace('-----',p.childIndex(),p.h)
            else:
                g.trace(
                    '=====\np:',p.h,
                    'childIndex',p.childIndex(),
                    '\nparent:',parent.h,
                    'parent:offset',d.get(parent,0))
        vc.n_nodes_scanned += 1
        vc.terminate_organizers(active,parent)
        found = vc.find_organizer(parent,p)
        if found:
            pass # vc.enter_organizers(found,p)
        else:
            pass # vc.terminate_all_open_organizers()
        if trace and trace_loop:
            g.trace(
                'active:',active and active.h or 'None',
                'found:',found and found.h or 'None')
        # The main case statement...
        if found is None and active:
            vc.add_to_pending(active,p)
        elif found is None and not active:
            # Pending nodes will *not* be organized.
            vc.clear_pending(None,p)
        elif found and found == active:
            # Pending nodes *will* be organized.
            for z in vc.pending:
                active2,child2 = z
                vc.add(active2,child2,'found==active:pending')
            vc.pending = []
            vc.add(active,p,'found==active')
        elif found and found != active:
            # Pending nodes will *not* be organized.
            vc.clear_pending(found,p)
            active = found
            vc.enter_organizers(found,p)
            vc.add(active,p,'found!=active')
        else: assert False,'can not happen'
#@+node:ekr.20150312225028.68: *7* vc.add
def add(self,active,p,tag):
    '''
    Add p, an existing (imported) node to the global work list.
    Subtract 1 from the vc.anchor_offset_d entry for p.parent().
    
    Exception: do *nothing* if p is a child of an existing organizer node.
    '''
    trace = False # and not g.unitTesting
    verbose = False
    vc = self
    # g.trace(active,g.callers())
    if active.p == p.parent() and active.exists:
        if trace and verbose: g.trace('===== do nothing',active.h,p.h)
    else:
        data = active.p,p.copy()
        vc.add_to_work_list(data,tag)
        vc.anchor_decr(anchor=p.parent(),p=p)
        
#@+node:ekr.20150312225028.69: *7* vc.add_organizer_node
def add_organizer_node (self,od,p):
    '''
    Add od to the appropriate move list.
    p is the existing node that caused od to be added.
    '''
    trace = True # and not g.unitTesting
    verbose = False
    vc = self
    # g.trace(od.h,'parent',od.parent_od and od.parent_od.h or 'None')
    if od.parent_od:
        # Not a bare organizer: a child of another organizer node.
        # If this is an existing organizer, it's *position* may have
        # been moved without active.moved being set.
        data = od.parent_od.p,od.p
        if data in vc.work_list:
            if trace and verbose: g.trace(
                '**** duplicate 1: setting moved bit.',od.h)
            od.moved = True
        elif od.parent_od.exists:    
            anchor = od.parent_od.p
            n = vc.anchor_incr(anchor,p) + p.childIndex()
            data = anchor,od.p,n
            # g.trace('anchor:',anchor.h,'p:',p.h,'childIndex',p.childIndex())
            vc.add_to_bare_list(data,'non-bare existing')
        else:
            vc.add_to_work_list(data,'non-bare')
    elif od.p == od.anchor:
        if trace and verbose: g.trace(
            '***** existing organizer: do not move:',od.h)
    else:
        # This can be pre-computed?
        bare_list = [p for parent,p,n in vc.global_bare_organizer_node_list]
        if od.p in bare_list:
            if trace and verbose: g.trace(
                '**** duplicate 2: setting moved bit.',od.h)
            od.moved = True
        else:
            # A bare organizer node: a child of an *ordinary* node.
            anchor = p.parent()
            n = vc.anchor_incr(anchor,p) + p.childIndex()
            data = anchor,od.p,n
            vc.add_to_bare_list(data,'bare')
#@+node:ekr.20150312225028.70: *7* vc.add_to_bare_list
def add_to_bare_list(self,data,tag):
    '''Add data to the bare organizer list, with tracing.'''
    trace = False # and not g.unitTesting
    vc = self
    # Prevent duplicagtes.
    anchor,p,n = data
    for data2 in vc.global_bare_organizer_node_list:
        a2,p2,n2 = data2
        if p == p2:
            if trace: g.trace('ignore duplicate',
                'n:',n,anchor.h,'==>',p.h)
            return
    vc.global_bare_organizer_node_list.append(data)
    if trace:
        anchor,p,n = data
        # '\n  anchor:',anchor.h,
        # '\n  p:',p.h)
        g.trace('=====',tag,'n:',n,anchor.h,'==>',p.h)
#@+node:ekr.20150312225028.71: *7* vc.add_to_pending
def add_to_pending(self,active,p):
    trace = False # and not g.unitTesting
    vc = self
    if trace: g.trace(active.p.h,'==>',p.h)
    vc.pending.append((active,p.copy()),)
#@+node:ekr.20150312225028.72: *7* vc.add_to_work_list
def add_to_work_list(self,data,tag):
    '''Append the data to the work list, with tracing.'''
    trace = False # and not g.unitTesting
    vc = self
    vc.work_list.append(data)
    if trace:
        active,p = data
        g.trace('=====',tag,active.h,'==>',p.h)
#@+node:ekr.20150312225028.73: *7* vc.anchor_decr
def anchor_decr(self,anchor,p): # p is only for traces.
    '''
    Decrement the anchor dict for the given anchor node.
    Return the *previous* value.
    '''
    trace = False # and not g.unitTesting
    vc = self
    d = vc.anchor_offset_d
    n = d.get(anchor,0)
    d[anchor] = n - 1
    if trace: g.trace(n-1,anchor.h,'==>',p.h)
    return n
#@+node:ekr.20150312225028.74: *7* vc.anchor_incr
def anchor_incr(self,anchor,p): # p is only for traces.
    '''
    Increment the anchor dict for the given anchor node.
    Return the *previous* value.
    '''
    trace = False # and not g.unitTesting
    vc = self
    d = vc.anchor_offset_d
    n = d.get(anchor,0)
    d[anchor] = n + 1
    if trace: g.trace(n+1,anchor.h,'==>',p.h)
    return n
#@+node:ekr.20150312225028.75: *7* vc.clear_pending
def clear_pending(self,active,p):
    '''Clear the appropriate entries from the pending list.'''
    trace = False # and not g.unitTesting
    vc = self
    if trace: g.trace('===== clear pending',len(vc.pending))
    if False: # active and active.parent_od:
        for data in vc.pending:
            data = active.parent_od.p,data[1]
            vc.add_to_work_list(data,'clear-pending-to-active')
    vc.pending = []
#@+node:ekr.20150312225028.76: *7* vc.enter_organizers
def enter_organizers(self,od,p):
    '''Enter all organizers whose anchors are p.'''
    vc = self
    ods = []
    while od:
        ods.append(od)
        od = od.parent_od
    if ods:
        for od in reversed(ods):
            vc.add_organizer_node(od,p)
#@+node:ekr.20150312225028.77: *7* vc.find_organizer
def find_organizer(self,parent,p):
    '''Return the organizer that organizers p, if any.'''
    trace = False # and not g.unitTesting
    vc = self
    anchor = parent
    ods = vc.anchors_d.get(anchor,[])
    for od in ods:
        if p in od.organized_nodes:
            if trace: g.trace('found:',od.h,'for',p.h)
            return od
    return None
#@+node:ekr.20150312225028.78: *7* vc.terminate_organizers
def terminate_organizers(self,active,p):
    '''Terminate all organizers whose anchors are not ancestors of p.'''
    trace = False # and not g.unitTesting
    od = active
    while od and od.anchor != p and od.anchor.isAncestorOf(p):
        if not od.closed:
            if trace: g.trace('===== closing',od.h)
            od.closed = True
        od = od.parent_od
#@+node:ekr.20150312225028.79: *7* vc.terminate_all_open_organizers
def terminate_all_open_organizers(self):
    '''Terminate all open organizers.'''
    trace = True # and not g.unitTesting
    if 0:
        g.trace()
        for od in self.all_ods:
            if od.opened and not od.closed:
                if trace: g.trace('===== closing',od.h)
                od.closed = True
#@+node:ekr.20150312225028.80: *6* vc.move_nodes & helpers
def move_nodes(self):
    '''Move nodes to their final location and delete the temp node.'''
    trace = False # and not g.unitTesting
    vc = self
    vc.move_nodes_to_organizers(trace)
    vc.move_bare_organizers(trace)
    vc.temp_node.doDelete()
#@+node:ekr.20150312225028.81: *7* vc.move_nodes_to_organizers
def move_nodes_to_organizers(self,trace):
    '''Move all nodes in the work_list.'''
    trace = False # and not g.unitTesting
    trace_dict = False
    trace_moves = False
    trace_deletes = False
    vc = self
    if trace: # A highly useful trace!
        g.trace('\n\nunsorted_list...\n%s' % (
            '\n'.join(['%40s ==> %s' % (parent.h,p.h)
                for parent,p in vc.work_list])))
    # Create a dictionary of each organizers children.
    d = {}
    for parent,p in vc.work_list:
        # This key must remain stable if parent moves.
        key = parent
        aList = d.get(key,[])
        aList.append(p)
        # g.trace(key,[z.h for z in aList])
        d[key] = aList
    if trace and trace_dict:
        # g.trace('d...',sorted([z.h for z in d.keys()]))
        g.trace('d{}...')
        for key in sorted(d.keys()):
            aList = [z.h for z in d.get(key)]
            g.trace('%s %-20s %s' % (id(key),key.h,vc.dump_list(aList,indent=29)))
    # Move *copies* of non-organizer nodes to each organizer.
    organizers = list(d.keys())
    existing_organizers = [z.p.copy() for z in vc.existing_ods]
    moved_existing_organizers = {} # Keys are vnodes, values are positions.
    for parent in organizers:
        aList = d.get(parent,[])
        if trace and trace_moves:
            g.trace('===== moving/copying:',parent.h,
                'with %s children:' % (len(aList)),
                '\n  '+'\n  '.join([z.h for z in aList]))
        for p in aList:
            if p in existing_organizers:
                if trace and trace_moves:
                    g.trace('copying existing organizer:',p.h)
                    g.trace('children:',
                    '\n  '+'\n  '.join([z.h for z in p.children()]))
                copy = vc.copy_tree_to_last_child_of(p,parent)
                old = moved_existing_organizers.get(p.v)
                if old and trace_moves:
                    g.trace('*********** overwrite',p.h)
                moved_existing_organizers[p.v] = copy
            elif p in organizers:
                if trace and trace_moves:
                    g.trace('moving organizer:',p.h)
                aList = d.get(p)
                if aList:
                    if trace and trace_moves: g.trace('**** relocating',
                        p.h,'children:',
                        '\n  '+'\n  '.join([z.h for z in p.children()]))
                    del d[p]
                p.moveToLastChildOf(parent)
                if aList:
                    d[p] = aList
            else:
                parent2 = moved_existing_organizers.get(parent.v)
                if parent2:
                    if trace and trace_moves:
                        g.trace('***** copying to relocated parent:',p.h)
                    vc.copy_tree_to_last_child_of(p,parent2)
                else:
                    if trace and trace_moves: g.trace('copying:',p.h)
                    vc.copy_tree_to_last_child_of(p,parent)
    # Finally, delete all the non-organizer nodes, in reverse outline order.
    def sort_key(od):
        parent,p = od
        return p.sort_key(p)
    sorted_list = sorted(vc.work_list,key=sort_key)
    if trace and trace_deletes:
        g.trace('===== deleting nodes in reverse outline order...')
    for parent,p in reversed(sorted_list):
        if p.v in moved_existing_organizers:
            if trace and trace_deletes:
                g.trace('deleting moved existing organizer:',p.h)
            p.doDelete()
        elif p not in organizers:
            if trace and trace_deletes:
                g.trace('deleting non-organizer:',p.h)
            p.doDelete()
#@+node:ekr.20150312225028.82: *7* vc.move_bare_organizers
def move_bare_organizers(self,trace):
    '''Move all nodes in global_bare_organizer_node_list.'''
    trace = False # and not g.unitTesting
    trace_data = True
    trace_move = True
    vc = self
    # For each parent, sort nodes on n.
    d = {} # Keys are vnodes, values are lists of tuples (n,parent,p)
    existing_organizers = [od.p for od in vc.existing_ods]
    if trace: g.trace('ignoring existing organizers:',
        [p.h for p in existing_organizers])
    for parent,p,n in vc.global_bare_organizer_node_list:
        if p not in existing_organizers:
            key = parent.v
            aList = d.get(key,[])
            if (parent,p,n) not in aList:
                aList.append((parent,p,n),)
                d[key] = aList
    # For each parent, add nodes in childIndex order.
    def key_func(obj):
        return obj[0]
    for key in d.keys():
        aList = d.get(key)
        for data in sorted(aList,key=key_func):
            parent,p,n = data
            n2 = parent.numberOfChildren()
            if trace and trace_data:
                g.trace(n,parent.h,'==>',p.h)
            if trace and trace_move: g.trace(
                'move: %-20s:' % (p.h),
                'to child: %2s' % (n),
                'of: %-20s' % (parent.h),
                'with:',n2,'children')
            p.moveToNthChildOf(parent,n)
#@+node:ekr.20150312225028.83: *7* vc.copy_tree_to_last_child_of
def copy_tree_to_last_child_of(self,p,parent):
    '''Copy p's tree to the last child of parent.'''
    vc = self
    assert p != parent,p  # A failed assert leads to unbounded recursion.
    # print('copy_tree_to_last_child_of',p.h,parent.h)
    root = parent.insertAsLastChild()
    root.b,root.h = p.b,p.h
    root.v.u = copy.deepcopy(p.v.u)
    for child in p.children():
        vc.copy_tree_to_last_child_of(child,root)
    return root
#@+node:ekr.20150312225028.84: *5* vc.Helpers
#@+node:ekr.20150312225028.85: *6* vc.at_auto_view_body and match_at_auto_body
def at_auto_view_body(self,p):
    '''Return the body text for the @auto-view node for p.'''
    # Note: the unl of p relative to p is simply p.h,
    # so it is pointless to add that to the @auto-view node.
    return 'gnx: %s\n' % p.v.gnx

def match_at_auto_body(self,p,auto_view):
    '''Return True if any line of auto_view.b matches the expected gnx line.'''
    if 0: g.trace(p.b == 'gnx: %s\n' % auto_view.v.gnx,
        g.shortFileName(p.h),auto_view.v.gnx,p.b.strip())
    return p.b == 'gnx: %s\n' % auto_view.v.gnx
#@+node:ekr.20150312225028.86: *6* vc.clean_nodes (not used)
def clean_nodes(self):
    '''Delete @auto-view nodes with no corresponding @auto nodes.'''
    vc = self
    c = vc.c
    views = vc.has_at_views_node()
    if not views:
        return
    # Remember the gnx of all @auto nodes.
    d = {}
    for p in c.all_unique_positions():
        if vc.is_at_auto_node(p):
            d[p.v.gnx] = True
    # Remember all unused @auto-view nodes.
    delete = []
    for child in views.children():
        s = child.b and g.splitlines(child.b)
        gnx = s[len('gnx'):].strip()
        if gnx not in d:
            g.trace(child.h,gnx)
            delete.append(child.copy())
    for p in reversed(delete):
        p.doDelete()
    c.selectPosition(views)
#@+node:ekr.20150312225028.87: *6* vc.comments...
#@+node:ekr.20150312225028.88: *7* vc.comment_delims
def comment_delims(self,p):
    '''Return the comment delimiter in effect at p, an @auto node.'''
    vc = self
    c = vc.c
    d = g.get_directives_dict(p)
    s = d.get('language') or c.target_language
    language,single,start,end = g.set_language(s,0)
    return single,start,end
#@+node:ekr.20150312225028.89: *7* vc.delete_leading_comments
def delete_leading_comments(self,delims,p):
    '''
    Scan for leading comments from p and return them.
    At present, this only works for single-line comments.
    '''
    single,start,end = delims
    if single:
        lines = g.splitLines(p.b)
        result = []
        for s in lines:
            if s.strip().startswith(single):
                result.append(s)
            else: break
        if result:
            p.b = ''.join(lines[len(result):])
            # g.trace('len(result)',len(result),p.h)
            return ''.join(result)
    return None
#@+node:ekr.20150312225028.90: *7* vc.is_comment_node
def is_comment_node(self,p,root,delims=None):
    '''Return True if p.b contains nothing but comments or blank lines.'''
    vc = self
    if not delims:
        delims = vc.comment_delims(root)
    # pylint: disable=unpacking-non-sequence
    single,start,end = delims
    assert single or start and end,'bad delims: %r %r %r' % (single,start,end)
    if single:
        for s in g.splitLines(p.b):
            s = s.strip()
            if s and not s.startswith(single) and not g.isDirective(s):
                return False
        return True
    else:
        def check_comment(s):
            done,in_comment = False,True
            i = s.find(end)
            if i > -1:
                tail = s[i+len(end):].strip()
                if tail: done = True
                else: in_comment = False
            return done,in_comment
        
        done,in_comment = False,False
        for s in g.splitLines(p.b):
            s = s.strip()
            if not s:
                pass
            elif in_comment:
                done,in_comment = check_comment(s)
            elif g.isDirective(s):
                pass
            elif s.startswith(start):
                done,in_comment = check_comment(s[len(start):])
            else:
                # g.trace('fail 1: %r %r %r...\n%s' % (single,start,end,s)
                return False
            if done:
                return False
        # All lines pass.
        return True
#@+node:ekr.20150312225028.91: *7* vc.is_comment_organizer_node
# def is_comment_organizer_node(self,p,root):
    # '''
    # Return True if p is an organizer node in the given @auto tree.
    # '''
    # return p.hasChildren() and vc.is_comment_node(p,root)
#@+node:ekr.20150312225028.92: *7* vc.post_move_comments
def post_move_comments(self,root):
    '''Move comments from the start of nodes to their parent organizer node.'''
    vc = self
    c = vc.c
    delims = vc.comment_delims(root)
    for p in root.subtree():
        if p.hasChildren() and not p.b:
            s = vc.delete_leading_comments(delims,p.firstChild())
            if s:
                p.b = s
                # g.trace(p.h)
#@+node:ekr.20150312225028.93: *7* vc.pre_move_comments
def pre_move_comments(self,root):
    '''
    Move comments from comment nodes to the next node.
    This must be done before any other processing.
    '''
    vc = self
    c = vc.c
    delims = vc.comment_delims(root)
    aList = []
    for p in root.subtree():
        if p.hasNext() and vc.is_comment_node(p,root,delims=delims):
            aList.append(p.copy())
            next = p.next()
            if p.b: next.b = p.b + next.b
    # g.trace([z.h for z in aList])
    c.deletePositionsInList(aList)  # This sets c.changed.
#@+node:ekr.20150312225028.94: *6* vc.find...
# The find commands create the node if not found.
#@+node:ekr.20150312225028.95: *7* vc.find_absolute_unl_node
def find_absolute_unl_node(self,unl,priority_header=False):
    '''Return a node matching the given absolute unl.
    If priority_header == True and the node is not found, it will return the longest matching UNL starting from the tail
    '''
    import re
    pos_pattern = re.compile(r':(\d+),?(\d+)?$')
    vc = self
    aList = unl.split('-->')
    if aList:
        first,rest = aList[0],'-->'.join(aList[1:])
        count = 0
        pos = re.findall(pos_pattern,first)
        nth_sib,pos = pos[0] if pos else (0,0)
        pos = int(pos) if pos else 0
        nth_sib = int(nth_sib)
        first = re.sub(pos_pattern,"",first).replace('--%3E','-->')
        for parent in vc.c.rootPosition().self_and_siblings():
            if parent.h.strip() == first.strip():
                if pos == count:
                    if rest:
                        return vc.find_position_for_relative_unl(parent,rest,priority_header=priority_header)
                    else:
                        return parent
                count = count+1
        #Here we could find and return the nth_sib if an exact header match was not found
    return None
#@+node:ekr.20150312225028.96: *7* vc.find_at_auto_view_node & helper
def find_at_auto_view_node (self,root):
    '''
    Return the @auto-view node for root, an @auto node.
    Create the node if it does not exist.
    '''
    vc = self
    views = vc.find_at_views_node()
    p = vc.has_at_auto_view_node(root)
    if not p:
        p = views.insertAsLastChild()
        p.h = '@auto-view:' + root.h[len('@auto'):].strip()
        p.b = vc.at_auto_view_body(root)
    return p
#@+node:ekr.20150312225028.97: *7* vc.find_clones_node
def find_at_clones_node(self,root):
    '''
    Find the @clones node for root, an @auto node.
    Create the @clones node if it does not exist.
    '''
    vc = self
    c = vc.c
    h = '@clones'
    auto_view = vc.find_at_auto_view_node(root)
    p = g.findNodeInTree(c,auto_view,h)
    if not p:
        p = auto_view.insertAsLastChild()
        p.h = h
    return p
#@+node:ekr.20150312225028.98: *7* vc.find_at_headlines_node
def find_at_headlines_node(self,root):
    '''
    Find the @headlines node for root, an @auto node.
    Create the @headlines node if it does not exist.
    '''
    vc = self
    c = vc.c
    h = '@headlines'
    auto_view = vc.find_at_auto_view_node(root)
    p = g.findNodeInTree(c,auto_view,h)
    if not p:
        p = auto_view.insertAsLastChild()
        p.h = h
    return p
#@+node:ekr.20150312225028.99: *7* vc.find_gnx_node
def find_gnx_node(self,gnx):
    '''Return the first position having the given gnx.'''
    # This is part of the read logic, so newly-imported
    # nodes will never have the given gnx.
    vc = self
    for p in vc.c.all_unique_positions():
        if p.v.gnx == gnx:
            return p
    return None
#@+node:ekr.20150312225028.100: *7* vc.find_organizers_node
def find_at_organizers_node(self,root):
    '''
    Find the @organizers node for root, and @auto node.
    Create the @organizers node if it doesn't exist.
    '''
    vc = self
    c = vc.c
    h = '@organizers'
    auto_view = vc.find_at_auto_view_node(root)
    p = g.findNodeInTree(c,auto_view,h)
    if not p:
        p = auto_view.insertAsLastChild()
        p.h = h
    return p
#@+node:ekr.20150312225028.101: *7* vc.find_position_for_relative_unl
def find_position_for_relative_unl(self,parent,unl,priority_header=False):
    '''
    Return the node in parent's subtree matching the given unl.
    The unl is relative to the parent position.
    If priority_header == True and the node is not found, it will return the longest matching UNL starting from the tail
    '''
    # This is called from finish_create_organizers & compute_all_organized_positions.
    trace = False # and not g.unitTesting
    trace_loop = True
    trace_success = False
    vc = self
    if not unl:
        if trace and trace_success:
            g.trace('return parent for empty unl:',parent.h)
        return parent
    # The new, simpler way: drop components of the unl automatically.
    drop,p = [],parent # for debugging.
    # if trace: g.trace('p:',p.h,'unl:',unl)
    import re
    pos_pattern = re.compile(r':(\d+),?(\d+)?$')
    for s in unl.split('-->'):
        found = False # The last part must match.
        if 1:
            # Create the list of children on the fly.
            aList = vc.headlines_dict.get(p.v)
            if aList is None:
                aList = [z.h for z in p.children()]
                vc.headlines_dict[p.v] = aList
            try:
                pos = re.findall(pos_pattern,s)
                nth_sib,pos = pos[0] if pos else (0,0)
                pos = int(pos) if pos else 0
                nth_sib = int(nth_sib)
                s = re.sub(pos_pattern,"",s).replace('--%3E','-->')
                indices = [i for i, x in enumerate(aList) if x == s]
                if len(indices)>pos:
                    #First we try the nth node with same header
                    n = indices[pos]
                    p = p.nthChild(n)
                    found = True
                elif len(indices)>0:
                    #Then we try any node with same header
                    n = indices[-1]
                    p = p.nthChild(n)
                    found = True
                elif not priority_header:
                    #Then we go for the child index if return_pos is true
                    if len(aList)>nth_sib:
                        n = nth_sib
                    else:
                        n = len(aList)-1
                    if n>-1:
                        p = p.nthChild(n)
                    else:
                        g.es('Partial UNL match: Referenced level is higher than '+str(p.level()))
                    found = True
                if trace and trace_loop: g.trace('match:',s)
            except ValueError: # s not in aList.
                if trace and trace_loop: g.trace('drop:',s)
                drop.append(s)
        else: # old code.
            for child in p.children():
                if child.h == s:
                    p = child
                    found = True
                    if trace and trace_loop: g.trace('match:',s)
                    break
                # elif trace and trace_loop: g.trace('no match:',child.h)
            else:
                if trace and trace_loop: g.trace('drop:',s)
                drop.append(s)
    if not found and priority_header:
        aList = []
        for p in vc.c.all_unique_positions():
            if p.h.replace('--%3E','-->') in unl:
                aList.append((p.copy(),p.get_UNL(False,False,True)))
        unl_list = [re.sub(pos_pattern,"",x).replace('--%3E','-->') for x in unl.split('-->')]
        for iter_unl in aList:
            maxcount = 0
            count = 0
            compare_list = unl_list[:]
            for header in reversed(iter_unl[1].split('-->')):
                if re.sub(pos_pattern,"",header).replace('--%3E','-->') == compare_list[-1]:
                    count = count+1
                    compare_list.pop(-1)
                else:
                    break
            if count > maxcount:
                p = iter_unl[0]
                found = True
    if found:
        if trace and trace_success:
            g.trace('found unl:',unl,'parent:',p.h,'drop',drop)
    else:
        if trace: g.trace('===== unl not found:',unl,'parent:',p.h,'drop',drop)
    return p if found else None
#@+node:ekr.20150312225028.102: *7* vc.find_representative_node
def find_representative_node (self,root,target):
    '''
    root is an @auto node. target is a clones node within root's tree.
    Return a node *outside* of root's tree that is cloned to target,
    preferring nodes outside any @<file> tree.
    Never return any node in any @views or @view tree.
    '''
    trace = False and not g.unitTesting
    assert target
    assert root
    vc = self
    # Pass 1: accept only nodes outside any @file tree.
    p = vc.c.rootPosition()
    while p:
        if p.h.startswith('@view'):
            p.moveToNodeAfterTree()
        elif p.isAnyAtFileNode():
            p.moveToNodeAfterTree()
        elif p.v == target.v:
            if trace: g.trace('success 1:',p,p.parent())
            return p
        else:
            p.moveToThreadNext()
    # Pass 2: accept any node outside the root tree.
    p = vc.c.rootPosition()
    while p:
        if p.h.startswith('@view'):
            p.moveToNodeAfterTree()
        elif p == root:
            p.moveToNodeAfterTree()
        elif p.v == target.v:
            if trace: g.trace('success 2:',p,p.parent())
            return p
        else:
            p.moveToThreadNext()
    g.trace('no representative node for:',target,'parent:',target.parent())
    return None
#@+node:ekr.20150312225028.103: *7* vc.find_views_node
def find_at_views_node(self):
    '''
    Find the first @views node in the outline.
    If it does not exist, create it as the *last* top-level node,
    so that no existing positions become invalid.
    '''
    vc = self
    c = vc.c
    p = g.findNodeAnywhere(c,'@views')
    if not p:
        last = c.rootPosition()
        while last.hasNext():
            last.moveToNext()
        p = last.insertAfter()
        p.h = '@views'
        # c.selectPosition(p)
        # c.redraw()
    return p
#@+node:ekr.20150312225028.104: *6* vc.has...
# The has commands return None if the node does not exist.
#@+node:ekr.20150312225028.105: *7* vc.has_at_auto_view_node
def has_at_auto_view_node(self,root):
    '''
    Return the @auto-view node corresponding to root, an @root node.
    Return None if no such node exists.
    '''
    vc = self
    c = vc.c
    assert vc.is_at_auto_node(root) or vc.is_at_file_node(root),root
    views = g.findNodeAnywhere(c,'@views')
    if views:
        # Find a direct child of views with matching headline and body.
        for p in views.children():
            if vc.match_at_auto_body(p,root):
                return p
    return None
#@+node:ekr.20150312225028.106: *7* vc.has_clones_node
def has_at_clones_node(self,root):
    '''
    Find the @clones node for an @auto node with the given unl.
    Return None if it does not exist.
    '''
    vc = self
    p = vc.has_at_auto_view_node(root)
    return p and g.findNodeInTree(vc.c,p,'@clones')
#@+node:ekr.20150312225028.107: *7* vc.has_at_headlines_node
def has_at_headlines_node(self,root):
    '''
    Find the @clones node for an @auto node with the given unl.
    Return None if it does not exist.
    '''
    vc = self
    p = vc.has_at_auto_view_node(root)
    return p and g.findNodeInTree(vc.c,p,'@headlines')
#@+node:ekr.20150312225028.108: *7* vc.has_organizers_node
def has_at_organizers_node(self,root):
    '''
    Find the @organizers node for root, an @auto node.
    Return None if it does not exist.
    '''
    vc = self
    p = vc.has_at_auto_view_node(root)
    return p and g.findNodeInTree(vc.c,p,'@organizers')
#@+node:ekr.20150312225028.109: *7* vc.has_views_node
def has_at_views_node(self):
    '''Return the @views or None if it does not exist.'''
    vc = self
    return g.findNodeAnywhere(vc.c,'@views')
#@+node:ekr.20150312225028.110: *6* vc.is...
#@+node:ekr.20150312225028.111: *7* vc.is_at_auto_node
def is_at_auto_node(self,p):
    '''Return True if p is an @auto node.'''
    # Does not match @auto-rst, etc.
    return g.match_word(p.h,0,'@auto') and not g.match(p.h,0,'@auto-')

def is_at_file_node(self,p):
    '''Return True if p is an @file node.'''
    return g.match_word(p.h,0,'@file')
#@+node:ekr.20150312225028.112: *7* vc.is_cloned_outside_parent_tree
def is_cloned_outside_parent_tree(self,p):
    '''Return True if a clone of p exists outside the tree of p.parent().'''
    return len(list(set(p.v.parents))) > 1
#@+node:ekr.20150312225028.113: *7* vc.is_organizer_node
def is_organizer_node(self,p,root):
    '''
    Return True if p is an organizer node in the given @auto tree.
    '''
    vc = self
    return p.hasChildren() and vc.is_comment_node(p,root)

#@+node:ekr.20150312225028.114: *6* vc.testing...
#@+node:ekr.20150312225028.115: *7* vc.compare_test_trees
def compare_test_trees(self,root1,root2):
    '''
    Compare the subtrees whose roots are given.
    This is called only from unit tests.
    '''
    vc = self
    s1,s2 = vc.trial_write(root1),vc.trial_write(root2)
    if s1 == s2:
        return True
    g.trace('Compare:',root1.h,root2.h)
    p2 = root2.copy().moveToThreadNext()
    for p1 in root1.subtree():
        if p1.h == p2.h:
            g.trace('Match:',p1.h)
        else:
            g.trace('Fail: %s != %s' % (p1.h,p2.h))
            break
        p2.moveToThreadNext()
    return False
#@+node:ekr.20150312225028.116: *7* vc.compare_trial_writes
def compare_trial_writes(self,s1,s2):
    '''
    Compare the two strings, the results of trial writes.
    Stop the comparison after the first mismatch.
    '''
    trace_matches = False
    full_compare = False
    lines1,lines2 = g.splitLines(s1),g.splitLines(s2)
    i,n1,n2 = 0,len(lines1),len(lines2)
    while i < n1 and i < n2:
        s1,s2 = lines1[i].rstrip(),lines2[i].rstrip()
        i += 1
        if s1 == s2:
            if trace_matches: g.trace('Match:',s1)
        else:
            g.trace('Fail:  %s != %s' % (s1,s2))
            if not full_compare: return
    if i < n1:
        g.trace('Extra line 1:',lines1[i])
    if i < n2:
        g.trace('Extra line 2:',lines2[i])
#@+node:ekr.20150312225028.117: *7* vc.dump_list
def dump_list(self,aList,indent=4):
    '''Dump a list, one item per line.'''
    lead = '\n' + ' '*indent
    return lead+lead.join(sorted(aList))
#@+node:ekr.20150312225028.118: *7* vc.trial_write
def trial_write(self,root):
    '''
    Return a trial write of outline whose root is given.
    
    **Important**: the @auto import and write code end all nodes with
    newlines. Because no imported nodes are empty, the code below is
    *exactly* equivalent to the @auto write code as far as trailing
    newlines are concerned. Furthermore, we can treat Leo directives as
    ordinary text here.
    '''
    vc = self
    if 1:
        # Do a full trial write, exactly as will be done later.
        at = vc.c.atFileCommands
        ok = at.writeOneAtAutoNode(root,
            toString=True,force=True,trialWrite=True)
        if ok:
            return at.stringOutput
        else:
            g.trace('===== can not happen')
            return ''
    elif 1:
        # Concatenate all body text.  Close, but not exact.
        return ''.join([p.b for p in root.self_and_subtree()])
    else:
        # Compare headlines, ignoring nodes without body text and comment nodes.
        # This was handy during early development.
        return '\n'.join([p.h for p in root.self_and_subtree()
            if p.b and not p.h.startswith('#')])
#@+node:ekr.20150312225028.119: *6* vc.unls...
#@+node:ekr.20150312225028.120: *7* vc.drop_all_organizers_in_unl
def drop_all_organizers_in_unl(self,organizer_unls,unl):
    '''Drop all organizer unl's in unl, recreating the imported unl.'''
    vc = self
    def unl_sort_key(s):
        return s.count('-->')
    for s in reversed(sorted(organizer_unls,key=unl_sort_key)):
        if unl.startswith(s):
            s2 = vc.drop_unl_tail(s)
            unl = s2 + unl[len(s):]
    return unl[3:] if unl.startswith('-->') else unl
#@+node:ekr.20150312225028.121: *7* vc.drop_unl_tail & vc.drop_unl_parent
def drop_unl_tail(self,unl):
    '''Drop the last part of the unl.'''
    return '-->'.join(unl.split('-->')[:-1])

def drop_unl_parent(self,unl):
    '''Drop the penultimate part of the unl.'''
    aList = unl.split('-->')
    return '-->'.join(aList[:-2] + aList[-1:])
#@+node:ekr.20150312225028.122: *7* vc.get_at_organizer_unls
def get_at_organizer_unls(self,p):
    '''Return the unl: lines in an @organizer: node.'''
    return [s[len('unl:'):].strip()
        for s in g.splitLines(p.b)
            if s.startswith('unl:')]

#@+node:ekr.20150312225028.123: *7* vc.relative_unl & unl
def relative_unl(self,p,root):
    '''Return the unl of p relative to the root position.'''
    vc = self
    result = []
    ivar = vc.headline_ivar
    for p in p.self_and_parents():
        if p == root:
            break
        else:
            h = getattr(p.v,ivar,p.h)
            result.append(h)
    return '-->'.join(reversed(result))

def unl(self,p):
    '''Return the unl corresponding to the given position.'''
    vc = self
    return '-->'.join(reversed([
        getattr(p.v,vc.headline_ivar,p.h)
            for p in p.self_and_parents()]))
    # return '-->'.join(reversed([p.h for p in p.self_and_parents()]))
#@+node:ekr.20150312225028.124: *7* vc.source_unl
def source_unl(self,organizer_unls,organizer_unl):
    '''Return the unl of the source node for the given organizer_unl.'''
    vc = self
    return vc.drop_all_organizers_in_unl(organizer_unls,organizer_unl)
#@+node:ekr.20150312225028.125: *7* vc.unl_tail
def unl_tail(self,unl):
    '''Return the last part of a unl.'''
    return unl.split('-->')[:-1][0]
#@+node:ekr.20150312225028.126: *4* vc.Commands
@g.command('view-pack')
def view_pack_command(event):
    c = event.get('c')
    if c and c.viewController:
        c.viewController.pack()

@g.command('view-unpack')
def view_unpack_command(event):
    c = event.get('c')
    if c and c.viewController:
        c.viewController.unpack()
        
@g.command('at-file-to-at-auto')
def at_file_to_at_auto_command(event):
    c = event.get('c')
    if c and c.viewController:
        c.viewController.convert_at_file_to_at_auto(c.p)
#@+node:ekr.20140711111623.17795: *4* class ConvertController (leoPersistence.py)
class ConvertController(object):
    '''A class to convert @file trees to @auto trees.'''

    def __init__(self, c, p):
        self.c = c
        self.pd = c.persistenceController
        self.root = p.copy()
    @others
#@+node:ekr.20140711111623.17796: *5* convert.delete_at_data_nodes
def delete_at_data_nodes(self, root):
    '''Delete all @data nodes pertaining to root.'''
    cc = self
    pd = cc.pd
    while True:
        p = pd.has_at_data_node(root)
        if not p: break
        p.doDelete()
#@+node:ekr.20140711111623.17797: *5* convert.import_from_string
def import_from_string(self, s):
    '''Import from s into a temp outline.'''
    cc = self # (ConvertController)
    c = cc.c
    # ic = c.importCommands
    root = cc.root
    language = g.scanForAtLanguage(c, root)
    ext = '.' + g.app.language_extension_dict.get(language)
    scanner = g.app.scanner_for_ext(c, ext)
    # g.trace(language,ext,scanner.__name__)
    p = root.insertAfter()
    ok = scanner(atAuto=True, c=c, parent=p, s=s)
    p.h = root.h.replace('@file', '@auto' if ok else '@@auto')
    return ok, p
#@+node:ekr.20140711111623.17798: *5* convert.run
def run(self):
    '''Convert an @file tree to @auto tree.'''
    trace = True and not g.unitTesting
    trace_s = False
    cc = self
    c = cc.c
    root, pd = cc.root, c.persistenceController
    # set the expected imported headline for all vnodes.
    t1 = time.time()
    cc.set_expected_imported_headlines(root)
    t2 = time.time()
    # Delete all previous @data nodes for this tree.
    cc.delete_at_data_nodes(root)
    t3 = time.time()
    # Ensure that all nodes of the tree are regularized.
    ok = pd.prepass(root)
    t4 = time.time()
    if not ok:
        g.es_print('Can not convert', root.h, color='red')
        if trace: g.trace(
            '\n  set_expected_imported_headlines: %4.2f sec' % (t2 - t1),
            # '\n  delete_at_data_nodes:          %4.2f sec' % (t3-t2),
            '\n  prepass:                         %4.2f sec' % (t4 - t3),
            '\n  total:                           %4.2f sec' % (t4 - t1))
        return
    # Create the appropriate @data node.
    at_auto_view = pd.update_before_write_foreign_file(root)
    t5 = time.time()
    # Write the @file node as if it were an @auto node.
    s = cc.strip_sentinels()
    t6 = time.time()
    if trace and trace_s:
        g.trace('source file...\n', s)
    # Import the @auto string.
    ok, p = cc.import_from_string(s)
    t7 = time.time()
    if ok:
        # Change at_auto_view.b so it matches p.gnx.
        at_auto_view.b = pd.at_data_body(p)
        # Recreate the organizer nodes, headlines, etc.
        pd.update_after_read_foreign_file(p)
        t8 = time.time()
        # if not ok:
            # p.h = '@@' + p.h
            # g.trace('restoring original @auto file')
            # ok,p = cc.import_from_string(s)
            # if ok:
                # p.h = '@@' + p.h + ' (restored)'
                # if p.next():
                    # p.moveAfter(p.next())
        t9 = time.time()
    else:
        t8 = t9 = time.time()
    if trace: g.trace(
        '\n  set_expected_imported_headlines: %4.2f sec' % (t2 - t1),
        # '\n  delete_at_data_nodes:          %4.2f sec' % (t3-t2),
        '\n  prepass:                         %4.2f sec' % (t4 - t3),
        '\n  update_before_write_foreign_file:%4.2f sec' % (t5 - t4),
        '\n  strip_sentinels:                 %4.2f sec' % (t6 - t5),
        '\n  import_from_string:              %4.2f sec' % (t7 - t6),
        '\n  update_after_read_foreign_file   %4.2f sec' % (t8 - t7),
        '\n  import_from_string (restore)     %4.2f sec' % (t9 - t8),
        '\n  total:                           %4.2f sec' % (t9 - t1))
    if p:
        c.selectPosition(p)
    c.redraw()
#@+node:ekr.20140711111623.17799: *5* convert.set_expected_imported_headlines
def set_expected_imported_headlines(self, root):
    '''Set v._imported_headline for every vnode.'''
    trace = False and not g.unitTesting
    cc = self
    c = cc.c
    ic = cc.c.importCommands
    language = g.scanForAtLanguage(c, root)
    ext = '.' + g.app.language_extension_dict.get(language)
    aClass = g.app.classDispatchDict.get(ext)
    scanner = aClass(importCommands=ic, atAuto=True)
    # Duplicate the fn logic from ic.createOutline.
    theDir = g.setDefaultDirectory(c, root, importing=True)
    fn = c.os_path_finalize_join(theDir, root.h)
    fn = root.h.replace('\\', '/')
    junk, fn = g.os_path_split(fn)
    fn, junk = g.os_path_splitext(fn)
    if aClass and hasattr(scanner, 'headlineForNode'):
        for p in root.subtree():
            if not hasattr(p.v, '_imported_headline'):
                h = scanner.headlineForNode(fn, p)
                setattr(p.v, '_imported_headline', h)
                if trace and h != p.h:
                    g.trace('==>', h) # p.h,'==>',h
#@+node:ekr.20140711111623.17800: *5* convert.strip_sentinels
def strip_sentinels(self):
    '''Write the file to a string without headlines or sentinels.'''
    trace = False and not g.unitTesting
    cc = self
    at = cc.c.atFileCommands
    # ok = at.writeOneAtAutoNode(cc.root,
        # toString=True,force=True,trialWrite=True)
    at.errors = 0
    at.write(cc.root,
        kind='@file',
        nosentinels=True,
        perfectImportFlag=False,
        scriptWrite=False,
        thinFile=True,
        toString=True)
    ok = at.errors == 0
    s = at.stringOutput
    if trace: g.trace('ok:', ok, 's:...\n' + s)
    return s
#@+node:ekr.20140711111623.17794: *4* pd.convert_at_file_to_at_auto
def convert_at_file_to_at_auto(self, root):
    if root.isAtFileNode():
        ConvertController(self.c, root).run()
    else:
        g.es_print('not an @file node:', root.h)
#@+node:ekr.20140131101641.15495: *4* pd.prepass & helper
def prepass(self, root):
    '''Make sure root's tree has no hard-to-handle nodes.'''
    c, pd = self.c, self
    ic = c.importCommands
    ic.tab_width = c.getTabWidth(root)
    language = g.scanForAtLanguage(c, root)
    ext = g.app.language_extension_dict.get(language)
    if not ext: return
    if not ext.startswith('.'): ext = '.' + ext
    scanner = g.app.scanner_for_ext(c, ext)
    if not scanner:
        g.trace('no scanner for', root.h)
        return True # Pretend all went well.
    # Pass 1: determine the nodes to be inserted.
    ok = True
    # parts_list = []
    for p in root.subtree():
        ok2 = pd.regularize_node(p, scanner)
        ok = ok and ok2
    return ok
#@+node:ekr.20140131101641.15496: *5* pd.regularize_node
def regularize_node(self, p, scanner):
    '''Regularize node p so that it will not cause problems.'''
    c = self.c
    # The scanner is a callback returned by g.app.scanner_for_ext.
    # It must have a c argument.
    ok = scanner(atAuto=True, c=c, parent=p, s=p.b)
    if not ok:
        g.es_print('please regularize:', p.h)
    return ok
#@+node:ekr.20190813161639.1: *3* pyzo_in_leo
@first # -*- coding: utf-8 -*-
"""pyzo_in_leo.py: Experimental plugin that adds all of pyzo's features to Leo."""
#
# Easy imports...
import locale
import os
import sys
import threading
from leo.core import leoGlobals as g
from leo.core.leoQt import QtCore, QtGui, QtWidgets

# pylint: disable=import-error
    # pylint doesn't know about the additions to sys.path.
        
# The pyzo global. Set by init()
pyzo = None

# The singleton PyzoController instance.
pyzo_controller = None

@others
@language python
@tabwidth -4
@nobeautify # Indentation of comments is important.
#@+node:ekr.20190930051422.1: *4* Top-level functions (pyzo_in_leo)
#@+node:ekr.20190813161639.4: *5* init (pyzo_in_leo)
init_warning_given = False

def init(): # pyzo_in_leo.py
    '''Return True if this plugin can be loaded.'''
    global pyzo

    from shutil import which
    
    def oops(message):
        global init_warning_given
        if not init_warning_given:
            init_warning_given = True
            print(f"\npyzo_in_leo not loaded: {message}\n")
            g.es('pyzo_in_leo', message, color='red')
        return False
        
    if g.app.gui.guiName() != "qt":
        return oops('requires Qt gui')
    if not getattr(g.app, 'dock'):
        return oops('requires Qt Docks')
    # #1643: This test will never fail now.
        # if not g.app.use_global_docks:
        #     return oops('requires --global-docks')
    #
    # Fail if can't find pyzo.exe.
    pyzo_exec = which('pyzo')
    if not pyzo_exec:
        return oops('can not find pyzo.exe')
    # Add pyzo/source to sys.path
    pyzo_dir = os.path.dirname(pyzo_exec)
    pyzo_source_dir = os.path.join(pyzo_dir, 'source')
    if pyzo_source_dir not in sys.path:
        sys.path.insert(0, pyzo_source_dir)
    # Fail if still can't import pyzo.
    try:
        import pyzo as local_pyzo
        pyzo = local_pyzo
    except ImportError:
        return oops(f"can not import pyzo from {pyzo_source_dir!r}")
    g.plugin_signon(__name__)
    #
    # This replaces MainWindow.closeEvent.
    # LeoApp.finishQuit calls this late in Leo's shutdown logic.
    g.app.pyzo_close_handler = close_handler
    g.registerHandler('after-create-leo-frame', onCreate) 
    return True
#@+node:ekr.20190928061911.1: *5* onCreate
def onCreate(tag, keys): # pyzo_in_leo.py
    """
    Init another commander, and pyzo itself if this is the first commander.
    """
    global pyzo_controller
    c = keys.get('c')
    if not c:
        return
    if not pyzo_controller:
        pyzo_controller = PyzoController()
        pyzo_controller.pyzo_start()
        main_window = g.app.gui.main_window
        main_window.setWindowTitle(c.frame.title)
    pyzo_controller.init_pyzo_menu(c)
#@+node:ekr.20190816163728.1: *5* close_handler
def close_handler(): # pyzo_in_leo.py
    """
    Shut down pyzo.
    
    Called by Leo's shutdown logic when *all* outlines have been closed.
    
    This code is based on MainWindow.closeEvent.
    Copyright (C) 2013-2019 by Almar Klein.
    """

    print('\ng.app.pyzo_close_event\n')
    
    if 1: # EKR: change
    
        def do_nothing(*args, **kwargs):
            pass

        # We must zero this out. pyzo.saveConfig calls this.
        pyzo.main.saveWindowState = do_nothing
    
    # EKR:change-new imports
    from pyzo.core import commandline

    # Are we restaring?
    # restarting = time.time() - self._closeflag < 1.0

    # EKR:change.
    if 1: # As in the original.
        # Save settings
        pyzo.saveConfig()
        pyzo.command_history.save()

    # Stop command server
    commandline.stop_our_server()

    # Proceed with closing...
    pyzo.editors.closeAll()
    
    # EKR:change.
        # # Force the close.
        # if not result:
            # self._closeflag = False
            # event.ignore()
            # return
        # self._closeflag = True

    # Proceed with closing shells
    if 1:
        # pylint: disable=no-member
        pyzo.localKernelManager.terminateAll()
    
    for shell in pyzo.shells:
        shell._context.close()

    if 1: # As in original.
        # Close tools
        for toolname in pyzo.toolManager.getLoadedTools():
            tool = pyzo.toolManager.getTool(toolname)
            tool.close()

    # Stop all threads (this should really only be daemon threads)
        # import threading
    for thread in threading.enumerate():
        if hasattr(thread, 'stop'):
            try:
                thread.stop(0.1)
            except Exception:
                pass

    # EKR:change. Not needed.
        # Proceed as normal
        # QtWidgets.QMainWindow.closeEvent(self, event)
    # EKR:change. Don't exit Leo!
        # if sys.version_info >= (3,3,0): # and not restarting:
            # if hasattr(os, '_exit'):
                # os._exit(0)
#@+node:ekr.20191012094334.1: *5* patched: setShortcut
def setShortcut(self, action): # pyzo_in_leo.py
    """A do-nothing, monkey-patched, version of KeyMapper.setShortcut."""
    pass
#@+node:ekr.20191012093236.1: *5* patched: _get_interpreters_win
def _get_interpreters_win():  # pyzo_in_leo.py
    """
    Monkey-patch pyzo/util/interpreters._get_interpreters_win.

    This patched code fixes an apparent pyzo bug.
    
    Unlike shutil.which, this function returns all plausible python executables.

    Copyright (C) 2013-2019 by Almar Klein.
    """

    import pyzo.util.interpreters as interps ### EKR
    
    found = []

    # Query from registry
    for v in interps.get_interpreters_in_reg(): ### EKR
        found.append(v.installPath() )

    # Check common locations
    for rootname in ['C:/', '~/',
                     'C:/program files/', 'C:/program files (x86)/', 'C:/ProgramData/',
                     '~/appdata/local/programs/python/',
                     '~/appdata/local/continuum/', '~/appdata/local/anaconda/',
                     ]:
        rootname = os.path.expanduser(rootname)
        if not os.path.isdir(rootname):
            continue
        for dname in os.listdir(rootname):
            if dname.lower().startswith(('python', 'pypy', 'miniconda', 'anaconda')):
                found.append(os.path.join(rootname, dname))

    # Normalize all paths, and remove trailing backslashes
    
    ### found = [os.path.normcase(os.path.abspath(v)).strip('\\') for v in found]
    found = [
        os.path.normcase(os.path.abspath(v)).strip('\\') for v in found
            if v is not None ### EKR: Add guard.
    ]

    # Append "python.exe" and check if that file exists
    found2 = []
    for dname in found:
        for fname in ('python.exe', 'pypy.exe'):
            exename = os.path.join(dname, fname)
            if os.path.isfile(exename):
                found2.append(exename)
                break

    # Returnas set (remove duplicates)
    return set(found2)
#@+node:ekr.20190930051034.1: *4* class PyzoController
class PyzoController:
    
    menus_inited = False
    
    @others
#@+node:ekr.20190929180053.1: *5* pz.init_pyzo_menu
def init_pyzo_menu(self, c):
    """
    Add a Pyzo menu to c's menu bar.
    
    This code is based on pyzo.
    Copyright (C) 2013-2019 by Almar Klein.
    """
    dw = c.frame.top
    # Create the Pyzo menu in *Leo's* per-commander menu bar.
    leo_menu_bar = dw.leo_menubar
    menuBar = pyzo.main.menuBar()  # Use *pyzo's* main menuBar to get data.

    # EKR:change-new imports.
    from pyzo import translate
    from pyzo.core.menu import EditMenu, FileMenu, SettingsMenu  # Testing.
    # Permanent.
    from pyzo.core.menu import HelpMenu, RunMenu, ShellMenu, ViewMenu

    # EKR:change. Create a top-level Pyzo menu.
    pyzoMenu = leo_menu_bar.addMenu("Pyzo")
    menus = [
        # Testing only...
        FileMenu(menuBar, translate("menu", "File")),
        EditMenu(menuBar, translate("menu", "Edit")),
        SettingsMenu(menuBar, translate("menu", "Settings")),
        # Permanent...
        ViewMenu(menuBar, translate("menu", "View")),
        ShellMenu(menuBar, translate("menu", "Shell")),
        RunMenu(menuBar, translate("menu", "Run")),
        RunMenu(menuBar, translate("menu", "Tools")),
        HelpMenu(menuBar, translate("menu", "Help")),
    ]
    menuBar._menumap = {}
    menuBar._menus = menus
    for menu in menuBar._menus:
        pyzoMenu.addMenu(menu)  # menuBar.addMenu(menu)
        menuName = menu.__class__.__name__.lower().split('menu')[0]
        menuBar._menumap[menuName] = menu

    # Enable tooltips
    def onHover(action):
        # This ugly bit of code makes sure that the tooltip is refreshed
        # (thus raised above the submenu). This happens only once and after
        # ths submenu has become visible.
        if action.menu():
            if not hasattr(menuBar, '_lastAction'):
                menuBar._lastAction = None
                menuBar._haveRaisedTooltip = False
            if action is menuBar._lastAction:
                if ((not menuBar._haveRaisedTooltip) and
                            action.menu().isVisible()):
                    QtWidgets.QToolTip.hideText()
                    menuBar._haveRaisedTooltip = True
            else:
                menuBar._lastAction = action
                menuBar._haveRaisedTooltip = False
        # Set tooltip
        tt = action.statusTip()
        if hasattr(action, '_shortcutsText'):
            tt = tt + ' ({})'.format(action._shortcutsText) # Add shortcuts text in it
        QtWidgets.QToolTip.showText(QtGui.QCursor.pos(), tt)

    menuBar.hovered.connect(onHover)

    if not self.menus_inited:
        self.menus_inited = True
        pyzo.editors.addContextMenu()
        pyzo.shells.addContextMenu()
#@+node:ekr.20190814050859.1: *5* pz.load_all_pyzo_docks
def load_all_pyzo_docks(self):
    """
    Load all pyzo docks into the singleton QMainWindow.
    
    This code, included commented-out code, is based on pyzo.
    Copyright (C) 2013-2019 by Almar Klein.
    """
    assert pyzo.main == g.app.gui.main_window
    tm = pyzo.toolManager
    table = (
        'PyzoFileBrowser',
        'PyzoHistoryViewer',
        'PyzoInteractiveHelp',
        'PyzoLogger',
        'PyzoSourceStructure',
        'PyzoWebBrowser',
        'PyzoWorkspace',
    )
    for tool_id in table:
        tm.loadTool(tool_id)
        
    # EKR-change: old code.
        # # Load tools
        # if pyzo.config.state.newUser and not pyzo.config.state.loadedTools:
            # pyzo.toolManager.loadTool('pyzosourcestructure')
            # pyzo.toolManager.loadTool('pyzofilebrowser', 'pyzosourcestructure')
        # elif pyzo.config.state.loadedTools:
            # for toolId in pyzo.config.state.loadedTools:
                # pyzo.toolManager.loadTool(toolId)
#@+node:ekr.20190816131753.1: *5* pz.main_window_ctor
def main_window_ctor(self):
    """
    Simulate MainWindow.__init__().
    
    This code, included commented-out code, is based on pyzo.
    Copyright (C) 2013-2019 by Almar Klein.
    """

    # print('\nBEGIN main_window_ctor\n')
    
    # EKR:change. New imports
    import pyzo.core.main as main
    from pyzo.core import commandline
    
    # EKR:change: was self.
    main_window = g.app.gui.main_window
    # EKR:change.
        # QtWidgets.QMainWindow.__init__(self, parent)

    main_window._closeflag = 0  # Used during closing/restarting

    # EKR:change.
        # # Init window title and application icon
        # self.setMainTitle()
    
    # EKR:change.
    main.loadAppIcons()
    pyzo.icon = g.app.gui.appIcon
    # Don't patch this now. It might be a good indicator.
    # pyzo.iconRunning = g.app.gui.appIcon
    
        # loadAppIcons()
    # EKR:change.
        # self.setWindowIcon(pyzo.icon)
    # EKR:change.
        # Restore window geometry.
        # self.resize(800, 600) # default size
        # self.restoreGeometry()
    # EKR:change.
        # Show splash screen (we need to set our color too)
        # w = SplashWidget(self, distro='no distro')
    # EKR:change.
        # self.setCentralWidget(w)
    # EKR:change.
       #  self.setStyleSheet("QMainWindow { background-color: #268bd2;}")

    # Show empty window and disable updates for a while

    # EKR:change.
        # self.show()
        # self.paintNow()
        # self.setUpdatesEnabled(False)
    # EKR:change.
        # Determine timeout for showing splash screen
        # splash_timeout = time.time() + 1.0
    # EKR:change.
        # Set locale of main widget, so that qt strings are translated
        # in the right way
        # if locale:
            # self.setLocale(locale)
  
    # Set pyzo.main.
    pyzo.main = main_window
    
    # EKR:change-Add do-nothing methods.
    pyzo.main.setMainTitle = g.TracingNullObject(tag='pyzo.main.setMainTitle()')
    pyzo.main.restart = g.TracingNullObject(tag='pyzo.main.restart()')

    # Init dockwidget settings
    main_window.setTabPosition(QtCore.Qt.AllDockWidgetAreas,QtWidgets.QTabWidget.South)
    main_window.setDockOptions(
        QtWidgets.QMainWindow.AllowNestedDocks |
        QtWidgets.QMainWindow.AllowTabbedDocks
        #|  QtWidgets.QMainWindow.AnimatedDocks
    )

    # Set window atrributes
    main_window.setAttribute(QtCore.Qt.WA_AlwaysShowToolTips, True)

    # EKR:change.
    # Load icons and fonts
    main.loadIcons()
    # loadIcons()
    # loadFonts()
    main.loadFonts()

    # EKR:change.
        # # Set qt style and test success
        # self.setQtStyle(None) # None means init!
    # EKR:change.
        # # Hold the splash screen if needed
        # while time.time() < splash_timeout:
            # QtWidgets.qApp.flush()
            # QtWidgets.qApp.processEvents()
            # time.sleep(0.05)
    # EKR:change.
    # Populate the window (imports more code)
    self.main_window_populate()  # self._populate()
        
    # EKR:change: new code.
    self.load_all_pyzo_docks()

    # EKR:change.
    # Revert to normal background, and enable updates
    main_window.setStyleSheet('')
    main_window.setUpdatesEnabled(True)

    # EKR:change. Could this be a problem?
        # # Restore window state, force updating, and restore again
        # self.restoreState()
        # self.paintNow()
        # self.restoreState()

    # EKR:change.
        # Present user with wizard if he/she is new.
        # if pyzo.config.state.newUser:
            # from pyzo.util.pyzowizard import PyzoWizard
            # w = PyzoWizard(self)
            # w.show() # Use show() instead of exec_() so the user can interact with pyzo

    # EKR:change
        # # Create new shell config if there is None
        # if not pyzo.config.shellConfigs2:
            # from pyzo.core.kernelbroker import KernelInfo
            # pyzo.config.shellConfigs2.append( KernelInfo() )
    # pyzo.config.shellConfigs2.append( KernelInfo() )
    from pyzo.core.kernelbroker import KernelInfo
    pyzo.config.shellConfigs2 = [KernelInfo()]

    # EKR:change Set background.
        # bg = getattr(pyzo.config.settings, 'dark_background', '#657b83')
            # # Default: solarized base00
        # try:
            # self.setStyleSheet(f"background: {bg}") 
        # except Exception:
            # g.es_exception()

    # Focus on editor
    e = pyzo.editors.getCurrentEditor()
    if e is not None:
        e.setFocus()

    # Handle any actions
    commandline.handle_cmd_args()
    
    # print('END main_window_ctor\n')
#@+node:ekr.20190816132847.1: *5* pz.main_window_populate
def main_window_populate(self):
    """
    Simulate MainWindow._populate().
    
    This code, included commented-out code, is based on pyzo.
    Copyright (C) 2013-2019 by Almar Klein.
    """
    # EKR:change: replaces self in most places.
    main_window = g.app.gui.main_window

    # print('\nBEGIN main_window_populate\n')
    
    # EKR:change-new imports
    from pyzo.core.main import callLater

    # Delayed imports
    from pyzo.core.editorTabs import EditorTabs
    from pyzo.core.shellStack import ShellStackWidget
    from pyzo.core import codeparser
    from pyzo.core.history import CommandHistory
    from pyzo.tools import ToolManager

    # Instantiate tool manager
    pyzo.toolManager = ToolManager()

    # EKR: Disabled in original.
        # Check to install conda now ...
        # from pyzo.util.bootstrapconda import check_for_conda_env
        # check_for_conda_env()

    # Instantiate and start source-code parser
    if pyzo.parser is None:
        pyzo.parser = codeparser.Parser()
        pyzo.parser.start()

    # Create editor stack and make the central widget
    # EKR:change. Use None, not self.
    pyzo.editors = EditorTabs(None)
    
    # EKR:change. Create an Editors dock.
    # self.setCentralWidget(pyzo.editors)
    self.make_global_dock('Editors', pyzo.editors)

    # Create floater for shell
    # EKR:change: use a global *Leo* dock
    dock = g.app.gui.create_dock_widget(
        closeable=True,
        moveable=True,
        height=50,
        name='Shells',
    )
    # Old code
        # self._shellDock = dock = QtWidgets.QDockWidget(self)
        # if pyzo.config.settings.allowFloatingShell:
            # dock.setFeatures(dock.DockWidgetMovable | dock.DockWidgetFloatable)
        # else:
            # dock.setFeatures(dock.DockWidgetMovable)
    dock.setObjectName('shells')  # dock.setWindowTitle('Shells')
    
    # EKR:change: Make the dock a *global* dock.
    # self.addDockWidget(QtCore.Qt.RightDockWidgetArea, dock)
    main_window.addDockWidget(QtCore.Qt.RightDockWidgetArea, dock)

    # Create shell stack
    # EKR:change. Use None, not self.
    
    # A hack: patch _get_interpreters_win
    if 1:
        import pyzo.util.interpreters as interps
        interps._get_interpreters_win = _get_interpreters_win

    pyzo.shells = ShellStackWidget(None)
    dock.setWidget(pyzo.shells)

    # Initialize command history
    pyzo.command_history = CommandHistory('command_history.py')

    # Create the default shell when returning to the event queue
    callLater(pyzo.shells.addShell)

    # EKR:change.
    pyzo.status = None
    # Create statusbar
        # if pyzo.config.view.showStatusbar:
            # pyzo.status = self.statusBar()
        # else:
            # pyzo.status = None
            # self.setStatusBar(None)
            
    from pyzo.core import menu
    pyzo.keyMapper = menu.KeyMapper()
    
    # EKR:change: Monkey-patch pyzo.keyMapper.setShortcut.
    g.funcToMethod(setShortcut, pyzo.keyMapper.__class__)
    
    # EKR-change: init_pyzo_menu does this later.
        # # Add the context menu to the editor
        # pyzo.editors.addContextMenu()
        # pyzo.shells.addContextMenu()
            
    # print('END main_window_populate\n')
#@+node:ekr.20190813161921.1: *5* pz.make_global_dock
def make_global_dock(self, name, widget):
    """Create a dock with the given name and widget in the global main window."""
    main_window = g.app.gui.main_window
    dock = g.app.gui.create_dock_widget(
        closeable=True,
        moveable=True, # Implies floatable.
        height=100,
        name=name,
    )
    dock.setWidget(widget)
    area = QtCore.Qt.LeftDockWidgetArea
    main_window.addDockWidget(area, dock)
    widget.show()
#@+node:ekr.20190816131343.1: *5* pz.pyzo_start
def pyzo_start(self):
    """
    A copy of pyzo.start, adapted for Leo.
    
    Called at start2 time.  c is not available.
    
    This code is based on pyzo.
    Copyright (C) 2013-2019 by Almar Klein.
    """
    
    # Do some imports
    # EKK: All print statements after this will appear in the Logger dock.
    # Unless we change pyzoLogging itself, this import will happen soon anyway.
    from pyzo.core import pyzoLogging  # to start logging asap
    assert pyzoLogging

    # print('\nBEGIN pyzo_start\n')
    
    # EKR:change.
    # from pyzo.core.main import MainWindow

    # Apply users' preferences w.r.t. date representation etc
    for x in ('', 'C', 'en_US', 'en_US.utf8', 'en_US.UTF-8'):
        try:
            locale.setlocale(locale.LC_ALL, x)
            break
        except locale.Error:
            pass

    # Set to be aware of the systems native colors, fonts, etc.
    QtWidgets.QApplication.setDesktopSettingsAware(True)

    # EKR-change: the only remaining code from my_app_ctor.
    # Instantiate the application.
    # QtWidgets.qApp = MyApp(sys.argv)
    # my_app_ctor(sys.argv)
    sys.argv = sys.argv[:1]

    # EKR:change.
        # # Choose language, get locale
        # appLocale = setLanguage(config.settings.language)
    # EKR:change.
    # Create main window, using the selected locale
        # MainWindow(None, appLocale)
    self.main_window_ctor()

    # EKR:change.
        # Enter the main loop
        # QtWidgets.qApp.exec_()

    # print('END pyzo_start\n')
#@+node:ekr.20190410171646.1: *4* Unused: pyzo_support.py
@first # -*- coding: utf-8 -*-
"""
pyzo_support.py: Will probably be deleted.
"""
<< copyright >>
from leo.core import leoGlobals as g
assert g
@others
#@+node:ekr.20190412042616.1: *5* << copyright >>
@
This file uses code from pyzo. Here is the pyzo copyright notice:

Copyright (C) 2013-2018, the Pyzo development team

Pyzo is distributed under the terms of the (new) BSD License.
The full license can be found in 'license.txt'.

Yoton is distributed under the terms of the (new) BSD License.
The full license can be found in 'license.txt'.
#@+node:ekr.20190410171905.1: *5* init (pyzo_support.py)
def init():
    print('pyzo_support.py is not a real plugin')
    return False
#@+node:ekr.20190418161712.1: *5* class PyzoInterface
class PyzoInterface:
    """
    A class representing the singleton running instance of pyzo.

    Instantiated in the top-level init() function.
    """

    @others
#@+node:ekr.20190803175344.1: *6* pyzo_x.patch_pyzo
def patch_pyzo(self):
    """
    Called at the end of pyzo.start to embed Leo into pyzo.
    """
#@+node:ekr.20190805022257.1: *4* Unused: pyzo_file_browser.py
@first # -*- coding: utf-8 -*-
"""pyzo_file_browser.py: Experimental plugin that adds pyzo's file browser dock to Leo."""
<< pyzo_file_browser imports >>
@others
@language python
@tabwidth -4
#@+node:ekr.20190809093446.1: *5*  << pyzo_file_browser imports >>
import sys
from leo.core import leoGlobals as g
from leo.core.leoQt import QtCore
#
# Must patch sys.path here.
plugins_dir = g.os_path_finalize_join(g.app.loadDir, '..', 'plugins')
sys.path.insert(0, plugins_dir)
#
# Start pyzo, de-fanged.
import pyzo
# pylint: disable=no-member
#@+node:ekr.20190809093459.1: *5*  top-level Leo functions
#@+node:ekr.20190809093459.3: *6* init (pyzo_file_browser)
init_warning_given = False

def init(): # pyzo_file_browser.py
    """Return True if this plugin can be loaded."""

    def oops(message):
        global init_warning_given
        if not init_warning_given:
            init_warning_given = True
            print('%s %s' % (__name__, message))
        return False

    if g.app.gui.guiName() != "qt":
        return oops('requires Qt gui')
     if not getattr(g.app, 'dock'):
        return oops('requires Qt Docks')
    g.plugin_signon(__name__)
    g.registerHandler('after-create-leo-frame', onCreate)
    return True
#@+node:ekr.20190809093459.4: *6* onCreate
def onCreate(tag, keys): # pyzo_file_browser.py
    """Create a pyzo file browser in c's outline."""
    c = keys.get('c')
    dw = c and c.frame and c.frame.top
    if not dw:
        return
    pyzo.start_pyzo_in_leo(c, pyzo)
    from pyzo.tools.pyzoFileBrowser import PyzoFileBrowser
    make_dock(c,
        name="File Browser",
        widget=PyzoFileBrowser(parent=None),
    )
#@+node:ekr.20230514125046.1: ** Experimental code
#@+node:ekr.20230514124825.1: *3* New C_Importer code (experimental, buggy)
@language rest

This code attempts to use multi-line regex searches in the new C importer.

See the post: ENB: Leo's new c++ importer: brags, improvements, and acknowledgments
https://groups.google.com/g/leo-editor/c/dIFlhPl1KQ0/m/jbD-neSYAwAJ

However, I suspect a line-oriented approch is more robust.

@language python
#@+node:ekr.20230514084310.1: *4* NEW: c_i.make_guide_lines (override)
def make_guide_lines(self, lines: list[str]) -> list[str]:
    """
    C_Importer.make_guide_lines.
    
    Return a list if **guide lines** that simplify the detection of blocks.

    Also compute self.guide_string and self.index_list.
    """
    guide_lines = self.delete_comments_and_strings(lines[:])

    # Compute c_i.guide_string for c_i.find_blocks.
    self.guide_string = ''.join(guide_lines)

    # Compute c_i.index_list, a list of tuples (starting_index, ending_index)
    # for each of the guide string's lines.
    i, self.index_list = 0, []
    for line in guide_lines:
        self.index_list.append((i, i + len(line)))
        i += len(line)
    # Add an extra entry to avoid IndexErrors.
    n = len(self.guide_string)
    self.index_list.append((n, n))

    return guide_lines
#@+node:ekr.20230514124004.1: *4* NEW (buggy): c_i.find_blocks & helper (override)
<< define block_patterns >>
<< define compound_statements_pat >>

# Compound statements.

def find_blocks(self, i1: int, i2: int, level: int) -> list[Block]:
    """
    C_Importer.find_blocks: override Importer.find_blocks.

    Find all blocks in the given range of lines.
    
    Search the *guide* string from first index of line i1 to the last index of line i2.

    Return a list of tuples(kind, name, start, start_body, end) for each block.
    """
    # Search the *guide* string.
    s = self.guide_string
    # Compute the first and last *character* indices withing the guide string.
    g.trace(i1, i2, len(self.index_list))
    i: int = self.index_list[i1][0]
    end_i: int = self.index_list[i2][1]
    g.printObj(s[i:end_i], tag=f"guide_string: {i}:{end_i}")
    prev_i = i
    result: list[Block] = []
    while i < end_i:
        progress = i
        for kind, pattern in self.block_patterns:
            m = pattern.match(s, i, end_i)
            if m:
                g.trace(m)
                assert m.group(0).endswith('{'), m.group(0)
                name = m.group(1) or ''
                if (
                    # Don't match if the line contains a trailing '}'.
                    ### '}' not in s[m.end(1) :]
                    # Don't match compound statements.
                    not self.compound_statements_pat.match(name)
                ):
                    i2 = i + len(m.group(0))
                    end = self.find_end_of_block(i, i2)
                    assert i1 + 1 <= end <= i2, (i1, end, i2)
                    result.append((kind, name, prev_i, i, end))
                    i = prev_i = end
                    break
        else:
            # No patterns match. Skip one line.
            i += 1
            while i < len(self.guide_string) and self.guide_string[i] != '\n':
                i += 1
            g.printObj(s[i:end_i], tag=f"Advance to {i}")
        assert progress < i, i
    return result
#@+node:ekr.20230514124004.2: *5* << define block_patterns >>
# Pattern that matches the start of any block.
class_pat = re.compile(r'.*?\bclass\s+(\w+)\s*\{')
function_pat = re.compile(r'.*?\b(\w+)\s*\(.*?\)\s*(const)?\s*{', re.MULTILINE)
namespace_pat = re.compile(r'.*?\bnamespace\s*(\w+)?\s*\{')
struct_pat = re.compile(r'.*?\bstruct\s*(\w+)?\s*\{')
block_patterns = (
    ('class', class_pat),
    ('func', function_pat),
    ('namespace', namespace_pat),
    ('struct', struct_pat),
)

# Pattern that *might* be continued on the next line.
### multi_line_func_pat = re.compile(r'.*?\b(\w+)\s*\(.*?\)\s*(const)?')
#@+node:ekr.20230514124004.3: *5* << define compound_statements_pat >>
# Pattern that matches any compound statement.
compound_statements_s = '|'.join([
    rf"\b{z}\b" for z in (
        'case', 'catch', 'class', 'do', 'else', 'for', 'if', 'switch', 'try', 'while',
    )
])
compound_statements_pat = re.compile(compound_statements_s)
#@+node:ekr.20230514124004.4: *5* c_i.find_end_of_block
def find_end_of_block(self, i: int, i2: int) -> int:
    """
    Return the character index within the guide *string* of the end of the block.
    """
    # i is the index (within lines) of the line *following* the start of the block.
    # Return the index (within lines) of end of the block that starts at guide_lines[i].
    # """

    level = 1  # All blocks start with '{'
    while i < i2:
        ch = self.guide_string[i]
        i += 1
        ###
            # line = self.lines[i]
            # i += 1
            # for ch in line:
        if ch == '{':
            level += 1
        if ch == '}':
            level -= 1
            if level == 0:
                return i
    return i2
#@+node:ekr.20230516044834.1: ** JSLexer and unit test (not used)
# Something like this lexer is required to handle JS regex expressions.
# However, it has not been used since Vitalije's importer code, and maybe earlier.
#@+node:ekr.20200131110322.2: *3* JsLexer (Not used)
# JsLex: a lexer for Javascript
# Written by Ned Batchelder. Used by permission.
#
# Licensed under the Apache License: http://www.apache.org/licenses/LICENSE-2.0
# For details: https://bitbucket.org/ned/jslex/src/default/NOTICE.txt
#@+node:ekr.20200131110322.4: *4* class Tok
class Tok:
    """A specification for a token class."""

    num = 0

    def __init__(self, name: str, regex: str, next: str = None) -> None:
        self.id = Tok.num
        Tok.num += 1
        self.name = name
        self.regex = regex
        self.next = next
#@+node:ekr.20200131110322.7: *4* class Lexer
class Lexer:
    """A generic multi-state regex-based lexer."""

    @others
#@+node:ekr.20200131110322.8: *5* Lexer.__init__
def __init__(self, states: Dict, first: Any) -> None:
    self.regexes = {}
    self.toks = {}
    for state, rules in states.items():
        parts = []
        for tok in rules:
            groupid = "t%d" % tok.id
            self.toks[groupid] = tok
            parts.append("(?P<%s>%s)" % (groupid, tok.regex))
        self.regexes[state] = re.compile("|".join(parts), re.MULTILINE | re.VERBOSE)  # |re.UNICODE)
    self.state = first
#@+node:ekr.20200131110322.9: *5* Lexer.lex
def lex(self, text: str) -> Generator:
    """Lexically analyze `text`.

    Yields pairs (`name`, `tokentext`).
    """
    end = len(text)
    state = self.state
    regexes = self.regexes
    toks = self.toks
    start = 0
    while start < end:
        for match in regexes[state].finditer(text, start):
            # g.trace(state, start, text, match)
            # g.printObj(regexes[state])
            name = match.lastgroup
            tok = toks[name]
            toktext = match.group(name)
            start += len(toktext)
            yield(tok.name, toktext)
            if tok.next:
                state = tok.next
                break
    self.state = state
#@+node:ekr.20200131110322.6: *4* function: literals
def literals(choices: str, prefix: str = "", suffix: str = "") -> str:
    """
    Create a regex from a space-separated list of literal `choices`.

    If provided, `prefix` and `suffix` will be attached to each choice
    individually.

    """
    return "|".join(prefix + re.escape(c) + suffix for c in choices.split())
#@+node:ekr.20200131110322.10: *4* class JsLexer(Lexer)
class JsLexer(Lexer):
    """A Javascript lexer

    >>> lexer = JsLexer()
    >>> list(lexer.lex("a = 1"))
    [('id', 'a'), ('ws', ' '), ('punct', '='), ('ws', ' '), ('dnum', '1')]

    This doesn't properly handle non-Ascii characters in the Javascript source.
    """
    # EKR: Happily, the JS importer doesn't need to handle id's carefully.

    << constants >>

    def __init__(self) -> None:
        super().__init__(self.states, 'reg')
#@+node:ekr.20200131190707.1: *5* << constants >> (JsLexer)
# Because these tokens are matched as alternatives in a regex, longer possibilities
# must appear in the list before shorter ones, for example, '>>' before '>'.
#
# Note that we don't have to detect malformed Javascript, only properly lex
# correct Javascript, so much of this is simplified.

# Details of Javascript lexical structure are taken from
# http://www.ecma-international.org/publications/files/ECMA-ST/ECMA-262.pdf

# A useful explanation of automatic semicolon insertion is at
# http://inimino.org/~inimino/blog/javascript_semicolons

# See https://stackoverflow.com/questions/6314614/match-any-unicode-letter

both_before = [
    Tok("comment", r"/\*(.|\n)*?\*/"),
    Tok("linecomment", r"//.*?$"),
    Tok("ws", r"\s+"),
    Tok("keyword", literals("""
                            async await
                            break case catch class const continue debugger
                            default delete do else enum export extends
                            finally for function if import in instanceof new
                            return super switch this throw try typeof var
                            void while with
                            """, suffix=r"\b"), next='reg'),
    Tok("reserved", literals("null true false", suffix=r"\b"), next='div'),
    #
    # EKR: This would work if patterns were compiled with the re.UNICODE flag.
    #      However, \w is not the same as valid JS characters.
    #      In any case, the JS importer doesn't need to handle id's carefully.
    #
    # Tok("id",           r"""([\w$])([\w\d]*)""", next='div'),
    #
    Tok("id", r"""
                        ([a-zA-Z_$   ]|\\u[0-9a-fA-Z]{4})       # first char
                        ([a-zA-Z_$0-9]|\\u[0-9a-fA-F]{4})*      # rest chars
                        """, next='div'),
    Tok("hnum", r"0[xX][0-9a-fA-F]+", next='div'),
    Tok("onum", r"0[0-7]+"),
    Tok("dnum", r"""
                        (   (0|[1-9][0-9]*)         # DecimalIntegerLiteral
                            \.                      # dot
                            [0-9]*                  # DecimalDigits-opt
                            ([eE][-+]?[0-9]+)?      # ExponentPart-opt
                        |
                            \.                      # dot
                            [0-9]+                  # DecimalDigits
                            ([eE][-+]?[0-9]+)?      # ExponentPart-opt
                        |
                            (0|[1-9][0-9]*)         # DecimalIntegerLiteral
                            ([eE][-+]?[0-9]+)?      # ExponentPart-opt
                        )
                        """, next='div'),
    Tok("punct", literals("""
                            >>>= === !== >>> <<= >>= <= >= == != << >> &&
                            || += -= *= %= &= |= ^=
                            """), next="reg"),
    Tok("punct", literals("++ -- ) ]"), next='div'),
    Tok("punct", literals("{ } ( [ . ; , < > + - * % & | ^ ! ~ ? : ="), next='reg'),
    Tok("string", r'"([^"\\]|(\\(.|\n)))*?"', next='div'),
    Tok("string", r"'([^'\\]|(\\(.|\n)))*?'", next='div'),
    ]

both_after = [
    Tok("other", r"."),
    ]

states = {
    'div':  # slash will mean division
        both_before + [
        Tok("punct", literals("/= /"), next='reg'),
        ] + both_after,

    'reg':  # slash will mean regex
        both_before + [
        Tok("regex",
            r"""
                /                       # opening slash
                # First character is..
                (   [^*\\/[]            # anything but * \ / or [
                |   \\.                 # or an escape sequence
                |   \[                  # or a class, which has
                        (   [^\]\\]     #   anything but \ or ]
                        |   \\.         #   or an escape sequence
                        )*              #   many times
                    \]
                )
                # Following characters are same, except for excluding a star
                (   [^\\/[]             # anything but \ / or [
                |   \\.                 # or an escape sequence
                |   \[                  # or a class, which has
                        (   [^\]\\]     #   anything but \ or ]
                        |   \\.         #   or an escape sequence
                        )*              #   many times
                    \]
                )*                      # many times
                /                       # closing slash
                [a-zA-Z0-9]*            # trailing flags
            """, next='div'),
        ] + both_after,
    }
#@+node:ekr.20200202104932.1: *3* TestJavascript.test_JsLex
def test_JsLex(self):

    table = (
        ('id', ('f_', '$', 'A1', 'abc')),
        ('other', ('ÁÁ',)),  # Unicode strings are not handled by JsLex.
        ('keyword', ('async', 'await', 'if')),
        ('punct', ('(', ')', '{', '}', ',', ':', ';')),
        # ('num', ('9', '2')),  # This test doesn't matter at present.
    )
    for kind, data in table:
        for contents in data:
            for name, tok in JsLexer().lex(contents):
                assert name == kind, f"expected {kind!s} got {name!s} {tok!r} {contents}"
                # print(f"{kind!s:10} {tok!r:10}")

#@+node:ekr.20220917052530.1: ** Old code
#@+node:ekr.20220825080908.1: *3* Old scripts
#@+node:ekr.20210309083845.1: *4* script: old check-leoPy.leo
"""
Issue https://github.com/leo-editor/leo-editor/issues/1789
"""
g.cls()
import glob

def munge(s):
    return s.replace('\\','/').lower()
    
ignore = [
    # Core...
    'format-code.py',       # Script.
    # External...
    'leoftsindex.py',       # User contributed.
    'stringlist.py',        # User contributed.
    # Plugins...
    'baseNativeTree.py',    # No longer used. To be deleted?
    'leofts.py',            # User contributed.
    'qt_main.py',           # Created by Qt designer. Not used.
    'rst3.py',              # To be deleted?
]
ignore = [munge(z) for z in ignore]
# Find all paths for @<file> nodes.
seen = {}
for p in c.all_positions():
    if p.isAnyAtFileNode():
        path = munge(g.fullPath(c, p))
        seen [path] = path
# Check all .py files.  
for module in ('core', 'external', 'plugins'):
    print(f"checking {module}...")
    pat = g.os_path_finalize_join(g.app.loadDir, '..', module, '*.py')
    paths = glob.glob(pat)
    paths = [z for z in paths if not z.endswith('__init__.py')]
    paths = [munge(z) for z in paths]
    # g.printObj(paths, tag=f"\n{len(paths)} files in {module}")
    for path in paths:
        if path not in seen and g.shortFileName(path) not in ignore:
            print(f"Missing: {path}")
    print('')
print('done')
#@+node:ekr.20210709045755.1: *4* script: wax_off.py
@first # -*- coding: utf-8 -*-
<< docstring >>
import argparse
import difflib
import glob
import os
import re
import sys

# Match class definitions.
class_pat = re.compile(r'^[ ]*class\s+[\w_]+.*?:', re.MULTILINE)

# Match function/method definitions.
def_pat = re.compile(r'^([ ]*)def\s+([\w_]+)\s*\((.*?)\)(.*?):', re.MULTILINE + re.DOTALL)

__version__ = 'wax_off.py version 1.0'

class WaxOff:
    diff = False
    trace = False
    @others

if __name__ == '__main__':
    WaxOff().main()
#@+node:ekr.20210710050822.1: *5* << docstring >>
"""
The "wax-off" utility.

Create stub files from existing annotation, then remove all function annotations.

So called because having created annotations in the python sources (wax-on)
we now want to remove them again (wax-off).

**Important**: In most cases it will be better to use make_stub_files (msb)
to create stub files. Unlike simplistic wax-on scripts, msb does a good job
of annotating the return values of functions.

Stub files provide the benefits of mypy with minimal clutter. The remaining
"clutter" (annotations of var types) turns out to be excellent
documentation.

**Tweaking the stub files**

The wax_off script knows very little about python. wax_off is just a
pattern matcher. wax_off moves def lines (and class lines) to the stub file
with the *existing* indentation. So mypy may complain about syntax errors
in the stub file:

1. If a class (like an exception class) has no methods, the class line
   should be followed by '...'. You must do that yourself.

2. If a function/method contains an inner def, mypy will also complain. You
   can just comment out those inner defs. They aren't needed anyway: mypy
   handles local attributes very well.

**Summary**

The wax_off script allows you to add full annotations for functions and
methods directly in the source files. When mypy is happy, just run wax_off
to move the def lines into stub files. wax_off then "declutters" the def
lines.
"""
#@+node:ekr.20210709065306.1: *5* wax_off.do_file
def do_file(self, input_fn):
    """Handle one file"""
    # Define output files.
    short_input_fn = os.path.basename(input_fn)
    stub_fn = os.path.join(self.output_directory, short_input_fn + 'i')
    new_fn = os.path.join(self.output_directory, short_input_fn)
    # Read the input file.
    with open(input_fn, 'r') as f:
        contents = f.read()
    # Find all the class defs.
    n = 0
    file_stubs, replacements = [], []
    for m in class_pat.finditer(contents):
        class_stub = m.group(0).rstrip() + '\n'
        file_stubs.append((m.start(), class_stub))
    # Find all the defs.
    for m in def_pat.finditer(contents):
        n += 1
        stub = f"{m.group(0)} ...\n"
        lws = m.group(1)
        name = m.group(2)
        args = self.stripped_args(m.group(3))
        # ret = m.group(4)
        stripped = f"{lws}def {name}({args}):"
        assert not stripped.startswith('\n'), stripped
        if 0:
            print(f"{n:>3} original: {m.group(0).rstrip()}")
            print(f"{n:>3}     stub: {stub.rstrip()}")
            print(f"{n:>3} stripped: {stripped}")
            print('')
        # Append the results.
        replacements.append((m.start(), m.group(0), stripped))
        file_stubs.append((m.start(), stub))
    # Dump the replacements:
    if 0:
        for i, data in enumerate(replacements):
            start, old, new = data
            print(i, start)
            print(f"{old!r}")
            print(f"{new!r}")
    # Sort the stubs.
    file_stubs.sort()
    # Dump the sorted stubs.
    if 0:
        for data in file_stubs:
            start, s = data
            print(s.rstrip())
    # Write the stub file.
    print(f"\nWriting {stub_fn}")
    with open(stub_fn, 'w') as f:
        f.write(''.join(z[1] for z in file_stubs))
    # Compute the new contents.
    new_contents = contents
    for data in reversed(replacements):
        start, old, new = data
        assert new_contents[start:].startswith(old), (start, old, new_contents[start : start + 50])
        new_contents = new_contents[:start] + new + new_contents[start + len(old) :]
    # Diff or write the file.
    if self.diff:  # Diff the old and new contents.
        lines = list(difflib.unified_diff(
            contents.splitlines(True), new_contents.splitlines(True),
            fromfile=input_fn, tofile=new_fn, n=0))
        print(f"Diff: {new_fn}")
        for line in lines:
            print(repr(line))
    else:  # Write the new file.
        print(f"Writing: {new_fn}")
        with open(new_fn, 'w') as f:
            f.write(new_contents)
    print(f"{len(replacements)} replacements")
#@+node:ekr.20210709052929.3: *5* wax_off.get_next_arg
name_pat = re.compile(r'\s*([\w_]+)\s*')

def get_next_arg(self, s, i):
    """
    Scan the next argument, retaining initializers, stripped of annotations.

    Return (arg, i):
    - arg: The next argument.
    - i:   The index of the character after arg.
    """
    assert i < len(s), (i, len(s))
    m = self.name_pat.match(s[i:])
    if not m:
        return (None, len(s))
    name = m.group(0).strip()
    i += len(m.group(0))
    if i >= len(s):
        return (name, i)
    if s[i] == ':':
        # Skip the annotation.
        i += 1
        j = self.skip_to_outer_delim(s, i, delims="=,")
        i = self.skip_ws(s, j)
    if i >= len(s):
        return name, i
    if s[i] == ',':
        return name, i + 1
    # Skip the initializer.
    assert s[i] == '=', (i, s[i:])
    i += 1
    j = self.skip_to_outer_delim(s, i, delims=",")
    initializer = s[i:j].strip()
    if j < len(s) and s[j] == ',':
        j += 1
    i = self.skip_ws(s, j)
    return f"{name}={initializer}", i

#@+node:ekr.20210709102722.1: *5* wax_off.main
def main(self):
    """The main line of the wax_off script."""
    # Handle command-line options & set ivars.
    self.scan_options()
    # Handle each file.
    for fn in self.files:
        path = os.path.join(self.input_directory, fn)
        self.do_file(path)
#@+node:ekr.20210709055018.1: *5* wax_off.scan_options
def scan_options(self):
    """Run commands specified by sys.argv."""

    def dir_path(s):
        if os.path.isdir(s):
            return s
        print(f"\nNot a directory: {s!r}")
        sys.exit(1)

    parser = argparse.ArgumentParser(
        description="wax_off.py: create stub files, then remove function annotations")
    add = parser.add_argument
    add('FILES', nargs='*', help='list of files or directories')
    add('-d', '--diff', dest='d', action='store_true', help='Show diff without writing files')
    add('-i', '--input-directory', dest='i_dir', metavar="DIR", type=dir_path, help='Input directory')
    add('-o', '--output-directory', dest='o_dir', metavar="DIR", type=dir_path, help='Output directory')
    add('-t', '--trace', dest='t', action='store_true', help='Show debug traces')
    add('-v', '--version', dest='v', action='store_true', help='show version and exit')
    args = parser.parse_args()
    # Handle all args.
    if args.v:
        print(__version__)
        sys.exit(0)
    # Set flags.
    self.diff = bool(args.d)
    self.trace = bool(args.t)
    # Compute directories. They are known to exist.
    self.input_directory = args.i_dir or os.getcwd()
    self.output_directory = args.o_dir or os.getcwd()
    # Get files.
    files = []
    for fn in args.FILES:
        path = os.path.join(self.input_directory, fn)
        files.extend(glob.glob(path))
    # Warn if files do not exist.
    self.files = []
    for path in files:
        if not path.endswith('.py'):
            print(f"Not a .py file: {path}")
        elif os.path.exists(path):
            self.files.append(path)
        else:
            print(f"File not found: {path}")
    # Trace, if requested.
    if self.trace:
        print('')
        print(f"  Input directory: {self.input_directory}")
        print(f" Output directory: {self.output_directory}")
        print('')
        print('Files...')
        for fn in self.files:
            print(f"  {fn}")
        print('')
    # Check the arguments.
    if not self.files:
        print('No input files')
        sys.exit(1)

#@+node:ekr.20210709052929.4: *5* wax_off.skip_to_outer_delim & helpers
def skip_to_outer_delim(self, s, i, delims):
    """
    Skip to next *outer*, ignoring inner delimis contained in strings, etc.

    It is valid to reach the end of s before seeing the expected delim.

    Return i, the character after the delim, or len(s) if the delim has not been seen.
    """
    assert i < len(s), i
    # Type annotations only use [], but initializers can use anything.
    c_level, p_level, s_level = 0, 0, 0  # Levels for {}, (), []
    while i < len(s):
        ch = s[i]
        progress = i
        i += 1
        if ch in delims:
            if (c_level, p_level, s_level) == (0, 0, 0):
                return i - 1  # Let caller handle ending delim.
        elif ch == '{':
            c_level += 1
        elif ch == '}':
            c_level -= 1
        elif ch == '(':
            p_level += 1
        elif ch == ')':
            p_level -= 1
        elif ch == '[':
            s_level += 1
        elif ch == ']':
            s_level -= 1
        elif ch in "'\"":
            i = self.skip_string(s, i - 1)
        elif ch == "#":
            i = self.skip_comment(s, i - 1)
        else:
            pass
        assert progress < i, (i, repr(s[i:]))
    assert(c_level, p_level, s_level) == (0, 0, 0), (c_level, p_level, s_level)
    return len(s)
#@+node:ekr.20210709052929.5: *6* wax_off.skip_comment
def skip_comment(self, s, i):
    """Scan forward to the end of a comment."""
    assert s[i] == '#'
    while i < len(s) and s[i] != '\n':
        i += 1
    return i
#@+node:ekr.20210709052929.6: *6* wax_off.skip_string
def skip_string(self, s, i):
    """Scan forward to the end of a string."""
    delim = s[i]
    i += 1
    assert(delim == '"' or delim == '\'')
    n = len(s)
    while i < n and s[i] != delim:
        if s[i] == '\\':
            i += 2
        else:
            i += 1
    assert i < len(s) and s[i] == delim, (i, delim)
    i += 1
    return i
#@+node:ekr.20210709053410.1: *6* wax_off.skip_ws
def skip_ws(self, s, i):
    while i < len(s) and s[i] in ' \t':
        i += 1
    return i
#@+node:ekr.20210709052929.2: *5* wax_off.stripped_args
def stripped_args(self, s):
    """
    s is the argument list, without parens, possibly containing annotations.

    Return the argument list without annotations.
    """
    s = s.replace('\n', ' ').replace('  ', '').rstrip().rstrip(',')
    args, i = [], 0
    while i < len(s):
        progress = i
        arg, i = self.get_next_arg(s, i)
        if not arg:
            break
        args.append(arg)
        assert progress < i, (i, repr(s[i:]))
    return ', '.join(args)
#@+node:ekr.20220913064923.2: *3* qtree.drawVisible & helpers (not used)
def drawVisible(self, p: Position) -> None:
    """
    Add only the visible nodes to the outline.

    Not used, as this causes scrolling issues.
    """
    t1 = time.process_time()
    c = self.c
    parents: list[Any] = []
    # Clear the widget.
    w = self.treeWidget
    w.clear()
    # Clear the dicts.
    self.initData()
    if c.hoistStack:
        first_p = c.hoistStack[-1].p
        target_p = first_p.nodeAfterTree().visBack(c)
    else:
        first_p = c.rootPosition()
        target_p = None
    n = 0
    for p in self.yieldVisible(first_p, target_p):
        n += 1
        level = p.level()
        parent_item = w if level == 0 else parents[level - 1]
        item = QtWidgets.QTreeWidgetItem(parent_item)
        item.setFlags(item.flags() | ItemFlag.ItemIsEditable)
        item.setChildIndicatorPolicy(
            item.ShowIndicator if p.hasChildren()
            else item.DontShowIndicator)
        item.setExpanded(bool(p.hasChildren() and p.isExpanded()))
        self.items.append(item)
        # Update parents.
        parents = [] if level == 0 else parents[:level]
        parents.append(item)
        # Update the dicts.
        itemHash = self.itemHash(item)
        self.item2positionDict[itemHash] = p.copy()
        self.item2vnodeDict[itemHash] = p.v
        self.position2itemDict[p.key()] = item
        d = self.vnode2itemsDict
        v = p.v
        aList = d.get(v, [])
        aList.append(item)
        d[v] = aList
        # Enter the headline.
        item.setText(0, p.h)
        if self.use_declutter:
            item._real_text = p.h
        # Draw the icon.
        icon = self.getCompositeIconImage(p.v)
        if icon:
            self.setItemIcon(item, icon)
        # Set current item.
        if p == c.p:
            w.setCurrentItem(item)
    # Useful, for now.
    t2 = time.process_time()
    if t2 - t1 > 0.1:
        g.trace(f"{n} nodes, {t2 - t1:5.2f} sec")
#@+node:ekr.20220913064923.3: *4* qtree.yieldVisible (not used)
def yieldVisible(self, first_p: Position, target_p: Position=None) -> Generator:
    """
    A generator yielding positions from first_p to target_p.
    """
    c = self.c
    p = first_p.copy()
    yield p
    while p:
        if p == target_p:
            return
        v = p.v
        if (v.children and (
            # Use slower test for clones:
            len(v.parents) > 1 and p in v.expandedPositions or
            # Use a quick test for non-clones:
            len(v.parents) <= 1 and (v.statusBits & v.expandedBit) != 0
        )):
            # p.moveToFirstChild()
            p.stack.append((v, p._childIndex),)
            p.v = v.children[0]
            p._childIndex = 0
            yield p
            continue
        # if p.hasNext():
        parent_v = p.stack[-1][0] if p.stack else c.hiddenRootNode
        if p._childIndex + 1 < len(parent_v.children):
            # p.moveToNext()
            p._childIndex += 1
            p.v = parent_v.children[p._childIndex]
            yield p
            continue
        #
        # A fast version of p.moveToThreadNext().
        # We look for a parent with a following sibling.
        while p.stack:
            # p.moveToParent()
            p.v, p._childIndex = p.stack.pop()
            # if p.hasNext():
            parent_v = p.stack[-1][0] if p.stack else c.hiddenRootNode
            if p._childIndex + 1 < len(parent_v.children):
                # p.moveToNext()
                p._childIndex += 1
                p.v = parent_v.children[p._childIndex]
                break  # Found: moveToThreadNext()
        else:
            break  # Not found.
        # Found moveToThreadNext()
        yield p
        continue
    if target_p:
        g.trace('NOT FOUND:', target_p.h)
#@+node:ekr.20220913064923.4: *4* qtree.slowYieldVisible (not used)
def slowYieldVisible(self, first_p: Position, target_p: Position=None) -> Generator:
    """
    A generator yielding positions from first_p to target_p.
    """
    c = self.c
    p = first_p.copy()
    while p:
        yield p
        if p == target_p:
            return
        p.moveToVisNext(c)
    if target_p:
        g.trace('NOT FOUND:', target_p.h)
#@+node:ekr.20221017070902.1: *3* Old non-tabbed gui commands
#@+node:ekr.20110605121601.18303: *4* qtFrame.cascade
@frame_cmd('cascade-windows')
def cascade(self, event: Event=None) -> None:
    """Cascade all Leo windows."""
    x, y, delta = 50, 50, 50
    for frame in g.app.windowList:
        w = frame and frame.top
        if w:
            r = w.geometry()  # a Qt.Rect
            # 2011/10/26: Fix bug 823601: cascade-windows fails.
            w.setGeometry(QtCore.QRect(x, y, r.width(), r.height()))
            # Compute the new offsets.
            x += 30
            y += 30
            if x > 200:
                x = 10 + delta
                y = 40 + delta
                delta += 10
#@+node:ekr.20131115120119.17392: *4* qt_base_tab.tile
def tile(self, index: int, orientation: str='V') -> None:
    """detach tab and tile with parent window"""
    w = self.widget(index)
    window = w.window()
    # window.showMaximized()
    # this doesn't happen until we've returned to main even loop
    # user needs to do it before using this function
    fg = window.frameGeometry()
    geom = window.geometry()
    x, y, fw, fh = fg.x(), fg.y(), fg.width(), fg.height()
    ww, wh = geom.width(), geom.height()
    w = self.detach(index)
    if window.isMaximized():
        window.showNormal()
    if orientation == 'V':
        # follow MS Windows convention for which way is horizontal/vertical
        window.resize(ww / 2, wh)
        window.move(x, y)
        w.resize(ww / 2, wh)
        w.move(x + fw / 2, y)
    else:
        window.resize(ww, wh / 2)
        window.move(x, y)
        w.resize(ww, wh / 2)
        w.move(x, y + fh / 2)
#@+node:ekr.20110510133719.14548: *3* ac.do_qcompleter_tab (not used)
def do_qcompleter_tab(self, prefix: str, options: list[str]) -> str:
    """Return the longest common prefix of all the options."""
    matches, common_prefix = g.itemsMatchingPrefixInList(
        prefix, options, matchEmptyPrefix=False)
    return common_prefix
#@+node:ekr.20230131132752.1: *3* LEGACY: g.objToString & helpers
def objToString(obj: Any, indent: str='', tag: str='', concise: bool=False) -> str:
    """
    Pretty print any Python object to a string.

    concise=False: (Legacy) return a detailed string.
    concise=True: Return a summary string.
    """
    if tag:
        print(tag.strip())  ### Print ???
    if concise:
        r = repr(obj)
        if obj is None:
            return f"{indent}None"
        if isinstance(obj, dict):
            return f"{indent}dict: {len(obj.keys())} keys"
        if isinstance(obj, list):
            return f"{indent}list: {len(obj)} itemg.plural(len(obj))"
        if isinstance(obj, tuple):
            return f"{indent}tuple: {len(obj)} item{g.plural(len(obj))}"
        if 'method' in r:
            return f"{indent}method: {obj.__name__}"
        if 'class' in r:
            return f"{indent}class"
        if 'module' in r:
            return f"{indent}module"
        return f"{indent}object: {obj!r}"

    # concise = False
    if isinstance(obj, dict):
        return dictToString(obj, indent=indent)
    if isinstance(obj, list):
        return listToString(obj, indent=indent)
    if isinstance(obj, tuple):
        return tupleToString(obj, indent=indent)
    if isinstance(obj, str):
        # Print multi-line strings as lists.
        lines = g.splitLines(obj)
        if len(lines) > 1:
            return listToString(lines, indent=indent)
    return f"{indent} {obj!r}"

toString = objToString
#@+node:ekr.20230131132837.2: *4* LEGACY: g.dictToString
def dictToString(d: Dict[str, str], indent: str='', tag: str=None) -> str:
    """Pretty print a Python dict to a string."""
    # pylint: disable=unnecessary-lambda
    if not d:
        return '{}'
    result = ['{\n']
    indent2 = indent + ' ' * 4
    n = 2 + len(indent) + max([len(repr(z)) for z in d.keys()])
    for i, key in enumerate(sorted(d, key=lambda z: repr(z))):
        pad = ' ' * max(0, (n - len(repr(key))))
        result.append(f"{pad}{key}:")
        result.append(objToString(d.get(key), indent=indent2))
        if i + 1 < len(d.keys()):
            result.append(',')
        result.append('\n')
    result.append(indent + '}')
    s = ''.join(result)
    return f"{tag}...\n{s}\n" if tag else s
#@+node:ekr.20230131132837.3: *4* LEGACY: g.listToString
def listToString(obj: Any, indent: str='', tag: str=None) -> str:
    """Pretty print a Python list to a string."""
    if not obj:
        return indent + '[]'
    result = [indent, '[']
    indent2 = indent + ' ' * 4
    # I prefer not to compress lists.
    for i, obj2 in enumerate(obj):
        result.append('\n' + indent2)
        result.append(objToString(obj2, indent=indent2))
        if i + 1 < len(obj) > 1:
            result.append(',')
        else:
            result.append('\n' + indent)
    result.append(']')
    s = ''.join(result)
    return f"{tag}...\n{s}\n" if tag else s
#@+node:ekr.20230131132837.4: *4* LEGACY: g.tupleToString
def tupleToString(obj: Any, indent: str='', tag: str=None) -> str:
    """Pretty print a Python tuple to a string."""
    if not obj:
        return '(),'
    result = ['(']
    indent2 = indent + ' ' * 4
    for i, obj2 in enumerate(obj):
        if len(obj) > 1:
            result.append('\n' + indent2)
        result.append(objToString(obj2, indent=indent2))
        if len(obj) == 1 or i + 1 < len(obj):
            result.append(',')
        elif len(obj) > 1:
            result.append('\n' + indent)
    result.append(')')
    s = ''.join(result)
    return f"{tag}...\n{s}\n" if tag else s
#@+node:tbrown.20111010104549.26758: *3* p.get_full_legacy_UNL
def get_full_legacy_UNL(self) -> str:
    """
    Return a legacy unl with the full file-name component.

    Not used in Leo's core or official plugins.
    """
    p = self
    c = p.v.context
    path_part = '-->'.join(list(reversed([z.h for z in self.self_and_parents(copy=False)])))
    return 'unl:' + f"//{c.fileName()}#{path_part}"
#@+node:ekr.20220917052540.1: ** Old commands
#@+node:ekr.20031218072017.2839: *3* c_file.readOutlineOnly
@g.commander_command('read-outline-only')
def readOutlineOnly(self: Self, event: Event = None) -> None:
    """Open a Leo outline, but do not read any derived files."""
    c = self
    c.endEditing()
    fileName = g.app.gui.runOpenFileDialog(c,
        title="Read Outline Only",
        filetypes=[("Leo files", "*.leo *.leojs *.db"), ("All files", "*")],
        defaultextension=".leo")
    if not fileName:
        return
    try:
        # pylint: disable=assignment-from-no-return
        # Can't use 'with" because readOutlineOnly closes the file.
        theFile = open(fileName, 'r')
        g.chdir(fileName)
        c = g.app.newCommander(fileName)
        frame = c.frame
        frame.deiconify()
        frame.lift()
        c.fileCommands.readOutlineOnly(theFile, fileName)  # closes file.
    except Exception:
        g.es("can not open:", fileName)
#@+node:ekr.20210907103011.1: *3* coverage commands from leo/commands/testCommands.py
@first # -*- coding: utf-8 -*-
"""Unit test commands"""
import os
import time
from typing import Any, TYPE_CHECKING
from leo.core import leoGlobals as g

if TYPE_CHECKING:  # pragma: no cover
    from leo.core.leoGui import LeoKeyEvent as Event
else:
    Event = Any

@others
@language python
@tabwidth -4
@pagewidth 70
#@+node:ekr.20210907103024.2: *4* coverage test commands...
#@+node:ekr.20210907103024.3: *5* cover-all
@nowrap
@g.command('cover-all')
def cover_all(event: Event=None) -> None:
    """Run all coverage tests in leo.unittests."""
    if 1:
        # This is usually best:
        # - It creates a full report in leo/unittests/htmlcov/index.html.
        # - It runs all unit tests in the leo.unittests directory.
        g.run_coverage_tests()
    else:
        unittests_dir = g.os_path_finalize_join(g.app.loadDir, '..', 'unittests')
        assert os.path.exists(unittests_dir)
        os.chdir(unittests_dir)
        # This runs only the listed files. index.html describes only the last file.
        table = (
            ('leo.core.leoApp', 'core/test_leoApp.py'),
            ('leo.core.leoAst', 'core/test_leoAst.py'),
            ('leo.core.leoAtFile', 'core/test_leoAtFile.py'),
            ('leo.core.leoBridge', 'core/test_leoBridge.py'),
            ('leo.commands.checkerCommands', 'commands/test_checkerCommands.py'),
            ('leo.core.leoColorizer', 'core/test_leoColorizer.py'),
            ('leo.core.leoCommands', 'core/test_leoCommands.py'),
            ('leo.core.leoConfig', 'core/test_leoConfig.py'),
            ('leo.commands.convertCommands', 'commands/test_convertCommands.py'),
            ('leo.commands.editCommands', 'commands/test_editCommands.py'),
            ('leo.core.leoFileCommands', 'core/test_leoFileCommands.py'),
            ('leo.core.leoFind', 'core/test_leoFind.py'),
            ('leo.core.leoFrame', 'core/test_leoFrame.py'),
            ('leo.core.leoGlobals', 'core/test_leoGlobals.py'),
            ('leo.core.leoImport', 'core/test_leoImport.py'),
            ('leo.core.leoKeys', 'core/test_leoKeys.py'),
            ('leo.core.leoserver', 'core/test_leoserver.py'),
            ('leo.core.leoNodes', 'core/test_leoNodes.py'),
            ('leo.core.leoPersistence', 'core/test_leoPersistence.py'),
            ('leo.core.leoRst', 'core/test_leoRst.py'),
            ('leo.core.leoShadow', 'core/test_leoShadow.py'),
            ('leo.core.leoUndo', 'core/test_leoUndo.py'),
            ('leo.core.leoVim', 'core/test_leoVim.py'),
        )
        for module, filename in table:
            g.run_coverage_tests(module, filename)
#@+node:ekr.20210911072153.3: *5* cover-app
@g.command('cover-app')
def cover_app(event: Event=None) -> None:
    """Run all coverage tests for leoApp.py."""
    g.run_coverage_tests('leo.core.leoApp', 'core/test_leoApp.py')
#@+node:ekr.20210907103024.4: *5* cover-ast
@g.command('cover-ast')
def cover_ast(event: Event=None) -> None:
    """Run all coverage tests for leoAst.py."""
    g.run_coverage_tests('leo.core.leoAst', 'core/test_leoAst.py')
#@+node:ekr.20210907103024.5: *5* cover-atfile
@g.command('cover-atfile')
def cover_atfile(event: Event=None) -> None:
    """Run all coverage tests for leoAtFile.py."""
    g.run_coverage_tests('leo.core.leoAtFile', 'core/test_leoAtFile.py')
#@+node:ekr.20210911072153.6: *5* cover-bridge
@g.command('cover-bridge')
def cover_bridge(event: Event=None) -> None:
    """Run all coverage tests for leoBridge.py."""
    g.run_coverage_tests('leo.core.leoBridge', 'core/test_leoBridge.py')
#@+node:ekr.20210911072153.7: *5* cover-checker-commands
@g.command('cover-checker-commands')
def cover_checker_commands(event: Event=None) -> None:
    """Run all coverage tests for leoCheckerCommands.py."""
    g.run_coverage_tests('leo.commands.checkerCommands', 'commands/test_checkerCommands.py')
#@+node:ekr.20210911072153.8: *5* cover-colorizer
@g.command('cover-colorizer')
def cover_colorizer(event: Event=None) -> None:
    """Run all coverage tests for leoColorizer.py."""
    g.run_coverage_tests('leo.core.leoColorizer', 'core/test_leoColorizer.py')
#@+node:ekr.20210911072153.10: *5* cover-commands
@g.command('cover-commands')
def cover_commands(event: Event=None) -> None:
    """Run all coverage tests for leoCommands.py."""
    g.run_coverage_tests('leo.core.leoCommands', 'core/test_leoCommands.py')
#@+node:ekr.20220109041701.1: *5* cover-convert-commands
@g.command('cover-convert-commands')
def cover_convert_commands(event: Event=None) -> None:
    """Run all coverage tests for convertCommands.py."""
    g.run_coverage_tests('leo.commands.convertCommands', 'commands/test_convertCommands.py')
#@+node:ekr.20210911072153.9: *5* cover-config
@g.command('cover-config')
def cover_config(event: Event=None) -> None:
    """Run all coverage tests for leoConfig.py."""
    g.run_coverage_tests('leo.core.leoConfig', 'core/test_leoConfig.py')
#@+node:ekr.20210907103024.6: *5* cover-edit-commands
@g.command('cover-edit-commands')
def cover_edit_commands(event: Event=None) -> None:
    """Run all coverage tests for leoEditCommands.py."""
    g.run_coverage_tests('leo.commands.editCommands', 'commands/test_editCommands.py')
#@+node:ekr.20210911072153.12: *5* cover-external-files
@g.command('cover-external-files')
def cover_external_files(event: Event=None) -> None:
    """Run all coverage tests for leoExternalFiles.py."""
    g.run_coverage_tests('leo.core.leoExternalFiles', 'core/test_leoExternalFiles.py')
#@+node:ekr.20210911072153.14: *5* cover-file-commands
@g.command('cover-file-commands')
def cover_file_commands(event: Event=None) -> None:
    """Run all coverage tests for leoFileCommands.py."""
    g.run_coverage_tests('leo.core.leoFileCommands', 'core/test_leoFileCommands.py')
#@+node:ekr.20210907103024.7: *5* cover-find
@g.command('cover-find')
def cover_find(event: Event=None) -> None:
    """Run all coverage tests for leoFind.py."""
    g.run_coverage_tests('leo.core.leoFind', 'core/test_leoFind.py')
#@+node:ekr.20210911072153.15: *5* cover-frame
@g.command('cover-frame')
def cover_frame(event: Event=None) -> None:
    """Run all coverage tests for leoFrame.py."""
    g.run_coverage_tests('leo.core.leoFrame', 'core/test_leoFrame.py')
#@+node:ekr.20210911072153.16: *5* cover-globals
@g.command('cover-globals')
def cover_globals(event: Event=None) -> None:
    """Run all coverage tests for leoGlobals.py."""
    g.run_coverage_tests('leo.core.leoGlobals', 'core/test_leoGlobals.py')
#@+node:ekr.20210911072153.18: *5* cover-import
@g.command('cover-import')
def cover_import(event: Event=None) -> None:
    """Run all coverage tests for leoImport.py."""
    g.run_coverage_tests('leo.core.leoImport', 'core/test_leoImport.py')
#@+node:ekr.20210911072153.19: *5* cover-keys
@g.command('cover-keys')
def cover_keys(event: Event=None) -> None:
    """Run all coverage tests for leoKeys.py."""
    g.run_coverage_tests('leo.core.leoKeys', 'core/test_leoKeys.py')
#@+node:ekr.20210911072153.20: *5* cover-leoserver
@g.command('cover-leoserver')
def cover_leoserver(event: Event=None) -> None:
    """Run all unittests for leoserver.py"""
    g.run_coverage_tests('leo.core.leoserver', 'core/test_leoserver.py')
#@+node:ekr.20210907103024.8: *5* cover-nodes
@g.command('cover-nodes')
def cover_node(event: Event=None) -> None:
    """Run all coverage tests for leoNodes.py."""
    g.run_coverage_tests('leo.core.leoNodes', 'core/test_leoNodes.py')
#@+node:ekr.20210911072153.23: *5* cover-persistence
@g.command('cover-persistence')
def cover_persistence(event: Event=None) -> None:
    """Run all coverage tests for leoPersistence.py."""
    g.run_coverage_tests('leo.core.leoPersistence', 'core/test_leoPersistence.py')
#@+node:ekr.20210911072153.25: *5* cover-rst
@g.command('cover-rst')
def cover_rst3(event: Event=None) -> None:
    """Run all coverage tests for leoRst.py."""
    g.run_coverage_tests('leo.core.leoRst', 'core/test_leoRst.py')
#@+node:ekr.20210911072153.26: *5* cover-shadow
@g.command('cover-shadow')
def cover_shadow(event: Event=None) -> None:
    """Run all coverage tests for leoShadow.py."""
    g.run_coverage_tests('leo.core.leoShadow', 'core/test_leoShadow.py')
#@+node:ekr.20210911072153.28: *5* cover-undo
@g.command('cover-undo')
def cover_undo(event: Event=None) -> None:
    """Run all coverage tests for leoUndo.py."""
    g.run_coverage_tests('leo.core.leoUndo', 'core/test_leoUndo.py')
#@+node:ekr.20210911072153.29: *5* cover-vim
@g.command('cover-vim')
def cover_vim(event: Event=None) -> None:
    """Run all coverage tests for leoVim.py."""
    g.run_coverage_tests('leo.core.leoVim', 'core/test_leoVim.py')
#@+node:ekr.20210907113937.1: *4* unit test commands...
#@+node:ekr.20210907103024.11: *5* test-all
@g.command('test-all')
def test_all(event: Event=None) -> None:
    """Run all unit tests in leo.unittests."""
    g.run_unit_tests()
    # g.es_print('test-all: all tests complete')
#@+node:ekr.20210907103024.12: *5* test-app
@g.command('test-app')
def test_app(event: Event=None) -> None:
    """Run all unit tests for leoApp.py."""
    g.run_unit_tests('leo.unittests.core.test_leoApp')
#@+node:ekr.20210907103024.13: *5* test-ast
@g.command('test-ast')
def test_ast(event: Event=None) -> None:
    """Run all unit tests for leoAst.py."""
    g.run_unit_tests('leo.unittests.core.test_leoAst')
#@+node:ekr.20210907103024.14: *5* test-atfile
@g.command('test-atfile')
def test_atfile(event: Event=None) -> None:
    """Run all unit tests for leoAtFile.py."""
    g.run_unit_tests('leo.unittests.core.test_leoAtFile')
#@+node:ekr.20210907103024.15: *5* test-bridge
@g.command('test-bridge')
def test_bridge(event: Event=None) -> None:
    """Run all unit tests for leoBridge.py."""
    g.run_unit_tests('leo.unittests.core.test_leoBridge')
#@+node:ekr.20210907103024.16: *5* test-checker-commands
@g.command('test-checker-commands')
def test_checker_commands(event: Event=None) -> None:
    """Run all unit tests for leoCheckerCommands.py."""
    g.run_unit_tests('leo.unittests.commands.test_checkerCommands')
#@+node:ekr.20210907103024.17: *5* test-colorizer
@g.command('test-colorizer')
def test_colorizer(event: Event=None) -> None:
    """Run all unit tests for leoColorizer.py."""
    g.run_unit_tests('leo.unittests.core.test_leoColorizer')
#@+node:ekr.20211013080906.1: *5* test-convert
@g.command('test-convert')
def test_convert(event: Event=None) -> None:
    """Run all unit tests for leo/commands/leoConvertCommands.py."""
    #.TestPythonToTypeScript')
    g.run_unit_tests('leo.unittests.commands.test_convertCommands')
#@+node:ekr.20210907103024.18: *5* test-commands
@g.command('test-commands')
def test_commands(event: Event=None) -> None:
    """Run all unit tests for leoCommands.py."""
    g.run_unit_tests('leo.unittests.core.test_leoCommands')
#@+node:ekr.20210910074026.1: *5* test-config
@g.command('test-config')
def test_config(event: Event=None) -> None:
    """Run all unit tests for leoConfig.py."""
    g.run_unit_tests('leo.unittests.core.test_leoConfig')
#@+node:ekr.20210926051147.1: *5* test-doctests
@g.command('test-doctests')
def test_doctests(event: Event=None) -> None:
    """Run all doctests in Leo."""
    g.run_unit_tests('leo.unittests.test_doctests')
#@+node:ekr.20210907103024.19: *5* test-edit-commands
@g.command('test-edit-commands')
def test_edit_commands(event: Event=None) -> None:
    """Run all unit tests for leo.commands.editCommands."""
    g.run_unit_tests('leo.unittests.commands.test_editCommands')
#@+node:ekr.20210907103024.20: *5* test-external-files
@g.command('test-external-files')
def test_external_files(event: Event=None) -> None:
    """Run all unit tests for leoExternalFiles.py."""
    g.run_unit_tests('leo.unittests.core.test_leoExternalFiles')
#@+node:ekr.20210910065945.1: *5* test-file-commands
@g.command('test-file-commands')
def test_file_commands(event: Event=None) -> None:
    """Run all unit tests for leoFileCommands.py."""
    g.run_unit_tests('leo.unittests.core.test_leoFileCommands')
#@+node:ekr.20210907103024.21: *5* test-find
@g.command('test-find')
def test_find(event: Event=None) -> None:
    """Run all unit tests for leoFind.py."""
    g.run_unit_tests('leo.unittests.core.test_leoFind')
#@+node:ekr.20210907103024.22: *5* test-frame
@g.command('test-frame')
def test_frame(event: Event=None) -> None:
    """Run all unit tests for leoFrame.py."""
    g.run_unit_tests('leo.unittests.core.test_leoFrame')
#@+node:ekr.20210907103024.23: *5* test-globals
@g.command('test-globals')
def test_globals(event: Event=None) -> None:
    """Run all unit tests for leoGlobals.py."""
    g.run_unit_tests('leo.unittests.core.test_leoGlobals')
#@+node:ekr.20210907103024.24: *5* test-import
@g.command('test-import')
def test_import(event: Event=None) -> None:
    """Run all unit tests for leoImport.py."""
    g.run_unit_tests('leo.unittests.core.test_leoImport')
#@+node:ekr.20210907103024.25: *5* test-keys
@g.command('test-keys')
def test_keys(event: Event=None) -> None:
    """Run all unit tests for leoKeys.py."""
    g.run_unit_tests('leo.unittests.core.test_leoKeys.TestKeys')
#@+node:ekr.20210907103024.29: *5* test-leoserver
@g.command('test-leoserver')
def test_leoserver(event: Event=None) -> None:
    """Run all unittests for leoserver.py"""
    g.run_unit_tests('leo.unittests.core.test_leoserver')
#@+node:ekr.20210907103024.10: *5* test-leoserver-with-leoclient
@g.command('test-leoserver-with-leoclient')
def test_leo_client_and_server(event: Event=None) -> None:
    """
    Test leoserver.py with leoclient.py.

    The test-all command does *not* run this command, because there is
    no corresponding test*.py file.
    """
    g.cls()
    leo_dir = os.path.abspath(os.path.join(g.app.loadDir, '..', '..'))
    assert os.path.exists(leo_dir), repr(leo_dir)
    os.chdir(leo_dir)
    g.execute_shell_commands('start cmd /k "python -m leo.core.leoserver --trace=request,response,verbose"')
    time.sleep(1.5)
    g.execute_shell_commands('start cmd /k "python -m leo.core.leoclient"')
#@+node:ekr.20210907103024.26: *5* test-nodes
@g.command('test-nodes')
def test_nodes(event: Event=None) -> None:
    """Run all unit tests for leoNodes.py."""
    g.run_unit_tests('leo.unittests.core.test_leoNodes')
#@+node:ekr.20210909091424.1: *5* test-persistence
@g.command('test-persistence')
def test_persistence(event: Event=None) -> None:
    """Run all unit tests for leoPersistence.py."""
    g.run_unit_tests('leo.unittests.core.test_leoPersistence')
#@+node:ekr.20210907103024.27: *5* test-plugins
@g.command('test-plugins')
def test_plugins(event: Event=None) -> None:
    """Run all unit tests relating to plugins."""
    g.run_unit_tests('leo.unittests.test_plugins')
#@+node:ekr.20210907103024.28: *5* test-rst
@g.command('test-rst')
def test_rst3(event: Event=None) -> None:
    """Run all unit tests for leoRst.py."""
    g.run_unit_tests('leo.unittests.core.test_leoRst')
#@+node:ekr.20210907103024.30: *5* test-shadow
@g.command('test-shadow')
def test_shadow(event: Event=None) -> None:
    """Run all unit tests for leoShadow.py."""
    g.run_unit_tests('leo.unittests.core.test_leoShadow')
#@+node:ekr.20210907103024.31: *5* test-syntax
@g.command('test-syntax')
def test_syntax(event: Event=None) -> None:
    """Run all testss in test_syntax.py."""
    g.run_unit_tests('leo.unittests.test_syntax')
#@+node:ekr.20210907103024.32: *5* test-undo
@g.command('test-undo')
def test_undo(event: Event=None) -> None:
    """Run all unit tests for leoUndo.py."""
    g.run_unit_tests('leo.unittests.core.test_leoUndo')
#@+node:ekr.20210910073036.1: *5* test-vim
@g.command('test-vim')
def test_vim(event: Event=None) -> None:
    """Run all unit tests for leoVim.py."""
    g.run_unit_tests('leo.unittests.core.test_leoVim')
#@+node:ekr.20210910085337.1: *5* test_gui
@g.command('test-gui')
def test_gui(event: Event=None) -> None:
    """Run all gui-related unit tests."""
    g.run_unit_tests('leo.unittests.test_gui')
#@+node:ekr.20150514063305.281: *3* ec.flushLines (doesn't work)
@cmd('flush-lines')
def flushLines(self, event: Event) -> None:
    """
    Delete each line that contains a match for regexp, operating on the
    text after point.

    In Transient Mark mode, if the region is active, the command operates
    on the region instead.
    """
    k = self.c.k
    k.setLabelBlue('Flush lines regexp: ')
    k.get1Arg(event, handler=self.flushLines1)

def flushLines1(self, event: Event) -> None:
    k = self.c.k
    k.clearState()
    k.resetLabel()
    self.linesHelper(event, k.arg, 'flush')
#@+node:ekr.20150514063305.282: *3* ec.keepLines (doesn't work)
@cmd('keep-lines')
def keepLines(self, event: Event) -> None:
    """
    Delete each line that does not contain a match for regexp, operating on
    the text after point.

    In Transient Mark mode, if the region is active, the command operates
    on the region instead.
    """
    k = self.c.k
    k.setLabelBlue('Keep lines regexp: ')
    k.get1Arg(event, handler=self.keepLines1)

def keepLines1(self, event: Event) -> None:
    k = self.c.k
    k.clearState()
    k.resetLabel()
    self.linesHelper(event, k.arg, 'keep')
#@+node:ekr.20150514063305.283: *3* ec.linesHelper
def linesHelper(self, event: Event, pattern: str, which: str) -> None:
    w = self.editWidget(event)
    if not w:
        return  # pragma: no cover (defensive)
    self.beginCommand(w, undoType=which + '-lines')
    if w.hasSelection():
        i, end = w.getSelectionRange()
    else:
        i = w.getInsertPoint()
        end = w.getLastIndex()
    txt = w.get(i, end)
    tlines = txt.splitlines(True)
    keeplines = list(tlines) if which == 'flush' else []
    try:
        regex = re.compile(pattern)
        for n, z in enumerate(tlines):
            f = regex.findall(z)
            if which == 'flush' and f:
                keeplines[n] = None
            elif f:
                keeplines.append(z)
    except Exception:
        return
    if which == 'flush':
        keeplines = [x for x in keeplines if x is not None]
    w.delete(i, end)
    w.insert(i, ''.join(keeplines))
    w.setInsertPoint(i)
    self.endCommand(changed=True, setLabel=True)
#@+node:ekr.20031218072017.3030: *3* fc.readOutlineOnly
def readOutlineOnly(self, theFile: Any, fileName: str) -> VNode:
    c = self.c
    # Set c.openDirectory
    theDir = g.os_path_dirname(fileName)
    if theDir:
        c.openDirectory = c.frame.openDirectory = theDir
    v, ratio = self.getLeoFile(theFile, fileName, readAtFileNodesFlag=False)
    c.redraw()
    c.frame.deiconify()
    junk, junk, secondary_ratio = self.frame.initialRatios()
    c.frame.resizePanesToRatio(ratio, secondary_ratio)
    return v
#@+node:ekr.20171226140643.1: *3* find.find-all-unique-regex
@cmd('find-all-unique-regex')
def interactive_find_all_unique_regex(self, event: Event = None) -> None:  # pragma: no cover (interactive)
    """
    Create a summary node containing all unique matches of the regex search
    string. This command shows only the matched string itself.
    """
    self.ftm.clear_focus()
    self.match_obj = None
    self.changeAllFlag = False
    self.findAllUniqueFlag = True
    self.ftm.set_entry_focus()
    self.start_state_machine(event,
        prefix='Search Unique Regex: ',
        handler=self.interactive_find_all_unique_regex1,
        escape_handler=self.interactive_change_all_unique_regex1,
    )

def interactive_find_all_unique_regex1(
    self,
    event: Event = None,
) -> Dict[str, Any]:  # pragma: no cover (interactive)
    k = self.k
    # Settings...
    find_pattern = k.arg
    self.update_find_list(find_pattern)
    self.ftm.set_find_text(find_pattern)
    self.init_in_headline()
    settings = self.ftm.get_settings()
    # Gui...
    k.clearState()
    k.resetLabel()
    k.showStateAndMode()
    return self.do_find_all(settings)

def interactive_change_all_unique_regex1(self, event: Event) -> None:  # pragma: no cover (interactive)
    k = self.k
    find_pattern = self._sString = k.arg
    self.update_find_list(k.arg)
    s = f"'Replace All Unique Regex': {find_pattern} With: "
    k.setLabelBlue(s)
    self.add_change_string_to_label()
    k.getNextArg(self.interactive_change_all_unique_regex2)

def interactive_change_all_unique_regex2(self, event: Event) -> None:  # pragma: no cover (interactive)
    c, k, w = self.c, self.k, self.c.frame.body.wrapper
    find_pattern = self._sString
    change_pattern = k.arg
    self.update_change_list(change_pattern)
    self.ftm.set_find_text(find_pattern)
    self.ftm.set_change_text(change_pattern)
    self.init_vim_search(find_pattern)
    self.init_in_headline()
    settings = self.ftm.get_settings()
    # Gui...
    k.clearState()
    k.resetLabel()
    k.showStateAndMode()
    c.widgetWantsFocusNow(w)
    self.do_change_all(settings)
#@+node:ekr.20110605121601.18310: *3* qtFrame.leoHelp
@frame_cmd('open-offline-tutorial')
def leoHelp(self, event: Event=None) -> None:
    """Open Leo's offline tutorial."""
    frame = self
    c = frame.c
    theFile = g.os_path_join(g.app.loadDir, "..", "doc", "sbooks.chm")
    if g.os_path_exists(theFile) and sys.platform.startswith('win'):
        # pylint: disable=no-member
        os.startfile(theFile)
    else:
        answer = g.app.gui.runAskYesNoDialog(c,
            "Download Tutorial?",
            "Download tutorial (sbooks.chm) from SourceForge?")
        if answer == "yes":
            try:
                url = "http://prdownloads.sourceforge.net/leo/sbooks.chm?download"
                import webbrowser
                os.chdir(g.app.loadDir)
                webbrowser.open_new(url)
            except Exception:
                if 0:
                    g.es("exception downloading", "sbooks.chm")
                    g.es_exception()
#@+node:vitalije.20170831154859.1: *3* Reference outline commands
# These did not work reliably.
#@+node:vitalije.20170831154840.1: *4* c_file.readRefLeoFile
@g.commander_command('read-ref-file')
def readRefLeoFile(self: Self, event: Event = None) -> None:
    """
    This command *completely replaces* the **public part** of this outline
    with the contents of the reference Leo file. The public part consists
    of all nodes above the top-level node whose headline is
    `---begin-private-area---`.

    Below this special node is **private area** where one can freely make
    changes that should not be copied (published) to the reference Leo file.

    **Note**: Use the set-reference-file command to create the separator node.
    """
    c = self
    c.fileCommands.updateFromRefFile()
#@+node:vitalije.20170831154850.1: *4* c_file.setReferenceFile
@g.commander_command('set-reference-file')
def setReferenceFile(self: Self, event: Event = None) -> None:
    """
    Shows a file open dialog allowing you to select a **reference** Leo
    document to which this outline will be connected.

    This command creates a **special separator node**, a top-level node
    whose headline is `---begin-private-area---` and whose body is the path
    to reference Leo file.

    The separator node splits the outline into two parts. The **public
    part** consists of all nodes above the separator node. The **private
    part** consists of all nodes below the separator node.

    The update-ref-file and read-ref-file commands operate on the **public
    part** of the outline. The update-ref-file command saves *only* the
    public part of the outline to reference Leo file. The read-ref-file
    command *completely replaces* the public part of the outline with the
    contents of reference Leo file.
    """
    c = self
    fileName = g.app.gui.runOpenFileDialog(c,
            title="Select reference Leo file",
            filetypes=[("Leo files", "*.leo *.leojs *.db"),],
            defaultextension=g.defaultLeoFileExtension(c))
    if not fileName:
        return
    c.fileCommands.setReferenceFile(fileName)
#@+node:vitalije.20170831154830.1: *4* c_file.updateRefLeoFile
@g.commander_command('update-ref-file')
def updateRefLeoFile(self: Self, event: Event = None) -> None:
    """
    Saves only the **public part** of this outline to the reference Leo
    file. The public part consists of all nodes above the **special
    separator node**, a top-level node whose headline is
    `---begin-private-area---`.

    Below this special node is **private area** where one can freely make
    changes that should not be copied (published) to the reference Leo file.

    **Note**: Use the set-reference-file command to create the separator node.
    """
    c = self
    c.fileCommands.save_ref()
#@+node:vitalije.20170831135146.1: *4* fc.save_ref & helpers
PRIVAREA = '---begin-private-area---'

def save_ref(self) -> bool:
    """Saves reference outline file"""
    c = self.c
    p = c.p
    fc = self
    @others
    c.endEditing()
    for v in c.hiddenRootNode.children:
        if v.h == PRIVAREA:
            fileName = g.splitLines(v.b)[0].strip()
            break
    else:
        fileName = c.mFileName
    # New in 4.2.  Return ok flag so shutdown logic knows if all went well.
    ok = g.doHook("save1", c=c, p=p, fileName=fileName)
    if ok is None:
        fileName, content = getPublicLeoFile()
        fileName = g.finalize_join(c.openDirectory, fileName)
        with open(fileName, 'w', encoding="utf-8", newline='\n') as out:
            out.write(content)
        g.es('updated reference file:',
              g.shortFileName(fileName))
    g.doHook("save2", c=c, p=p, fileName=fileName)
    return ok
#@+node:vitalije.20170831135535.1: *5* function: put_v_elements
def put_v_elements() -> Optional[str]:
    """
    Puts all <v> elements in the order in which they appear in the outline.

    This is not the same as fc.put_v_elements!
    """
    c.clearAllVisited()
    fc.put("<vnodes>\n")
    # Make only one copy for all calls.
    fc.currentPosition = c.p
    fc.rootPosition = c.rootPosition()
    fc.vnodesDict = {}
    ref_fname = None
    for p in c.rootPosition().self_and_siblings(copy=False):
        if p.h == PRIVAREA:
            ref_fname = p.b.split('\n', 1)[0].strip()
            break
        # An optimization: Write the next top-level node.
        fc.put_v_element(p, isIgnore=p.isAtIgnoreNode())
    fc.put("</vnodes>\n")
    return ref_fname
#@+node:vitalije.20170831135447.1: *5* function: getPublicLeoFile
def getPublicLeoFile() -> tuple[str, str]:
    fc.outputFile = io.StringIO()
    fc.putProlog()
    fc.putHeader()
    fc.putGlobals()
    fc.putPrefs()
    fc.putFindSettings()
    fname = put_v_elements()
    put_t_elements()
    fc.putPostlog()
    return fname, fc.outputFile.getvalue()

#@+node:vitalije.20211218225014.1: *5* function: put_t_elements
def put_t_elements() -> None:
    """
    Write all <t> elements except those for vnodes appearing in @file, @edit or @auto nodes.
    """

    def should_suppress(p: Position) -> bool:
        return any(z.isAtFileNode() or z.isAtEditNode() or z.isAtAutoNode()
            for z in p.self_and_parents())

    fc.put("<tnodes>\n")
    suppress = {}
    for p in c.all_positions(copy=False):
        if should_suppress(p):
            suppress[p.v] = True

    toBeWritten = {}
    for root in c.rootPosition().self_and_siblings():
        if root.h == PRIVAREA:
            break
        for p in root.self_and_subtree():
            if p.v not in suppress and p.v not in toBeWritten:
                toBeWritten[p.v.fileIndex] = p.v
    for gnx in sorted(toBeWritten):
        v = toBeWritten[gnx]
        fc.put_t_element(v)
    fc.put("</tnodes>\n")
#@+node:vitalije.20170831144643.1: *4* fc.updateFromRefFile
def updateFromRefFile(self) -> None:
    """Updates public part of outline from the specified file."""
    c, fc = self.c, self
    @others
    pubgnxes = set(pub_gnxes())
    privgnxes = set(priv_gnxes())
    privnodes = priv_data(privgnxes - pubgnxes)
    toppriv = [v.gnx for v in priv_vnodes()]
    fname = get_ref_filename()
    if not fname:
        return
    with nosqlite_commander(fname):
        theFile = open(fname, 'rb')
        fc.initIvars()
        fc.getLeoFile(theFile, fname, checkOpenFiles=False)
    restore_priv(privnodes, toppriv)
    c.redraw()
#@+node:vitalije.20170831144827.2: *5* function: get_ref_filename
def get_ref_filename() -> Optional[str]:
    for v in priv_vnodes():
        return g.splitLines(v.b)[0].strip()
    return None
#@+node:vitalije.20170831144827.4: *5* function: pub_vnodes
def pub_vnodes() -> Generator:
    for v in c.hiddenRootNode.children:
        if v.h == PRIVAREA:
            break
        yield v
#@+node:vitalije.20170831144827.5: *5* function: priv_vnodes
def priv_vnodes() -> Generator:
    pub = True
    for v in c.hiddenRootNode.children:
        if v.h == PRIVAREA:
            pub = False
        if pub:
            continue
        yield v
#@+node:vitalije.20170831144827.6: *5* function: pub_gnxes
def sub_gnxes(children: Any) -> Generator:
    for v in children:
        yield v.gnx
        for gnx in sub_gnxes(v.children):
            yield gnx

def pub_gnxes() -> Generator:
    return sub_gnxes(pub_vnodes())

def priv_gnxes() -> Generator:
    return sub_gnxes(priv_vnodes())
#@+node:vitalije.20170831144827.7: *5* function: restore_priv
def restore_priv(prdata: Any, topgnxes: Any) -> None:
    vnodes: list[VNode] = []
    for row in prdata:
        (gnx, h, b, children, parents, iconVal, statusBits, ua) = row
        v = leoNodes.VNode(context=c, gnx=gnx)
        v._headString = h
        v._bodyString = b
        v.children = children
        v.parents = parents
        v.iconVal = iconVal
        v.statusBits = statusBits
        v.u = ua
        vnodes.append(v)

    def pv(x: VNode) -> VNode:
        return fc.gnxDict.get(x, c.hiddenRootNode)  # type:ignore

    for v in vnodes:
        v.children = [pv(x) for x in v.children]
        v.parents = [pv(x) for x in v.parents]
    for gnx in topgnxes:
        v = fc.gnxDict[gnx]
        c.hiddenRootNode.children.append(v)
        if gnx in pubgnxes:
            v.parents.append(c.hiddenRootNode)
#@+node:vitalije.20170831144827.8: *5* function: priv_data
def priv_data(gnxes: Any) -> tuple:

    def dbrow(v: VNode) -> tuple:
        return (
                v.gnx,
                v.h,
                v.b,
                [x.gnx for x in v.children],
                [x.gnx for x in v.parents],
                v.iconVal,
                v.statusBits,
                v.u
            )

    return tuple(dbrow(fc.gnxDict[x]) for x in gnxes)
#@+node:vitalije.20170831144827.9: *5* function: nosqlite_commander
@contextmanager
def nosqlite_commander(fname: str) -> Generator:
    oldname = c.mFileName
    conn = getattr(c, 'sqlite_connection', None)
    c.sqlite_connection = None
    c.mFileName = fname
    yield c
    if c.sqlite_connection:
        c.sqlite_connection.close()
    c.mFileName = oldname
    c.sqlite_connection = conn
#@+node:ekr.20221108101907.1: ** Old scripts and plugins
#@+node:ekr.20221108101925.1: *3* script: make leo (from leoDist.leo)
# Was an @button node in leoDist.leo

# Commit all files before running this script.

'''
This script is OBSOLETE. It used NSIS to create a full distribution to SourceForge.

Also, pyinstaller is no longer used: See the obsolete SourceForce distribution checklist.

Make these files in the top-level folder::

    git-manifest.txt
    nsi-install-files.txt
    nsi-uninstall-files.txt
    leo.zip.
'''

version = '5.7 final'  # Don't bother updating.
<< includes >>
<< define global paths and file names >>

@others

LeoMaker().run()
g.es_print('done') # '@button make-leo done')
#@+node:ekr.20221108101925.2: *4* << includes >>
import os
import shutil
# import string
# import struct
# import subprocess
# import sys
# import time
# import leo.core.leoVersion as leoVersion
#@+node:ekr.20221108101925.3: *4* << define global paths and file names >>
# Globals...
abspath,exists,join = g.os_path_abspath,g.os_path_exists,g.os_path_join

# First.
# bzrRoot     = join('Lib','site-packages','Leo-%s' % (version))

    # Don't use abspath!
distDir     = abspath(join(g.app.loadDir,'..','dist'))
rootDir     = abspath(join(g.app.loadDir,'..','..')) # Same as top.
pluginsDir  = abspath(join(g.app.loadDir,'..','plugins'))

# Next.
coreDir =       abspath(join(g.app.loadDir,'..','core'))
docDir =        abspath(join(g.app.loadDir,'..','doc'))
docsDir =       abspath(join(g.app.loadDir,'..','..','docs'))
manifest_fn =   abspath(join(rootDir,'git-manifest.txt'))
# install_fn =    abspath(join(distDir,'nsi-install-files.txt'))
# uninstall_fn =  abspath(join(distDir,'nsi-uninstall-files.txt'))
install_fn =    abspath(join(rootDir,'nsi-install-files.txt'))
uninstall_fn =  abspath(join(rootDir,'nsi-uninstall-files.txt'))
zipFile =       abspath(join(rootDir,'Leo-%s.zip' % (version)))
zipFile2 =      abspath(join(rootDir,'Leo-%s-temp.zip' % (version)))

# assert g.os_path_exists(manifest)
#@+node:ekr.20221108101925.4: *4* class LeoMaker
class LeoMaker:
    '''
    A class to make these files in the leo-editor folder:

    - git-manifest.txt.
    - nsi-install-files.txt
    - nsi-uninstall-files.txt
    - leo.zip
    '''

    @others
#@+node:ekr.20221108101925.5: *5* run & helpers
def run (self):
    '''The top-level logic.'''
    g.cls()
    # No longer exists. Done by git hooks.
        # leoVersion.create_commit_timestamp_json()
            # Create leo/core/commit_timestamp.json.
    self.clean_spellpyx()
    self.make_manifest()
    files = self.clean_manifest()
    dirs = self.directoryList(rootDir)
        # Compute the list of all the directories.
    dirDict,filesDict = self.makeDicts(dirs,files)
        # Compute dictionaries of directories and files.
    errors = self.printMissing(files,dirDict,filesDict)
        # Print manifest lines not in either dict.
        # This is a crucial check.
    if not errors:
        self.create_install_files(dirs,dirDict,filesDict)
        self.create_uninstall_files(dirs,dirDict,filesDict)
        self.make_zip()
        # self.copy_nsi_files()
        # self.remove_commit_timestamp_json()
#@+node:ekr.20221108101925.6: *6* clean_manifest
def clean_manifest(self):
    '''Create and filter the list of files from the manifest.'''
    f = open(manifest_fn)
    s = f.read()
    f.close()
    lines = g.splitLines(s)
    lines = self.filterLines(lines)
    # Write the file back.
    f = open(manifest_fn,'w')
    f.write('\n'.join(lines))
    f.close()
    return lines
#@+node:ekr.20221108101925.7: *6* clean_spellpyx
def clean_spellpyx (self):
    '''Clean ekr-spellpyx.txt.'''
    fn = g.os_path_finalize_join(pluginsDir,'ekr-spellpyx.txt')
    if not g.os_path_exists(fn):
        return
    f = self.openFile(fn,mode='rb')
    s = f.read()
    f.close()
    s2 = s.replace(b'\r',b'')
    if s != s2:
        g.es_print('cleaning',fn)
        f = self.openFile(fn,mode='wb')
        f.write(s2)
        f.close()
#@+node:ekr.20221108101925.8: *6* copy_nsi_files (Not used)
def copy_nsi_files(self):
    '''
    Copy these files from the leo\dist folder to the leo-editor folder::

        nsi-install-files.txt
        nsi-uninstall-files.txt
    '''
    assert False, g.callers()
    names = (
        'nsi-install-files.txt',
        'nsi-uninstall-files.txt',
        # 'nsi-boilerplate.txt',
    )
    for fn in names:
        src = g.os_path_join(distDir,fn)
        dst = g.os_path_join(rootDir,fn)
        assert g.os_path_exists(src),src
        shutil.copyfile(src,dst)
#@+node:ekr.20221108101925.9: *6* copy_ref_files (Not used)
def copy_ref_files (self):
    '''Copy reference copies of .leo files.'''
    if 0:
        # There seems to be no need for this.
        # Furthermore, this changes the ref files.
        table = (
            (pluginsDir,'leoGuiPlugins.leo','leoGuiPluginsRef.leo'),
            (pluginsDir,'leoPlugins.leo','leoPluginsRef.leo'),
            (coreDir,'leoPy.leo','leoPyRef.leo'),
        )
        for d,src,dst in table:
            src_path = join(d,src)
            dst_path = join(d,dst)
            if not exists(src_path):
                g.error('does not exist',src_path)
            if not exists(dst_path):
                g.error('does not exist',dst_path)
            if exists(src_path) and exists(dst_path):
                shutil.copyfile(src_path,dst_path)
#@+node:ekr.20221108101925.10: *6* create_install_files
def create_install_files(self,dirs,dirDict,filesDict):
    '''Create leo/dist/nsi-install-files.txt'''
    global install_fn,rootDir
    put = self.put
    self.f = self.openFile(install_fn)
    if not self.f: return
    # Top level
    theDir = '**top'
    put('\n')
    put('; top-level\n')
    put('SetOutPath "$INSTDIR"\n')
    put('SetOverwrite ifnewer\n')
    aList = dirDict.get(theDir,[])
    for fn in aList:
        put('File "%s"\n' % fn)
    for theDir in dirs:
        if theDir != '**top':
            aList = dirDict.get(theDir,[])
            if aList:
                theDir2 = theDir.replace('/','\\').rstrip('\\')
                put('\n')
                put('SetOutPath $INSTDIR\\%s\n' % theDir2)
                for fn in aList:
                    # Fix bug 425369: quote file names.
                    put('File "%s\\%s\\%s"\n' % (
                        rootDir,theDir2,fn))
    self.f.close()
#@+node:ekr.20221108101925.11: *6* create_uninstall_files
def create_uninstall_files(self,dirs,dirDict,filesDict):
    '''Create leo/dist/nsi-uninstall-files.txt'''
    def clean(s):
        return s.replace('/','\\')
    put = self.put
    self.f = self.openFile(uninstall_fn)
    if not self.f: return
    # Part 1: Delete top-level files.
    put('\n')
    put('; Uninstall files...\n\n')
    put('SetOutPath $Temp\n')
    # Get the list of top-level files.
    aList = dirDict.get('**top',[])
    # Add some special cases:
    for fn in ('*.pyo','*.pyc',
        'uninst.exe',
        # 'setup.py',
            # setup.py is now allowed at the top level.
        'git-manifest.txt'
    ):
        if fn not in aList:
            aList.append(fn)
    for fn in aList:
        # Always delete individual files.
        put('Delete "$INSTDIR\\%s"\n' % fn)
    if 1:
        # Just delete the leo folder with /r option.
        # This should be completely safe.
        put('RMDir /r "$INSTDIR\\leo"\n')
    else:
        # Part 2: Delete files in lower directories.
        for theDir in dirs:
            if theDir:
                dir2 = clean(theDir)
                aList = dirDict.get(theDir,[])
                if aList:
                    put('\n')
                    put('Delete "$INSTDIR\\%s\\*.pyc"\n' % (dir2))
                    put('Delete "$INSTDIR\\%s\\*.pyo"\n' % (dir2))
                    # Delete all files in any __pycache__ subdirectory.
                    put('Delete "$INSTDIR\\%s\\__pycache__\\*.pyc"\n' % (dir2))
                for fn in aList:
                    put('Delete "$INSTDIR\\%s\\%s"\n' % (dir2,fn))
        # Part 3: Delete directories.
        reverseDirs = dirs[:]
        reverseDirs.reverse()
        put('\n')
        put('; Uninstall directories in reverse order\n')
        for theDir in reverseDirs:
            # Delete the directory even if it has files.
            if theDir and theDir != '**top':
                if not theDir.startswith('.bzr'):
                    put('RMDir "$INSTDIR\\%s\\__pycache__"\n' % (clean(theDir)))
                    put('RMDir "$INSTDIR\\%s"\n' % (clean(theDir)))
    # Delete the op-level folder.
    put('\n')
    put('; Delete the top-level directory.\n')
    put('RMDir "$INSTDIR"\n')
        # Important: the /r option is not safe here!
    self.f.close()
#@+node:ekr.20221108101925.12: *6* directoryList
def directoryList (self,rootDir):
    '''
    Compute a top-down list of all directories.
    These directories start at the top-level directory.
    '''
    trace = False
    ignoreDirs = ('.bzr','.git','docs')
    # Important: this adds all directories on EKR's machine,
    # regardless of whether they appear in the manifest!
    result = [] ; n = len(rootDir)
    for z in os.walk(rootDir): # top-down traversal.
        dirpath, dirnames, filenames = z
        assert dirpath.startswith(rootDir),z
        if len(dirpath) > n:
            path = dirpath[n+1:].replace('\\','/')
            result.append(path)
    for z2 in ignoreDirs:
        result = [ z for z in result if not z.startswith(z2)]
    if trace:
        g.trace('-' * 40)
        g.trace(g.listToString(result))
    return result
#@+node:ekr.20221108101925.13: *6* filterLines & helpers
def filterLines (self,lines):
    '''Filter lines from the input manifest file.'''
    trace = False
    # Remove blank lines, comments, and .pyc and .pyo files.
    lines = self.deleteBlankLines(lines)
    lines = self.deleteComments(lines)
    lines = self.deleteTempFiles(lines)
    lines = self.deleteExt(lines,'.pyc')
    lines = self.deleteExt(lines,'.pyo')
    lines = self.deleteExt(lines,'.zip') # Don't include the zip file.
    lines = self.deleteExt(lines,'.exe') # Don't include the installer.
    # Remove specific files.
    deleteList = (
        '.bzrignore',
        '.gitignore',
        # 'bzr-manifest.txt',
        'git-manifest.txt',
        # 'bzr-small-manifest.txt',
        # 'setup.py',
        'stand_alone_globals.leo',
        'leoStandAloneGlobals',
        'leo/test/unittest/.leo_shadow/',
        'nsi.log.txt', # Can't write log while we are creating it.
        'leo/core/leoPy.leo',
        'leo/core/ekrLeoPy.leo',
    )
    lines = self.deleteFiles(lines,deleteList)
    # Delete all files in the top-level docs/ directory
    lines = [z for z in lines if not z.startswith('docs/')]
    if trace:
        g.trace('=' * 40)
        g.trace(g.listToString(lines))
    return lines
#@+node:ekr.20221108101925.14: *7* delete...
def deleteBlankLines (self,lines):

    return [z.strip() for z in lines if z.strip()]

def deleteComments (self,lines):

    return [z for z in lines if not z.startswith('#')]

def deleteExt (self,lines,ext):

    return [z for z in lines if not z.endswith(ext)]

def deleteFiles (self,lines,deleteList):

    return [z for z in lines if not z in deleteList]

def deleteTempFiles (self,lines):

    for i in range(1,10):
        lines = [z for z in lines if not z.endswith('~%s~' % i)]
    return lines
#@+node:ekr.20221108101925.15: *6* make_manifest
def make_manifest(self):
    '''Create git-manifest.txt.'''
    os.chdir(rootDir) # Can't be done below.
    commands = (
        r'del git-manifest.txt',
        r'c:\apps\Git\bin\git.exe ls-files > git-manifest.txt',
        # r'&ed git-manifest.txt',
    )
    g.execute_shell_commands(commands,trace=True)
#@+node:ekr.20221108101925.16: *6* make_zip
def make_zip(self):
    '''
    Create the zip file.
    
    The archive will not contain the .git directory, but will contain
    .gitignore, .gitattributes, etc. To suppress these files, use the
    export-ignore attribute in a .gitattributes file. Commit this before
    doing git archive.
    '''
    for z in (zipFile,zipFile2):
        if exists(z): self.unlink(z)
    os.chdir(rootDir) # Required.
    commands = (
        # This commit ensures the proper files are included in the distribution.
        # r'git commit -m "commit doc files during make"',
        ### Don't update version: this scrit is obsolete.
        r'%s archive --format zip --output "%s" --prefix=Leo-5.7-final/ master' % (
            r'c:\apps\Git\bin\git.exe',zipFile),
    )
    g.execute_shell_commands(commands,trace=True)
    if not g.os_path_exists(zipFile):
        print('does not exist: %s' % zipFile)
    # Remove the temporary zip file.
    if exists(zipFile2):
        self.unlink(zipFile2)
#@+node:ekr.20221108101925.17: *6* makeDicts
def makeDicts (self,dirs,lines):

    trace = False ; verbose = True
    # Create the dirDict.
    # Keys are directories.
    # Values are files contained in each directory.
    dirDict = {}
    dirDict['**top'] = [] # Create an entry for the root directory.
    for z in dirs:
        dirDict[z] = []
        # Leo 5.4: Add leo/core/commit_timestamp.json
        # This file is in .gitignore, but we must write it here.
        if 0:
            if z == 'leo/core':
                # g.trace(z)
                # g.trace('Adding commit_timestamp.json')
                dirDict[z].append('commit_timestamp.json')
    # Assign files to dirDict.
    for line in lines:
        line = line.strip().replace('\\','/')
        if line in dirDict.keys():
            path,fn = None,None
        elif line.startswith('leo/'):
            path,fn = g.os_path_split(line)
        else:
            path,fn = '**top',line.strip()
        # Don't include top-level leo directory,
        # Do include leo/scripts/leo file.
        if fn and (path != '**top**' or fn != 'leo'):
            aList = dirDict.get(path,[])
            assert line not in aList,repr(line)
            aList.append(fn)
            dirDict[path]=aList
    # Trace the result.
    for theDir in sorted(dirDict):
        aList = dirDict.get(theDir)
        if aList and trace:
            if verbose:
                print() ; print(theDir)
                print(g.listToString(aList))
            else:
                print(theDir)
    # Create the inverse dict.
    filesDict = {}
    for theDir in sorted(dirDict):
        aList = dirDict.get(theDir)
        for fn in aList:
            path = g.choose(theDir=='**top',
                fn,'%s/%s' % (theDir,fn))
            filesDict[path] = theDir
            # if fn == 'wikiview.py': g.trace(fn,path)
    return dirDict,filesDict
#@+node:ekr.20221108101925.18: *6* printMissing
def printMissing (self,files,dirDict,filesDict):
    '''A crucial check.'''
    errors = 0
    for fn in files:
        fn = fn.rstrip('/')
        if fn and fn not in dirDict and fn not in filesDict:
            g.es_print('missing',fn,color='red')
            errors += 1
    if errors:
        g.es_print('%s errors' % (errors),color='red')
    return errors
#@+node:ekr.20221108101925.19: *6* remove_commit_timestamp_json (Not used)
def remove_commit_timestamp_json(self):
    '''Remove leo/core/commit_timestamp.json.'''
    path = g.os_path_finalize_join(
        g.app.loadDir, '..', 'core', 'commit_timestamp.json')
    if g.os_path_exists(path):
        os.remove(path)
    else:
        g.trace('not found', path)
#@+node:ekr.20221108101925.20: *5* utils...
#@+node:ekr.20221108101925.21: *6* openFile
def openFile (self,fn,mode='w'):

    try:
        f = open(fn,mode)
        return f
    except IOError:
        g.error('can not open',fn)
        return None
#@+node:ekr.20221108101925.22: *6* put
def put (self,s):

    # g.trace(s.rstrip())
    self.f.write(s)
#@+node:ekr.20221108101925.23: *6* unlink
def unlink (self,fn):

    # print('command: unlink: %s' % fn)
    os.remove(fn)
#@+node:ekr.20230703052325.1: *3* modify_sessions.py
"""
This plugin changes when Leo writes session data, the list of open outlines.

By default, Leo *always* writes sesion data.

When this plugin is active Leo writes session data only if no files appear on the command line.
"""

from leo.core import leoGlobals as g

def init() -> bool:
    g.app.always_write_session_data = False
    return True
#@+node:ekr.20230701095410.1: ** Old tests
#@+node:ekr.20210905203541.22: *3* TestGlobals.test_g_handleUrl (not used)
# g.handleUrl should not be tested!

def test_g_handleUrl(self):
    c = self.c
    # Part 1: general urls, paying attention to trailing ')' and '.'.
    #         See the hacks in jedit.match_any_url and g.handleUrl.
    table1 = (
        (
            "https://leo-editor.github.io/leo-editor/preface.html).",
            "https://leo-editor.github.io/leo-editor/preface.html",
        ),
        (
            "https://leo-editor.github.io/leo-editor/leo_toc.html)",
            "https://leo-editor.github.io/leo-editor/leo_toc.html",
        ),
        (
            "https://github.com/leo-editor/leo-editor/issues?q=is%3Aissue+milestone%3A6.6.3+",
            "https://github.com/leo-editor/leo-editor/issues?q=is%3Aissue+milestone%3A6.6.3+",
        ),
    )
    for url, expected in table1:
        got = g.handleUrl(c=c, p=c.p, url=url)
        self.assertEqual(expected.lower(), got, msg=url)
        
    # Part 2: file-oriented urls.
   
    # g.handleUrl now longer finds urls in other commanders.
    # I thought it best to remove the Leo-specific hacks that were required.

    if False and sys.platform.startswith('win'):
        file_, http, unl1 = 'file://', 'http://', 'unl://'
        fn1 = 'LeoDocs.leo#'
        fn2 = 'doc/LeoDocs.leo#'
        unl2 = '@settings-->Plugins-->wikiview plugin'
        unl3 = '@settings-->Plugins-->wikiview%20plugin'
        table2 = (
            (http + 'writemonkey.com/index.php', ['browser']),
            (file_ + 'x.py', ['os_startfile']),
            (file_ + fn1, ['g.findUnl']),
            (file_ + fn2, ['g.findUnl']),
            (unl1 + fn1 + unl2, ['g.findUnl']),
            (unl1 + fn1 + unl3, ['g.findUnl']),
            (unl1 + '#' + unl2, ['g.findUnl']),
            (unl1 + '#' + unl3, ['g.findUnl']),
            (unl1 + unl2, ['g.findUnl']),
            (unl1 + unl3, ['g.findUnl']),
        )
        for url, aList in table2:
            g.handleUrl(c=c, p=c.p, url=url)
=======
>>>>>>> de87cb7f
#@-all
#@@nosearch
#@-leo<|MERGE_RESOLUTION|>--- conflicted
+++ resolved
@@ -1,10681 +1,11 @@
 #@+leo-ver=5-thin
 #@+node:ekr.20170302123956.1: * @file ../doc/leoAttic.txt
 # This is Leo's final resting place for dead code.
-# New in Leo 6.7.5. The attic will contain only code retired in the present release.
+# Much easier to access than a git repo.
 
 #@@language python
 #@@killbeautify
 #@+all
-<<<<<<< HEAD
-#@+node:ekr.20191029023442.1: **  4 kinds of documentation
-@language rest
-@wrap
-
-A tutorial: (learn by doing: teacher guides)
-    is learning-oriented
-    allows the newcomer to get started
-    is a lesson
-    
-A how-to guide: (recipe: users ask questions)
-    is goal-oriented
-    shows how to solve a specific problem
-    is a series of steps
-
-A reference guide:
-    is information-oriented
-    describes the machinery
-    is accurate and complete
-
-An explanation/discussion
-    is understanding-oriented
-    explains
-    provides background and context
-#@+node:ekr.20211014154538.1: ** Abandoned classes (do not delete)
-#@+node:ekr.20200729081252.1: *3* --- FullTraverser classes
-#@+node:ekr.20141012064706.18399: *4* class AstFormatter
-class AstFormatter:
-    """
-    A class to recreate source code from an AST.
-
-    This does not have to be perfect, but it should be close.
-
-    Also supports optional annotations such as line numbers, file names, etc.
-    """
-    # No ctor.
-    # pylint: disable=consider-using-enumerate
-
-    in_expr = False
-    level = 0
-
-    @others
-#@+node:ekr.20141012064706.18402: *5* f.format
-def format(self, node, level, *args, **keys):
-    """Format the node and possibly its descendants, depending on args."""
-    self.level = level
-    val = self.visit(node, *args, **keys)
-    return val.rstrip() if val else ''
-#@+node:ekr.20141012064706.18403: *5* f.visit
-def visit(self, node, *args, **keys):
-    """Return the formatted version of an Ast node, or list of Ast nodes."""
-
-    if isinstance(node, (list, tuple)):
-        return ','.join([self.visit(z) for z in node])
-    if node is None:
-        return 'None'
-    assert isinstance(node, ast.AST), node.__class__.__name__
-    method_name = 'do_' + node.__class__.__name__
-    method = getattr(self, method_name)
-    s = method(node, *args, **keys)
-    assert isinstance(s, str), type(s)
-    return s
-#@+node:ekr.20141012064706.18469: *5* f.indent
-def indent(self, s):
-    return f'%s%s' % (' ' * 4 * self.level, s)
-#@+node:ekr.20141012064706.18404: *5* f: Contexts
-#@+node:ekr.20141012064706.18405: *6* f.ClassDef
-# 2: ClassDef(identifier name, expr* bases,
-#             stmt* body, expr* decorator_list)
-# 3: ClassDef(identifier name, expr* bases,
-#             keyword* keywords, expr? starargs, expr? kwargs
-#             stmt* body, expr* decorator_list)
-#
-# keyword arguments supplied to call (NULL identifier for **kwargs)
-# keyword = (identifier? arg, expr value)
-
-def do_ClassDef(self, node, print_body=True):
-
-    result = []
-    name = node.name  # Only a plain string is valid.
-    bases = [self.visit(z) for z in node.bases] if node.bases else []
-    if getattr(node, 'keywords', None):  # Python 3
-        for keyword in node.keywords:
-            bases.append(f'%s=%s' % (keyword.arg, self.visit(keyword.value)))
-    if getattr(node, 'starargs', None):  # Python 3
-        bases.append(f'*%s' % self.visit(node.starargs))
-    if getattr(node, 'kwargs', None):  # Python 3
-        bases.append(f'*%s' % self.visit(node.kwargs))
-    if bases:
-        result.append(self.indent(f'class %s(%s):\n' % (name, ','.join(bases))))
-    else:
-        result.append(self.indent(f'class %s:\n' % name))
-    if print_body:
-        for z in node.body:
-            self.level += 1
-            result.append(self.visit(z))
-            self.level -= 1
-    return ''.join(result)
-#@+node:ekr.20141012064706.18406: *6* f.FunctionDef & AsyncFunctionDef
-# 2: FunctionDef(identifier name, arguments args, stmt* body, expr* decorator_list)
-# 3: FunctionDef(identifier name, arguments args, stmt* body, expr* decorator_list,
-#                expr? returns)
-
-def do_FunctionDef(self, node, async_flag=False, print_body=True):
-    """Format a FunctionDef node."""
-    result = []
-    if node.decorator_list:
-        for z in node.decorator_list:
-            result.append(f'@%s\n' % self.visit(z))
-    name = node.name  # Only a plain string is valid.
-    args = self.visit(node.args) if node.args else ''
-    asynch_prefix = 'asynch ' if async_flag else ''
-    if getattr(node, 'returns', None):  # Python 3.
-        returns = self.visit(node.returns)
-        result.append(self.indent(f'%sdef %s(%s): -> %s\n' % (
-            asynch_prefix, name, args, returns)))
-    else:
-        result.append(self.indent(f'%sdef %s(%s):\n' % (
-            asynch_prefix, name, args)))
-    if print_body:
-        for z in node.body:
-            self.level += 1
-            result.append(self.visit(z))
-            self.level -= 1
-    return ''.join(result)
-
-def do_AsyncFunctionDef(self, node):
-    return self.do_FunctionDef(node, async_flag=True)
-#@+node:ekr.20141012064706.18407: *6* f.Interactive
-def do_Interactive(self, node):
-    for z in node.body:
-        self.visit(z)
-#@+node:ekr.20141012064706.18408: *6* f.Module
-def do_Module(self, node):
-    assert 'body' in node._fields
-    result = ''.join([self.visit(z) for z in node.body])
-    return result
-#@+node:ekr.20141012064706.18409: *6* f.Lambda
-def do_Lambda(self, node):
-    return self.indent(f'lambda %s: %s' % (
-        self.visit(node.args),
-        self.visit(node.body)))
-#@+node:ekr.20141012064706.18410: *5* f: Expressions
-#@+node:ekr.20141012064706.18411: *6* f.Expr
-def do_Expr(self, node):
-    """An outer expression: must be indented."""
-    assert not self.in_expr
-    self.in_expr = True
-    value = self.visit(node.value)
-    self.in_expr = False
-    return self.indent(f'%s\n' % value)
-#@+node:ekr.20141012064706.18412: *6* f.Expression
-def do_Expression(self, node):
-    """An inner expression: do not indent."""
-    return f'%s\n' % self.visit(node.body)
-#@+node:ekr.20141012064706.18413: *6* f.GeneratorExp
-def do_GeneratorExp(self, node):
-    elt = self.visit(node.elt) or ''
-    gens = [self.visit(z) for z in node.generators]
-    gens = [z if z else '<**None**>' for z in gens]  # Kludge: probable bug.
-    return f'<gen %s for %s>' % (elt, ','.join(gens))
-#@+node:ekr.20141012064706.18414: *6* f.ctx nodes
-def do_AugLoad(self, node):
-    return 'AugLoad'
-
-def do_Del(self, node):
-    return 'Del'
-
-def do_Load(self, node):
-    return 'Load'
-
-def do_Param(self, node):
-    return 'Param'
-
-def do_Store(self, node):
-    return 'Store'
-#@+node:ekr.20141012064706.18415: *5* f: Operands
-#@+node:ekr.20141012064706.18416: *6* f.arguments
-# 2: arguments = (expr* args, identifier? vararg, identifier?
-#                arg? kwarg, expr* defaults)
-# 3: arguments = (arg*  args, arg? vararg,
-#                arg* kwonlyargs, expr* kw_defaults,
-#                arg? kwarg, expr* defaults)
-
-def do_arguments(self, node):
-    """Format the arguments node."""
-    kind = node.__class__.__name__
-    assert kind == 'arguments', kind
-    args = [self.visit(z) for z in node.args]
-    defaults = [self.visit(z) for z in node.defaults]
-    args2 = []
-    n_plain = len(args) - len(defaults)
-    for i in range(len(node.args)):
-        if i < n_plain:
-            args2.append(args[i])
-        else:
-            args2.append(f'%s=%s' % (args[i], defaults[i-n_plain]))
-    # Add the vararg and kwarg expressions.
-    vararg = getattr(node, 'vararg', None)
-    if vararg: args2.append('*'+self.visit(vararg))
-    kwarg = getattr(node, 'kwarg', None)
-    if kwarg: args2.append(f'**'+self.visit(kwarg))
-    return ','.join(args2)
-#@+node:ekr.20141012064706.18417: *6* f.arg (Python3 only)
-# 3: arg = (identifier arg, expr? annotation)
-
-def do_arg(self, node):
-    if getattr(node, 'annotation', None):
-        return self.visit(node.annotation)
-    return node.arg
-#@+node:ekr.20141012064706.18418: *6* f.Attribute
-# Attribute(expr value, identifier attr, expr_context ctx)
-
-def do_Attribute(self, node):
-    return f'%s.%s' % (
-        self.visit(node.value),
-        node.attr)  # Don't visit node.attr: it is always a string.
-#@+node:ekr.20141012064706.18419: *6* f.Bytes
-def do_Bytes(self, node):  # Python 3.x only.
-    return str(node.s)
-#@+node:ekr.20141012064706.18420: *6* f.Call & f.keyword
-# Call(expr func, expr* args, keyword* keywords, expr? starargs, expr? kwargs)
-
-def do_Call(self, node):
-
-    func = self.visit(node.func)
-    args = [self.visit(z) for z in node.args]
-    for z in node.keywords:
-        # Calls f.do_keyword.
-        args.append(self.visit(z))
-    if getattr(node, 'starargs', None):
-        args.append(f'*%s' % (self.visit(node.starargs)))
-    if getattr(node, 'kwargs', None):
-        args.append(f'**%s' % (self.visit(node.kwargs)))
-    args = [z for z in args if z]  # Kludge: Defensive coding.
-    s = f'%s(%s)' % (func, ','.join(args))
-    return s if self.in_expr else self.indent(s+'\n')  # 2017/12/15.
-#@+node:ekr.20141012064706.18421: *7* f.keyword
-# keyword = (identifier arg, expr value)
-
-def do_keyword(self, node):
-    # node.arg is a string.
-    value = self.visit(node.value)
-    # This is a keyword *arg*, not a Python keyword!
-    return f'%s=%s' % (node.arg, value)
-#@+node:ekr.20141012064706.18422: *6* f.comprehension
-def do_comprehension(self, node):
-    result = []
-    name = self.visit(node.target)  # A name.
-    it = self.visit(node.iter)  # An attribute.
-    result.append(f'%s in %s' % (name, it))
-    ifs = [self.visit(z) for z in node.ifs]
-    if ifs:
-        result.append(f' if %s' % (''.join(ifs)))
-    return ''.join(result)
-#@+node:ekr.20170721073056.1: *6* f.Constant (Python 3.6+)
-def do_Constant(self, node):  # Python 3.6+ only.
-    return str(node.s)  # A guess.
-#@+node:ekr.20141012064706.18423: *6* f.Dict
-def do_Dict(self, node):
-    result = []
-    keys = [self.visit(z) for z in node.keys]
-    values = [self.visit(z) for z in node.values]
-    if len(keys) == len(values):
-        result.append('{\n' if keys else '{')
-        items = []
-        for i in range(len(keys)):
-            items.append(f'  %s:%s' % (keys[i], values[i]))
-        result.append(',\n'.join(items))
-        result.append('\n}' if keys else '}')
-    else:
-        print(
-            f"Error: f.Dict: len(keys) != len(values)\n"
-            f"keys: {repr(keys)}\nvals: {repr(values)}")
-    return ''.join(result)
-#@+node:ekr.20160523101618.1: *6* f.DictComp
-# DictComp(expr key, expr value, comprehension* generators)
-
-def do_DictComp(self, node):
-    key = self.visit(node.key)
-    value = self.visit(node.value)
-    gens = [self.visit(z) for z in node.generators]
-    gens = [z if z else '<**None**>' for z in gens]  # Kludge: probable bug.
-    return f'%s:%s for %s' % (key, value, ''.join(gens))
-#@+node:ekr.20141012064706.18424: *6* f.Ellipsis
-def do_Ellipsis(self, node):
-    return '...'
-#@+node:ekr.20141012064706.18425: *6* f.ExtSlice
-def do_ExtSlice(self, node):
-    return ':'.join([self.visit(z) for z in node.dims])
-#@+node:ekr.20170721075130.1: *6* f.FormattedValue (Python 3.6+)
-# FormattedValue(expr value, int? conversion, expr? format_spec)
-
-def do_FormattedValue(self, node):  # Python 3.6+ only.
-    return f'%s%s%s' % (
-        self.visit(node.value),
-        self.visit(node.conversion) if node.conversion else '',
-        self.visit(node.format_spec) if node.format_spec else '')
-#@+node:ekr.20141012064706.18426: *6* f.Index
-def do_Index(self, node):
-    return self.visit(node.value)
-#@+node:ekr.20170721080559.1: *6* f.JoinedStr (Python 3.6)
-# JoinedStr(expr* values)
-
-def do_JoinedStr(self, node):
-
-    if node.values:
-        for value in node.values:
-            self.visit(value)
-#@+node:ekr.20141012064706.18427: *6* f.List
-def do_List(self, node):
-    # Not used: list context.
-    # self.visit(node.ctx)
-    elts = [self.visit(z) for z in node.elts]
-    elts = [z for z in elts if z]  # Defensive.
-    return f'[%s]' % ','.join(elts)
-#@+node:ekr.20141012064706.18428: *6* f.ListComp
-def do_ListComp(self, node):
-    elt = self.visit(node.elt)
-    gens = [self.visit(z) for z in node.generators]
-    gens = [z if z else '<**None**>' for z in gens]  # Kludge: probable bug.
-    return f'%s for %s' % (elt, ''.join(gens))
-#@+node:ekr.20141012064706.18429: *6* f.Name & NameConstant
-def do_Name(self, node):
-    return node.id
-
-def do_NameConstant(self, node):  # Python 3 only.
-    s = repr(node.value)
-    return s
-#@+node:ekr.20141012064706.18430: *6* f.Num
-def do_Num(self, node):
-    return repr(node.n)
-#@+node:ekr.20141012064706.18431: *6* f.Repr
-# Python 2.x only
-
-def do_Repr(self, node):
-    return f'repr(%s)' % self.visit(node.value)
-#@+node:ekr.20160523101929.1: *6* f.Set
-# Set(expr* elts)
-
-def do_Set(self, node):
-    for z in node.elts:
-        self.visit(z)
-#@+node:ekr.20160523102226.1: *6* f.SetComp
-# SetComp(expr elt, comprehension* generators)
-
-def do_SetComp(self, node):
-
-    elt = self.visit(node.elt)
-    gens = [self.visit(z) for z in node.generators]
-    return f'%s for %s' % (elt, ''.join(gens))
-#@+node:ekr.20141012064706.18432: *6* f.Slice
-def do_Slice(self, node):
-    lower, upper, step = '', '', ''
-    if getattr(node, 'lower', None) is not None:
-        lower = self.visit(node.lower)
-    if getattr(node, 'upper', None) is not None:
-        upper = self.visit(node.upper)
-    if getattr(node, 'step', None) is not None:
-        step = self.visit(node.step)
-    if step:
-        return f'%s:%s:%s' % (lower, upper, step)
-    return f'%s:%s' % (lower, upper)
-#@+node:ekr.20141012064706.18433: *6* f.Str
-def do_Str(self, node):
-    """This represents a string constant."""
-    return repr(node.s)
-#@+node:ekr.20141012064706.18434: *6* f.Subscript
-# Subscript(expr value, slice slice, expr_context ctx)
-
-def do_Subscript(self, node):
-    value = self.visit(node.value)
-    the_slice = self.visit(node.slice)
-    return f'%s[%s]' % (value, the_slice)
-#@+node:ekr.20141012064706.18435: *6* f.Tuple
-def do_Tuple(self, node):
-    elts = [self.visit(z) for z in node.elts]
-    return f'(%s)' % ','.join(elts)
-#@+node:ekr.20141012064706.18436: *5* f: Operators
-#@+node:ekr.20141012064706.18437: *6* f.BinOp
-def do_BinOp(self, node):
-    return f'%s%s%s' % (
-        self.visit(node.left),
-        op_name(node.op),
-        self.visit(node.right))
-#@+node:ekr.20141012064706.18438: *6* f.BoolOp
-def do_BoolOp(self, node):
-    op_name_ = op_name(node.op)
-    values = [self.visit(z).strip() for z in node.values]
-    return op_name_.join(values)
-#@+node:ekr.20141012064706.18439: *6* f.Compare
-def do_Compare(self, node):
-    result = []
-    lt = self.visit(node.left)
-    # ops   = [self.visit(z) for z in node.ops]
-    ops = [op_name(z) for z in node.ops]
-    comps = [self.visit(z) for z in node.comparators]
-    result.append(lt)
-    assert len(ops) == len(comps), repr(node)
-    for i in range(len(ops)):
-        result.append(f'%s%s' % (ops[i], comps[i]))
-    return ''.join(result)
-#@+node:ekr.20141012064706.18440: *6* f.UnaryOp
-def do_UnaryOp(self, node):
-    return f'%s%s' % (
-        op_name(node.op),
-        self.visit(node.operand))
-#@+node:ekr.20141012064706.18441: *6* f.ifExp (ternary operator)
-def do_IfExp(self, node):
-    return f'%s if %s else %s ' % (
-        self.visit(node.body),
-        self.visit(node.test),
-        self.visit(node.orelse))
-#@+node:ekr.20141012064706.18442: *5* f: Statements
-#@+node:ekr.20170721074105.1: *6* f.AnnAssign
-# AnnAssign(expr target, expr annotation, expr? value, int simple)
-
-def do_AnnAssign(self, node):
-    return self.indent(f'%s:%s=%s\n' % (
-        self.visit(node.target),
-        self.visit(node.annotation),
-        self.visit(node.value),
-    ))
-#@+node:ekr.20141012064706.18443: *6* f.Assert
-def do_Assert(self, node):
-    test = self.visit(node.test)
-    if getattr(node, 'msg', None):
-        message = self.visit(node.msg)
-        return self.indent(f'assert %s, %s' % (test, message))
-    return self.indent(f'assert %s' % test)
-#@+node:ekr.20141012064706.18444: *6* f.Assign
-def do_Assign(self, node):
-    return self.indent(f'%s=%s\n' % (
-        '='.join([self.visit(z) for z in node.targets]),
-        self.visit(node.value)))
-#@+node:ekr.20141012064706.18445: *6* f.AugAssign
-def do_AugAssign(self, node):
-    return self.indent(f'%s%s=%s\n' % (
-        self.visit(node.target),
-        op_name(node.op),  # Bug fix: 2013/03/08.
-        self.visit(node.value)))
-#@+node:ekr.20160523100504.1: *6* f.Await (Python 3)
-# Await(expr value)
-
-def do_Await(self, node):
-
-    return self.indent(f'await %s\n' % (
-        self.visit(node.value)))
-#@+node:ekr.20141012064706.18446: *6* f.Break
-def do_Break(self, node):
-    return self.indent(f'break\n')
-#@+node:ekr.20141012064706.18447: *6* f.Continue
-def do_Continue(self, node):
-    return self.indent(f'continue\n')
-#@+node:ekr.20141012064706.18448: *6* f.Delete
-def do_Delete(self, node):
-    targets = [self.visit(z) for z in node.targets]
-    return self.indent(f'del %s\n' % ','.join(targets))
-#@+node:ekr.20141012064706.18449: *6* f.ExceptHandler
-def do_ExceptHandler(self, node):
-    
-    result = []
-    result.append(self.indent('except'))
-    if getattr(node, 'type', None):
-        result.append(f' %s' % self.visit(node.type))
-    if getattr(node, 'name', None):
-        if isinstance(node.name, ast.AST):
-            result.append(f' as %s' % self.visit(node.name))
-        else:
-            result.append(f' as %s' % node.name)  # Python 3.x.
-    result.append(':\n')
-    for z in node.body:
-        self.level += 1
-        result.append(self.visit(z))
-        self.level -= 1
-    return ''.join(result)
-#@+node:ekr.20141012064706.18450: *6* f.Exec
-# Python 2.x only
-
-def do_Exec(self, node):
-    body = self.visit(node.body)
-    args = []  # Globals before locals.
-    if getattr(node, 'globals', None):
-        args.append(self.visit(node.globals))
-    if getattr(node, 'locals', None):
-        args.append(self.visit(node.locals))
-    if args:
-        return self.indent(f'exec %s in %s\n' % (
-            body, ','.join(args)))
-    return self.indent(f'exec {body}\n')
-#@+node:ekr.20141012064706.18451: *6* f.For & AsnchFor (Python 3)
-def do_For(self, node, async_flag=False):
-    result = []
-    result.append(self.indent(f'%sfor %s in %s:\n' % (
-        'async ' if async_flag else '',
-        self.visit(node.target),
-        self.visit(node.iter))))
-    for z in node.body:
-        self.level += 1
-        result.append(self.visit(z))
-        self.level -= 1
-    if node.orelse:
-        result.append(self.indent('else:\n'))
-        for z in node.orelse:
-            self.level += 1
-            result.append(self.visit(z))
-            self.level -= 1
-    return ''.join(result)
-
-def do_AsyncFor(self, node):
-    return self.do_For(node, async_flag=True)
-#@+node:ekr.20141012064706.18452: *6* f.Global
-def do_Global(self, node):
-    return self.indent(f'global %s\n' % (
-        ','.join(node.names)))
-#@+node:ekr.20141012064706.18453: *6* f.If
-def do_If(self, node):
-    result = []
-    result.append(self.indent(f'if %s:\n' % (
-        self.visit(node.test))))
-    for z in node.body:
-        self.level += 1
-        result.append(self.visit(z))
-        self.level -= 1
-    if node.orelse:
-        result.append(self.indent(f'else:\n'))
-        for z in node.orelse:
-            self.level += 1
-            result.append(self.visit(z))
-            self.level -= 1
-    return ''.join(result)
-#@+node:ekr.20141012064706.18454: *6* f.Import & helper
-def do_Import(self, node):
-    names = []
-    for fn, asname in self.get_import_names(node):
-        if asname:
-            names.append(f'%s as %s' % (fn, asname))
-        else:
-            names.append(fn)
-    return self.indent(f'import %s\n' % (
-        ','.join(names)))
-#@+node:ekr.20141012064706.18455: *7* f.get_import_names
-def get_import_names(self, node):
-    """Return a list of the the full file names in the import statement."""
-    result = []
-    for ast2 in node.names:
-        assert ast2.__class__.__name__ == 'alias', (repr(ast2))
-        data = ast2.name, ast2.asname
-        result.append(data)
-    return result
-#@+node:ekr.20141012064706.18456: *6* f.ImportFrom
-def do_ImportFrom(self, node):
-    names = []
-    for fn, asname in self.get_import_names(node):
-        if asname:
-            names.append(f'%s as %s' % (fn, asname))
-        else:
-            names.append(fn)
-    return self.indent(f'from %s import %s\n' % (
-        node.module,
-        ','.join(names)))
-#@+node:ekr.20160317050557.2: *6* f.Nonlocal (Python 3)
-# Nonlocal(identifier* names)
-
-def do_Nonlocal(self, node):
-
-    return self.indent(f'nonlocal %s\n' % ', '.join(node.names))
-#@+node:ekr.20141012064706.18457: *6* f.Pass
-def do_Pass(self, node):
-    return self.indent('pass\n')
-#@+node:ekr.20141012064706.18458: *6* f.Print
-# Python 2.x only
-
-def do_Print(self, node):
-    vals = []
-    for z in node.values:
-        vals.append(self.visit(z))
-    if getattr(node, 'dest', None):
-        vals.append(f'dest=%s' % self.visit(node.dest))
-    if getattr(node, 'nl', None):
-        # vals.append('nl=%s' % self.visit(node.nl))
-        vals.append(f'nl=%s' % node.nl)
-    return self.indent(f'print(%s)\n' % (
-        ','.join(vals)))
-#@+node:ekr.20141012064706.18459: *6* f.Raise
-# Raise(expr? type, expr? inst, expr? tback)    Python 2
-# Raise(expr? exc, expr? cause)                 Python 3
-
-def do_Raise(self, node):
-    args = []
-    for attr in ('exc', 'cause'):
-        if getattr(node, attr, None) is not None:
-            args.append(self.visit(getattr(node, attr)))
-    if args:
-        return self.indent(f'raise %s\n' % (
-            ','.join(args)))
-    return self.indent('raise\n')
-#@+node:ekr.20141012064706.18460: *6* f.Return
-def do_Return(self, node):
-    if node.value:
-        return self.indent(f'return %s\n' % (
-            self.visit(node.value)))
-    return self.indent('return\n')
-#@+node:ekr.20160317050557.3: *6* f.Starred (Python 3)
-# Starred(expr value, expr_context ctx)
-
-def do_Starred(self, node):
-
-    return '*' + self.visit(node.value)
-#@+node:ekr.20141012064706.18461: *6* f.Suite
-# def do_Suite(self,node):
-    # for z in node.body:
-        # s = self.visit(z)
-#@+node:ekr.20160317050557.4: *6* f.Try (Python 3)
-# Try(stmt* body, excepthandler* handlers, stmt* orelse, stmt* finalbody)
-
-def do_Try(self, node):  # Python 3
-
-    result = []
-    result.append(self.indent('try:\n'))
-    for z in node.body:
-        self.level += 1
-        result.append(self.visit(z))
-        self.level -= 1
-    if node.handlers:
-        for z in node.handlers:
-            result.append(self.visit(z))
-    if node.orelse:
-        result.append(self.indent('else:\n'))
-        for z in node.orelse:
-            self.level += 1
-            result.append(self.visit(z))
-            self.level -= 1
-    if node.finalbody:
-        result.append(self.indent('finally:\n'))
-        for z in node.finalbody:
-            self.level += 1
-            result.append(self.visit(z))
-            self.level -= 1
-    return ''.join(result)
-#@+node:ekr.20141012064706.18462: *6* f.TryExcept
-def do_TryExcept(self, node):
-    result = []
-    result.append(self.indent('try:\n'))
-    for z in node.body:
-        self.level += 1
-        result.append(self.visit(z))
-        self.level -= 1
-    if node.handlers:
-        for z in node.handlers:
-            result.append(self.visit(z))
-    if node.orelse:
-        result.append('else:\n')
-        for z in node.orelse:
-            self.level += 1
-            result.append(self.visit(z))
-            self.level -= 1
-    return ''.join(result)
-#@+node:ekr.20141012064706.18463: *6* f.TryFinally
-def do_TryFinally(self, node):
-    result = []
-    result.append(self.indent('try:\n'))
-    for z in node.body:
-        self.level += 1
-        result.append(self.visit(z))
-        self.level -= 1
-    result.append(self.indent('finally:\n'))
-    for z in node.finalbody:
-        self.level += 1
-        result.append(self.visit(z))
-        self.level -= 1
-    return ''.join(result)
-#@+node:ekr.20141012064706.18464: *6* f.While
-def do_While(self, node):
-    result = []
-    result.append(self.indent(f'while %s:\n' % (
-        self.visit(node.test))))
-    for z in node.body:
-        self.level += 1
-        result.append(self.visit(z))
-        self.level -= 1
-    if node.orelse:
-        result.append('else:\n')
-        for z in node.orelse:
-            self.level += 1
-            result.append(self.visit(z))
-            self.level -= 1
-    return ''.join(result)
-#@+node:ekr.20141012064706.18465: *6* f.With & AsyncWith (Python 3)
-# 2:  With(expr context_expr, expr? optional_vars,
-#          stmt* body)
-# 3:  With(withitem* items,
-#          stmt* body)
-# withitem = (expr context_expr, expr? optional_vars)
-
-def do_With(self, node, async_flag=False):
-    result = []
-    result.append(self.indent(f'%swith ' % ('async ' if async_flag else '')))
-    if getattr(node, 'context_expression', None):
-        result.append(self.visit(node.context_expresssion))
-    vars_list = []
-    if getattr(node, 'optional_vars', None):
-        try:
-            for z in node.optional_vars:
-                vars_list.append(self.visit(z))
-        except TypeError:  # Not iterable.
-            vars_list.append(self.visit(node.optional_vars))
-    if getattr(node, 'items', None):  # Python 3.
-        for item in node.items:
-            result.append(self.visit(item.context_expr))
-            if getattr(item, 'optional_vars', None):
-                try:
-                    for z in item.optional_vars:
-                        vars_list.append(self.visit(z))
-                except TypeError:  # Not iterable.
-                    vars_list.append(self.visit(item.optional_vars))
-    result.append(','.join(vars_list))
-    result.append(':\n')
-    for z in node.body:
-        self.level += 1
-        result.append(self.visit(z))
-        self.level -= 1
-    result.append('\n')
-    return ''.join(result)
-
-def do_AsyncWith(self, node):
-    return self.do_With(node, async_flag=True)
-#@+node:ekr.20141012064706.18466: *6* f.Yield
-def do_Yield(self, node):
-    if getattr(node, 'value', None):
-        return self.indent(f'yield %s\n' % (
-            self.visit(node.value)))
-    return self.indent('yield\n')
-#@+node:ekr.20160317050557.5: *6* f.YieldFrom (Python 3)
-# YieldFrom(expr value)
-
-def do_YieldFrom(self, node):
-
-    return self.indent(f'yield from %s\n' % (
-        self.visit(node.value)))
-#@+node:ekr.20141012064706.18471: *4* class AstFullTraverser
-class AstFullTraverser:
-    """
-    A fast traverser for AST trees: it visits every node (except node.ctx fields).
-
-    Sets .context and .parent ivars before visiting each node.
-    """
-
-    def __init__(self):
-        """Ctor for AstFullTraverser class."""
-        self.context = None
-        self.level = 0  # The context level only.
-        self.parent = None
-
-    @others
-#@+node:ekr.20141012064706.18472: *5* ft.contexts
-#@+node:ekr.20141012064706.18473: *6* ft.ClassDef
-# 2: ClassDef(identifier name, expr* bases, stmt* body, expr* decorator_list)
-# 3: ClassDef(identifier name, expr* bases,
-#             keyword* keywords, expr? starargs, expr? kwargs
-#             stmt* body, expr* decorator_list)
-#
-# keyword arguments supplied to call (NULL identifier for **kwargs)
-# keyword = (identifier? arg, expr value)
-
-def do_ClassDef(self, node, visit_body=True):
-    old_context = self.context
-    self.context = node
-    self.level += 1
-    for z in node.decorator_list:
-        self.visit(z)
-    for z in node.bases:
-        self.visit(z)
-    if getattr(node, 'keywords', None):  # Python 3
-        for keyword in node.keywords:
-            self.visit(keyword.value)
-    if getattr(node, 'starargs', None):  # Python 3
-        self.visit(node.starargs)
-    if getattr(node, 'kwargs', None):  # Python 3
-        self.visit(node.kwargs)
-    if visit_body:
-        for z in node.body:
-            self.visit(z)
-    self.level -= 1
-    self.context = old_context
-#@+node:ekr.20141012064706.18474: *6* ft.FunctionDef
-# 2: FunctionDef(identifier name, arguments args, stmt* body, expr* decorator_list)
-# 3: FunctionDef(identifier name, arguments args, stmt* body, expr* decorator_list,
-#                expr? returns)
-
-def do_FunctionDef(self, node, visit_body=True):
-
-    old_context = self.context
-    self.context = node
-    self.level += 1
-    # Visit the tree in token order.
-    for z in node.decorator_list:
-        self.visit(z)
-    assert isinstance(node.name, str)
-    self.visit(node.args)
-    if getattr(node, 'returns', None):  # Python 3.
-        self.visit(node.returns)
-    if visit_body:
-        for z in node.body:
-            self.visit(z)
-    self.level -= 1
-    self.context = old_context
-
-do_AsyncFunctionDef = do_FunctionDef
-#@+node:ekr.20141012064706.18475: *6* ft.Interactive
-def do_Interactive(self, node):
-    assert False, 'Interactive context not supported'
-#@+node:ekr.20141012064706.18476: *6* ft.Lambda
-# Lambda(arguments args, expr body)
-
-def do_Lambda(self, node):
-    old_context = self.context
-    self.context = node
-    self.visit(node.args)
-    self.visit(node.body)
-    self.context = old_context
-#@+node:ekr.20141012064706.18477: *6* ft.Module
-def do_Module(self, node):
-    self.context = node
-    for z in node.body:
-        self.visit(z)
-    self.context = None
-#@+node:ekr.20141012064706.18478: *5* ft.ctx nodes
-# Not used in this class, but may be called by subclasses.
-
-def do_AugLoad(self, node):
-    pass
-
-def do_Del(self, node):
-    pass
-
-def do_Load(self, node):
-    pass
-
-def do_Param(self, node):
-    pass
-
-def do_Store(self, node):
-    pass
-#@+node:ekr.20171214200319.1: *5* ft.format
-def format(self, node, level, *args, **keys):
-    """Format the node and possibly its descendants, depending on args."""
-    s = AstFormatter().format(node, level, *args, **keys)
-    return s.rstrip()
-#@+node:ekr.20141012064706.18480: *5* ft.operators & operands
-#@+node:ekr.20160521102250.1: *6* ft.op_name
-def op_name(self, node, strict=True):
-    """Return the print name of an operator node."""
-    name = _op_names.get(node.__class__.__name__, f'<%s>' % node.__class__.__name__)
-    if strict:
-        assert name, node.__class__.__name__
-    return name
-#@+node:ekr.20141012064706.18482: *6* ft.arguments & arg
-# 2: arguments = (
-# expr* args,
-#   identifier? vararg,
-#   identifier? kwarg,
-#   expr* defaults)
-# 3: arguments = (
-#   arg*  args,
-#   arg? vararg,
-#   arg* kwonlyargs,
-#   expr* kw_defaults,
-#   arg? kwarg,
-#   expr* defaults)
-
-def do_arguments(self, node):
-
-    for z in node.args:
-        self.visit(z)
-    if getattr(node, 'vararg', None):
-        # An identifier in Python 2.
-        self.visit(node.vararg)
-    if getattr(node, 'kwarg', None):
-        # An identifier in Python 2.
-        self.visit_list(node.kwarg)
-    if getattr(node, 'kwonlyargs', None):  # Python 3.
-        self.visit_list(node.kwonlyargs)
-    if getattr(node, 'kw_defaults', None):  # Python 3.
-        self.visit_list(node.kw_defaults)
-    for z in node.defaults:
-        self.visit(z)
-
-# 3: arg = (identifier arg, expr? annotation)
-
-def do_arg(self, node):
-    if getattr(node, 'annotation', None):
-        self.visit(node.annotation)
-#@+node:ekr.20141012064706.18483: *6* ft.Attribute
-# Attribute(expr value, identifier attr, expr_context ctx)
-
-def do_Attribute(self, node):
-    self.visit(node.value)
-    # self.visit(node.ctx)
-#@+node:ekr.20141012064706.18484: *6* ft.BinOp
-# BinOp(expr left, operator op, expr right)
-
-def do_BinOp(self, node):
-    self.visit(node.left)
-    # self.op_name(node.op)
-    self.visit(node.right)
-#@+node:ekr.20141012064706.18485: *6* ft.BoolOp
-# BoolOp(boolop op, expr* values)
-
-def do_BoolOp(self, node):
-    for z in node.values:
-        self.visit(z)
-#@+node:ekr.20141012064706.18481: *6* ft.Bytes
-def do_Bytes(self, node):
-    pass  # Python 3.x only.
-#@+node:ekr.20141012064706.18486: *6* ft.Call
-# Call(expr func, expr* args, keyword* keywords, expr? starargs, expr? kwargs)
-
-def do_Call(self, node):
-    # Call the nodes in token order.
-    self.visit(node.func)
-    for z in node.args:
-        self.visit(z)
-    for z in node.keywords:
-        self.visit(z)
-    if getattr(node, 'starargs', None):
-        self.visit(node.starargs)
-    if getattr(node, 'kwargs', None):
-        self.visit(node.kwargs)
-#@+node:ekr.20141012064706.18487: *6* ft.Compare
-# Compare(expr left, cmpop* ops, expr* comparators)
-
-def do_Compare(self, node):
-    # Visit all nodes in token order.
-    self.visit(node.left)
-    assert len(node.ops) == len(node.comparators)
-    for i in range(len(node.ops)):
-        self.visit(node.ops[i])
-        self.visit(node.comparators[i])
-    # self.visit(node.left)
-    # for z in node.comparators:
-        # self.visit(z)
-#@+node:ekr.20150526140323.1: *6* ft.Compare ops
-# Eq | NotEq | Lt | LtE | Gt | GtE | Is | IsNot | In | NotIn
-
-def do_Eq(self, node): pass
-
-def do_Gt(self, node): pass
-
-def do_GtE(self, node): pass
-
-def do_In(self, node): pass
-
-def do_Is(self, node): pass
-
-def do_IsNot(self, node): pass
-
-def do_Lt(self, node): pass
-
-def do_LtE(self, node): pass
-
-def do_NotEq(self, node): pass
-
-def do_NotIn(self, node): pass
-#@+node:ekr.20141012064706.18488: *6* ft.comprehension
-# comprehension (expr target, expr iter, expr* ifs)
-
-def do_comprehension(self, node):
-    self.visit(node.target)  # A name.
-    self.visit(node.iter)  # An attribute.
-    for z in node.ifs:
-        self.visit(z)
-#@+node:ekr.20170721073315.1: *6* ft.Constant (Python 3.6+)
-def do_Constant(self, node):  # Python 3.6+ only.
-    pass
-#@+node:ekr.20141012064706.18489: *6* ft.Dict
-# Dict(expr* keys, expr* values)
-
-def do_Dict(self, node):
-    # Visit all nodes in token order.
-    assert len(node.keys) == len(node.values)
-    for i in range(len(node.keys)):
-        self.visit(node.keys[i])
-        self.visit(node.values[i])
-#@+node:ekr.20160523094910.1: *6* ft.DictComp
-# DictComp(expr key, expr value, comprehension* generators)
-
-def do_DictComp(self, node):
-    # EKR: visit generators first, then value.
-    for z in node.generators:
-        self.visit(z)
-    self.visit(node.value)
-    self.visit(node.key)
-#@+node:ekr.20150522081707.1: *6* ft.Ellipsis
-def do_Ellipsis(self, node):
-    pass
-#@+node:ekr.20141012064706.18490: *6* ft.Expr
-# Expr(expr value)
-
-def do_Expr(self, node):
-    self.visit(node.value)
-#@+node:ekr.20141012064706.18491: *6* ft.Expression
-def do_Expression(self, node):
-    """An inner expression"""
-    self.visit(node.body)
-#@+node:ekr.20141012064706.18492: *6* ft.ExtSlice
-def do_ExtSlice(self, node):
-    for z in node.dims:
-        self.visit(z)
-#@+node:ekr.20170721075714.1: *6* ft.FormattedValue (Python 3.6+)
-# FormattedValue(expr value, int? conversion, expr? format_spec)
-
-def do_FormattedValue(self, node):  # Python 3.6+ only.
-    self.visit(node.value)
-    if node.conversion:
-        self.visit(node.conversion)
-    if node.format_spec:
-        self.visit(node.format_spec)
-#@+node:ekr.20141012064706.18493: *6* ft.GeneratorExp
-# GeneratorExp(expr elt, comprehension* generators)
-
-def do_GeneratorExp(self, node):
-    self.visit(node.elt)
-    for z in node.generators:
-        self.visit(z)
-#@+node:ekr.20141012064706.18494: *6* ft.ifExp (ternary operator)
-# IfExp(expr test, expr body, expr orelse)
-
-def do_IfExp(self, node):
-    self.visit(node.body)
-    self.visit(node.test)
-    self.visit(node.orelse)
-#@+node:ekr.20141012064706.18495: *6* ft.Index
-def do_Index(self, node):
-    self.visit(node.value)
-#@+node:ekr.20170721080935.1: *6* ft.JoinedStr (Python 3.6+)
-# JoinedStr(expr* values)
-
-def do_JoinedStr(self, node):
-    for value in node.values or []:
-        self.visit(value)
-#@+node:ekr.20141012064706.18496: *6* ft.keyword
-# keyword = (identifier arg, expr value)
-
-def do_keyword(self, node):
-    # node.arg is a string.
-    self.visit(node.value)
-#@+node:ekr.20141012064706.18497: *6* ft.List & ListComp
-# List(expr* elts, expr_context ctx)
-
-def do_List(self, node):
-    for z in node.elts:
-        self.visit(z)
-    # self.visit(node.ctx)
-# ListComp(expr elt, comprehension* generators)
-
-def do_ListComp(self, node):
-    self.visit(node.elt)
-    for z in node.generators:
-        self.visit(z)
-#@+node:ekr.20141012064706.18498: *6* ft.Name (revise)
-# Name(identifier id, expr_context ctx)
-
-def do_Name(self, node):
-    # self.visit(node.ctx)
-    pass
-
-def do_NameConstant(self, node):  # Python 3 only.
-    pass
-    # s = repr(node.value)
-    # return 'bool' if s in ('True', 'False') else s
-#@+node:ekr.20150522081736.1: *6* ft.Num
-def do_Num(self, node):
-    pass  # Num(object n) # a number as a PyObject.
-#@+node:ekr.20141012064706.18499: *6* ft.Repr
-# Python 2.x only
-# Repr(expr value)
-
-def do_Repr(self, node):
-    self.visit(node.value)
-#@+node:ekr.20160523094939.1: *6* ft.Set
-# Set(expr* elts)
-
-def do_Set(self, node):
-    for z in node.elts:
-        self.visit(z)
-
-#@+node:ekr.20160523095142.1: *6* ft.SetComp
-# SetComp(expr elt, comprehension* generators)
-
-def do_SetComp(self, node):
-    # EKR: visit generators first.
-    for z in node.generators:
-        self.visit(z)
-    self.visit(node.elt)
-#@+node:ekr.20141012064706.18500: *6* ft.Slice
-def do_Slice(self, node):
-    if getattr(node, 'lower', None):
-        self.visit(node.lower)
-    if getattr(node, 'upper', None):
-        self.visit(node.upper)
-    if getattr(node, 'step', None):
-        self.visit(node.step)
-#@+node:ekr.20150522081748.1: *6* ft.Str
-def do_Str(self, node):
-    pass  # represents a string constant.
-#@+node:ekr.20141012064706.18501: *6* ft.Subscript
-# Subscript(expr value, slice slice, expr_context ctx)
-
-def do_Subscript(self, node):
-    self.visit(node.value)
-    self.visit(node.slice)
-    # self.visit(node.ctx)
-#@+node:ekr.20141012064706.18502: *6* ft.Tuple
-# Tuple(expr* elts, expr_context ctx)
-
-def do_Tuple(self, node):
-    for z in node.elts:
-        self.visit(z)
-    # self.visit(node.ctx)
-#@+node:ekr.20141012064706.18503: *6* ft.UnaryOp
-# UnaryOp(unaryop op, expr operand)
-
-def do_UnaryOp(self, node):
-    # self.op_name(node.op)
-    self.visit(node.operand)
-#@+node:ekr.20141012064706.18504: *5* ft.statements
-#@+node:ekr.20141012064706.18505: *6* ft.alias
-# identifier name, identifier? asname)
-
-def do_alias(self, node):
-    # self.visit(node.name)
-    # if getattr(node,'asname')
-        # self.visit(node.asname)
-    pass
-#@+node:ekr.20170721074528.1: *6* ft.AnnAssign
-# AnnAssign(expr target, expr annotation, expr? value, int simple)
-
-def do_AnnAssign(self, node):
-    self.visit(node.target)
-    self.visit(node.annotation)
-    self.visit(node.value)
-#@+node:ekr.20141012064706.18506: *6* ft.Assert
-# Assert(expr test, expr? msg)
-
-def do_Assert(self, node):
-    self.visit(node.test)
-    if node.msg:
-        self.visit(node.msg)
-#@+node:ekr.20141012064706.18507: *6* ft.Assign
-# Assign(expr* targets, expr value)
-
-def do_Assign(self, node):
-    for z in node.targets:
-        self.visit(z)
-    self.visit(node.value)
-#@+node:ekr.20141012064706.18508: *6* ft.AugAssign
-# AugAssign(expr target, operator op, expr value)
-
-def do_AugAssign(self, node):
-
-    self.visit(node.target)
-    self.visit(node.value)
-#@+node:ekr.20141012064706.18509: *6* ft.Break
-def do_Break(self, tree):
-    pass
-#@+node:ekr.20141012064706.18510: *6* ft.Continue
-def do_Continue(self, tree):
-    pass
-#@+node:ekr.20141012064706.18511: *6* ft.Delete
-# Delete(expr* targets)
-
-def do_Delete(self, node):
-    for z in node.targets:
-        self.visit(z)
-#@+node:ekr.20141012064706.18512: *6* ft.ExceptHandler
-# Python 2: ExceptHandler(expr? type, expr? name, stmt* body)
-# Python 3: ExceptHandler(expr? type, identifier? name, stmt* body)
-
-def do_ExceptHandler(self, node):
-
-    if node.type:
-        self.visit(node.type)
-    if node.name and isinstance(node.name, ast.Name):
-        self.visit(node.name)
-    for z in node.body:
-        self.visit(z)
-#@+node:ekr.20141012064706.18513: *6* ft.Exec
-# Python 2.x only
-# Exec(expr body, expr? globals, expr? locals)
-
-def do_Exec(self, node):
-    self.visit(node.body)
-    if getattr(node, 'globals', None):
-        self.visit(node.globals)
-    if getattr(node, 'locals', None):
-        self.visit(node.locals)
-#@+node:ekr.20141012064706.18514: *6* ft.For & AsyncFor
-# For(expr target, expr iter, stmt* body, stmt* orelse)
-
-def do_For(self, node):
-    self.visit(node.target)
-    self.visit(node.iter)
-    for z in node.body:
-        self.visit(z)
-    for z in node.orelse:
-        self.visit(z)
-
-do_AsyncFor = do_For
-#@+node:ekr.20141012064706.18515: *6* ft.Global
-# Global(identifier* names)
-
-def do_Global(self, node):
-    pass
-#@+node:ekr.20141012064706.18516: *6* ft.If
-# If(expr test, stmt* body, stmt* orelse)
-
-def do_If(self, node):
-    self.visit(node.test)
-    for z in node.body:
-        self.visit(z)
-    for z in node.orelse:
-        self.visit(z)
-#@+node:ekr.20141012064706.18517: *6* ft.Import & ImportFrom
-# Import(alias* names)
-
-def do_Import(self, node):
-    pass
-# ImportFrom(identifier? module, alias* names, int? level)
-
-def do_ImportFrom(self, node):
-    # for z in node.names:
-        # self.visit(z)
-    pass
-#@+node:ekr.20160317051434.2: *6* ft.Nonlocal (Python 3)
-# Nonlocal(identifier* names)
-
-def do_Nonlocal(self, node):
-
-    pass
-#@+node:ekr.20141012064706.18518: *6* ft.Pass
-def do_Pass(self, node):
-    pass
-#@+node:ekr.20141012064706.18519: *6* ft.Print
-# Python 2.x only
-# Print(expr? dest, expr* values, bool nl)
-
-def do_Print(self, node):
-    if getattr(node, 'dest', None):
-        self.visit(node.dest)
-    for expr in node.values:
-        self.visit(expr)
-#@+node:ekr.20141012064706.18520: *6* ft.Raise
-# Raise(expr? type, expr? inst, expr? tback)    Python 2
-# Raise(expr? exc, expr? cause)                 Python 3
-
-def do_Raise(self, node):
-
-    for attr in ('exc', 'cause'):
-        if getattr(node, attr, None):
-            self.visit(getattr(node, attr))
-#@+node:ekr.20141012064706.18521: *6* ft.Return
-# Return(expr? value)
-
-def do_Return(self, node):
-    if node.value:
-        self.visit(node.value)
-#@+node:ekr.20160317051434.3: *6* ft.Starred (Python 3)
-# Starred(expr value, expr_context ctx)
-
-def do_Starred(self, node):
-
-    self.visit(node.value)
-#@+node:ekr.20141012064706.18522: *6* ft.Try (Python 3)
-# Python 3 only: Try(stmt* body, excepthandler* handlers, stmt* orelse, stmt* finalbody)
-
-def do_Try(self, node):
-    for z in node.body:
-        self.visit(z)
-    for z in node.handlers:
-        self.visit(z)
-    for z in node.orelse:
-        self.visit(z)
-    for z in node.finalbody:
-        self.visit(z)
-#@+node:ekr.20141012064706.18523: *6* ft.TryExcept
-# TryExcept(stmt* body, excepthandler* handlers, stmt* orelse)
-
-def do_TryExcept(self, node):
-    for z in node.body:
-        self.visit(z)
-    for z in node.handlers:
-        self.visit(z)
-    for z in node.orelse:
-        self.visit(z)
-#@+node:ekr.20141012064706.18524: *6* ft.TryFinally
-# TryFinally(stmt* body, stmt* finalbody)
-
-def do_TryFinally(self, node):
-    for z in node.body:
-        self.visit(z)
-    for z in node.finalbody:
-        self.visit(z)
-#@+node:ekr.20141012064706.18525: *6* ft.While
-# While(expr test, stmt* body, stmt* orelse)
-
-def do_While(self, node):
-    self.visit(node.test)  # Bug fix: 2013/03/23.
-    for z in node.body:
-        self.visit(z)
-    for z in node.orelse:
-        self.visit(z)
-#@+node:ekr.20141012064706.18526: *6* ft.With & AsyncWith
-# 2:  With(expr context_expr, expr? optional_vars,
-#          stmt* body)
-# 3:  With(withitem* items,
-#          stmt* body)
-# withitem = (expr context_expr, expr? optional_vars)
-
-def do_With(self, node):
-    if getattr(node, 'context_expr', None):
-        self.visit(node.context_expr)
-    if getattr(node, 'optional_vars', None):
-        self.visit(node.optional_vars)
-    if getattr(node, 'items', None):  # Python 3.
-        for item in node.items:
-            self.visit(item.context_expr)
-            if getattr(item, 'optional_vars', None):
-                try:
-                    for z in item.optional_vars:
-                        self.visit(z)
-                except TypeError:  # Not iterable.
-                    self.visit(item.optional_vars)
-    for z in node.body:
-        self.visit(z)
-
-do_AsyncWith = do_With
-#@+node:ekr.20141012064706.18527: *6* ft.Yield, YieldFrom & Await (Python 3)
-# Yield(expr? value)
-# Await(expr value)         Python 3 only.
-# YieldFrom (expr value)    Python 3 only.
-
-def do_Yield(self, node):
-    if node.value:
-        self.visit(node.value)
-
-do_Await = do_YieldFrom = do_Yield
-#@+node:ekr.20141012064706.18528: *5* ft.visit (supports before_* & after_*)
-def visit(self, node):
-    """Visit a *single* ast node.  Visitors are responsible for visiting children!"""
-    name = node.__class__.__name__
-    assert isinstance(node, ast.AST), repr(node)
-    # Visit the children with the new parent.
-    old_parent = self.parent
-    self.parent = node
-    before_method = getattr(self, 'before_'+name, None)
-    if before_method:
-        before_method(node)
-    do_method = getattr(self, 'do_'+name, None)
-    if do_method:
-        val = do_method(node)
-    after_method = getattr(self, 'after_'+name, None)
-    if after_method:
-        after_method(node)
-    self.parent = old_parent
-    return val
-
-def visit_children(self, node):
-    assert False, 'must visit children explicitly'
-#@+node:ekr.20141012064706.18529: *5* ft.visit_list
-def visit_list(self, aList):
-    """Visit all ast nodes in aList or ast.node."""
-    if isinstance(aList, (list, tuple)):
-        for z in aList:
-            self.visit(z)
-        return None
-    assert isinstance(aList, ast.AST), repr(aList)
-    return self.visit(aList)
-#@+node:ekr.20141012064706.18530: *4* class AstPatternFormatter (AstFormatter)
-class AstPatternFormatter(AstFormatter):
-    """
-    A subclass of AstFormatter that replaces values of constants by Bool,
-    Bytes, Int, Name, Num or Str.
-    """
-    # No ctor.
-    @others
-#@+node:ekr.20141012064706.18531: *5* Constants & Name
-# Return generic markers allow better pattern matches.
-
-def do_BoolOp(self, node):  # Python 2.x only.
-    return 'Bool'
-
-def do_Bytes(self, node):  # Python 3.x only.
-    return 'Bytes'  # return str(node.s)
-
-def do_Constant(self, node):  # Python 3.6+ only.
-    return 'Constant'
-
-def do_Name(self, node):
-    return 'Bool' if node.id in ('True', 'False') else node.id
-
-def do_NameConstant(self, node):  # Python 3 only.
-    s = repr(node.value)
-    return 'Bool' if s in ('True', 'False') else s
-
-def do_Num(self, node):
-    return 'Num'  # return repr(node.n)
-
-def do_Str(self, node):
-    """This represents a string constant."""
-    return 'Str'  # return repr(node.s)
-#@+node:ekr.20150722204300.1: *4* class HTMLReportTraverser
-class HTMLReportTraverser:
-    """
-    Create html reports from an AST tree.
-
-    Inspired by Paul Boddie.
-
-    This version writes all html to a global code list.
-
-    At present, this code does not show comments.
-    The TokenSync class is probably the best way to do this.
-    """
-    # To do: revise report-traverser-debug.css.
-    @others
-#@+node:ekr.20150722204300.2: *5* rt.__init__
-def __init__(self, debug=False):
-    """Ctor for the NewHTMLReportTraverser class."""
-    self.code_list = []
-    self.debug = debug
-    self.div_stack = []  # A check to ensure matching div/end_div.
-    self.last_doc = None
-    # List of divs & spans to generate...
-    self.enable_list = [
-        'body', 'class', 'doc', 'function',
-        'keyword', 'name', 'statement'
-    ]
-    # Formatting stuff...
-    debug_css = 'report-traverser-debug.css'
-    plain_css = 'report-traverser.css'
-    self.css_fn = debug_css if debug else plain_css
-    self.html_footer = '\n</body>\n</html>\n'
-    self.html_header = self.define_html_header()
-#@+node:ekr.20150722204300.3: *6* define_html_header
-def define_html_header(self):
-    # Use string catenation to avoid using g.adjustTripleString.
-    return (
-        '<?xml version="1.0" encoding="iso-8859-15"?>\n'
-        '<!DOCTYPE html PUBLIC "-//W3C//DTD XHTML 1.0 Transitional//EN"\n'
-        '"http://www.w3.org/TR/xhtml1/DTD/xhtml1-transitional.dtd">\n'
-        '<html xmlns="http://www.w3.org/1999/xhtml">\n'
-        '<head>\n'
-        '  <title>%(title)s</title>\n'
-        '  <link rel="stylesheet" type="text/css" href="%(css-fn)s" />\n'
-        '</head>\n<body>'
-    )
-#@+node:ekr.20150723094359.1: *5* rt.code generators
-#@+node:ekr.20150723100236.1: *6* rt.blank
-def blank(self):
-    """Insert a single blank."""
-    self.clean(' ')
-    if self.code_list[-1] not in ' \n':
-        self.gen(' ')
-#@+node:ekr.20150723100208.1: *6* rt.clean
-def clean(self, s):
-    """Remove s from the code list."""
-    s2 = self.code_list[-1]
-    if s2 == s:
-        self.code_list.pop()
-#@+node:ekr.20150723105702.1: *6* rt.colon
-def colon(self):
-
-    self.clean('\n')
-    self.clean(' ')
-    self.clean('\n')
-    self.gen(':')
-#@+node:ekr.20150723100346.1: *6* rt.comma & clean_comma
-def comma(self):
-
-    self.clean(' ')
-    self.gen(', ')
-
-def clean_comma(self):
-
-    self.clean(', ')
-#@+node:ekr.20150722204300.21: *6* rt.doc
-# Called by ClassDef & FunctionDef visitors.
-
-def doc(self, node):
-    doc = ast.get_docstring(node)
-    if doc:
-        self.docstring(doc)
-        self.last_doc = doc  # Attempt to suppress duplicate.
-#@+node:ekr.20150722204300.22: *6* rt.docstring
-def docstring(self, s):
-
-    import textwrap
-    self.gen("<pre class='doc'>")
-    self.gen('"""')
-    self.gen(self.text(textwrap.dedent(s.replace('"""', '\\"\\"\\"'))))
-    self.gen('"""')
-    self.gen("</pre>")
-#@+node:ekr.20150722211115.1: *6* rt.gen
-def gen(self, s):
-    """Append s to the global code list."""
-    if s:
-        self.code_list.append(s)
-#@+node:ekr.20150722204300.23: *6* rt.keyword (code generator)
-def keyword(self, name):
-
-    self.blank()
-    self.span('keyword')
-    self.gen(name)
-    self.end_span('keyword')
-    self.blank()
-#@+node:ekr.20150722204300.24: *6* rt.name
-def name(self, name):
-
-    # Div would put each name on a separate line.
-    # span messes up whitespace, for now.
-    # self.span('name')
-    self.gen(name)
-    # self.end_span('name')
-#@+node:ekr.20150723100417.1: *6* rt.newline
-def newline(self):
-
-    self.clean(' ')
-    self.clean('\n')
-    self.clean(' ')
-    self.gen('\n')
-#@+node:ekr.20150722204300.26: *6* rt.op
-def op(self, op_name, leading=False, trailing=True):
-
-    if leading:
-        self.blank()
-    # self.span('operation')
-    # self.span('operator')
-    self.gen(self.text(op_name))
-    # self.end_span('operator')
-    if trailing:
-        self.blank()
-    # self.end_span('operation')
-#@+node:ekr.20160315184954.1: *6* rt.string (code generator)
-def string(self, s):
-
-    import xml.sax.saxutils as saxutils
-    s = repr(s.strip().strip())
-    s = saxutils.escape(s)
-    self.gen(s)
-#@+node:ekr.20150722204300.27: *6* rt.simple_statement
-def simple_statement(self, name):
-
-    class_name = f'%s nowrap' % name
-    self.div(class_name)
-    self.keyword(name)
-    self.end_div(class_name)
-#@+node:ekr.20150722204300.16: *5* rt.html helpers
-#@+node:ekr.20150722204300.17: *6* rt.attr & text
-def attr(self, s):
-    return self.text(s).replace("'", "&apos;").replace('"', "&quot;")
-
-def text(self, s):
-    return s.replace("&", "&amp;").replace("<", "&lt;").replace(">", "&gt;")
-#@+node:ekr.20150722204300.18: *6* rt.br
-def br(self):
-    return '\n<br />'
-#@+node:ekr.20150722204300.19: *6* rt.comment
-def comment(self, comment):
-
-    self.span('comment')
-    self.gen('# '+comment)
-    self.end_span('comment')
-    self.newline()
-#@+node:ekr.20150722204300.20: *6* rt.div
-def div(self, class_name, extra=None, wrap=False):
-    """Generate the start of a div element."""
-    if class_name in self.enable_list:
-        if class_name:
-            full_class_name = class_name if wrap else class_name + ' nowrap'
-        self.newline()
-        if class_name and extra:
-            self.gen(f"<div class='%s' %s>" % (full_class_name, extra))
-        elif class_name:
-            self.newline()
-            self.gen(f"<div class='%s'>" % (full_class_name))
-        else:
-            assert not extra
-            self.gen("<div>")
-    self.div_stack.append(class_name)
-#@+node:ekr.20150722222149.1: *6* rt.div_body
-def div_body(self, aList):
-    if aList:
-        self.div_list('body', aList)
-#@+node:ekr.20150722221101.1: *6* rt.div_list & div_node
-def div_list(self, class_name, aList, sep=None):
-
-    self.div(class_name)
-    self.visit_list(aList, sep=sep)
-    self.end_div(class_name)
-
-def div_node(self, class_name, node):
-
-    self.div(class_name)
-    self.visit(node)
-    self.end_div(class_name)
-#@+node:ekr.20150723095033.1: *6* rt.end_div
-def end_div(self, class_name):
-
-    if class_name in self.enable_list:
-        # self.newline()
-        self.gen('</div>')
-        # self.newline()
-    class_name2 = self.div_stack.pop()
-    assert class_name2 == class_name, (class_name2, class_name)
-#@+node:ekr.20150723095004.1: *6* rt.end_span
-def end_span(self, class_name):
-
-    if class_name in self.enable_list:
-        self.gen('</span>')
-        self.newline()
-    class_name2 = self.div_stack.pop()
-    assert class_name2 == class_name, (class_name2, class_name)
-#@+node:ekr.20150722221408.1: *6* rt.keyword_colon
-# def keyword_colon(self, keyword):
-
-    # self.keyword(keyword)
-    # self.colon()
-#@+node:ekr.20150722204300.5: *6* rt.link
-def link(self, class_name, href, a_text):
-
-    return f"<a class='%s' href='%s'>%s</a>" % (
-        class_name, href, a_text)
-#@+node:ekr.20150722204300.6: *6* rt.module_link
-def module_link(self, module_name, classes=None):
-
-    return self.link(
-        class_name=classes or 'name',
-        href=f'%s.xhtml' % module_name,
-        a_text=self.text(module_name))
-#@+node:ekr.20150722204300.7: *6* rt.name_link
-def name_link(self, module_name, full_name, name, classes=None):
-
-    return self.link(
-        class_name=classes or "specific-ref",
-        href=f'%s.xhtml#%s' % (module_name, self.attr(full_name)),
-        a_text=self.text(name))
-#@+node:ekr.20150722204300.8: *6* rt.object_name_ref
-def object_name_ref(self, module, obj, name=None, classes=None):
-    """
-    Link to the definition for 'module' using 'obj' with the optional 'name'
-    used as the label (instead of the name of 'obj'). The optional 'classes'
-    can be used to customise the CSS classes employed.
-    """
-    return self.name_link(
-        module.full_name(),
-        obj.full_name(),
-        name or obj.name, classes)
-#@+node:ekr.20150722204300.9: *6* rt.popup
-def popup(self, classes, aList):
-
-    self.span_list(classes or 'popup', aList)
-#@+node:ekr.20150722204300.28: *6* rt.span
-def span(self, class_name, wrap=False):
-
-    if class_name in self.enable_list:
-        self.newline()
-        if class_name:
-            full_class_name = class_name if wrap else class_name + ' nowrap'
-            self.gen(f"<span class='%s'>" % (full_class_name))
-        else:
-            self.gen('<span>')
-        # self.newline()
-    self.div_stack.append(class_name)
-#@+node:ekr.20150722224734.1: *6* rt.span_list & span_node
-def span_list(self, class_name, aList, sep=None):
-
-    self.span(class_name)
-    self.visit_list(aList, sep=sep)
-    self.end_span(class_name)
-
-def span_node(self, class_name, node):
-
-    self.span(class_name)
-    self.visit(node)
-    self.end_span(class_name)
-#@+node:ekr.20150722204300.10: *6* rt.summary_link
-def summary_link(self, module_name, full_name, name, classes=None):
-
-    return self.name_link(
-        f"{module_name}-summary", full_name, name, classes)
-#@+node:ekr.20160315161259.1: *5* rt.main
-def main(self, fn, node):
-    """Return a report for the given ast node as a string."""
-    self.gen(self.html_header % {
-            'css-fn': self.css_fn,
-            'title': f"Module: {fn}"
-        })
-    self.parent = None
-    self.parents = [None]
-    self.visit(node)
-    self.gen(self.html_footer)
-    return ''.join(self.code_list)
-#@+node:ekr.20150722204300.44: *5* rt.visit
-def visit(self, node):
-    """Walk a tree of AST nodes."""
-    assert isinstance(node, ast.AST), node.__class__.__name__
-    method_name = 'do_' + node.__class__.__name__
-    method = getattr(self, method_name)
-    method(node)
-#@+node:ekr.20150722204300.45: *5* rt.visit_list
-def visit_list(self, aList, sep=None):
-    # pylint: disable=arguments-differ
-    if aList:
-        for z in aList:
-            self.visit(z)
-            self.gen(sep)
-        self.clean(sep)
-#@+node:ekr.20150722204300.46: *5* rt.visitors
-#@+node:ekr.20170721074613.1: *6* rt.AnnAssign
-# AnnAssign(expr target, expr annotation, expr? value, int simple)
-
-def do_AnnAssign(self, node):
-
-    self.div('statement')
-    self.visit(node.target)
-    self.op('=:', leading=True, trailing=True)
-    self.visit(node.annotation)
-    self.blank()
-    self.visit(node.value)
-    self.end_div('statement')
-#@+node:ekr.20150722204300.49: *6* rt.Assert
-# Assert(expr test, expr? msg)
-
-def do_Assert(self, node):
-
-    self.div('statement')
-    self.keyword("assert")
-    self.visit(node.test)
-    if node.msg:
-        self.comma()
-        self.visit(node.msg)
-    self.end_div('statement')
-#@+node:ekr.20150722204300.50: *6* rt.Assign
-def do_Assign(self, node):
-
-    self.div('statement')
-    for z in node.targets:
-        self.visit(z)
-        self.op('=', leading=True, trailing=True)
-    self.visit(node.value)
-    self.end_div('statement')
-#@+node:ekr.20150722204300.51: *6* rt.Attribute
-# Attribute(expr value, identifier attr, expr_context ctx)
-
-def do_Attribute(self, node):
-
-    self.visit(node.value)
-    self.gen('.')
-    self.gen(node.attr)
-#@+node:ekr.20160523102939.1: *6* rt.Await (Python 3)
-# Await(expr value)
-
-def do_Await(self, node):
-
-    self.div('statement')
-    self.keyword('await')
-    self.visit(node.value)
-    self.end_div('statement')
-#@+node:ekr.20150722204300.52: *6* rt.AugAssign
-#  AugAssign(expr target, operator op, expr value)
-
-def do_AugAssign(self, node):
-
-    op_name_ = op_name(node.op)
-    self.div('statement')
-    self.visit(node.target)
-    self.op(op_name_, leading=True)
-    self.visit(node.value)
-    self.end_div('statement')
-#@+node:ekr.20150722204300.53: *6* rt.BinOp
-def do_BinOp(self, node):
-
-    op_name_ = op_name(node.op)
-    # self.span(op_name_)
-    self.visit(node.left)
-    self.op(op_name_, leading=True)
-    self.visit(node.right)
-    # self.end_span(op_name_)
-#@+node:ekr.20150722204300.54: *6* rt.BoolOp
-def do_BoolOp(self, node):
-
-    op_name_ = op_name(node.op).strip()
-    self.span(op_name_)
-    for i, node2 in enumerate(node.values):
-        if i > 0:
-            self.keyword(op_name_)
-        self.visit(node2)
-    self.end_span(op_name_)
-#@+node:ekr.20150722204300.55: *6* rt.Break
-def do_Break(self, node):
-
-    self.simple_statement('break')
-#@+node:ekr.20160523103529.1: *6* rt.Bytes (Python 3)
-def do_Bytes(self, node):  # Python 3.x only.
-    return str(node.s)
-#@+node:ekr.20150722204300.56: *6* rt.Call & do_keyword
-# Call(expr func, expr* args, keyword* keywords, expr? starargs, expr? kwargs)
-
-def do_Call(self, node):
-
-    # self.span("callfunc")
-    self.visit(node.func)
-    # self.span("call")
-    self.gen('(')
-    self.visit_list(node.args, sep=',')
-    if node.keywords:
-        self.visit_list(node.keywords, sep=',')
-    if getattr(node, 'starargs', None):
-        self.op('*', trailing=False)
-        self.visit(node.starargs)
-        self.comma()
-    if getattr(node, 'kwargs', None):
-        self.op('**', trailing=False)
-        self.visit(node.kwargs)
-        self.comma()
-    self.clean_comma()
-    self.gen(')')
-    # self.end_span('call')
-    # self.end_span('callfunc')
-#@+node:ekr.20150722204300.57: *7* rt.do_keyword
-# keyword = (identifier arg, expr value)
-# keyword arguments supplied to call
-
-def do_keyword(self, node):
-
-    self.span('keyword-arg')
-    self.gen(node.arg)
-    self.blank()
-    self.gen('=')
-    self.blank()
-    self.visit(node.value)
-    self.end_span('keyword-arg')
-#@+node:ekr.20150722204300.58: *6* rt.ClassDef
-# 2: ClassDef(identifier name, expr* bases,
-#             stmt* body, expr* decorator_list)
-# 3: ClassDef(identifier name, expr* bases,
-#             keyword* keywords, expr? starargs, expr? kwargs
-#             stmt* body, expr* decorator_list)
-#
-# keyword arguments supplied to call (NULL identifier for **kwargs)
-# keyword = (identifier? arg, expr value)
-
-def do_ClassDef(self, node):
-
-    has_bases = (node.bases or hasattr(node, 'keywords') or
-        hasattr(node, 'starargs') or hasattr(node, 'kwargs'))
-    self.div('class')
-    self.keyword("class")
-    self.gen(node.name)  # Always a string.
-    if has_bases:
-        self.gen('(')
-        self.visit_list(node.bases, sep=', ')
-        if getattr(node, 'keywords', None):  # Python 3
-            for keyword in node.keywords:
-                self.gen(f'%s=%s' % (keyword.arg, self.visit(keyword.value)))
-        if getattr(node, 'starargs', None):  # Python 3
-            self.gen(f'*%s' % self.visit(node.starargs))
-        if getattr(node, 'kwargs', None):  # Python 3
-            self.gen(f'*%s' % self.visit(node.kwargs))
-        self.gen(')')
-    self.colon()
-    self.div('body')
-    self.doc(node)
-    self.visit_list(node.body)
-    self.end_div('body')
-    self.end_div('class')
-#@+node:ekr.20150722204300.59: *6* rt.Compare
-def do_Compare(self, node):
-
-    assert len(node.ops) == len(node.comparators)
-    # self.span('compare')
-    self.visit(node.left)
-    for i in range(len(node.ops)):
-        op_name_ = op_name(node.ops[i])
-        self.op(op_name_, leading=True)
-        self.visit(node.comparators[i])
-    # self.end_span('compare')
-#@+node:ekr.20150722204300.60: *6* rt.comprehension
-# comprehension = (expr target, expr iter, expr* ifs)
-
-def do_comprehension(self, node):
-
-    self.visit(node.target)
-    self.keyword('in')
-    # self.span('collection')
-    self.visit(node.iter)
-    if node.ifs:
-        self.keyword('if')
-        # self.span_list("conditional", node.ifs, sep=' ')
-        for z in node.ifs:
-            self.visit(z)
-            self.blank()
-        self.clean(' ')
-    # self.end_span('collection')
-#@+node:ekr.20170721073431.1: *6* rt.Constant (Python 3.6+)
-def do_Constant(self, node):  # Python 3.6+ only.
-    return str(node.s)  # A guess.
-#@+node:ekr.20150722204300.61: *6* rt.Continue
-def do_Continue(self, node):
-
-    self.simple_statement('continue')
-#@+node:ekr.20150722204300.62: *6* rt.Delete
-def do_Delete(self, node):
-
-    self.div('statement')
-    self.keyword('del')
-    if node.targets:
-        self.visit_list(node.targets, sep=',')
-    self.end_div('statement')
-#@+node:ekr.20150722204300.63: *6* rt.Dict
-def do_Dict(self, node):
-
-    assert len(node.keys) == len(node.values)
-    # self.span('dict')
-    self.gen('{')
-    for i in range(len(node.keys)):
-        self.visit(node.keys[i])
-        self.colon()
-        self.visit(node.values[i])
-        self.comma()
-    self.clean_comma()
-    self.gen('}')
-    # self.end_span('dict')
-#@+node:ekr.20160523104330.1: *6* rt.DictComp
-# DictComp(expr key, expr value, comprehension* generators)
-
-def do_DictComp(self, node):
-    elt = self.visit(node.elt)
-    gens = [self.visit(z) for z in node.generators]
-    gens = [z if z else '<**None**>' for z in gens]  # Kludge: probable bug.
-    return f'%s for %s' % (elt, ''.join(gens))
-#@+node:ekr.20150722204300.47: *6* rt.do_arguments & helpers
-# arguments = (expr* args, identifier? vararg, identifier? kwarg, expr* defaults)
-
-def do_arguments(self, node):
-
-    assert isinstance(node, ast.arguments), node
-    first_default = len(node.args) - len(node.defaults)
-    for n, arg in enumerate(node.args):
-        if isinstance(arg, (list, tuple)):
-            self.tuple_parameter(arg)
-        else:
-            self.visit(arg)
-        if n >= first_default:
-            default = node.defaults[n - first_default]
-            self.gen("=")
-            self.visit(default)
-        self.comma()
-    if getattr(node, 'vararg', None):
-        self.gen('*')
-        self.gen(self.name(node.vararg))
-        self.comma()
-    if getattr(node, 'kwarg', None):
-        self.gen('**')
-        self.gen(self.name(node.kwarg))
-        self.comma()
-    self.clean_comma()
-#@+node:ekr.20160315182225.1: *7* rt.arg (Python 3 only)
-# 3: arg = (identifier arg, expr? annotation)
-
-def do_arg(self, node):
-
-    self.gen(node.arg)
-    if getattr(node, 'annotation', None):
-        self.colon()
-        self.visit(node.annotation)
-#@+node:ekr.20150722204300.48: *7* rt.tuple_parameter
-def tuple_parameter(self, node):
-
-    assert isinstance(node, (list, tuple)), node
-    self.gen("(")
-    for param in node:
-        if isinstance(param, tuple):
-            self.tuple_parameter(param)
-        else:
-            self.visit(param)
-    self.gen(")")
-#@+node:ekr.20150722204300.64: *6* rt.Ellipsis
-def do_Ellipsis(self, node):
-
-    self.gen('...')
-#@+node:ekr.20150722204300.65: *6* rt.ExceptHandler
-def do_ExceptHandler(self, node):
-
-    self.div('excepthandler')
-    self.keyword("except")
-    if not node.type:
-        self.clean(' ')
-    if node.type:
-        self.visit(node.type)
-    if node.name:
-        self.keyword('as')
-        self.visit(node.name)
-    self.colon()
-    self.div_body(node.body)
-    self.end_div('excepthandler')
-#@+node:ekr.20150722204300.66: *6* rt.Exec
-# Python 2.x only.
-
-def do_Exec(self, node):
-
-    self.div('statement')
-    self.keyword('exec')
-    self.visit(node.body)
-    if node.globals:
-        self.comma()
-        self.visit(node.globals)
-    if node.locals:
-        self.comma()
-        self.visit(node.locals)
-    self.end_div('statement')
-#@+node:ekr.20150722204300.67: *6* rt.Expr
-def do_Expr(self, node):
-
-    self.div_node('expr', node.value)
-#@+node:ekr.20160523103429.1: *6* rf.Expression
-def do_Expression(self, node):
-    """An inner expression: do not indent."""
-    return f'%s' % self.visit(node.body)
-#@+node:ekr.20160523103751.1: *6* rt.ExtSlice
-def do_ExtSlice(self, node):
-    return ':'.join([self.visit(z) for z in node.dims])
-#@+node:ekr.20150722204300.68: *6* rt.For & AsyncFor (Python 3)
-# For(expr target, expr iter, stmt* body, stmt* orelse)
-
-def do_For(self, node, async_flag=False):
-
-    self.div('statement')
-    if async_flag:
-        self.keyword('async')
-    self.keyword("for")
-    self.visit(node.target)
-    self.keyword("in")
-    self.visit(node.iter)
-    self.colon()
-    self.div_body(node.body)
-    if node.orelse:
-        self.keyword('else')
-        self.colon()
-        self.div_body(node.orelse)
-    self.end_div('statement')
-
-def do_AsyncFor(self, node):
-    self.do_For(node, async_flag=True)
-#@+node:ekr.20170721075845.1: *6* rf.FormattedValue (Python 3.6+: unfinished)
-# FormattedValue(expr value, int? conversion, expr? format_spec)
-
-def do_FormattedValue(self, node):  # Python 3.6+ only.
-    self.div('statement')
-    self.visit(node.value)
-    if node.conversion:
-        self.visit(node.conversion)
-    if node.format_spec:
-        self.visit(node.format_spec)
-    self.end_div('statement')
-#@+node:ekr.20150722204300.69: *6* rt.FunctionDef
-# 2: FunctionDef(identifier name, arguments args, stmt* body, expr* decorator_list)
-# 3: FunctionDef(identifier name, arguments args, stmt* body, expr* decorator_list,
-#                expr? returns)
-
-def do_FunctionDef(self, node, async_flag=False):
-
-    self.div('function', extra=f'id="%s"' % node.name)
-    if async_flag:
-        self.keyword('async')
-    self.keyword("def")
-    self.name(node.name)
-    self.gen('(')
-    self.visit(node.args)
-    self.gen(')')
-    if getattr(node, 'returns', None):
-        self.blank()
-        self.gen('->')
-        self.blank()
-        self.visit(node.returns)
-    self.colon()
-    self.div('body')
-    self.doc(node)
-    self.visit_list(node.body)
-    self.end_div('body')
-    self.end_div('function')
-
-def do_AsyncFunctionDef(self, node):
-    self.do_FunctionDef(node, async_flag=True)
-#@+node:ekr.20150722204300.70: *6* rt.GeneratorExp
-def do_GeneratorExp(self, node):
-
-    # self.span('genexpr')
-    self.gen('(')
-    if node.elt:
-        self.visit(node.elt)
-    self.keyword('for')
-    # self.span_node('item', node.elt)
-    self.visit(node.elt)
-    # self.span_list('generators', node.generators)
-    self.visit_list(node.generators)
-    self.gen(')')
-    # self.end_span('genexpr')
-#@+node:ekr.20150722204300.71: *6* rt.get_import_names
-def get_import_names(self, node):
-    """Return a list of the the full file names in the import statement."""
-    result = []
-    for ast2 in node.names:
-        assert isinstance(ast2, ast.alias), repr(ast2)
-        data = ast2.name, ast2.asname
-        result.append(data)
-    return result
-#@+node:ekr.20150722204300.72: *6* rt.Global
-def do_Global(self, node):
-
-    self.div('statement')
-    self.keyword("global")
-    for z in node.names:
-        self.gen(z)
-        self.comma()
-    self.clean_comma()
-    self.end_div('statement')
-#@+node:ekr.20150722204300.73: *6* rt.If
-# If(expr test, stmt* body, stmt* orelse)
-
-def do_If(self, node, elif_flag=False):
-    
-    self.div('statement')
-    self.keyword('elif' if elif_flag else 'if')
-    self.visit(node.test)
-    self.colon()
-    self.div_body(node.body)
-    if node.orelse:
-        node1 = node.orelse[0]
-        if isinstance(node1, ast.If) and len(node.orelse) == 1:
-            self.do_If(node1, elif_flag=True)
-        else:
-            self.keyword('else')
-            self.colon()
-            self.div_body(node.orelse)
-    self.end_div('statement')
-#@+node:ekr.20150722204300.74: *6* rt.IfExp (TernaryOp)
-# IfExp(expr test, expr body, expr orelse)
-
-def do_IfExp(self, node):
-
-    # self.span('ifexp')
-    self.visit(node.body)
-    self.keyword('if')
-    self.visit(node.test)
-    self.keyword('else')
-    self.visit(node.orelse)
-    # self.end_span('ifexp')
-#@+node:ekr.20150722204300.75: *6* rt.Import
-def do_Import(self, node):
-
-    self.div('statement')
-    self.keyword("import")
-    for name, alias in self.get_import_names(node):
-        self.name(name)  # self.gen(self.module_link(name))
-        if alias:
-            self.keyword("as")
-            self.name(alias)
-    self.end_div('statement')
-#@+node:ekr.20150722204300.76: *6* rt.ImportFrom
-def do_ImportFrom(self, node):
-
-    self.div('statement')
-    self.keyword("from")
-    self.gen(self.module_link(node.module))
-    self.keyword("import")
-    for name, alias in self.get_import_names(node):
-        self.name(name)
-        if alias:
-            self.keyword("as")
-            self.name(alias)
-        self.comma()
-    self.clean_comma()
-    self.end_div('statement')
-#@+node:ekr.20160315190818.1: *6* rt.Index
-def do_Index(self, node):
-
-    self.visit(node.value)
-#@+node:ekr.20170721080959.1: *6* rf.JoinedStr (Python 3.6+: unfinished)
-# JoinedStr(expr* values)
-
-def do_JoinedStr(self, node):
-    for value in node.values or []:
-        self.visit(value)
-#@+node:ekr.20150722204300.77: *6* rt.Lambda
-def do_Lambda(self, node):
-
-    # self.span('lambda')
-    self.keyword('lambda')
-    self.visit(node.args)
-    self.comma()
-    self.span_node("code", node.body)
-    # self.end_span('lambda')
-#@+node:ekr.20150722204300.78: *6* rt.List
-# List(expr* elts, expr_context ctx)
-
-def do_List(self, node):
-
-    # self.span('list')
-    self.gen('[')
-    if node.elts:
-        for z in node.elts:
-            self.visit(z)
-            self.comma()
-        self.clean_comma()
-    self.gen(']')
-    # self.end_span('list')
-#@+node:ekr.20150722204300.79: *6* rt.ListComp
-# ListComp(expr elt, comprehension* generators)
-
-def do_ListComp(self, node):
-
-    # self.span('listcomp')
-    self.gen('[')
-    if node.elt:
-        self.visit(node.elt)
-    self.keyword('for')
-    # self.span('ifgenerators')
-    self.visit_list(node.generators)
-    self.gen(']')
-    # self.end_span('ifgenerators')
-    # self.end_span('listcomp')
-#@+node:ekr.20150722204300.80: *6* rt.Module
-def do_Module(self, node):
-
-    self.doc(node)
-    self.visit_list(node.body)
-#@+node:ekr.20150722204300.81: *6* rt.Name
-def do_Name(self, node):
-
-    self.name(node.id)
-#@+node:ekr.20160315165109.1: *6* rt.NameConstant
-def do_NameConstant(self, node):  # Python 3 only.
-
-    self.name(repr(node.value))
-#@+node:ekr.20160317051849.2: *6* rt.Nonlocal (Python 3)
-# Nonlocal(identifier* names)
-
-def do_Nonlocal(self, node):
-
-    self.div('statement')
-    self.keyword('nonlocal')
-    self.gen(', '.join(node.names))
-    self.end_div('statement')
-#@+node:ekr.20150722204300.82: *6* rt.Num
-def do_Num(self, node):
-
-    self.gen(self.text(repr(node.n)))
-#@+node:ekr.20150722204300.83: *6* rt.Pass
-def do_Pass(self, node):
-
-    self.simple_statement('pass')
-#@+node:ekr.20150722204300.84: *6* rt.Print
-# Print(expr? dest, expr* values, bool nl)
-
-def do_Print(self, node):
-
-    self.div('statement')
-    self.keyword("print")
-    self.gen('(')
-    if node.dest:
-        self.op('>>\n')
-        self.visit(node.dest)
-        self.comma()
-        self.newline()
-        if node.values:
-            for z in node.values:
-                self.visit(z)
-                self.comma()
-                self.newline()
-    self.clean('\n')
-    self.clean_comma()
-    self.gen(')')
-    self.end_div('statement')
-#@+node:ekr.20150722204300.85: *6* rt.Raise
-# Raise(expr? type, expr? inst, expr? tback)    Python 2
-# Raise(expr? exc, expr? cause)                 Python 3
-
-def do_Raise(self, node):
-
-    self.div('statement')
-    self.keyword("raise")
-    for attr in ('exc', 'cause'):
-        if getattr(node, attr, None) is not None:
-            self.visit(getattr(node, attr))
-    self.end_div('statement')
-#@+node:ekr.20160523105022.1: *6* rt.Repr
-# Python 2.x only
-
-def do_Repr(self, node):
-    return f'repr(%s)' % self.visit(node.value)
-#@+node:ekr.20150722204300.86: *6* rt.Return
-def do_Return(self, node):
-
-    self.div('statement')
-    self.keyword("return")
-    if node.value:
-        self.visit(node.value)
-    self.end_div('statement')
-#@+node:ekr.20160523104433.1: *6* rt.Set
-# Set(expr* elts)
-
-def do_Set(self, node):
-    for z in node.elts:
-        self.visit(z)
-#@+node:ekr.20160523104454.1: *6* rt.SetComp
-# SetComp(expr elt, comprehension* generators)
-
-def do_SetComp(self, node):
-
-    elt = self.visit(node.elt)
-    gens = [self.visit(z) for z in node.generators]
-    return f'%s for %s' % (elt, ''.join(gens))
-#@+node:ekr.20150722204300.87: *6* rt.Slice
-def do_Slice(self, node):
-
-    # self.span("slice")
-    if node.lower:
-        self.visit(node.lower)
-    self.colon()
-    if node.upper:
-        self.visit(node.upper)
-    if node.step:
-        self.colon()
-        self.visit(node.step)
-    # self.end_span("slice")
-#@+node:ekr.20160317051849.3: *6* rt.Starred (Python 3)
-# Starred(expr value, expr_context ctx)
-
-def do_Starred(self, node):
-
-    self.gen('*')
-    self.visit(node.value)
-#@+node:ekr.20150722204300.88: *6* rt.Str
-def do_Str(self, node):
-    """This represents a string constant."""
-
-    def clean(s):
-        return s.replace(' ', '').replace('\n', '').replace('"', '').replace("'", '')
-
-    assert isinstance(node.s, str)
-    if self.last_doc and clean(self.last_doc) == clean(node.s):
-        # Already seen.
-        self.last_doc = None
-    else:
-        self.string(node.s)
-#@+node:ekr.20150722204300.89: *6* rt.Subscript
-def do_Subscript(self, node):
-
-    # self.span("subscript")
-    self.visit(node.value)
-    self.gen('[')
-    self.visit(node.slice)
-    self.gen(']')
-    # self.end_span("subscript")
-#@+node:ekr.20160315190913.1: *6* rt.Try (Python 3)
-# Try(stmt* body, excepthandler* handlers, stmt* orelse, stmt* finalbody)
-
-def do_Try(self, node):
-
-    self.div('statement')
-    self.keyword('try')
-    self.colon()
-    self.div_list('body', node.body)
-    for z in node.handlers:
-        self.visit(z)
-    for z in node.orelse:
-        self.visit(z)
-    if node.finalbody:
-        self.keyword('finally')
-        self.colon()
-        self.div_list('body', node.finalbody)
-    self.end_div('statement')
-#@+node:ekr.20150722204300.90: *6* rt.TryExcept
-def do_TryExcept(self, node):
-
-    self.div('statement')
-    self.keyword('try')
-    self.colon()
-    self.div_list('body', node.body)
-    if node.orelse:
-        self.keyword('else')
-        self.colon()
-        self.div_body(node.orelse)
-    self.div_body(node.handlers)
-    self.end_div('statement')
-#@+node:ekr.20150722204300.91: *6* rt.TryFinally
-def do_TryFinally(self, node):
-
-    self.div('statement')
-    self.keyword('try')
-    self.colon()
-    self.div_body(node.body)
-    self.keyword('finally')
-    self.colon()
-    self.div_body(node.final.body)
-    self.end_div('statement')
-#@+node:ekr.20150722204300.92: *6* rt.Tuple
-# Tuple(expr* elts, expr_context ctx)
-
-def do_Tuple(self, node):
-
-    # self.span('tuple')
-    self.gen('(')
-    for z in node.elts or []:
-        self.visit(z)
-        self.comma()
-    self.clean_comma()
-    self.gen(')')
-    # self.end_span('tuple')
-#@+node:ekr.20150722204300.94: *6* rt.While
-def do_While(self, node):
-
-    self.div('statement')
-    self.div(None)
-    self.keyword("while")
-    self.visit(node.test)
-    self.colon()
-    self.end_div(None)
-    self.div_list('body', node.body)
-    if node.orelse:
-        self.keyword('else')
-        self.colon()
-        self.div_body(node.orelse)
-    self.end_div('statement')
-#@+node:ekr.20150722204300.93: *6* rt.UnaryOp
-def do_UnaryOp(self, node):
-
-    op_name_ = op_name(node.op).strip()
-    # self.span(op_name_)
-    self.op(op_name_, trailing=False)
-    self.visit(node.operand)
-    # self.end_span(op_name_)
-#@+node:ekr.20150722204300.95: *6* rt.With & AsyncWith (Python 3)
-# 2:  With(expr context_expr, expr? optional_vars,
-#          stmt* body)
-# 3:  With(withitem* items,
-#          stmt* body)
-# withitem = (expr context_expr, expr? optional_vars)
-
-def do_With(self, node, async_flag=False):
-
-    context_expr = getattr(node, 'context_expr', None)
-    optional_vars = getattr(node, 'optional_vars', None)
-    items = getattr(node, 'items', None)
-    self.div('statement')
-    if async_flag:
-        self.keyword('async')
-    self.keyword('with')
-    if context_expr:
-        self.visit(context_expr)
-    if optional_vars:
-        self.keyword('as')
-        self.visit_list(optional_vars)
-    if items:
-        for item in items:
-            self.visit(item.context_expr)
-            if getattr(item, 'optional_vars', None):
-                self.keyword('as')
-                self.visit(item.optional_vars)
-    self.colon()
-    self.div_body(node.body)
-    self.end_div('statement')
-
-def do_AsyncWith(self, node):
-    self.do_With(node, async_flag=True)
-#@+node:ekr.20150722204300.96: *6* rt.Yield
-def do_Yield(self, node):
-
-    self.div('statement')
-    self.keyword('yield')
-    self.visit(node.value)
-    self.end_div('statement')
-#@+node:ekr.20160317051849.5: *6* rt.YieldFrom (Python 3)
-# YieldFrom(expr value)
-
-def do_YieldFrom(self, node):
-
-    self.div('statement')
-    self.keyword('yield from')
-    self.visit(node.value)
-    self.end_div('statement')
-#@+node:ekr.20230116201507.1: *3* --- Iterative traversal classes
-#@+node:ekr.20220330191947.1: *4* class IterativeTokenGenerator
-class IterativeTokenGenerator:
-    """
-    Self-contained iterative token syncing class. It shows how to traverse
-    any tree with neither recursion nor iterators.
-
-    This class is almost exactly as fast as the TokenOrderGenerator class.
-
-    This class is another curio: Leo does not use this code.
-
-    The main_loop method executes **actions**: (method, argument) tuples.
-
-    The key idea: visitors (and visit), never execute code directly.
-    Instead, they queue methods to be executed in the main loop.
-
-    *Important*: find_next_significant_token must be called only *after*
-    actions have eaten all previous tokens. So do_If (and other visitors)
-    must queue up **helper actions** for later (delayed) execution.
-    """
-
-    begin_end_stack: list[str] = []  # A stack of node names.
-    n_nodes = 0  # The number of nodes that have been visited.
-    node = None  # The current node.
-    node_index = 0  # The index into the node_stack.
-    node_stack: list[ast.AST] = []  # The stack of parent nodes.
-
-    @others
-#@+node:ekr.20220402095550.1: *5* iterative: Init...
-# Same as in the TokenOrderGenerator class.
-#@+node:ekr.20220402095550.2: *6* iterative.balance_tokens
-def balance_tokens(self, tokens: list["Token"]) -> int:
-    """
-    TOG.balance_tokens.
-
-    Insert two-way links between matching paren tokens.
-    """
-    count, stack = 0, []
-    for token in tokens:
-        if token.kind == 'op':
-            if token.value == '(':
-                count += 1
-                stack.append(token.index)
-            if token.value == ')':
-                if stack:
-                    index = stack.pop()
-                    tokens[index].matching_paren = token.index
-                    tokens[token.index].matching_paren = index
-                else:  # pragma: no cover
-                    g.trace(f"unmatched ')' at index {token.index}")
-    if stack:  # pragma: no cover
-        g.trace("unmatched '(' at {','.join(stack)}")
-    return count
-#@+node:ekr.20220402095550.3: *6* iterative.create_links (init all ivars)
-def create_links(self, tokens: list["Token"], tree: Node, file_name: str = '') -> List:
-    """
-    A generator creates two-way links between the given tokens and ast-tree.
-
-    Callers should call this generator with list(tog.create_links(...))
-
-    The sync_tokens method creates the links and verifies that the resulting
-    tree traversal generates exactly the given tokens in exact order.
-
-    tokens: the list of Token instances for the input.
-            Created by make_tokens().
-    tree:   the ast tree for the input.
-            Created by parse_ast().
-    """
-    # Init all ivars.
-    self.equal_sign_spaces = True  # For a special case in set_links().
-    self.file_name = file_name  # For tests.
-    self.node = None  # The node being visited.
-    self.tokens = tokens  # The immutable list of input tokens.
-    self.tree = tree  # The tree of ast.AST nodes.
-    # Traverse the tree.
-    self.main_loop(tree)
-    # Ensure that all tokens are patched.
-    self.node = tree
-    self.token(('endmarker', ''))
-    # Return [] for compatibility with legacy code: list(tog.create_links).
-    return []
-#@+node:ekr.20220402095550.4: *6* iterative.init_from_file
-def init_from_file(self, filename: str) -> Tuple[str, str, list["Token"], Node]:  # pragma: no cover
-    """
-    Create the tokens and ast tree for the given file.
-    Create links between tokens and the parse tree.
-    Return (contents, encoding, tokens, tree).
-    """
-    self.filename = filename
-    encoding, contents = read_file_with_encoding(filename)
-    if not contents:
-        return None, None, None, None
-    self.tokens = tokens = make_tokens(contents)
-    self.tree = tree = parse_ast(contents)
-    self.create_links(tokens, tree)
-    return contents, encoding, tokens, tree
-#@+node:ekr.20220402095550.5: *6* iterative.init_from_string
-def init_from_string(self, contents: str, filename: str) -> Tuple[list["Token"], Node]:  # pragma: no cover
-    """
-    Tokenize, parse and create links in the contents string.
-
-    Return (tokens, tree).
-    """
-    self.filename = filename
-    self.tokens = tokens = make_tokens(contents)
-    self.tree = tree = parse_ast(contents)
-    self.create_links(tokens, tree)
-    return tokens, tree
-#@+node:ekr.20220402094825.1: *5* iterative: Synchronizers...
-# These synchronizer methods sync various kinds of tokens to nodes.
-#
-# These methods are (mostly) the same as in the TokenOrderGenerator class.
-#
-# Important: The sync_token in this class has a different signature from its TOG counterpart.
-#            This slight difference makes it difficult to reuse the TOG methods,
-#            say via monkey-patching.
-#
-#            So I just copied/pasted these methods. This strategy suffices
-#            to illustrate the ideas presented in this class.
-
-#@+node:ekr.20220402094825.2: *6* iterative.find_next_significant_token
-def find_next_significant_token(self) -> Optional["Token"]:
-    """
-    Scan from *after* self.tokens[px] looking for the next significant
-    token.
-
-    Return the token, or None. Never change self.px.
-    """
-    px = self.px + 1
-    while px < len(self.tokens):
-        token = self.tokens[px]
-        px += 1
-        if is_significant_token(token):
-            return token
-    # This will never happen, because endtoken is significant.
-    return None  # pragma: no cover
-#@+node:ekr.20220402094825.3: *6* iterative.set_links
-last_statement_node: Optional[Node] = None
-
-def set_links(self, node: Node, token: "Token") -> None:
-    """Make two-way links between token and the given node."""
-    # Don't bother assigning comment, comma, parens, ws and endtoken tokens.
-    if token.kind == 'comment':
-        # Append the comment to node.comment_list.
-        comment_list: list["Token"] = getattr(node, 'comment_list', [])
-        node.comment_list = comment_list + [token]
-        return
-    if token.kind in ('endmarker', 'ws'):
-        return
-    if token.kind == 'op' and token.value in ',()':
-        return
-    # *Always* remember the last statement.
-    statement = find_statement_node(node)
-    if statement:
-        self.last_statement_node = statement
-        assert not isinstance(self.last_statement_node, ast.Module)
-    if token.node is not None:  # pragma: no cover
-        line_s = f"line {token.line_number}:"
-        raise AssignLinksError(
-                f"       file: {self.filename}\n"
-                f"{line_s:>12} {token.line.strip()}\n"
-                f"token index: {self.px}\n"
-                f"token.node is not None\n"
-                f" token.node: {token.node.__class__.__name__}\n"
-                f"    callers: {g.callers()}")
-    # Assign newlines to the previous statement node, if any.
-    if token.kind in ('newline', 'nl'):
-        # Set an *auxillary* link for the split/join logic.
-        # Do *not* set token.node!
-        token.statement_node = self.last_statement_node
-        return
-    if is_significant_token(token):
-        # Link the token to the ast node.
-        token.node = node
-        # Add the token to node's token_list.
-        add_token_to_token_list(token, node)
-        if token.kind == 'op' and token.value == '=':
-            token.equal_sign_spaces = self.equal_sign_spaces
-
-#@+node:ekr.20220402094825.4: *6* iterative.sync_name (aka name)
-def sync_name(self, val: str) -> None:
-    aList = val.split('.')
-    if len(aList) == 1:
-        self.sync_token(('name', val))
-    else:
-        for i, part in enumerate(aList):
-            self.sync_token(('name', part))
-            if i < len(aList) - 1:
-                self.sync_op('.')
-
-name = sync_name  # for readability.
-#@+node:ekr.20220402094825.5: *6* iterative.sync_op (aka op)
-def sync_op(self, val: str) -> None:
-    """
-    Sync to the given operator.
-
-    val may be '(' or ')' *only* if the parens *will* actually exist in the
-    token list.
-    """
-    self.sync_token(('op', val))
-
-op = sync_op  # For readability.
-#@+node:ekr.20220402094825.6: *6* iterative.sync_token (aka token)
-px = -1  # Index of the previously synced token.
-
-def sync_token(self, data: Tuple[Any, Any]) -> None:
-    """
-    Sync to a token whose kind & value are given. The token need not be
-    significant, but it must be guaranteed to exist in the token list.
-
-    The checks in this method constitute a strong, ever-present, unit test.
-
-    Scan the tokens *after* px, looking for a token T matching (kind, val).
-    raise AssignLinksError if a significant token is found that doesn't match T.
-    Otherwise:
-    - Create two-way links between all assignable tokens between px and T.
-    - Create two-way links between T and self.node.
-    - Advance by updating self.px to point to T.
-    """
-    kind, val = data
-    node, tokens = self.node, self.tokens
-    assert isinstance(node, ast.AST), repr(node)
-    # g.trace(
-        # f"px: {self.px:2} "
-        # f"node: {node.__class__.__name__:<10} "
-        # f"kind: {kind:>10}: val: {val!r}")
-    #
-    # Step one: Look for token T.
-    old_px = px = self.px + 1
-    while px < len(self.tokens):
-        token = tokens[px]
-        if (kind, val) == (token.kind, token.value):
-            break  # Success.
-        if kind == token.kind == 'number':
-            val = token.value
-            break  # Benign: use the token's value, a string, instead of a number.
-        if is_significant_token(token):  # pragma: no cover
-            line_s = f"line {token.line_number}:"
-            val = str(val)  # for g.truncate.
-            raise AssignLinksError(
-                f"       file: {self.filename}\n"
-                f"{line_s:>12} {token.line.strip()}\n"
-                f"Looking for: {kind}.{g.truncate(val, 40)!r}\n"
-                f"      found: {token.kind}.{token.value!r}\n"
-                f"token.index: {token.index}\n")
-        # Skip the insignificant token.
-        px += 1
-    else:  # pragma: no cover
-        val = str(val)  # for g.truncate.
-        raise AssignLinksError(
-             f"       file: {self.filename}\n"
-             f"Looking for: {kind}.{g.truncate(val, 40)}\n"
-             f"      found: end of token list")
-    #
-    # Step two: Assign *secondary* links only for newline tokens.
-    #           Ignore all other non-significant tokens.
-    while old_px < px:
-        token = tokens[old_px]
-        old_px += 1
-        if token.kind in ('comment', 'newline', 'nl'):
-            self.set_links(node, token)
-    #
-    # Step three: Set links in the found token.
-    token = tokens[px]
-    self.set_links(node, token)
-    #
-    # Step four: Advance.
-    self.px = px
-
-token = sync_token  # For readability.
-#@+node:ekr.20220330164313.1: *5* iterative: Traversal...
-#@+node:ekr.20220402094946.2: *6* iterative.enter_node
-def enter_node(self, node: Node) -> None:
-    """Enter a node."""
-    # Update the stats.
-    self.n_nodes += 1
-    # Create parent/child links first, *before* updating self.node.
-    #
-    # Don't even *think* about removing the parent/child links.
-    # The nearest_common_ancestor function depends upon them.
-    node.parent = self.node
-    if self.node:
-        children: list[Node] = getattr(self.node, 'children', [])
-        children.append(node)
-        self.node.children = children
-    # Inject the node_index field.
-    assert not hasattr(node, 'node_index'), g.callers()
-    node.node_index = self.node_index
-    self.node_index += 1
-    # begin_visitor and end_visitor must be paired.
-    self.begin_end_stack.append(node.__class__.__name__)
-    # Push the previous node.
-    self.node_stack.append(self.node)
-    # Update self.node *last*.
-    self.node = node
-#@+node:ekr.20220402094946.3: *6* iterative.leave_node
-def leave_node(self, node: Node) -> None:
-    """Leave a visitor."""
-    # Make *sure* that begin_visitor and end_visitor are paired.
-    entry_name = self.begin_end_stack.pop()
-    assert entry_name == node.__class__.__name__, f"{entry_name!r} {node.__class__.__name__}"
-    assert self.node == node, (repr(self.node), repr(node))
-    # Restore self.node.
-    self.node = self.node_stack.pop()
-#@+node:ekr.20220330120220.1: *6* iterative.main_loop
-def main_loop(self, node: Node) -> None:
-
-    func = getattr(self, 'do_' + node.__class__.__name__, None)
-    if not func:  # pragma: no cover (defensive code)
-        print('main_loop: invalid ast node:', repr(node))
-        return
-    exec_list: ActionList = [(func, node)]
-    while exec_list:
-        func, arg = exec_list.pop(0)
-        result = func(arg)
-        if result:
-            # Prepend the result, a list of tuples.
-            assert isinstance(result, list), repr(result)
-            exec_list[:0] = result
-
-# For debugging...
-        # try:
-            # func, arg = data
-            # if 0:
-                # func_name = g.truncate(func.__name__, 15)
-                # print(
-                    # f"{self.node.__class__.__name__:>10}:"
-                    # f"{func_name:>20} "
-                    # f"{arg.__class__.__name__}")
-        # except ValueError:
-            # g.trace('BAD DATA', self.node.__class__.__name__)
-            # if isinstance(data, (list, tuple)):
-                # for z in data:
-                    # print(data)
-            # else:
-                # print(repr(data))
-            # raise
-#@+node:ekr.20220330155314.1: *6* iterative.visit
-def visit(self, node: Node) -> ActionList:
-    """'Visit' an ast node by return a new list of tuples."""
-    # Keep this trace.
-    if False:  # pragma: no cover
-        cn = node.__class__.__name__ if node else ' '
-        caller1, caller2 = g.callers(2).split(',')
-        g.trace(f"{caller1:>15} {caller2:<14} {cn}")
-    if node is None:
-        return []
-    # More general, more convenient.
-    if isinstance(node, (list, tuple)):
-        result = []
-        for z in node:
-            if isinstance(z, ast.AST):
-                result.append((self.visit, z))
-            else:  # pragma: no cover (This might never happen).
-                # All other fields should contain ints or strings.
-                assert isinstance(z, (int, str)), z.__class__.__name__
-        return result
-    # We *do* want to crash if the visitor doesn't exist.
-    assert isinstance(node, ast.AST), repr(node)
-    method = getattr(self, 'do_' + node.__class__.__name__)
-    # Don't call *anything* here. Just return a new list of tuples.
-    return [
-        (self.enter_node, node),
-        (method, node),
-        (self.leave_node, node),
-    ]
-#@+node:ekr.20220330133336.1: *5* iterative: Visitors
-#@+node:ekr.20220330133336.2: *6*  iterative.keyword: not called!
-# keyword arguments supplied to call (NULL identifier for **kwargs)
-
-# keyword = (identifier? arg, expr value)
-
-def do_keyword(self, node: Node) -> List:  # pragma: no cover
-    """A keyword arg in an ast.Call."""
-    # This should never be called.
-    # iterative.hande_call_arguments calls self.visit(kwarg_arg.value) instead.
-    filename = getattr(self, 'filename', '<no file>')
-    raise AssignLinksError(
-        f"file: {filename}\n"
-        f"do_keyword should never be called\n"
-        f"{g.callers(8)}")
-#@+node:ekr.20220330133336.3: *6* iterative: Contexts
-#@+node:ekr.20220330133336.4: *7*  iterative.arg
-# arg = (identifier arg, expr? annotation)
-
-def do_arg(self, node: Node) -> ActionList:
-    """This is one argument of a list of ast.Function or ast.Lambda arguments."""
-
-    annotation = getattr(node, 'annotation', None)
-    result: ActionList = [
-        (self.name, node.arg),
-    ]
-    if annotation:
-        result.extend([
-            (self.op, ':'),
-            (self.visit, annotation),
-        ])
-    return result
-
-#@+node:ekr.20220330133336.5: *7*  iterative.arguments
-# arguments = (
-#       arg* posonlyargs, arg* args, arg? vararg, arg* kwonlyargs,
-#       expr* kw_defaults, arg? kwarg, expr* defaults
-# )
-
-def do_arguments(self, node: Node) -> ActionList:
-    """Arguments to ast.Function or ast.Lambda, **not** ast.Call."""
-    #
-    # No need to generate commas anywhere below.
-    #
-    # Let block. Some fields may not exist pre Python 3.8.
-    n_plain = len(node.args) - len(node.defaults)
-    posonlyargs = getattr(node, 'posonlyargs', [])
-    vararg = getattr(node, 'vararg', None)
-    kwonlyargs = getattr(node, 'kwonlyargs', [])
-    kw_defaults = getattr(node, 'kw_defaults', [])
-    kwarg = getattr(node, 'kwarg', None)
-    result: ActionList = []
-    # 1. Sync the position-only args.
-    if posonlyargs:
-        for z in posonlyargs:
-            result.append((self.visit, z))
-        result.append((self.op, '/'))
-    # 2. Sync all args.
-    for i, z in enumerate(node.args):
-        result.append((self.visit, z))
-        if i >= n_plain:
-            result.extend([
-                # We *could* handle the TOG.equal_sign_spaces hack by
-                # queuing, say, self.wrapped_equal_op instead of self.op.
-                # Details left as an excercise for the reader.
-                (self.op, '='),
-                (self.visit, node.defaults[i - n_plain]),
-            ])
-    # 3. Sync the vararg.
-    if vararg:
-        result.extend([
-            (self.op, '*'),
-            (self.visit, vararg),
-        ])
-    # 4. Sync the keyword-only args.
-    if kwonlyargs:
-        if not vararg:
-            result.append((self.op, '*'))
-        for n, z in enumerate(kwonlyargs):
-            result.append((self.visit, z))
-            val = kw_defaults[n]
-            if val is not None:
-                result.extend([
-                    (self.op, '='),
-                    (self.visit, val),
-                ])
-    # 5. Sync the kwarg.
-    if kwarg:
-        result.extend([
-            (self.op, '**'),
-            (self.visit, kwarg),
-        ])
-    return result
-
-
-
-#@+node:ekr.20220330133336.6: *7* iterative.AsyncFunctionDef
-# AsyncFunctionDef(identifier name, arguments args, stmt* body, expr* decorator_list,
-#                expr? returns)
-
-def do_AsyncFunctionDef(self, node: Node) -> ActionList:
-
-    returns = getattr(node, 'returns', None)
-    result: ActionList = []
-    # Decorators...
-        #@verbatim
-        # @{z}\n
-    for z in node.decorator_list or []:
-        result.extend([
-            (self.op, '@'),
-            (self.visit, z)
-        ])
-    # Signature...
-        # def name(args): -> returns\n
-        # def name(args):\n
-    result.extend([
-        (self.name, 'async'),
-        (self.name, 'def'),
-        (self.name, node.name),  # A string.
-        (self.op, '('),
-        (self.visit, node.args),
-        (self.op, ')'),
-    ])
-    if returns is not None:
-        result.extend([
-            (self.op, '->'),
-            (self.visit, node.returns),
-        ])
-    # Body...
-    result.extend([
-        (self.op, ':'),
-        (self.visit, node.body),
-    ])
-    return result
-#@+node:ekr.20220330133336.7: *7* iterative.ClassDef
-def do_ClassDef(self, node: Node) -> ActionList:
-
-    result: ActionList = []
-    for z in node.decorator_list or []:
-        #@verbatim
-        # @{z}\n
-        result.extend([
-            (self.op, '@'),
-            (self.visit, z),
-        ])
-    # class name(bases):\n
-    result.extend([
-        (self.name, 'class'),
-        (self.name, node.name),  # A string.
-    ])
-    if node.bases:
-        result.extend([
-            (self.op, '('),
-            (self.visit, node.bases),
-            (self.op, ')'),
-        ])
-    result.extend([
-        (self.op, ':'),
-        (self.visit, node.body),
-    ])
-    return result
-#@+node:ekr.20220330133336.8: *7* iterative.FunctionDef
-# FunctionDef(
-#   identifier name,
-#   arguments args,
-#   stmt* body,
-#   expr* decorator_list,
-#   expr? returns,
-#   string? type_comment)
-
-def do_FunctionDef(self, node: Node) -> ActionList:
-
-    returns = getattr(node, 'returns', None)
-    result: ActionList = []
-    # Decorators...
-        #@verbatim
-        # @{z}\n
-    for z in node.decorator_list or []:
-        result.extend([
-            (self.op, '@'),
-            (self.visit, z)
-        ])
-    # Signature...
-        # def name(args): -> returns\n
-        # def name(args):\n
-    result.extend([
-        (self.name, 'def'),
-        (self.name, node.name),  # A string.
-        (self.op, '('),
-        (self.visit, node.args),
-        (self.op, ')'),
-    ])
-    if returns is not None:
-        result.extend([
-            (self.op, '->'),
-            (self.visit, node.returns),
-        ])
-    # Body...
-    result.extend([
-        (self.op, ':'),
-        (self.visit, node.body),
-    ])
-    return result
-#@+node:ekr.20220330133336.9: *7* iterative.Interactive
-def do_Interactive(self, node: Node) -> ActionList:  # pragma: no cover
-
-    return [
-        (self.visit, node.body),
-    ]
-#@+node:ekr.20220330133336.10: *7* iterative.Lambda
-def do_Lambda(self, node: Node) -> ActionList:
-
-    return [
-        (self.name, 'lambda'),
-        (self.visit, node.args),
-        (self.op, ':'),
-        (self.visit, node.body),
-    ]
-
-#@+node:ekr.20220330133336.11: *7* iterative.Module
-def do_Module(self, node: Node) -> ActionList:
-
-    # Encoding is a non-syncing statement.
-    return [
-        (self.visit, node.body),
-    ]
-#@+node:ekr.20220330133336.12: *6* iterative: Expressions
-#@+node:ekr.20220330133336.13: *7* iterative.Expr
-def do_Expr(self, node: Node) -> ActionList:
-    """An outer expression."""
-    # No need to put parentheses.
-    return [
-        (self.visit, node.value),
-    ]
-#@+node:ekr.20220330133336.14: *7* iterative.Expression
-def do_Expression(self, node: Node) -> ActionList:  # pragma: no cover
-    """An inner expression."""
-    # No need to put parentheses.
-    return [
-        (self.visit, node.body),
-    ]
-#@+node:ekr.20220330133336.15: *7* iterative.GeneratorExp
-def do_GeneratorExp(self, node: Node) -> ActionList:
-    # '<gen %s for %s>' % (elt, ','.join(gens))
-    # No need to put parentheses or commas.
-    return [
-        (self.visit, node.elt),
-        (self.visit, node.generators),
-    ]
-#@+node:ekr.20220330133336.16: *7* iterative.NamedExpr
-# NamedExpr(expr target, expr value)
-
-def do_NamedExpr(self, node: Node) -> ActionList:  # Python 3.8+
-
-    return [
-        (self.visit, node.target),
-        (self.op, ':='),
-        (self.visit, node.value),
-    ]
-#@+node:ekr.20220402160128.1: *6* iterative: Operands
-#@+node:ekr.20220402160128.2: *7* iterative.Attribute
-# Attribute(expr value, identifier attr, expr_context ctx)
-
-def do_Attribute(self, node: Node) -> ActionList:
-
-    return [
-        (self.visit, node.value),
-        (self.op, '.'),
-        (self.name, node.attr),  # A string.
-    ]
-#@+node:ekr.20220402160128.3: *7* iterative.Bytes
-def do_Bytes(self, node: Node) -> ActionList:
-
-    """
-    It's invalid to mix bytes and non-bytes literals, so just
-    advancing to the next 'string' token suffices.
-    """
-    token = self.find_next_significant_token()
-    return [
-        (self.token, ('string', token.value)),
-    ]
-#@+node:ekr.20220402160128.4: *7* iterative.comprehension
-# comprehension = (expr target, expr iter, expr* ifs, int is_async)
-
-def do_comprehension(self, node: Node) -> ActionList:
-
-    # No need to put parentheses.
-    result: ActionList = [
-        (self.name, 'for'),
-        (self.visit, node.target),  # A name
-        (self.name, 'in'),
-        (self.visit, node.iter),
-    ]
-    for z in node.ifs or []:
-        result.extend([
-            (self.name, 'if'),
-            (self.visit, z),
-        ])
-    return result
-#@+node:ekr.20220402160128.5: *7* iterative.Constant
-def do_Constant(self, node: Node) -> ActionList:  # pragma: no cover
-    """
-
-    https://greentreesnakes.readthedocs.io/en/latest/nodes.html
-
-    A constant. The value attribute holds the Python object it represents.
-    This can be simple types such as a number, string or None, but also
-    immutable container types (tuples and frozensets) if all of their
-    elements are constant.
-    """
-    # Support Python 3.8.
-    if node.value is None or isinstance(node.value, bool):
-        # Weird: return a name!
-        return [
-            (self.token, ('name', repr(node.value))),
-        ]
-    if node.value == Ellipsis:
-        return [
-            (self.op, '...'),
-        ]
-    if isinstance(node.value, str):
-        return self.do_Str(node)
-    if isinstance(node.value, (int, float)):
-        return [
-            (self.token, ('number', repr(node.value))),
-        ]
-    if isinstance(node.value, bytes):
-        return self.do_Bytes(node)
-    if isinstance(node.value, tuple):
-        return self.do_Tuple(node)
-    if isinstance(node.value, frozenset):
-        return self.do_Set(node)
-    g.trace('----- Oops -----', repr(node.value), g.callers())
-    return []
-
-#@+node:ekr.20220402160128.6: *7* iterative.Dict
-# Dict(expr* keys, expr* values)
-
-def do_Dict(self, node: Node) -> ActionList:
-
-    assert len(node.keys) == len(node.values)
-    result: ActionList = [
-        (self.op, '{'),
-    ]
-    # No need to put commas.
-    for i, key in enumerate(node.keys):
-        key, value = node.keys[i], node.values[i]
-        result.extend([
-            (self.visit, key),  # a Str node.
-            (self.op, ':'),
-        ])
-        if value is not None:
-            result.append((self.visit, value))
-    result.append((self.op, '}'))
-    return result
-#@+node:ekr.20220402160128.7: *7* iterative.DictComp
-# DictComp(expr key, expr value, comprehension* generators)
-
-# d2 = {val: key for key, val in d}
-
-def do_DictComp(self, node: Node) -> ActionList:
-
-    result: ActionList = [
-        (self.token, ('op', '{')),
-        (self.visit, node.key),
-        (self.op, ':'),
-        (self.visit, node.value),
-    ]
-    for z in node.generators or []:
-        result.extend([
-            (self.visit, z),
-            (self.token, ('op', '}')),
-        ])
-    return result
-
-#@+node:ekr.20220402160128.8: *7* iterative.Ellipsis
-def do_Ellipsis(self, node: Node) -> ActionList:  # pragma: no cover (Does not exist for python 3.8+)
-
-    return [
-        (self.op, '...'),
-    ]
-#@+node:ekr.20220402160128.9: *7* iterative.ExtSlice
-# https://docs.python.org/3/reference/expressions.html#slicings
-
-# ExtSlice(slice* dims)
-
-def do_ExtSlice(self, node: Node) -> ActionList:  # pragma: no cover (deprecated)
-
-    result: ActionList = []
-    for i, z in enumerate(node.dims):
-        result.append((self.visit, z))
-        if i < len(node.dims) - 1:
-            result.append((self.op, ','))
-    return result
-#@+node:ekr.20220402160128.10: *7* iterative.Index
-def do_Index(self, node: Node) -> ActionList:  # pragma: no cover (deprecated)
-
-    return [
-        (self.visit, node.value),
-    ]
-#@+node:ekr.20220402160128.11: *7* iterative.FormattedValue: not called!
-# FormattedValue(expr value, int? conversion, expr? format_spec)
-
-def do_FormattedValue(self, node: Node) -> ActionList:  # pragma: no cover
-    """
-    This node represents the *components* of a *single* f-string.
-
-    Happily, JoinedStr nodes *also* represent *all* f-strings,
-    so the TOG should *never visit this node!
-    """
-    filename = getattr(self, 'filename', '<no file>')
-    raise AssignLinksError(
-        f"file: {filename}\n"
-        f"do_FormattedValue should never be called")
-
-    # This code has no chance of being useful...
-        # conv = node.conversion
-        # spec = node.format_spec
-        # self.visit(node.value)
-        # if conv is not None:
-            # self.token('number', conv)
-        # if spec is not None:
-            # self.visit(node.format_spec)
-#@+node:ekr.20220402160128.12: *7* iterative.JoinedStr & helpers
-# JoinedStr(expr* values)
-
-def do_JoinedStr(self, node: Node) -> ActionList:
-    """
-    JoinedStr nodes represent at least one f-string and all other strings
-    concatenated to it.
-
-    Analyzing JoinedStr.values would be extremely tricky, for reasons that
-    need not be explained here.
-
-    Instead, we get the tokens *from the token list itself*!
-    """
-    return [
-        (self.token, (z.kind, z.value))
-            for z in self.get_concatenated_string_tokens()
-    ]
-#@+node:ekr.20220402160128.13: *7* iterative.List
-def do_List(self, node: Node) -> ActionList:
-
-    # No need to put commas.
-    return [
-        (self.op, '['),
-        (self.visit, node.elts),
-        (self.op, ']'),
-    ]
-#@+node:ekr.20220402160128.14: *7* iterative.ListComp
-# ListComp(expr elt, comprehension* generators)
-
-def do_ListComp(self, node: Node) -> ActionList:
-
-    result: ActionList = [
-        (self.op, '['),
-        (self.visit, node.elt),
-    ]
-    for z in node.generators:
-        result.append((self.visit, z))
-    result.append((self.op, ']'))
-    return result
-#@+node:ekr.20220402160128.15: *7* iterative.Name & NameConstant
-def do_Name(self, node: Node) -> ActionList:
-
-    return [
-        (self.name, node.id),
-    ]
-
-def do_NameConstant(self, node: Node) -> ActionList:  # pragma: no cover (Does not exist in Python 3.8+)
-
-    return [
-        (self.name, repr(node.value)),
-    ]
-#@+node:ekr.20220402160128.16: *7* iterative.Num
-def do_Num(self, node: Node) -> ActionList:  # pragma: no cover (Does not exist in Python 3.8+)
-
-    return [
-        (self.token, ('number', node.n)),
-    ]
-#@+node:ekr.20220402160128.17: *7* iterative.Set
-# Set(expr* elts)
-
-def do_Set(self, node: Node) -> ActionList:
-
-    return [
-        (self.op, '{'),
-        (self.visit, node.elts),
-        (self.op, '}'),
-    ]
-#@+node:ekr.20220402160128.18: *7* iterative.SetComp
-# SetComp(expr elt, comprehension* generators)
-
-def do_SetComp(self, node: Node) -> ActionList:
-
-    result: ActionList = [
-        (self.op, '{'),
-        (self.visit, node.elt),
-    ]
-    for z in node.generators or []:
-        result.append((self.visit, z))
-    result.append((self.op, '}'))
-    return result
-#@+node:ekr.20220402160128.19: *7* iterative.Slice
-# slice = Slice(expr? lower, expr? upper, expr? step)
-
-def do_Slice(self, node: Node) -> ActionList:
-
-    lower = getattr(node, 'lower', None)
-    upper = getattr(node, 'upper', None)
-    step = getattr(node, 'step', None)
-    result: ActionList = []
-    if lower is not None:
-        result.append((self.visit, lower))
-    # Always put the colon between upper and lower.
-    result.append((self.op, ':'))
-    if upper is not None:
-        result.append((self.visit, upper))
-    # Put the second colon if it exists in the token list.
-    if step is None:
-        result.append((self.slice_helper, node))
-    else:
-        result.extend([
-            (self.op, ':'),
-            (self.visit, step),
-        ])
-    return result
-
-def slice_helper(self, node: Node) -> ActionList:
-    """Delayed evaluation!"""
-    token = self.find_next_significant_token()
-    if token and token.value == ':':
-        return [
-            (self.op, ':'),
-        ]
-    return []
-#@+node:ekr.20220402160128.20: *7* iterative.Str & helper
-def do_Str(self, node: Node) -> ActionList:
-    """This node represents a string constant."""
-    # This loop is necessary to handle string concatenation.
-    return [
-        (self.token, (z.kind, z.value))
-            for z in self.get_concatenated_string_tokens()
-    ]
-
-#@+node:ekr.20220402160128.21: *8* iterative.get_concatenated_tokens
-def get_concatenated_string_tokens(self) -> List:
-    """
-    Return the next 'string' token and all 'string' tokens concatenated to
-    it. *Never* update self.px here.
-    """
-    trace = False
-    tag = 'iterative.get_concatenated_string_tokens'
-    i = self.px
-    # First, find the next significant token.  It should be a string.
-    i, token = i + 1, None
-    while i < len(self.tokens):
-        token = self.tokens[i]
-        i += 1
-        if token.kind == 'string':
-            # Rescan the string.
-            i -= 1
-            break
-        # An error.
-        if is_significant_token(token):  # pragma: no cover
-            break
-    # Raise an error if we didn't find the expected 'string' token.
-    if not token or token.kind != 'string':  # pragma: no cover
-        if not token:
-            token = self.tokens[-1]
-        filename = getattr(self, 'filename', '<no filename>')
-        raise AssignLinksError(
-            f"\n"
-            f"{tag}...\n"
-            f"file: {filename}\n"
-            f"line: {token.line_number}\n"
-            f"   i: {i}\n"
-            f"expected 'string' token, got {token!s}")
-    # Accumulate string tokens.
-    assert self.tokens[i].kind == 'string'
-    results = []
-    while i < len(self.tokens):
-        token = self.tokens[i]
-        i += 1
-        if token.kind == 'string':
-            results.append(token)
-        elif token.kind == 'op' or is_significant_token(token):
-            # Any significant token *or* any op will halt string concatenation.
-            break
-        # 'ws', 'nl', 'newline', 'comment', 'indent', 'dedent', etc.
-    # The (significant) 'endmarker' token ensures we will have result.
-    assert results
-    if trace:  # pragma: no cover
-        g.printObj(results, tag=f"{tag}: Results")
-    return results
-#@+node:ekr.20220402160128.22: *7* iterative.Subscript
-# Subscript(expr value, slice slice, expr_context ctx)
-
-def do_Subscript(self, node: Node) -> ActionList:
-
-    return [
-        (self.visit, node.value),
-        (self.op, '['),
-        (self.visit, node.slice),
-        (self.op, ']'),
-    ]
-#@+node:ekr.20220402160128.23: *7* iterative.Tuple
-# Tuple(expr* elts, expr_context ctx)
-
-def do_Tuple(self, node: Node) -> ActionList:
-
-    # Do not call gen_op for parens or commas here.
-    # They do not necessarily exist in the token list!
-
-    return [
-        (self.visit, node.elts),
-    ]
-#@+node:ekr.20220330133336.40: *6* iterative: Operators
-#@+node:ekr.20220330133336.41: *7* iterative.BinOp
-def do_BinOp(self, node: Node) -> ActionList:
-
-    return [
-        (self.visit, node.left),
-        (self.op, op_name(node.op)),
-        (self.visit, node.right),
-    ]
-
-#@+node:ekr.20220330133336.42: *7* iterative.BoolOp
-# BoolOp(boolop op, expr* values)
-
-def do_BoolOp(self, node: Node) -> ActionList:
-
-    result: ActionList = []
-    op_name_ = op_name(node.op)
-    for i, z in enumerate(node.values):
-        result.append((self.visit, z))
-        if i < len(node.values) - 1:
-            result.append((self.name, op_name_))
-    return result
-#@+node:ekr.20220330133336.43: *7* iterative.Compare
-# Compare(expr left, cmpop* ops, expr* comparators)
-
-def do_Compare(self, node: Node) -> ActionList:
-
-    assert len(node.ops) == len(node.comparators)
-    result: ActionList = [(self.visit, node.left)]
-    for i, z in enumerate(node.ops):
-        op_name_ = op_name(node.ops[i])
-        if op_name_ in ('not in', 'is not'):
-            for z in op_name_.split(' '):
-                result.append((self.name, z))
-        elif op_name_.isalpha():
-            result.append((self.name, op_name_))
-        else:
-            result.append((self.op, op_name_))
-        result.append((self.visit, node.comparators[i]))
-    return result
-#@+node:ekr.20220330133336.44: *7* iterative.UnaryOp
-def do_UnaryOp(self, node: Node) -> ActionList:
-
-    op_name_ = op_name(node.op)
-    result: ActionList = []
-    if op_name_.isalpha():
-        result.append((self.name, op_name_))
-    else:
-        result.append((self.op, op_name_))
-    result.append((self.visit, node.operand))
-    return result
-#@+node:ekr.20220330133336.45: *7* iterative.IfExp (ternary operator)
-# IfExp(expr test, expr body, expr orelse)
-
-def do_IfExp(self, node: Node) -> ActionList:
-
-    return [
-        (self.visit, node.body),
-        (self.name, 'if'),
-        (self.visit, node.test),
-        (self.name, 'else'),
-        (self.visit, node.orelse),
-    ]
-
-#@+node:ekr.20220330133336.46: *6* iterative: Statements
-#@+node:ekr.20220330133336.47: *7*  iterative.Starred
-# Starred(expr value, expr_context ctx)
-
-def do_Starred(self, node: Node) -> ActionList:
-    """A starred argument to an ast.Call"""
-    return [
-        (self.op, '*'),
-        (self.visit, node.value),
-    ]
-#@+node:ekr.20220330133336.48: *7* iterative.AnnAssign
-# AnnAssign(expr target, expr annotation, expr? value, int simple)
-
-def do_AnnAssign(self, node: Node) -> ActionList:
-
-    # {node.target}:{node.annotation}={node.value}\n'
-    result: ActionList = [
-        (self.visit, node.target),
-        (self.op, ':'),
-        (self.visit, node.annotation),
-    ]
-    if node.value is not None:  # #1851
-        result.extend([
-            (self.op, '='),
-            (self.visit, node.value),
-        ])
-    return result
-#@+node:ekr.20220330133336.49: *7* iterative.Assert
-# Assert(expr test, expr? msg)
-
-def do_Assert(self, node: Node) -> ActionList:
-
-    # No need to put parentheses or commas.
-    msg = getattr(node, 'msg', None)
-    result: ActionList = [
-        (self.name, 'assert'),
-        (self.visit, node.test),
-    ]
-    if msg is not None:
-        result.append((self.visit, node.msg))
-    return result
-#@+node:ekr.20220330133336.50: *7* iterative.Assign
-def do_Assign(self, node: Node) -> ActionList:
-
-    result: ActionList = []
-    for z in node.targets:
-        result.extend([
-            (self.visit, z),
-            (self.op, '=')
-        ])
-    result.append((self.visit, node.value))
-    return result
-#@+node:ekr.20220330133336.51: *7* iterative.AsyncFor
-def do_AsyncFor(self, node: Node) -> ActionList:
-
-    # The def line...
-    # Py 3.8 changes the kind of token.
-    async_token_type = 'async' if has_async_tokens else 'name'
-    result: ActionList = [
-        (self.token, (async_token_type, 'async')),
-        (self.name, 'for'),
-        (self.visit, node.target),
-        (self.name, 'in'),
-        (self.visit, node.iter),
-        (self.op, ':'),
-        # Body...
-        (self.visit, node.body),
-    ]
-    # Else clause...
-    if node.orelse:
-        result.extend([
-            (self.name, 'else'),
-            (self.op, ':'),
-            (self.visit, node.orelse),
-        ])
-    return result
-#@+node:ekr.20220330133336.52: *7* iterative.AsyncWith
-def do_AsyncWith(self, node: Node) -> ActionList:
-
-    async_token_type = 'async' if has_async_tokens else 'name'
-    return [
-        (self.token, (async_token_type, 'async')),
-        (self.do_With, node),
-    ]
-#@+node:ekr.20220330133336.53: *7* iterative.AugAssign
-# AugAssign(expr target, operator op, expr value)
-
-def do_AugAssign(self, node: Node) -> ActionList:
-
-    # %s%s=%s\n'
-    return [
-        (self.visit, node.target),
-        (self.op, op_name(node.op) + '='),
-        (self.visit, node.value),
-    ]
-#@+node:ekr.20220330133336.54: *7* iterative.Await
-# Await(expr value)
-
-def do_Await(self, node: Node) -> ActionList:
-
-    async_token_type = 'await' if has_async_tokens else 'name'
-    return [
-        (self.token, (async_token_type, 'await')),
-        (self.visit, node.value),
-    ]
-#@+node:ekr.20220330133336.55: *7* iterative.Break
-def do_Break(self, node: Node) -> ActionList:
-
-    return [
-        (self.name, 'break'),
-    ]
-#@+node:ekr.20220330133336.56: *7* iterative.Call & helpers
-# Call(expr func, expr* args, keyword* keywords)
-
-# Python 3 ast.Call nodes do not have 'starargs' or 'kwargs' fields.
-
-def do_Call(self, node: Node) -> ActionList:
-
-    # The calls to op(')') and op('(') do nothing by default.
-    # No need to generate any commas.
-    # Subclasses might handle them in an overridden iterative.set_links.
-    return [
-        (self.visit, node.func),
-        (self.op, '('),
-        (self.handle_call_arguments, node),
-        (self.op, ')'),
-    ]
-#@+node:ekr.20220330133336.57: *8* iterative.arg_helper
-def arg_helper(self, node: Node) -> ActionList:
-    """
-    Yield the node, with a special case for strings.
-    """
-    result: ActionList = []
-    if isinstance(node, str):
-        result.append((self.token, ('name', node)))
-    else:
-        result.append((self.visit, node))
-    return result
-#@+node:ekr.20220330133336.58: *8* iterative.handle_call_arguments
-def handle_call_arguments(self, node: Node) -> ActionList:
-    """
-    Generate arguments in the correct order.
-
-    Call(expr func, expr* args, keyword* keywords)
-
-    https://docs.python.org/3/reference/expressions.html#calls
-
-    Warning: This code will fail on Python 3.8 only for calls
-             containing kwargs in unexpected places.
-    """
-    # *args:    in node.args[]:     Starred(value=Name(id='args'))
-    # *[a, 3]:  in node.args[]:     Starred(value=List(elts=[Name(id='a'), Num(n=3)])
-    # **kwargs: in node.keywords[]: keyword(arg=None, value=Name(id='kwargs'))
-    #
-    # Scan args for *name or *List
-    args = node.args or []
-    keywords = node.keywords or []
-
-    def get_pos(obj: Any) -> Tuple:
-        line1 = getattr(obj, 'lineno', None)
-        col1 = getattr(obj, 'col_offset', None)
-        return line1, col1, obj
-
-    def sort_key(aTuple: Tuple) -> int:
-        line, col, obj = aTuple
-        return line * 1000 + col
-
-    assert py_version >= (3, 9)
-
-    places = [get_pos(z) for z in args + keywords]
-    places.sort(key=sort_key)
-    ordered_args = [z[2] for z in places]
-    result: ActionList = []
-    for z in ordered_args:
-        if isinstance(z, ast.Starred):
-            result.extend([
-                (self.op, '*'),
-                (self.visit, z.value),
-            ])
-        elif isinstance(z, ast.keyword):
-            if getattr(z, 'arg', None) is None:
-                result.extend([
-                    (self.op, '**'),
-                    (self.arg_helper, z.value),
-                ])
-            else:
-                # We *could* handle the TOG.equal_sign_spaces hack by
-                # queuing, say, self.wrapped_equal_op instead of self.op.
-                # Details left as an excercise for the reader.
-                result.extend([
-                    (self.arg_helper, z.arg),
-                    (self.op, '='),
-                    (self.arg_helper, z.value),
-                ])
-        else:
-            result.append((self.arg_helper, z))
-    return result
-#@+node:ekr.20220330133336.59: *7* iterative.Continue
-def do_Continue(self, node: Node) -> ActionList:
-
-    return [
-        (self.name, 'continue'),
-    ]
-#@+node:ekr.20220330133336.60: *7* iterative.Delete
-def do_Delete(self, node: Node) -> ActionList:
-
-    # No need to put commas.
-    return [
-        (self.name, 'del'),
-        (self.visit, node.targets),
-    ]
-#@+node:ekr.20220330133336.61: *7* iterative.ExceptHandler
-def do_ExceptHandler(self, node: Node) -> ActionList:
-
-    # Except line...
-    result: ActionList = [
-        (self.name, 'except'),
-    ]
-    if getattr(node, 'type', None):
-        result.append((self.visit, node.type))
-    if getattr(node, 'name', None):
-        result.extend([
-            (self.name, 'as'),
-            (self.name, node.name),
-        ])
-    result.extend([
-        (self.op, ':'),
-        # Body...
-        (self.visit, node.body),
-    ])
-    return result
-#@+node:ekr.20220330133336.62: *7* iterative.For
-def do_For(self, node: Node) -> ActionList:
-
-    result: ActionList = [
-        # The def line...
-        (self.name, 'for'),
-        (self.visit, node.target),
-        (self.name, 'in'),
-        (self.visit, node.iter),
-        (self.op, ':'),
-        # Body...
-        (self.visit, node.body),
-    ]
-    # Else clause...
-    if node.orelse:
-        result.extend([
-            (self.name, 'else'),
-            (self.op, ':'),
-            (self.visit, node.orelse),
-        ])
-    return result
-#@+node:ekr.20220330133336.63: *7* iterative.Global
-# Global(identifier* names)
-
-def do_Global(self, node: Node) -> ActionList:
-
-    result = [
-        (self.name, 'global'),
-    ]
-    for z in node.names:
-        result.append((self.name, z))
-    return result
-#@+node:ekr.20220330133336.64: *7* iterative.If & helpers
-# If(expr test, stmt* body, stmt* orelse)
-
-def do_If(self, node: Node) -> ActionList:
-    << do_If docstring >>
-    # Use the next significant token to distinguish between 'if' and 'elif'.
-    token = self.find_next_significant_token()
-    result: ActionList = [
-        (self.name, token.value),
-        (self.visit, node.test),
-        (self.op, ':'),
-        # Body...
-        (self.visit, node.body),
-    ]
-    # Else and elif clauses...
-    if node.orelse:
-        # We *must* delay the evaluation of the else clause.
-        result.append((self.if_else_helper, node))
-    return result
-
-def if_else_helper(self, node: Node) -> ActionList:
-    """Delayed evaluation!"""
-    token = self.find_next_significant_token()
-    if token.value == 'else':
-        return [
-            (self.name, 'else'),
-            (self.op, ':'),
-            (self.visit, node.orelse),
-        ]
-    return [
-        (self.visit, node.orelse),
-    ]
-#@+node:ekr.20220330133336.65: *8* << do_If docstring >>
-"""
-The parse trees for the following are identical!
-
-  if 1:            if 1:
-      pass             pass
-  else:            elif 2:
-      if 2:            pass
-          pass
-
-So there is *no* way for the 'if' visitor to disambiguate the above two
-cases from the parse tree alone.
-
-Instead, we scan the tokens list for the next 'if', 'else' or 'elif' token.
-"""
-#@+node:ekr.20220330133336.66: *7* iterative.Import & helper
-def do_Import(self, node: Node) -> ActionList:
-
-    result: ActionList = [
-        (self.name, 'import'),
-    ]
-    for alias in node.names:
-        result.append((self.name, alias.name))
-        if alias.asname:
-            result.extend([
-                (self.name, 'as'),
-                (self.name, alias.asname),
-            ])
-    return result
-#@+node:ekr.20220330133336.67: *7* iterative.ImportFrom
-# ImportFrom(identifier? module, alias* names, int? level)
-
-def do_ImportFrom(self, node: Node) -> ActionList:
-
-    result: ActionList = [
-        (self.name, 'from'),
-    ]
-    for _i in range(node.level):
-        result.append((self.op, '.'))
-    if node.module:
-        result.append((self.name, node.module))
-    result.append((self.name, 'import'))
-    # No need to put commas.
-    for alias in node.names:
-        if alias.name == '*':  # #1851.
-            result.append((self.op, '*'))
-        else:
-            result.append((self.name, alias.name))
-        if alias.asname:
-            result.extend([
-                (self.name, 'as'),
-                (self.name, alias.asname),
-            ])
-    return result
-#@+node:ekr.20220402124844.1: *7* iterative.Match* (Python 3.10+)
-# Match(expr subject, match_case* cases)
-
-# match_case = (pattern pattern, expr? guard, stmt* body)
-
-# Full syntax diagram: # https://peps.python.org/pep-0634/#appendix-a
-
-def do_Match(self, node: Node) -> ActionList:
-
-    cases = getattr(node, 'cases', [])
-    result: ActionList = [
-        (self.name, 'match'),
-        (self.visit, node.subject),
-        (self.op, ':'),
-    ]
-    for case in cases:
-        result.append((self.visit, case))
-    return result
-#@+node:ekr.20220402124844.2: *8* iterative.match_case
-#  match_case = (pattern pattern, expr? guard, stmt* body)
-
-def do_match_case(self, node: Node) -> ActionList:
-
-    guard = getattr(node, 'guard', None)
-    body = getattr(node, 'body', [])
-    result: ActionList = [
-        (self.name, 'case'),
-        (self.visit, node.pattern),
-    ]
-    if guard:
-        result.extend([
-            (self.name, 'if'),
-            (self.visit, guard),
-        ])
-    result.append((self.op, ':'))
-    for statement in body:
-        result.append((self.visit, statement))
-    return result
-#@+node:ekr.20220402124844.3: *8* iterative.MatchAs
-# MatchAs(pattern? pattern, identifier? name)
-
-def do_MatchAs(self, node: Node) -> ActionList:
-    pattern = getattr(node, 'pattern', None)
-    name = getattr(node, 'name', None)
-    result: ActionList = []
-    if pattern and name:
-        result.extend([
-            (self.visit, pattern),
-            (self.name, 'as'),
-            (self.name, name),
-        ])
-    elif pattern:
-        result.append((self.visit, pattern))  # pragma: no cover
-    else:
-        result.append((self.name, name or '_'))
-    return result
-#@+node:ekr.20220402124844.4: *8* iterative.MatchClass
-# MatchClass(expr cls, pattern* patterns, identifier* kwd_attrs, pattern* kwd_patterns)
-
-def do_MatchClass(self, node: Node) -> ActionList:
-
-    patterns = getattr(node, 'patterns', [])
-    kwd_attrs = getattr(node, 'kwd_attrs', [])
-    kwd_patterns = getattr(node, 'kwd_patterns', [])
-    result: ActionList = [
-        (self.visit, node.cls),
-        (self.op, '('),
-    ]
-    for pattern in patterns:
-        result.append((self.visit, pattern))
-    for i, kwd_attr in enumerate(kwd_attrs):
-        result.extend([
-            (self.name, kwd_attr),  # a String.
-            (self.op, '='),
-            (self.visit, kwd_patterns[i]),
-        ])
-    result.append((self.op, ')'))
-    return result
-#@+node:ekr.20220402124844.5: *8* iterative.MatchMapping
-# MatchMapping(expr* keys, pattern* patterns, identifier? rest)
-
-def do_MatchMapping(self, node: Node) -> ActionList:
-    keys = getattr(node, 'keys', [])
-    patterns = getattr(node, 'patterns', [])
-    rest = getattr(node, 'rest', None)
-    result: ActionList = [
-        (self.op, '{'),
-    ]
-    for i, key in enumerate(keys):
-        result.extend([
-            (self.visit, key),
-            (self.op, ':'),
-            (self.visit, patterns[i]),
-        ])
-    if rest:
-        result.extend([
-            (self.op, '**'),
-            (self.name, rest),  # A string.
-        ])
-    result.append((self.op, '}'))
-    return result
-#@+node:ekr.20220402124844.6: *8* iterative.MatchOr
-# MatchOr(pattern* patterns)
-
-def do_MatchOr(self, node: Node) -> ActionList:
-
-    patterns = getattr(node, 'patterns', [])
-    result: ActionList = []
-    for i, pattern in enumerate(patterns):
-        if i > 0:
-            result.append((self.op, '|'))
-        result.append((self.visit, pattern))
-    return result
-#@+node:ekr.20220402124844.7: *8* iterative.MatchSequence
-# MatchSequence(pattern* patterns)
-
-def do_MatchSequence(self, node: Node) -> ActionList:
-    patterns = getattr(node, 'patterns', [])
-    result: ActionList = []
-    # Scan for the next '(' or '[' token, skipping the 'case' token.
-    token = None
-    for token in self.tokens[self.px + 1 :]:
-        if token.kind == 'op' and token.value in '([':
-            break
-        if is_significant_token(token):
-            # An implicit tuple: there is no '(' or '[' token.
-            token = None
-            break
-    else:
-        raise AssignLinksError('Ill-formed tuple')  # pragma: no cover
-    if token:
-        result.append((self.op, token.value))
-    for pattern in patterns:
-        result.append((self.visit, pattern))
-    if token:
-        val = ']' if token.value == '[' else ')'
-        result.append((self.op, val))
-    return result
-#@+node:ekr.20220402124844.8: *8* iterative.MatchSingleton
-# MatchSingleton(constant value)
-
-def do_MatchSingleton(self, node: Node) -> ActionList:
-    """Match True, False or None."""
-    return [
-        (self.token, ('name', repr(node.value))),
-    ]
-#@+node:ekr.20220402124844.9: *8* iterative.MatchStar
-# MatchStar(identifier? name)
-
-def do_MatchStar(self, node: Node) -> ActionList:
-
-    name = getattr(node, 'name', None)
-    result: ActionList = [
-        (self.op, '*'),
-    ]
-    if name:
-        result.append((self.name, name))
-    return result
-#@+node:ekr.20220402124844.10: *8* iterative.MatchValue
-# MatchValue(expr value)
-
-def do_MatchValue(self, node: Node) -> ActionList:
-
-    return [
-        (self.visit, node.value),
-    ]
-#@+node:ekr.20220330133336.78: *7* iterative.Nonlocal
-# Nonlocal(identifier* names)
-
-def do_Nonlocal(self, node: Node) -> ActionList:
-
-    # nonlocal %s\n' % ','.join(node.names))
-    # No need to put commas.
-    result: ActionList = [
-        (self.name, 'nonlocal'),
-    ]
-    for z in node.names:
-        result.append((self.name, z))
-    return result
-#@+node:ekr.20220330133336.79: *7* iterative.Pass
-def do_Pass(self, node: Node) -> ActionList:
-
-    return ([
-        (self.name, 'pass'),
-    ])
-#@+node:ekr.20220330133336.80: *7* iterative.Raise
-# Raise(expr? exc, expr? cause)
-
-def do_Raise(self, node: Node) -> ActionList:
-
-    # No need to put commas.
-    exc = getattr(node, 'exc', None)
-    cause = getattr(node, 'cause', None)
-    tback = getattr(node, 'tback', None)
-    result: ActionList = [
-        (self.name, 'raise'),
-        (self.visit, exc),
-    ]
-    if cause:
-        result.extend([
-            (self.name, 'from'),  # #2446.
-            (self.visit, cause),
-        ])
-    result.append((self.visit, tback))
-    return result
-
-#@+node:ekr.20220330133336.81: *7* iterative.Return
-def do_Return(self, node: Node) -> ActionList:
-
-    return [
-        (self.name, 'return'),
-        (self.visit, node.value),
-    ]
-#@+node:ekr.20220330133336.82: *7* iterative.Try
-# Try(stmt* body, excepthandler* handlers, stmt* orelse, stmt* finalbody)
-
-def do_Try(self, node: Node) -> ActionList:
-
-    result: ActionList = [
-        # Try line...
-        (self.name, 'try'),
-        (self.op, ':'),
-        # Body...
-        (self.visit, node.body),
-        (self.visit, node.handlers),
-    ]
-    # Else...
-    if node.orelse:
-        result.extend([
-            (self.name, 'else'),
-            (self.op, ':'),
-            (self.visit, node.orelse),
-        ])
-    # Finally...
-    if node.finalbody:
-        result.extend([
-            (self.name, 'finally'),
-            (self.op, ':'),
-            (self.visit, node.finalbody),
-        ])
-    return result
-#@+node:ekr.20220330133336.83: *7* iterative.While
-def do_While(self, node: Node) -> ActionList:
-
-    # While line...
-        # while %s:\n'
-    result: ActionList = [
-        (self.name, 'while'),
-        (self.visit, node.test),
-        (self.op, ':'),
-        # Body...
-        (self.visit, node.body),
-    ]
-    # Else clause...
-    if node.orelse:
-        result.extend([
-            (self.name, 'else'),
-            (self.op, ':'),
-            (self.visit, node.orelse),
-        ])
-    return result
-#@+node:ekr.20220330133336.84: *7* iterative.With
-# With(withitem* items, stmt* body)
-
-# withitem = (expr context_expr, expr? optional_vars)
-
-def do_With(self, node: Node) -> ActionList:
-
-    expr: Optional[ast.AST] = getattr(node, 'context_expression', None)
-    items: list[ast.AST] = getattr(node, 'items', [])
-    result: ActionList = [
-        (self.name, 'with'),
-        (self.visit, expr),
-    ]
-    # No need to put commas.
-    for item in items:
-        result.append((self.visit, item.context_expr))
-        optional_vars = getattr(item, 'optional_vars', None)
-        if optional_vars is not None:
-            result.extend([
-                (self.name, 'as'),
-                (self.visit, item.optional_vars),
-            ])
-    result.extend([
-        # End the line.
-        (self.op, ':'),
-        # Body...
-        (self.visit, node.body),
-    ])
-    return result
-#@+node:ekr.20220330133336.85: *7* iterative.Yield
-def do_Yield(self, node: Node) -> ActionList:
-
-    result: ActionList = [
-        (self.name, 'yield'),
-    ]
-    if hasattr(node, 'value'):
-        result.extend([
-            (self.visit, node.value),
-        ])
-    return result
-#@+node:ekr.20220330133336.86: *7* iterative.YieldFrom
-# YieldFrom(expr value)
-
-def do_YieldFrom(self, node: Node) -> ActionList:
-
-    return ([
-        (self.name, 'yield'),
-        (self.name, 'from'),
-        (self.visit, node.value),
-    ])
-#@+node:ekr.20220402152331.1: *4* class TestIterative(TestTOG)
-class TestIterative(TestTOG):
-    """
-    Tests for the IterativeTokenGenerator class.
-
-    This class inherits:
-    - all the tests from the TestTOG class.
-    - most of the support code from the BaseTest class.
-    """
-    debug_list = []  # 'full-traceback', 'tokens', 'tree'
-
-    @others
-#@+node:edreamleo.20220429071246.1: *5* TestIterative.setUp
-def setUp(self):
-
-    if py_version < (3, 9):  # pragma: no cover
-        self.skipTest('Requires Python 3.9 or above')
-#@+node:ekr.20220402150424.1: *5* TestIterative.make_data (override)
-def make_data(self, contents, description=None):  # pragma: no cover
-    """Return (contents, tokens, tree) for the given contents."""
-    contents = contents.lstrip('\\\n')
-    if not contents:
-        return '', None, None
-    self.link_error = None
-    t1 = get_time()
-    self.update_counts('characters', len(contents))
-    # Ensure all tests end in exactly one newline.
-    contents = textwrap.dedent(contents).rstrip() + '\n'
-    # Create the TOG instance.
-    # This next line is why we must copy this entire method.
-    self.tog = IterativeTokenGenerator()  # Was TokenOrderGenerator().
-    self.tog.filename = description or g.callers(2).split(',')[0]
-    # Pass 0: create the tokens and parse tree
-    tokens = self.make_tokens(contents)
-    if not tokens:
-        self.fail('make_tokens failed')
-    tree = self.make_tree(contents)
-    if not tree:
-        self.fail('make_tree failed')
-    if 'contents' in self.debug_list:
-        dump_contents(contents)
-    if 'ast' in self.debug_list:
-        if py_version >= (3, 9):
-            # pylint: disable=unexpected-keyword-arg
-            g.printObj(ast.dump(tree, indent=2), tag='ast.dump')
-        else:
-            g.printObj(ast.dump(tree), tag='ast.dump')
-    if 'tree' in self.debug_list:  # Excellent traces for tracking down mysteries.
-        dump_ast(tree)  # pragma: no cover
-    if 'tokens' in self.debug_list:
-        dump_tokens(tokens)  # pragma: no cover
-    self.balance_tokens(tokens)
-    # Pass 1: create the links.
-    self.create_links(tokens, tree)
-    if 'post-tree' in self.debug_list:
-        dump_tree(tokens, tree)  # pragma: no cover
-    if 'post-tokens' in self.debug_list:
-        dump_tokens(tokens)  # pragma: no cover
-    t2 = get_time()
-    self.update_times('90: TOTAL', t2 - t1)
-    if self.link_error:
-        self.fail(self.link_error)  # pragma: no cover
-    return contents, tokens, tree
-#@+node:ekr.20220403063148.1: *5* Copies of TestOrange tests
-# Required for full coverage.
-# These might migrate to the TestTOG class.
-#@+node:ekr.20220403063936.1: *6* TestIterative.test_relative_imports
-def test_relative_imports(self):
-
-    # #2533.
-    contents = """\
-        from .module1 import w
-        from . module2 import x
-        from ..module1 import y
-        from .. module2 import z
-        from . import a
-        from.import b
-        from leo.core import leoExternalFiles
-        import leo.core.leoGlobals as g
-"""
-    expected = textwrap.dedent("""\
-        from .module1 import w
-        from .module2 import x
-        from ..module1 import y
-        from ..module2 import z
-        from . import a
-        from . import b
-        from leo.core import leoExternalFiles
-        import leo.core.leoGlobals as g
-""")
-    contents, tokens, tree = self.make_data(contents)
-    results = self.beautify(contents, tokens, tree)
-    self.assertEqual(expected, results)
-#@+node:ekr.20220403062001.1: *6* TestIterative.test_one_line_pet_peeves
-def test_one_line_pet_peeves(self):
-
-    # See https://peps.python.org/pep-0008/#pet-peeves
-    # See https://peps.python.org/pep-0008/#other-recommendations
-
-    # A copy of TestOrange.test_one_line_pet_peeves.
-    # Necessary for coverage testings for slices.
-
-    tag = 'test_one_line_pet_peeves'
-    # Except where noted, all entries are expected values....
-    if 0:
-        # Test fails or recents...
-        table = (
-            # """a[: 1 if True else 2 :]""",
-            """a[:-1]""",
-        )
-    else:
-        table = (
-            # Assignments...
-            # Slices (colons)...
-            """a[:-1]""",
-            """a[: 1 if True else 2 :]""",
-            """a[1 : 1 + 2]""",
-            """a[lower:]""",
-            """a[lower::]""",
-            """a[:upper]""",
-            """a[:upper:]""",
-            """a[::step]""",
-            """a[lower:upper:]""",
-            """a[lower:upper:step]""",
-            """a[lower + offset : upper + offset]""",
-            """a[: upper_fn(x) :]""",
-            """a[: upper_fn(x) : step_fn(x)]""",
-            """a[:: step_fn(x)]""",
-            """a[: upper_fn(x) :]""",
-            """a[: upper_fn(x) : 2 + 1]""",
-            """a[:]""",
-            """a[::]""",
-            """a[1:]""",
-            """a[1::]""",
-            """a[:2]""",
-            """a[:2:]""",
-            """a[::3]""",
-            """a[1:2]""",
-            """a[1:2:]""",
-            """a[:2:3]""",
-            """a[1:2:3]""",
-            # * and **, inside and outside function calls.
-            """a = b * c""",
-            # Now done in test_star_star_operator
-            # """a = b ** c""",  # Black has changed recently.
-            """f(*args)""",
-            """f(**kwargs)""",
-            """f(*args, **kwargs)""",
-            """f(a, *args)""",
-            # Calls...
-            """f(-1)""",
-            """f(-1 < 2)""",
-            """f(1)""",
-            """f(2 * 3)""",
-            """f(2 + name)""",
-            """f(a)""",
-            """f(a.b)""",
-            """f(a=2 + 3, b=4 - 5, c= 6 * 7, d=8 / 9, e=10 // 11)""",
-            """f(a=2, *args)""",
-            """f(a[1 + 2])""",
-            """f({key: 1})""",
-            """t = (0,)""",
-            """x, y = y, x""",
-            # Dicts...
-            """d = {key: 1}""",
-            """d['key'] = a[i]""",
-            # Trailing comments: expect two spaces.
-            """whatever # comment""",
-            """whatever  # comment""",
-            """whatever   # comment""",
-            # Word ops...
-            """v1 = v2 and v3 if v3 not in v4 or v5 in v6 else v7""",
-            """print(v7 for v8 in v9)""",
-            # Unary ops...
-            """v = -1 if a < b else -2""",
-            # Returns...
-            """return -1""",
-        )
-    fails = 0
-    for i, contents in enumerate(table):
-        description = f"{tag} part {i}"
-        contents, tokens, tree = self.make_data(contents, description)
-        expected = self.blacken(contents)
-        results = self.beautify(contents, tokens, tree, filename=description)
-        if results != expected:  # pragma: no cover
-            fails += 1
-            print('')
-            print(f"TestIterative.test_one_line_pet_peeves: FAIL {fails}\n"
-                f"  contents: {contents.rstrip()}\n"
-                f"     black: {expected.rstrip()}\n"
-                f"    orange: {results.rstrip()}")
-    self.assertEqual(fails, 0)
-#@+node:ekr.20220403062532.1: *6* TestIterative.blacken
-def blacken(self, contents, line_length=None):  # pragma: no cover
-    """Return the results of running black on contents"""
-    # A copy of TestOrange.blacken
-    if not black:
-        self.skipTest('Can not import black')
-    # Suppress string normalization!
-    try:
-        mode = black.FileMode()
-        mode.string_normalization = False
-        if line_length is not None:
-            mode.line_length = line_length
-    except TypeError:
-        self.skipTest('old version of black')
-    return black.format_str(contents, mode=mode)
-#@+node:ekr.20191226195813.1: *4* class TokenOrderTraverser
-class TokenOrderTraverser:
-    """
-    Traverse an ast tree using the parent/child links created by the
-    TokenOrderGenerator class.
-
-    **Important**:
-
-    This class is a curio. It is no longer used in this file!
-    The Fstringify and ReassignTokens classes now use ast.walk.
-    """
-    @others
-#@+node:ekr.20191226200154.1: *5* TOT.traverse
-def traverse(self, tree: Node) -> int:
-    """
-    Call visit, in token order, for all nodes in tree.
-
-    Recursion is not allowed.
-
-    The code follows p.moveToThreadNext exactly.
-    """
-
-    def has_next(i: int, node: Node, stack: list[int]) -> bool:
-        """Return True if stack[i] is a valid child of node.parent."""
-        # g.trace(node.__class__.__name__, stack)
-        parent = node.parent
-        return bool(parent and parent.children and i < len(parent.children))
-
-    # Update stats
-
-    self.last_node_index = -1  # For visit
-    # The stack contains child indices.
-    node, stack = tree, [0]
-    seen = set()
-    while node and stack:
-        # g.trace(
-            # f"{node.node_index:>3} "
-            # f"{node.__class__.__name__:<12} {stack}")
-        # Visit the node.
-        assert node.node_index not in seen, node.node_index
-        seen.add(node.node_index)
-        self.visit(node)
-        # if p.v.children: p.moveToFirstChild()
-        children: list[ast.AST] = getattr(node, 'children', [])
-        if children:
-            # Move to the first child.
-            stack.append(0)
-            node = children[0]
-            # g.trace(' child:', node.__class__.__name__, stack)
-            continue
-        # elif p.hasNext(): p.moveToNext()
-        stack[-1] += 1
-        i = stack[-1]
-        if has_next(i, node, stack):
-            node = node.parent.children[i]
-            continue
-        # else...
-        # p.moveToParent()
-        node = node.parent
-        stack.pop()
-        # while p:
-        while node and stack:
-            # if p.hasNext():
-            stack[-1] += 1
-            i = stack[-1]
-            if has_next(i, node, stack):
-                # Move to the next sibling.
-                node = node.parent.children[i]
-                break  # Found.
-            # p.moveToParent()
-            node = node.parent
-            stack.pop()
-        # not found.
-        else:
-            break  # pragma: no cover
-    return self.last_node_index
-#@+node:ekr.20191227160547.1: *5* TOT.visit
-def visit(self, node: Node) -> None:
-
-    self.last_node_index += 1
-    assert self.last_node_index == node.node_index, (
-        self.last_node_index, node.node_index)
-#@+node:ekr.20190910081550.1: *3* class SyntaxSanitizer
-class SyntaxSanitizer:
-
-    << SyntaxSanitizer docstring >>
-
-    def __init__(self, c, keep_comments):
-        self.c = c
-        self.keep_comments = keep_comments
-
-    @others
-#@+node:ekr.20190910093739.1: *4* << SyntaxSanitizer docstring >>
-r"""
-This class converts section references, @others and Leo directives to
-comments. This allows ast.parse to handle the result.
-
-Within section references, these comments must *usually* be executable:
-    
-BEFORE:
-    if condition:
-        <\< do something >\>
-AFTER:
-    if condition:
-        pass # do something
-        
-Alas, sanitation can result in a syntax error. For example, leoTips.py contains:
-    
-BEFORE:
-    tips = [
-        <\< define tips >\>
-        ]
-
-AFTER:
-    tips = [
-        pass # define tips
-    ]
-    
-This fails because tips = [pass] is a SyntaxError.
-
-The beautify* and black* commands clearly report such failures.
-"""
-#@+node:ekr.20190910022637.2: *4* sanitize.comment_leo_lines
-def comment_leo_lines(self, p=None, s0=None):
-    """
-    Replace lines containing Leonine syntax with **special comment lines** of the form:
-        
-        {lws}#{lws}{marker}{line}
-        
-    where: 
-    - lws is the leading whitespace of the original line
-    - marker appears nowhere in p.b
-    - line is the original line, unchanged.
-    
-    This convention allows uncomment_special_lines to restore these lines.
-    """
-    # Choose a marker that appears nowhere in s.
-    if p:
-        s0 = p.b
-    n = 5
-    while('#'+ ('!'*n)) in s0:
-        n += 1
-    comment = '#' + ('!' * n)
-    # Create a dict of directives.
-    d = {z: True for z in g.globalDirectiveList}
-    # Convert all Leonine lines to special comments.
-    i, lines, result = 0, g.splitLines(s0), []
-    while i < len(lines):
-        progress = i
-        s = lines[i]
-        s_lstrip = s.lstrip()
-        # Comment out any containing a section reference.
-        j = s.find('<<')
-        k = s.find('>>') if j > -1 else -1
-        if -1 < j < k:
-            result.append(comment+s)
-            # Generate a properly-indented pass line.
-            j2 = g.skip_ws(s, 0)
-            result.append(f'{" "*j2}pass\n')
-        elif s_lstrip.startswith('@'):
-            # Comment out all other Leonine constructs.
-            if self.starts_doc_part(s):
-                # Comment the entire doc part, until @c or @code.
-                result.append(comment+s)
-                i += 1
-                while i < len(lines):
-                    s = lines[i]
-                    result.append(comment+s)
-                    i += 1
-                    if self.ends_doc_part(s):
-                        break
-            else:
-                j = g.skip_ws(s, 0)
-                assert s[j] == '@'
-                j += 1
-                k = g.skip_id(s, j, chars='-')
-                if k > j:
-                    word = s[j : k]
-                    if word == 'others':
-                        # Remember the original @others line.
-                        result.append(comment+s)
-                        # Generate a properly-indented pass line.
-                        result.append(f'{" "*(j-1)}pass\n')
-                    else:
-                        # Comment only Leo directives, not decorators.
-                        result.append(comment+s if word in d else s)
-                else:
-                    result.append(s)
-        elif s_lstrip.startswith('#') and self.keep_comments:
-            # A leading comment.
-            # Bug fix: Preserve lws in comments, too.
-            j2 = g.skip_ws(s, 0)
-            result.append(" "*j2+comment+s)
-        else:
-            # A plain line.
-            result.append(s)
-        if i == progress:
-            i += 1
-    return comment, ''.join(result)
-#@+node:ekr.20190910022637.3: *4* sanitize.starts_doc_part & ends_doc_part
-def starts_doc_part(self, s):
-    """Return True if s word matches @ or @doc."""
-    return s.startswith(('@\n', '@doc\n', '@ ', '@doc '))
-
-def ends_doc_part(self, s):
-    """Return True if s word matches @c or @code."""
-    return s.startswith(('@c\n', '@code\n', '@c ', '@code '))
-#@+node:ekr.20190910022637.4: *4* sanitize.uncomment_leo_lines
-def uncomment_leo_lines(self, comment, p, s0):
-    """Reverse the effect of comment_leo_lines."""
-    lines = g.splitLines(s0)
-    i, result = 0, []
-    while i < len(lines):
-        progress = i
-        s = lines[i]
-        i += 1
-        if comment in s:
-            # One or more special lines.
-            i = self.uncomment_special_lines(comment, i, lines, p, result, s)
-        else:
-            # A regular line.
-            result.append(s)
-        assert progress < i
-    return ''.join(result).rstrip() + '\n'
-#@+node:ekr.20190910022637.5: *4* sanitize.uncomment_special_line & helpers
-def uncomment_special_lines(self, comment, i, lines, p, result, s):
-    """
-    This method restores original lines from the special comment lines
-    created by comment_leo_lines. These lines have the form:
-        
-        {lws}#{marker}{line}
-        
-    where: 
-    - lws is the leading whitespace of the original line
-    - marker appears nowhere in p.b
-    - line is the original line, unchanged.
-    
-    s is a line containing the comment delim.
-    i points at the *next* line.
-    Handle one or more lines, appending stripped lines to result.
-    """
-    #
-    # Delete the lws before the comment.
-    # This works because the tail contains the original whitespace.
-    assert comment in s
-    s = s.lstrip().replace(comment, '')
-    #
-    # Here, s is the original line.
-    if comment in s:
-        g.trace(f"can not happen: {s!r}")
-        return i
-    if self.starts_doc_part(s):
-        result.append(s)
-        while i < len(lines):
-            s = lines[i].lstrip().replace(comment, '')
-            i += 1
-            result.append(s)
-            if self.ends_doc_part(s):
-                break
-        return i
-    j = s.find('<<')
-    k = s.find('>>') if j > -1 else -1
-    if -1 < j < k or '@others' in s:
-        #
-        # A section reference line or an @others line.
-        # Such lines are followed by a pass line.
-        #
-        # The beautifier may insert blank lines before the pass line.
-        kind = 'section ref' if -1 < j < k else '@others'
-        # Restore the original line, including leading whitespace.
-        result.append(s)
-        # Skip blank lines.
-        while i < len(lines) and not lines[i].strip():
-            i += 1
-        # Skip the pass line.
-        if i < len(lines) and lines[i].lstrip().startswith('pass'):
-            i += 1
-        else:
-            g.trace(f"*** no pass after {kind}: {p.h}")
-    else:
-        # A directive line or a comment line.
-        result.append(s)
-    return i
-#@+node:ekr.20160225102931.1: *3* class TokenSync (deprecated)
-class TokenSync:
-    """A class to sync and remember tokens."""
-    # To do: handle comments, line breaks...
-    @others
-#@+node:ekr.20160225102931.2: *4*  ts.ctor & helpers
-def __init__(self, s, tokens):
-    """Ctor for TokenSync class."""
-    assert isinstance(tokens, list)  # Not a generator.
-    self.s = s
-    self.first_leading_line = None
-    self.lines = [z.rstrip() for z in g.splitLines(s)]
-    # Order is important from here on...
-    self.nl_token = self.make_nl_token()
-    self.line_tokens = self.make_line_tokens(tokens)
-    self.blank_lines = self.make_blank_lines()
-    self.string_tokens = self.make_string_tokens()
-    self.ignored_lines = self.make_ignored_lines()
-#@+node:ekr.20160225102931.3: *5* ts.make_blank_lines
-def make_blank_lines(self):
-    """Return of list of line numbers of blank lines."""
-    result = []
-    for i, aList in enumerate(self.line_tokens):
-        # if any([self.token_kind(z) == 'nl' for z in aList]):
-        if len(aList) == 1 and self.token_kind(aList[0]) == 'nl':
-            result.append(i)
-    return result
-#@+node:ekr.20160225102931.4: *5* ts.make_ignored_lines
-def make_ignored_lines(self):
-    """
-    Return a copy of line_tokens containing ignored lines,
-    that is, full-line comments or blank lines.
-    These are the lines returned by leading_lines().
-    """
-    result = []
-    for i, aList in enumerate(self.line_tokens):
-        for z in aList:
-            if self.is_line_comment(z):
-                result.append(z)
-                break
-        else:
-            if i in self.blank_lines:
-                result.append(self.nl_token)
-            else:
-                result.append(None)
-    assert len(result) == len(self.line_tokens)
-    for i, aList in enumerate(result):
-        if aList:
-            self.first_leading_line = i
-            break
-    else:
-        self.first_leading_line = len(result)
-    return result
-#@+node:ekr.20160225102931.5: *5* ts.make_line_tokens (trace tokens)
-def make_line_tokens(self, tokens):
-    """
-    Return a list of lists of tokens for each list in self.lines.
-    The strings in self.lines may end in a backslash, so care is needed.
-    """
-    import token as tm
-    n, result = len(self.lines), []
-    for i in range(0, n+1):
-        result.append([])
-    for token in tokens:
-        t1, t2, t3, t4, t5 = token
-        kind = tm.tok_name[t1].lower()
-        srow, scol = t3
-        erow, ecol = t4
-        line = erow - 1 if kind == 'string' else srow - 1
-        result[line].append(token)
-    assert len(self.lines) + 1 == len(result), len(result)
-    return result
-#@+node:ekr.20160225102931.6: *5* ts.make_nl_token
-def make_nl_token(self):
-    """Return a newline token with '\n' as both val and raw_val."""
-    import token as tm
-    t1 = tm.NEWLINE
-    t2 = '\n'
-    t3 = (0, 0)  # Not used.
-    t4 = (0, 0)  # Not used.
-    t5 = '\n'
-    return t1, t2, t3, t4, t5
-#@+node:ekr.20160225102931.7: *5* ts.make_string_tokens
-def make_string_tokens(self):
-    """Return a copy of line_tokens containing only string tokens."""
-    result = []
-    for aList in self.line_tokens:
-        result.append([z for z in aList if self.token_kind(z) == 'string'])
-    assert len(result) == len(self.line_tokens)
-    return result
-#@+node:ekr.20160225102931.8: *4* ts.check_strings
-def check_strings(self):
-    """Check that all strings have been consumed."""
-    for i, aList in enumerate(self.string_tokens):
-        if aList:
-            g.trace(f"warning: line {i}. unused strings: {aList}")
-#@+node:ekr.20160225102931.10: *4* ts.is_line_comment
-def is_line_comment(self, token):
-    """Return True if the token represents a full-line comment."""
-    import token as tm
-    t1, t2, t3, t4, t5 = token
-    kind = tm.tok_name[t1].lower()
-    raw_val = t5
-    return kind == 'comment' and raw_val.lstrip().startswith('#')
-#@+node:ekr.20160225102931.12: *4* ts.last_node
-def last_node(self, node):
-    """Return the node of node's tree with the largest lineno field."""
-
-    class LineWalker(ast.NodeVisitor):
-
-        def __init__(self):
-            """Ctor for LineWalker class."""
-            self.node = None
-            self.lineno = -1
-
-        def visit(self, node):
-            """LineWalker.visit."""
-            if hasattr(node, 'lineno'):
-                if node.lineno > self.lineno:
-                    self.lineno = node.lineno
-                    self.node = node
-            if isinstance(node, list):
-                for z in node:
-                    self.visit(z)
-            else:
-                self.generic_visit(node)
-
-    w = LineWalker()
-    w.visit(node)
-    return w.node
-#@+node:ekr.20160225102931.13: *4* ts.leading_lines
-def leading_lines(self, node):
-    """Return a list of the preceding comment and blank lines"""
-    # This can be called on arbitrary nodes.
-    leading = []
-    if hasattr(node, 'lineno'):
-        i, n = self.first_leading_line, node.lineno
-        while i < n:
-            token = self.ignored_lines[i]
-            if token:
-                s = self.token_raw_val(token).rstrip() + '\n'
-                leading.append(s)
-            i += 1
-        self.first_leading_line = i
-    return leading
-#@+node:ekr.20160225102931.14: *4* ts.leading_string
-def leading_string(self, node):
-    """Return a string containing all lines preceding node."""
-    return ''.join(self.leading_lines(node))
-#@+node:ekr.20160225102931.15: *4* ts.line_at
-def line_at(self, node, continued_lines=True):
-    """Return the lines at the node, possibly including continuation lines."""
-    n = getattr(node, 'lineno', None)
-    if n is None:
-        return f'<no line> for %s' % node.__class__.__name__
-    if continued_lines:
-        aList, n = [], n - 1
-        while n < len(self.lines):
-            s = self.lines[n]
-            if s.endswith('\\'):
-                aList.append(s[:-1])
-                n += 1
-            else:
-                aList.append(s)
-                break
-        return ''.join(aList)
-    return self.lines[n - 1]
-#@+node:ekr.20160225102931.16: *4* ts.sync_string
-def sync_string(self, node):
-    """Return the spelling of the string at the given node."""
-    n = node.lineno
-    tokens = self.string_tokens[n - 1]
-    if tokens:
-        token = tokens.pop(0)
-        self.string_tokens[n - 1] = tokens
-        return self.token_val(token)
-    g.trace('===== underflow', n, node.s)
-    return node.s
-#@+node:ekr.20160225102931.18: *4* ts.tokens_for_statement
-def tokens_for_statement(self, node):
-    assert isinstance(node, ast.AST), node
-    name = node.__class__.__name__
-    if hasattr(node, 'lineno'):
-        tokens = self.line_tokens[node.lineno - 1]
-        g.trace(' '.join([self.dump_token(z) for z in tokens]))
-    else:
-        g.trace('no lineno', name)
-#@+node:ekr.20160225102931.19: *4* ts.trailing_comment
-def trailing_comment(self, node):
-    """
-    Return a string containing the trailing comment for the node, if any.
-    The string always ends with a newline.
-    """
-    if hasattr(node, 'lineno'):
-        return self.trailing_comment_at_lineno(node.lineno)
-    g.trace('no lineno', node.__class__.__name__, g.callers())
-    return '\n'
-#@+node:ekr.20160225102931.20: *4* ts.trailing_comment_at_lineno
-def trailing_comment_at_lineno(self, lineno):
-    """Return any trailing comment at the given node.lineno."""
-    tokens = self.line_tokens[lineno - 1]
-    for token in tokens:
-        if self.token_kind(token) == 'comment':
-            raw_val = self.token_raw_val(token).rstrip()
-            if not raw_val.strip().startswith('#'):
-                val = self.token_val(token).rstrip()
-                s = f' %s\n' % val
-                return s
-    return '\n'
-#@+node:ekr.20160225102931.21: *4* ts.trailing_lines
-def trailing_lines(self):
-    """return any remaining ignored lines."""
-    trailing = []
-    i = self.first_leading_line
-    while i < len(self.ignored_lines):
-        token = self.ignored_lines[i]
-        if token:
-            s = self.token_raw_val(token).rstrip() + '\n'
-            trailing.append(s)
-        i += 1
-    self.first_leading_line = i
-    return trailing
-#@+node:ekr.20191122105543.1: *4* ts:dumps
-#@+node:ekr.20160225102931.9: *5* ts.dump_token
-def dump_token(self, token, verbose=False):
-    """Dump the token. It is either a string or a 5-tuple."""
-    import token as tm
-    if isinstance(token, str):
-        return token
-    t1, t2, t3, t4, t5 = token
-    kind = g.toUnicode(tm.tok_name[t1].lower())
-    # raw_val = g.toUnicode(t5)
-    val = g.toUnicode(t2)
-    if verbose:
-        return f'token: %10s %r' % (kind, val)
-    return val
-#@+node:ekr.20160225102931.17: *5* ts.token_kind/raw_val/val
-def token_kind(self, token):
-    """Return the token's type."""
-    t1, t2, t3, t4, t5 = token
-    import token as tm
-    return g.toUnicode(tm.tok_name[t1].lower())
-
-def token_raw_val(self, token):
-    """Return the value of the token."""
-    t1, t2, t3, t4, t5 = token
-    return g.toUnicode(t5)
-
-def token_val(self, token):
-    """Return the raw value of the token."""
-    t1, t2, t3, t4, t5 = token
-    return g.toUnicode(t2)
-#@+node:ekr.20160225102931.11: *5* ts.join
-def join(self, aList, sep=','):
-    """return the items of the list joined by sep string."""
-    tokens = []
-    for i, token in enumerate(aList or []):
-        tokens.append(token)
-        if i < len(aList) - 1:
-            tokens.append(sep)
-    return tokens
-#@+node:ekr.20200726125841.1: *3* fs.scan_for_values (token based, not used)
-def scan_for_values(self):  # pragma: no cover
-    """
-    **Important**: This method is not used. It shows how to "parse"
-    the RHS of an % operator using tokens instead of a parse tree. 
-    
-    This is a recursive descent parser. It is comprable in complexity
-    to fs.scan_format_string.
-    
-    Return a list of possibly parenthesized values for the format string.
-    
-    This method never actually consumes tokens.
-    
-    If all goes well, we'll skip all tokens in the tokens list.
-    """
-
-    # pylint: disable=no-member # This is example code.
-    # Skip the '%'
-    new_token = self.new_token
-    assert self.look_ahead(0) == ('op', '%')
-    token_i, tokens = self.skip_ahead(0, 'op', '%')
-    # Skip '(' if it's next
-    include_paren = self.look_ahead(token_i) == ('op', '(')
-    if include_paren:
-        token_i, skipped_tokens = self.skip_ahead(token_i, 'op', '(')
-        tokens.extend(skipped_tokens)
-    # Find all tokens up to the first ')' or 'for'
-    values, value_list = [], []
-    while token_i < len(self.tokens):
-        # Don't use look_ahead here: handle each token exactly once.
-        token = self.tokens[token_i]
-        token_i += 1
-        tokens.append(token)
-        kind, val = token.kind, token.value
-        if kind == 'ws':
-            continue
-        if kind in ('newline', 'nl'):
-            if include_paren or val.endswith('\\\n'):
-                # Continue scanning, ignoring the newline.
-                continue
-            # The newline ends the scan.
-            values.append(value_list)  # Retain the tokens!
-            if not include_paren:  # Bug fix.
-                tokens.pop()  # Rescan the ')'
-            break
-        if (kind, val) == ('op', ')'):
-            values.append(value_list)
-            if not include_paren:
-                tokens.pop()  # Rescan the ')'
-            break
-        if (kind, val) == ('name', 'for'):
-            self.add_trailing_ws = True
-            tokens.pop()  # Rescan the 'for'
-            values.append(value_list)
-            break
-        if (kind, val) == ('op', ','):
-            values.append(value_list)
-            value_list = []
-        elif kind == 'op' and val in '([{':
-            values_list2, token_i2 = self.scan_to_matching(token_i - 1, val)
-            value_list.extend(values_list2)
-            tokens.extend(self.tokens[token_i:token_i2])
-            token_i = token_i2
-        elif kind == 'name':
-            # Ensure separation of names.
-            value_list.append(new_token(kind, val))
-            value_list.append(new_token('ws', ' '))
-        else:
-            value_list.append(new_token(kind, val))
-    return values, tokens
-#@+node:ekr.20191227152538.1: *3* class TestTOT (BaseTest)
-class TestTOT(BaseTest):
-    """Tests for the TokenOrderTraverser class."""
-    @others
-#@+node:ekr.20200111115318.1: *4* test_tot.test_traverse
-def test_traverse(self):
-
-    contents = """\
-f(1)
-b = 2 + 3
-"""
-# print('%s = %s' % (2+3, 4*5))
-    if 1:
-        contents, tokens, tree = self.make_file_data('leoApp.py')
-    else:
-        contents, tokens, tree = self.make_data(contents)
-    tot = TokenOrderTraverser()
-    t1 = get_time()
-    n_nodes = tot.traverse(tree)
-    t2 = get_time()
-    self.update_counts('nodes', n_nodes)
-    self.update_times('50: TOT.traverse', t2 - t1)
-    # self.dump_stats()
-#@+node:ekr.20100208223942.5967: *3* class PickleShareDB
-_sentinel = object()
-
-
-class PickleShareDB:
-    """ The main 'connection' object for PickleShare database """
-    @others
-#@+node:ekr.20100208223942.5968: *4*  Birth & special methods
-#@+node:ekr.20100208223942.5969: *5*  __init__ (PickleShareDB)
-def __init__(self, root: str) -> None:
-    """
-    Init the PickleShareDB class.
-    root: The directory that contains the data. Created if it doesn't exist.
-    """
-    self.root: str = abspath(expanduser(root))
-    if not isdir(self.root) and not g.unitTesting:
-        self._makedirs(self.root)
-    # Keys are normalized file names.
-    # Values are tuples (obj, orig_mod_time)
-    self.cache: dict[str, Any] = {}
-
-    def loadz(fileobj: Any) -> None:
-        if fileobj:
-            # Retain this code for maximum compatibility.
-            try:
-                val = pickle.loads(
-                    zlib.decompress(fileobj.read()))
-            except ValueError:
-                g.es("Unpickling error - Python 3 data accessed from Python 2?")
-                return None
-            return val
-        return None
-
-    def dumpz(val: Any, fileobj: Any) -> None:
-        if fileobj:
-            try:
-                # Use Python 2's highest protocol, 2, if possible
-                data = pickle.dumps(val, 2)
-            except Exception:
-                # Use best available if that doesn't work (unlikely)
-                data = pickle.dumps(val, pickle.HIGHEST_PROTOCOL)
-            compressed = zlib.compress(data)
-            fileobj.write(compressed)
-
-    self.loader = loadz
-    self.dumper = dumpz
-#@+node:ekr.20100208223942.5970: *5* __contains__(PickleShareDB)
-def __contains__(self, key: Any) -> bool:
-
-    return self.has_key(key)  # NOQA
-#@+node:ekr.20100208223942.5971: *5* __delitem__
-def __delitem__(self, key: str) -> None:
-    """ del db["key"] """
-    fn = join(self.root, key)
-    self.cache.pop(fn, None)
-    try:
-        os.remove(fn)
-    except OSError:
-        # notfound and permission denied are ok - we
-        # lost, the other process wins the conflict
-        pass
-#@+node:ekr.20100208223942.5972: *5* __getitem__ (PickleShareDB)
-def __getitem__(self, key: str) -> Any:
-    """ db['key'] reading """
-    fn = join(self.root, key)
-    try:
-        mtime = (os.stat(fn)[stat.ST_MTIME])
-    except OSError:
-        raise KeyError(key)
-    if fn in self.cache and mtime == self.cache[fn][1]:
-        obj = self.cache[fn][0]
-        return obj
-    try:
-        # The cached item has expired, need to read
-        obj = self.loader(self._openFile(fn, 'rb'))
-    except Exception:
-        raise KeyError(key)
-    self.cache[fn] = (obj, mtime)
-    return obj
-#@+node:ekr.20100208223942.5973: *5* __iter__
-def __iter__(self) -> Generator:
-
-    for k in list(self.keys()):
-        yield k
-#@+node:ekr.20100208223942.5974: *5* __repr__
-def __repr__(self) -> str:
-    return f"PickleShareDB('{self.root}')"
-#@+node:ekr.20100208223942.5975: *5* __setitem__ (PickleShareDB)
-def __setitem__(self, key: str, value: Any) -> None:
-    """ db['key'] = 5 """
-    fn = join(self.root, key)
-    parent, junk = split(fn)
-    if parent and not isdir(parent):
-        self._makedirs(parent)
-    self.dumper(value, self._openFile(fn, 'wb'))
-    try:
-        mtime = os.path.getmtime(fn)
-        self.cache[fn] = (value, mtime)
-    except OSError as e:
-        if e.errno != 2:
-            raise
-#@+node:ekr.20100208223942.10452: *4* _makedirs
-def _makedirs(self, fn: str, mode: int = 0o777) -> None:
-
-    os.makedirs(fn, mode)
-#@+node:ekr.20100208223942.10458: *4* _openFile (PickleShareDB)
-def _openFile(self, fn: str, mode: str = 'r') -> Optional[Any]:
-    """ Open this file.  Return a file object.
-
-    Do not print an error message.
-    It is not an error for this to fail.
-    """
-    try:
-        return open(fn, mode)
-    except Exception:
-        return None
-#@+node:ekr.20100208223942.10454: *4* _walkfiles & helpers
-def _walkfiles(self, s: str, pattern: str = None) -> Generator:
-    """ D.walkfiles() -> iterator over files in D, recursively.
-
-    The optional argument, pattern, limits the results to files
-    with names that match the pattern.  For example,
-    mydir.walkfiles('*.tmp') yields only files with the .tmp
-    extension.
-    """
-    for child in self._listdir(s):
-        if isfile(child):
-            if pattern is None or self._fn_match(child, pattern):
-                yield child
-        elif isdir(child):
-            for f in self._walkfiles(child, pattern):
-                yield f
-#@+node:ekr.20100208223942.10456: *5* _listdir
-def _listdir(self, s: str, pattern: str = None) -> list[str]:
-    """ D.listdir() -> List of items in this directory.
-
-    Use D.files() or D.dirs() instead if you want a listing
-    of just files or just subdirectories.
-
-    The elements of the list are path objects.
-
-    With the optional 'pattern' argument, this only lists
-    items whose names match the given pattern.
-    """
-    names = os.listdir(s)
-    if pattern is not None:
-        names = fnmatch.filter(names, pattern)
-    return [join(s, child) for child in names]
-#@+node:ekr.20100208223942.10464: *5* _fn_match
-def _fn_match(self, s: str, pattern: str) -> bool:
-    """ Return True if self.name matches the given pattern.
-
-    pattern - A filename pattern with wildcards, for example '*.py'.
-    """
-    return fnmatch.fnmatch(basename(s), pattern)
-#@+node:ekr.20100208223942.5978: *4* clear (PickleShareDB)
-def clear(self) -> None:
-    # Deletes all files in the fcache subdirectory.
-    # It would be more thorough to delete everything
-    # below the root directory, but it's not necessary.
-    for z in self.keys():
-        self.__delitem__(z)
-#@+node:ekr.20100208223942.5979: *4* get
-def get(self, key: str, default: Any = None) -> Any:
-
-    try:
-        val = self[key]
-        return val
-    except KeyError:
-        return default
-#@+node:ekr.20100208223942.5980: *4* has_key (PickleShareDB)
-def has_key(self, key: str) -> bool:
-
-    try:
-        self[key]
-    except KeyError:
-        return False
-    return True
-#@+node:ekr.20100208223942.5981: *4* items
-def items(self) -> list[Any]:
-    return [z for z in self]
-#@+node:ekr.20100208223942.5982: *4* keys & helpers (PickleShareDB)
-# Called by clear, and during unit testing.
-
-def keys(self, globpat: str = None) -> list[str]:
-    """Return all keys in DB, or all keys matching a glob"""
-    files: list[str]
-    if globpat is None:
-        files = self._walkfiles(self.root)  # type:ignore
-    else:
-        # Do not call g.glob_glob here.
-        files = [z for z in join(self.root, globpat)]
-    result = [self._normalized(s) for s in files if isfile(s)]
-    return result
-#@+node:ekr.20100208223942.5976: *5* _normalized
-def _normalized(self, filename: str) -> str:
-    """ Make a key suitable for user's eyes """
-    # os.path.relpath doesn't work here.
-    return self._relpathto(self.root, filename).replace('\\', '/')
-#@+node:ekr.20100208223942.10460: *5* _relpathto
-# Used only by _normalized.
-
-def _relpathto(self, src: str, dst: str) -> str:
-    """ Return a relative path from self to dst.
-
-    If there is no relative path from self to dst, for example if
-    they reside on different drives in Windows, then this returns
-    dst.abspath().
-    """
-    origin = abspath(src)
-    dst = abspath(dst)
-    orig_list = self._splitall(normcase(origin))
-    # Don't normcase dst!  We want to preserve the case.
-    dest_list = self._splitall(dst)
-    if orig_list[0] != normcase(dest_list[0]):
-        # Can't get here from there.
-        return dst
-    # Find the location where the two paths start to differ.
-    i = 0
-    for start_seg, dest_seg in zip(orig_list, dest_list):
-        if start_seg != normcase(dest_seg):
-            break
-        i += 1
-    # Now i is the point where the two paths diverge.
-    # Need a certain number of "os.pardir"s to work up
-    # from the origin to the point of divergence.
-    segments = [os.pardir] * (len(orig_list) - i)
-    # Need to add the diverging part of dest_list.
-    segments += dest_list[i:]
-    if segments:
-        return join(*segments)
-    # If they happen to be identical, use os.curdir.
-    return os.curdir
-#@+node:ekr.20100208223942.10462: *5* _splitall
-# Used by relpathto.
-
-def _splitall(self, s: str) -> list[str]:
-    """ Return a list of the path components in this path.
-
-    The first item in the list will be a path.  Its value will be
-    either os.curdir, os.pardir, empty, or the root directory of
-    this path (for example, '/' or 'C:\\').  The other items in
-    the list will be strings.
-
-    path.path.joinpath(*result) will yield the original path.
-    """
-    parts = []
-    loc = s
-    while loc != os.curdir and loc != os.pardir:
-        prev = loc
-        loc, child = split(prev)
-        if loc == prev:
-            break
-        parts.append(child)
-    parts.append(loc)
-    parts.reverse()
-    return parts
-#@+node:ekr.20100208223942.5989: *4* uncache
-def uncache(self, *items: Any) -> None:
-    """ Removes all, or specified items from cache
-
-    Use this after reading a large amount of large objects
-    to free up memory, when you won't be needing the objects
-    for a while.
-
-    """
-    if not items:
-        self.cache = {}
-    for it in items:
-        self.cache.pop(it, None)
-#@+node:ekr.20211014154452.1: ** Abandoned files
-#@+node:ekr.20160517182239.1: *3* ../../flake8-leo.py
-"""
-This file runs flake8 on predefined lists of files.
-
-On windows, the following .bat file runs this file::
-    python flake8-leo.py %*
-
-On Ubuntu, the following alias runs this file::
-    pyflake="python pyflake-leo.py"
-"""
-@language python
-@tabwidth -4
-# pylint: disable=invalid-name
-    # flake8-leo isn't a valid module name, but it isn't a module.
-import optparse
-import os
-import time
-from leo.core import leoGlobals as g
-@others
-g_option_fn = None
-scope = scanOptions()
-if scope == 'version':
-    report_version()
-else:
-    files = g.LinterTable().get_files_for_scope(scope, fn=g_option_fn)
-    main(files)
-#@+node:ekr.20160517182239.10: *4* main & helpers
-def main(files):
-    """Call run on all tables in tables_table."""
-    try:
-        # pylint: disable=import-error
-        from flake8 import engine
-    except Exception:
-        print(f"{g.shortFileName(__file__)}: can not import flake8")
-        return
-    config_file = get_flake8_config()
-    if config_file:
-        style = engine.get_style_guide(parse_argv=False, config_file=config_file)
-        t1 = time.time()
-        check_all(files, style)
-        t2 = time.time()
-        n = len(files)
-        print(f"{n} file{g.plural(n)}, time: {t2 - t1:5.2f} sec.")
-#@+node:ekr.20160517222900.1: *5* get_home
-def get_home():
-    """Returns the user's home directory."""
-    # Windows searches the HOME, HOMEPATH and HOMEDRIVE
-    # environment vars, then gives up.
-    home = g.os_path_expanduser("~")
-    if home and len(home) > 1 and home[0] == '%' and home[-1] == '%':
-        # Get the indirect reference to the true home.
-        home = os.getenv(home[1:-1], default=None)
-    if home:
-        # Important: This returns the _working_ directory if home is None!
-        # This was the source of the 4.3 .leoID.txt problems.
-        home = g.os_path_finalize(home)
-        if not g.os_path_exists(home) or not g.os_path_isdir(home):
-            home = None
-    return home
-#@+node:ekr.20160517222236.1: *5* get_flake8_config
-def get_flake8_config():
-    """Return the path to the flake8 configuration file."""
-    join = g.os_path_finalize_join
-    homeDir = get_home()
-    loadDir = g.os_path_finalize_join(g.__file__, '..', '..')
-    base_table = ('flake8', 'flake8.txt')
-    dir_table = (
-        homeDir,
-        join(homeDir, '.leo'),
-        join(loadDir, '..', '..', 'leo', 'test'),
-    )
-    for base in base_table:
-        for path in dir_table:
-            fn = g.os_path_abspath(join(path, base))
-            if g.os_path_exists(fn):
-                return fn
-    print('no flake8 configuration file found in\n%s' % ('\n'.join(dir_table)))
-    return None
-#@+node:ekr.20160517222332.1: *5* check_all
-def check_all(files, style):
-    """Run flake8 on all paths."""
-    # pylint: disable=import-error
-    from flake8 import main
-
-    report = style.check_files(paths=files)
-    main.print_report(report, style)
-#@+node:ekr.20160517182239.11: *4* report_version
-def report_version():
-    try:
-        import flake8
-
-        print(f"flake8 version: {flake8.__version__}")
-    except ImportError:
-        g.trace('can not import flake8')
-#@+node:ekr.20160517182239.15: *4* scanOptions (flake8)
-def scanOptions():
-    """Handle all options, remove them from sys.argv."""
-    global g_option_fn
-    # This automatically implements the -h (--help) option.
-    parser = optparse.OptionParser()
-    add = parser.add_option
-    add('-a', action='store_true', help='all')
-    add('-c', action='store_true', help='core')
-    add('-e', action='store_true', help='external')
-    add('-f', dest='filename', help='filename, relative to leo folder')
-    add('-g', action='store_true', help='gui plugins')
-    add('-m', action='store_true', help='modes')
-    add('-p', action='store_true', help='plugins')
-    # add('-s', action='store_true', help='silent')
-    add('-u', action='store_true', help='user commands')
-    add('-v', '--version', dest='v', action='store_true', help='report flake8 version')
-    # Parse the options.
-    options, args = parser.parse_args()
-    # silent = options.s
-    if options.a:
-        scope = 'all'
-    elif options.c:
-        scope = 'core'
-    elif options.e:
-        scope = 'external'
-    elif options.filename:
-        fn = options.filename
-        if fn.startswith('='):
-            fn = fn[1:]
-        g_option_fn = fn.strip('"')
-        scope = 'file'
-    elif options.g:
-        scope = 'gui'
-    elif options.m:
-        scope = 'modes'
-    elif options.p:
-        scope = 'plugins'
-    # elif options.s: scope = 'silent'
-    elif options.u:
-        scope = 'commands'
-    elif options.v:
-        scope = 'version'
-    else:
-        scope = 'all'
-    return scope
-#@+node:ekr.20100221142603.5638: *3* ../../pylint-leo.py
-"""
-This file runs pylint on predefined lists of files.
-
-The -r option no longer exists. Instead, use Leo's pylint command to run
-pylint on all Python @<file> nodes in a given tree.
-
-On windows, the following .bat file runs this file::
-    python pylint-leo.py %*
-
-On Ubuntu, the following alias runs this file::
-    pylint="python pylint-leo.py"
-"""
-@language python
-# pylint: disable=invalid-name
-    # pylint-leo isn't a valid module name, but it isn't a module.
-import shlex
-import optparse
-import os
-import subprocess
-import sys
-import time
-from leo.core import leoGlobals as g
-@others
-@language python
-@tabwidth -4
-@pagewidth 70
-@nobeautify
-g_option_fn = None
-scope, verbose = scanOptions()
-if scope == 'version':
-    report_version()
-else:
-    files = g.LinterTable().get_files_for_scope(scope, fn=g_option_fn)
-    main(files, verbose)
-@beautify
-
-#@+node:ekr.20140331201252.16859: *4* main (pylint-leo.py)
-def main(files, verbose):
-    """Call run on all tables in tables_table."""
-    n = len(files)
-    print(f"pylint: {n} file{g.plural(n)}")
-    try:
-        from pylint import lint
-        assert lint
-    except ImportError:
-        print('pylint-leo.py: can not import pylint')
-        return
-    t1 = time.time()
-    for fn in files:
-        run(fn, verbose)
-        if not verbose and sys.platform.startswith('win'):
-            print('.', sep='', end='')
-    t2 = time.time()
-    print(f"{n} file{g.plural(n)}, time: {t2-t1:5.2f} sec.")
-#@+node:ekr.20100221142603.5644: *4* run (pylint-leo.py)
-@nobeautify
-
-def run(fn, verbose):
-    """Run pylint on fn."""
-    # theDir is empty for the -f option.
-    from pylint import lint
-    assert lint
-    # Note: g.app does not exist.
-    base_dir = os.path.dirname(__file__)
-    home_dir = os.path.expanduser('~')
-    rc_fn = 'pylint-leo-rc.txt'
-    table = (
-        os.path.abspath(os.path.join(home_dir, '.leo', rc_fn)),
-        os.path.abspath(os.path.join(base_dir, 'leo', 'test', rc_fn)),
-    )
-    for rc_fn in table:
-        if os.path.exists(rc_fn):
-            break
-    else:
-        print(f"pylint-leo.py: {rc_fn!r} not found in leo/test or ~/.leo")
-        return
-    if not os.path.exists(fn):
-        print(f"pylint-leo.py: file not found: {fn}")
-        return
-    if verbose:
-        path = g.os_path_dirname(fn)
-        dirs = path.split(os.sep)
-        theDir = dirs and dirs[-1] or ''
-        print(f"pylint-leo.py: {theDir}{os.sep}{g.shortFileName(fn)}")
-    # Call pylint in a subprocess so Pylint doesn't abort *this* process.
-    # Escaping args is harder here because we are creating an args array.
-    is_win = sys.platform.startswith('win')
-    args =  ','.join([f"'--rcfile={rc_fn}'", f"'{fn}'"])
-    if is_win:
-        args = args.replace('\\','\\\\')
-    command = f'{sys.executable} -c "from pylint import lint; args=[{args}]; lint.Run(args)"'
-    if not is_win:
-        command = shlex.split(command)
-    # If shell is True, it is recommended to pass args as a string rather than as a sequence.
-    proc = subprocess.Popen(command, shell=False)
-    proc.communicate()  # Wait: Not waiting is confusing for the user.
-#@+node:ekr.20140526142452.17594: *4* report_version (pylint-leo.py)
-def report_version():
-    try:
-        from pylint import lint
-    except ImportError:
-        g.trace('can not import pylint')
-        return
-    table = (
-        os.path.abspath(os.path.expanduser('~/.leo/pylint-leo-rc.txt')),
-        os.path.abspath(os.path.join('leo', 'test', 'pylint-leo-rc.txt')),
-    )
-    for rc_fn in table:
-        try:
-            rc_fn = rc_fn.replace('\\', '/')
-            lint.Run([f"--rcfile={rc_fn}", '--version',])
-        except OSError:
-            pass
-    g.trace('no rc file found in')
-    g.printList(table)
-#@+node:ekr.20120307142211.9886: *4* scanOptions (pylint-leo.py)
-def scanOptions():
-    """Handle all options, remove them from sys.argv."""
-    global g_option_fn
-    # This automatically implements the -h (--help) option.
-    parser = optparse.OptionParser()
-    add = parser.add_option
-    add('-a', action='store_true', help='all')
-    add('-c', action='store_true', help='core')
-    add('-e', action='store_true', help='external')
-    add('-f', dest='filename', help='filename, relative to leo folder')
-    add('-g', action='store_true', help='gui plugins')
-    add('-m', action='store_true', help='modes')
-    add('-p', action='store_true', help='plugins')
-    add('-t', action='store_true', help='unit tests')
-    add('-u', action='store_true', help='user commands')
-    add('-v', action='store_true', help='report pylint version')
-    add('--verbose', action='store_true', help='verbose output')
-    # Parse the options.
-    options, args = parser.parse_args()
-    if options.v:
-        # -v anywhere just prints the version.
-        return 'version', False
-    verbose = options.verbose
-    if options.a:
-        scope = 'all'
-    elif options.c:
-        scope = 'core'
-    elif options.e:
-        scope = 'external'
-    elif options.filename:
-        fn = options.filename
-        if fn.startswith('='):
-            fn = fn[1:]
-        g_option_fn = fn.strip('"')
-        scope = 'file'
-    elif options.g:
-        scope = 'gui'
-    elif options.m:
-        scope = 'modes'
-    elif options.p:
-        scope = 'plugins'
-    elif options.t:
-        scope = 'tests'
-    elif options.u:
-        scope = 'commands'
-    elif options.v:
-        scope = 'version'
-    else:
-        scope = 'all'
-    return scope, verbose
-#@+node:ekr.20160518000549.1: *3* ../../pyflakes-leo.py
-"""
-This file runs pyflakes on predefined lists of files.
-
-On windows, the following .bat file runs this file::
-    python pyflakes-leo.py %*
-
-On Ubuntu, the following alias runs this file::
-    pyflake="python pyflake-leo.py"
-"""
-@language python
-@tabwidth -4
-# pylint: disable=invalid-name
-    # pyflakes-leo isn't a valid module name, but it isn't a module.
-import optparse
-import sys
-import time
-try:
-    # pylint: disable=import-error
-    from pyflakes import api, reporter
-except ImportError:
-    api = reporter = None
-from leo.core import leoGlobals as g
-from leo.core import leoTest
-@others
-g_option_fn = None
-scope = scanOptions()
-if scope == 'version':
-    report_version()
-else:
-    files = leoTest.LinterTable().get_files_for_scope(scope, fn=g_option_fn)
-    main(files)
-#@+node:ekr.20160518000549.10: *4* main (pyflakes-leo.py)
-def main(files):
-    """Call main in all given files."""
-    t1 = time.time()
-    for fn in files:
-        # Report the file name.
-        assert g.os_path_exists(fn), fn
-        sfn = g.shortFileName(fn)
-        s = g.readFileIntoEncodedString(fn)
-        if s and s.strip():
-            r = reporter.Reporter(errorStream=sys.stderr, warningStream=sys.stderr)
-            api.check(s, sfn, r)
-    t2 = time.time()
-    n = len(files)
-    print(f"{n} file{g.plural(n)}, time: {t2 - t1:5.2f} sec.")
-#@+node:ekr.20160518000549.14: *4* report_version
-def report_version():
-    try:
-        # pylint: disable=import-error
-        import flake8
-        print(f"flake8 version: {flake8.__version__}")
-    except Exception:
-        g.trace('can not import flake8')
-#@+node:ekr.20160518000549.15: *4* scanOptions (pyflakes)
-def scanOptions():
-    """Handle all options, remove them from sys.argv."""
-    global g_option_fn
-    # This automatically implements the -h (--help) option.
-    parser = optparse.OptionParser()
-    add = parser.add_option
-    add('-a', action='store_true', help='all (default)')
-    add('-c', action='store_true', help='core')
-    add('-e', action='store_true', help='external')
-    add('-f', dest='filename', help='filename, relative to leo folder')
-    add('-g', action='store_true', help='gui plugins')
-    add('-m', action='store_true', help='modes')
-    add('-p', action='store_true', help='plugins')
-    # add('-s', action='store_true', help='silent')
-    add('-u', action='store_true', help='user commands')
-    add(
-        '-v', '--version', dest='v', action='store_true', help='report pyflakes version'
-    )
-    # Parse the options.
-    options, args = parser.parse_args()
-    # silent = options.s
-    if options.a:
-        scope = 'all'
-    elif options.c:
-        scope = 'core'
-    elif options.e:
-        scope = 'external'
-    elif options.filename:
-        fn = options.filename
-        if fn.startswith('='):
-            fn = fn[1:]
-        g_option_fn = fn.strip('"')
-        scope = 'file'
-    elif options.g:
-        scope = 'gui'
-    elif options.m:
-        scope = 'modes'
-    elif options.p:
-        scope = 'plugins'
-    # elif options.s: scope = 'silent'
-    elif options.u:
-        scope = 'commands'
-    elif options.v:
-        scope = 'version'
-    else:
-        scope = 'all'
-    return scope
-#@+node:vitalije.20170704194046.1: *3* ../external/sax2db.py
-# 2022/08/23: Converted from python 2 code, but not tested.
-import sys
-import re
-import pprint
-import pickle
-import sqlite3
-# Leo imports.
-import leo.core.leoGlobals as g
-# Third-party imports.
-from .leosax import get_leo_data
-@others
-
-def main(src, dest):
-    print('src', src)
-    print('dest', dest)
-    root = get_leo_data(g.readFileIntoEncodedString(src))
-    root.gnx = 'hidden-root-vnode-gnx'
-    vns, seq = walk_tree(root)
-    data = vnode_data(vns, seq[1:])  # skip hidden root
-    with sqlite3.connect(dest) as conn:
-        resetdb(conn)
-        conn.executemany(sqls('insert-vnode'), data)
-        conn.commit()
-    acc = []
-    settings_harvester(root, [], acc)
-    for gnx, kind, name, value, cond in acc:
-        if kind == 'data':
-            value = repr(value)[:30]
-
-        print(cond or "always", kind, name, pprint.pformat(value))
-
-if __name__ == '__main__':
-    src = g.os_path_finalize_join(g.os_path_dirname(__file__),
-         '../config/myLeoSettings.leo')
-    if len(sys.argv) > 1:
-        src = sys.argv[1]
-    dest = src[:-3] + 'db'
-    main(src, dest)
-    print('ok')
-#@+node:vitalije.20170706071146.1: *4* SQL
-#@+node:vitalije.20170704195230.1: *5* sqls
-def sqls(k=None):
-    _sqls = {
-        'drop-vnodes': 'drop table if exists vnodes',
-        'drop-settings': 'drop table if exists settings',
-        'create-vnodes': '''create table vnodes(gnx primary key,
-                                    head,
-                                    body,
-                                    children,
-                                    parents,
-                                    iconVal,
-                                    statusBits,
-                                    ua)''',
-        'create-extra-infos':
-            '''create table if not exists extra_infos(name primary key, value)''',
-        'create-settings': '''create table settings(name primary key,
-                                    value, level, source)''',
-        'insert-vnode': 'replace into vnodes values(?,?,?,?,?,?,?,?)',
-        'insert-setting': 'replace into settings values(?,?,?,?)'
-    }
-    if k is None:
-        return _sqls
-    return _sqls.get(k)
-#@+node:vitalije.20170704195351.1: *5* resetdb
-def resetdb(conn):
-    conn.execute(sqls('drop-vnodes'))
-    conn.execute(sqls('create-vnodes'))
-    conn.execute(sqls('create-extra-infos'))
-    #conn.execute(sqls('drop-settings'))
-    #conn.execute(sqls('create-settings'))
-#@+node:vitalije.20170706070756.1: *4* Settings...
-#@+node:vitalije.20170706070938.1: *5* __ kinds of settings
-simple_settings = (
-    'bool color directory int ints float path ratio string strings data enabledplugins'
-).split()
-super_simple_settings = ('directory path string').split()
-condition_settings = ('ifenv ifhostname ifplatform').split()
-complex_settings = (
-    'buttons commands font menus mode menuat openwith outlinedata popup shortcuts'
-).split()
-#@+node:vitalije.20170706070818.1: *5* descend & descend_f
-def descend(node, conds, acc):
-    descend_f(settings_harvester, node, conds, acc)
-
-def descend_f(f, node, conds, acc):
-    for child in node.children:
-        f(child, conds, acc)
-#@+node:vitalije.20170706070953.1: *5* isComplexSetting
-def isComplexSetting(node):
-    kind, name, val = parseHeadline(node.h)
-    return kind in complex_settings
-#@+node:vitalije.20170706070955.1: *5* isCondition
-def isCondition(node):
-    kind, name, val = parseHeadline(node.h)
-    return kind in condition_settings
-#@+node:vitalije.20170706070951.1: *5* isSimpleSetting
-def isSimpleSetting(node):
-    kind, name, val = parseHeadline(node.h)
-    return kind in simple_settings
-#@+node:vitalije.20170705141951.1: *5* parseHeadline
-def parseHeadline(s):
-    """
-    Parse a headline of the form @kind:name=val
-    Return (kind,name,val).
-    Leo 4.11.1: Ignore everything after @data name.
-    """
-    kind = name = val = None
-    if g.match(s, 0, '@'):
-        i = g.skip_id(s, 1, chars='-')
-        i = g.skip_ws(s, i)
-        kind = s[1:i].strip()
-        if kind:
-            # name is everything up to '='
-            if kind == 'data':
-                # i = g.skip_ws(s,i)
-                j = s.find(' ', i)
-                if j == -1:
-                    name = s[i:].strip()
-                else:
-                    name = s[i:j].strip()
-            else:
-                j = s.find('=', i)
-                if j == -1:
-                    name = s[i:].strip()
-                else:
-                    name = s[i:j].strip()
-                    # val is everything after the '='
-                    val = s[j + 1 :].strip()
-    # g.trace("%50s %10s %s" %(name,kind,val))
-    return kind, name, val
-#@+node:vitalije.20170706124002.1: *5* harvest_one_setting
-def harvest_one_setting(gnx, kind, name, value, conds, acc):
-    cond = '|#|'.join((x.h for x in conds[1:]))
-    acc.append((gnx, kind, name, value, cond))
-#@+node:vitalije.20170706213544.1: *5* get_data
-def subtree(node):
-    for child in node.children:
-        yield child
-        for x in subtree(child):
-            yield x
-def blines(node):
-    return g.splitLines(''.join(node.b))
-def get_data(node):
-    data = blines(node)
-    for x in subtree(node):
-        if x.b and not x.h.startswith('@'):
-            data.extend(blines(x))
-            if not x.b[-1].endswith('\n'):
-                data.append('\n')
-    return data
-
-#@+node:vitalije.20170707152323.1: *5* get_menus_list
-def get_menu_items(node):
-    aList = []
-    for child in node.children:
-        for tag in ('@menu', '@item'):
-            if child.h.startswith(tag):
-                name = child.h[len(tag) + 1 :].strip()
-                if tag == '@menu':
-                    aList.append(('%s %s' % (tag, name), get_menu_items(child), None))
-                else:
-                    b = g.splitLines(''.join(child.b))
-                    aList.append((tag, name, b[0] if b else ''))
-                break
-    return aList
-
-def get_menus_list(node):
-    aList = []
-    tag = '@menu'
-    taglen = len(tag) + 1
-    for child in node.children:
-        if child.h.startswith(tag):
-            menuName = child.h[taglen:].strip()
-            aList.append(('%s %s' % (tag, menuName), get_menu_items(child), None))
-    with open('/tmp/menus', 'w') as out:
-        out.write(pprint.pformat(aList))
-    return aList
-#@+node:vitalije.20170707131941.1: *5* get_enabled_plugins
-def get_enabled_plugins(node):
-    s = node.b
-    aList = []
-    for s in g.splitLines(s):
-        i = s.find('#')
-        if i > -1:
-            s = s[:i] + '\n'  # 2011/09/29: must add newline back in.
-        if s.strip():
-            aList.append(s.lstrip())
-    return ''.join(aList)
-#@+node:vitalije.20170707132425.1: *5* get_font
-def get_font(node, values):
-    '''Handle an @font node. Such nodes affect syntax coloring *only*.'''
-    d = parseFont(node)
-    # Set individual settings.
-    for key in ('family', 'size', 'slant', 'weight'):
-        data = d.get(key)
-        if data is not None:
-            name, val = data
-            values.append((key, name, val))
-#@+node:vitalije.20170707132535.1: *6* parseFont & helper
-def parseFont(node):
-    d = {
-        'comments': [],
-        'family': None,
-        'size': None,
-        'slant': None,
-        'weight': None,
-    }
-    lines = node.b
-    for line in lines:
-        parseFontLine(line, d)
-    comments = d.get('comments')
-    d['comments'] = '\n'.join(comments)
-    return d
-#@+node:vitalije.20170707132535.2: *7* parseFontLine
-def parseFontLine(line, d):
-    s = line.strip()
-    if not s:
-        return
-    if g.match(s, 0, '#'):
-        s = s[1:].strip()
-        comments = d.get('comments')
-        comments.append(s)
-        d['comments'] = comments
-    else:
-        # name is everything up to '='
-        i = s.find('=')
-        if i == -1:
-            name = s
-            val = None
-        else:
-            name = s[:i].strip()
-            val = s[i + 1 :].strip()
-            val = val.lstrip('"').rstrip('"')
-            val = val.lstrip("'").rstrip("'")
-        if name.endswith(('_family', '_size', '_slant', '_weight')):
-            d[name.rsplit('_', 1)[1]] = name, val
-#@+node:vitalije.20170707140753.1: *5* get_ints
-get_ints_items_pattern = re.compile('\\[\\d+(,\\d+)*\\]')
-get_ints_name_pattern = re.compile('[a-zA-Z_\\-]+')
-
-def get_ints(name, val):
-    '''We expect either:
-    @ints [val1,val2,...]aName=val
-    @ints aName[val1,val2,...]=val'''
-    m = get_ints_items_pattern.search(name)
-    if m:
-        kind = 'ints' + m.group(0)
-
-        if ',%s,' % val not in m.group(0).replace('[', ',').replace(']', ','):
-            g.pr("%s is not in %s in %s" % (val, kind, name))
-            return None
-    else:
-        valueError('ints', name, val)
-        return None
-    try:
-        value = int(val)
-    except ValueError:
-        valueError('int', name, val)
-        return None
-    return kind, name, value
-
-#@+node:vitalije.20170707160403.1: *5* get_strings
-get_strings_pattern = re.compile('\\[([^\\]]+)\\]')
-def get_strings(name, value):
-    m = get_strings_pattern.search(name)
-    if m:
-        items = [x.strip() for x in m.group(1).split(',')]
-        nm = name.replace(m.group(0), '').strip()
-        if value not in items:
-            raise ValueError('%s value %s not in valid values [%s]' % (nm, value, items))
-        return 'strings[%s]' % (','.join(items)), nm, value
-    raise ValueError("%s is not a valid strings for %s" % (value, name))
-#@+node:vitalije.20170706123951.1: *5* harvest_one_simple_setting
-def harvest_one_simple_setting(node, conds, acc):
-    kind, name, value = parseHeadline(node.h)
-    @others
-    else:
-        raise ValueError('unhandled kind %s' % node.h)
-    harvest_one_setting(node.gnx, kind, name, value, conds, acc)
-#@+node:vitalije.20170707155128.1: *6* if supersimple
-if kind in super_simple_settings:
-    pass
-#@+node:vitalije.20170706213248.1: *6* elif bool
-elif kind == 'bool':
-    if value in ('True', 'true', '1'):
-        value = True
-    elif value in ('False', 'false', '0'):
-        value = False
-    elif value in ('None', '', 'none'):
-        value = None
-    else:
-        valueError(kind, name, value)
-        return
-#@+node:vitalije.20170706213427.1: *6* elif color
-elif kind == 'color':
-    value = value.lstrip('"').rstrip('"')
-    value = value.lstrip("'").rstrip("'")
-#@+node:vitalije.20170706214722.1: *6* elif data
-elif kind == 'data':
-    value = get_data(node)
-#@+node:vitalije.20170707132224.1: *6* elif enabled_plugins
-elif kind == 'enabled_plugins':
-    value = get_enabled_plugins(node)
-#@+node:vitalije.20170707132301.1: *6* elif float
-elif kind == 'float':
-    try:
-        value = float(value)
-    except ValueError:
-        valueError(kind, name, value)
-        return
-#@+node:vitalije.20170707140655.1: *6* elif int
-elif kind == 'int':
-    try:
-        value = int(value)
-    except ValueError:
-        valueError(kind, name, value)
-        return
-#@+node:vitalije.20170707143252.1: *6* elif ints
-elif kind == 'ints':
-    try:
-        (kind, name, value) = get_ints(name, value)
-    except ValueError:
-        # error reported in get_ints
-        return
-#@+node:vitalije.20170707154737.1: *6* elif ratio
-elif kind == 'ratio':
-    try:
-        value = float(value)
-        if value < 0 or value > 1.0:
-            raise ValueError
-    except ValueError:
-        valueError(kind, name, value)
-        return
-#@+node:vitalije.20170707160350.1: *6* elif strings
-elif kind == 'strings':
-    try:
-        kind, name, value = get_strings(name, value)
-    except ValueError as e:
-        print(e)
-        return
-#@+node:vitalije.20170706123955.1: *5* harvest_one_complex_setting
-def harvest_one_complex_setting(node, conds, acc):
-    kind, name, value = parseHeadline(node.h)
-    values = []
-    @others
-    for (kind, name, value) in values:
-        harvest_one_setting(node.gnx, kind, name, value, conds, acc)
-
-#@+node:vitalije.20170707140157.1: *6* if font
-if kind == 'font':
-    get_font(node, values)
-#@+node:vitalije.20170707151859.1: *6* elif menus
-elif kind == 'menus':
-    menusList = get_menus_list(node)
-    if menusList:
-        values.append(('menus', 'menus', menusList))
-    else:
-        valueError('menus', name, value or node.h)
-#@+node:vitalije.20170707161612.1: *6* elif buttons
-elif kind == 'buttons':
-    raise ValueError('buttons')
-#@+node:vitalije.20170707161622.1: *6* elif commands
-elif kind == 'commands':
-    raise ValueError('commands')
-#@+node:vitalije.20170707161716.1: *6* elif mode
-elif kind == 'mode':
-    raise ValueError('mode')
-#@+node:vitalije.20170707161742.1: *6* elif menuat
-elif kind == 'menuat':
-    raise ValueError('menuat')
-#@+node:vitalije.20170707161803.1: *6* elif openwith
-elif kind == 'openwith':
-    raise ValueError('openwith')
-#@+node:vitalije.20170707161900.1: *6* elif outlinedata
-elif kind == 'openwith':
-    raise ValueError('openwith')
-#@+node:vitalije.20170707162334.1: *6* elif popup
-elif kind == 'popup':
-    raise ValueError('popup')
-#@+node:vitalije.20170707161820.1: *6* elif shortcuts
-elif kind == 'shortcuts':
-    raise ValueError('shortcuts')
-#@+node:vitalije.20170706071117.1: *5* settings_harvester
-def settings_harvester(node, conds, acc):
-    if conds:
-        if isSimpleSetting(node):
-            harvest_one_simple_setting(node, conds, acc)
-        elif isCondition(node):
-            descend(node, conds + [node], acc)
-        elif isComplexSetting(node):
-            harvest_one_complex_setting(node, conds, acc)
-        elif node.h.startswith('@ignore'):
-            pass
-        else:
-            descend(node, conds, acc)
-    elif node.h.startswith('@ignore'):
-        pass
-    elif node.h.startswith('@settings'):
-        descend(node, [True], acc)
-    else:
-        descend(node, conds, acc)
-#@+node:vitalije.20170706214907.1: *5* valueError
-def valueError(kind, name, value):
-    """Give an error: val is not valid for kind."""
-    g.pr("%s is not a valid %s for %s" % (value, kind, name))
-#@+node:vitalije.20170704202637.1: *4* vnode_data
-def vnode_data(vns, seq):
-    for gnx in seq:
-        v = vns[gnx]
-        yield(gnx, v[0], v[1], v[2], ' '.join(v[3]), v[4], 0, v[5])
-#@+node:vitalije.20170704202015.1: *4* walk_tree
-def walk_tree(node, vns=None, seq=None):
-    if vns is None:
-        vns = {}
-    if seq is None:
-        seq = []
-    if not node.gnx in seq:
-        seq.append(node.gnx)
-    pgnx = node.parent.gnx
-    v = vns.get(node.gnx,
-        (
-            node.h,
-            ''.join(node.b),
-            ' '.join(n.gnx for n in node.children),
-            [],
-            1 if node.b else 0,
-            pickle.dumps(node.u)
-        ))
-    v[3].append(pgnx)
-    vns[node.gnx] = v
-    for n in node.children:
-        walk_tree(n, vns, seq)
-    return vns, seq
-#@+node:ekr.20170313020320.1: *3* ../plugins/settings_finder.py
-"""
-Let the user pick settings from a menu, find the relevant @settings nodes and open them.
-"""
-# This plugin out of date and can be dangerous. It is not recommended.
-from copy import deepcopy
-from leo.core import leoGlobals as g
-from leo.core.leoNodes import VNode
-#
-# #2030: Fail fast, right after all imports.
-g.assertUi('qt')  # May raise g.UiTypeException, caught by the plugins manager.
-
-@others
-#@+node:ekr.20170313021118.1: *4* init (settings_finder.py)
-def init():
-    """Return True if the plugin has loaded successfully."""
-    g.registerHandler('after-create-leo-frame', onCreate)
-    g.plugin_signon(__name__)
-    return True
-
-#@+node:ekr.20170313021152.1: *4* onCreate (settings_finder.py)
-def onCreate(tag, key):
-
-    c = key.get('c')
-    if c:
-        sf = SettingsFinder(c)
-        sf.build_menu()
-
-#@+node:tbrown.20150818161651.1: *4* class SettingsFinder
-class SettingsFinder:
-    """SettingsFinder - Let the user pick settings from a menu and then
-    find the relevant @settings nodes and open them.
-    """
-
-    def __init__(self, c):
-        """bind to a controller
-
-        :param controller c: outline to bind to
-        """
-        self.c = c
-        self.callbacks = {}  # keep track of callbacks made already
-    @others
-#@+node:tbrown.20150818161651.2: *5* sf._outline_data_build_tree
-@classmethod
-def _outline_data_build_tree(cls, node, element, body):
-    """see _outline_data_to_python, this just recursively
-    copies info. from xml to VNode tree"""
-    node.h = element.find('vh').text
-    node.b = ''
-    body[element.get('t')] = node
-    for sub in element.findall('v'):
-        cls._outline_data_build_tree(node.insertAsLastChild(), sub, body)
-#@+node:tbrown.20150818161651.3: *5* sf._outline_data_to_python
-def _outline_data_to_python(self, xml):
-    """_outline_data_to_python - make xml from c.config.getOutlineData()
-    into a detached VNode tree.
-
-    FIXME this should be elsewhere, just here to allow build_menu() to
-    wortk for now.
-
-    :param str xml: xml returned by c.config.getOutlineData()
-    :return: VNode tree representing outline data
-    :rtype: VNode
-    """
-    from xml.etree import ElementTree
-    # FIXME, probably shouldn't be going @settings tree -> xml -> VNode tree,
-    # but @settings tree -> VNode tree, xml + paste to use is cumbersome
-    body = {}  # node ID to node mapping to fill in body text later
-    top = VNode(self.c)
-    dom = ElementTree.fromstring(xml)
-    self._outline_data_build_tree(top, dom.find('vnodes').find('v'), body)
-    for t in dom.find('tnodes').findall('t'):
-        if t.text is not None:
-            body[t.get('tx')].b = t.text
-    return top
-#@+node:tbrown.20150818161651.4: *5* sf.build_menu
-def build_menu(self):
-    """build_menu - build the menu of settings, called from handleSpecialMenus()
-    """
-    menu = self.c.frame.menu
-    # Create the Edit Settings menu at the end of the Settings menu.
-    settings_menu = menu.getMenu('Settings')
-    menu.add_separator(settings_menu)
-    menu.createNewMenu('Edit Settings', 'Settings')
-    finder_menu = self._outline_data_to_python(
-        self.c.config.getOutlineData("settings-finder-menu"))
-    aList = []
-    self.tree_to_menulist(aList, finder_menu)
-    # #1144: Case must match.
-    # aList is [['@outline-data settings-finder-menu', <list of submenus>, None]]
-    # so aList[0][1] is the list of submenus
-    menu.createMenuFromConfigList("Edit Settings", aList[0][1])
-    return aList
-#@+node:tbrown.20150818162156.1: *5* sf.copy_recursively
-@staticmethod
-def copy_recursively(nd0, nd1):
-    """Recursively copy subtree
-    """
-    nd1.h = nd0.h
-    nd1.b = nd0.b
-    nd1.v.u = deepcopy(nd0.v.u)
-    for child in nd0.children():
-        SettingsFinder.copy_recursively(child, nd1.insertAsLastChild())
-#@+node:tbrown.20150818161651.5: *5* sf.copy_to_my_settings
-def copy_to_my_settings(self, unl, which):
-    """copy_to_my_settings - copy setting from leoSettings.leo
-
-    :param str unl: Leo UNL to copy from
-    :param int which: 1-3, leaf, leaf's parent, leaf's grandparent
-    :return: unl of leaf copy in myLeoSettings.leo
-    :rtype: str
-    """
-    path, unl = unl.split('#', 1)
-    # Undo the replacements made in p.getUNL.
-    path = path.replace("file://", "")
-    path = path.replace("unl://", "")  # #434: Potential bug in settings
-    unl = unl.replace('%20', ' ').split("-->")
-    tail = []
-    if which > 1:  # copying parent or grandparent but select leaf later
-        tail = unl[-(which - 1) :]
-    unl = unl[: len(unl) + 1 - which]
-    my_settings_c = self.c.openMyLeoSettings()
-    my_settings_c.save()  # if it didn't exist before, save required
-    settings = g.findNodeAnywhere(my_settings_c, '@settings')
-    c2 = g.app.loadManager.openSettingsFile(path)
-    if not c2:
-        return ''  # Fix 434.
-    maxp = g.findUNL(unl, c2)
-    if not maxp:
-        return ''  # 2022/01/30
-    nd = settings.insertAsLastChild()
-    dest = nd.get_UNL()
-    self.copy_recursively(maxp, nd)
-    my_settings_c.setChanged()
-    my_settings_c.redraw()
-    shortcutsDict, settingsDict = g.app.loadManager.createSettingsDicts(my_settings_c, False)
-    self.c.config.settingsDict.update(settingsDict)
-    my_settings_c.config.settingsDict.update(settingsDict)
-    return '-->'.join([dest] + tail)
-#@+node:tbrown.20150818161651.6: *5* sf.find_setting
-def find_setting(self, setting):
-    # g.es("Settings finder: find %s" % setting)
-    key = g.app.config.canonicalizeSettingName(setting)
-    value = self.c.config.settingsDict.get(key)
-    which = None
-    while value and isinstance(value.val, str) and value.val.startswith('@'):
-        msg = ("The relevant setting, '@{specific}', is using the value of "
-        "a more general setting, '{general}'.  Would you like to edit the "
-        "more specific setting, '@{specific}', or the more general setting, "
-        "'{general}'?  The more general setting may alter appearance / "
-        "behavior in more places, which may or may not be what you prefer."
-        ).format(specific=setting, general=value.val)
-        which = g.app.gui.runAskYesNoCancelDialog(self.c, "Which setting?",
-            message=msg, yesMessage='Edit Specific', noMessage='Edit General')
-        if which != 'no':
-            break
-        setting = value.val
-        key = g.app.config.canonicalizeSettingName(setting[1:])
-        value = self.c.config.settingsDict.get(key)
-    if which == 'cancel' or not value:
-        return
-    unl = value and value.unl
-    if (
-        g.os_path_realpath(value.path) == g.os_path_realpath(g.os_path_join(
-        g.app.loadManager.computeGlobalConfigDir(), 'leoSettings.leo')
-    )):
-
-        msg = ("The setting '@{specific}' is in the Leo global configuration "
-        "file 'leoSettings.leo'\nand should be copied to "
-        "'myLeoSettings.leo' before editing.\n"
-        "It may make more sense to copy a group or category of settings.\nIf "
-        "'myLeoSettings.leo' contains duplicate settings, the last definition "
-        "is used."
-        "\n\nChoice:\n"
-        "1. just select the node in 'leoSettings.leo', I will decide how much\n"
-        "   to copy into 'myLeoSettings.leo' (Recommended).\n"
-        "2. copy the one setting, '@{specific}'\n")
-
-        # get the settings already defined in myLeoSettings
-        my_settings_c = self.c.openMyLeoSettings()
-        _, settingsDict = g.app.loadManager.createSettingsDicts(my_settings_c, False)
-        # find this setting's node
-        path, src_unl = unl.split('#', 1)
-        path = path.replace("file://", "").replace("unl://", "")
-        src_unl = src_unl.replace('%20', ' ').split("-->")
-        c2 = g.app.loadManager.openSettingsFile(path)
-        maxp = g.findUNL(src_unl, c2)
-        if not maxp:
-            return  # 2022/01/30
-        # scan this setting's group and category for conflicts
-        up = maxp.parent()
-        if up and self.no_conflict(up, settingsDict):
-            msg += "3. copy the setting group, '{group}'\n"
-            up = up.parent()
-            if up and self.no_conflict(up, settingsDict):
-                msg += "4. copy the whole setting category, '{category}'\n"
-
-        msg = msg.format(specific=setting.lstrip('@'),
-            group=unl.split('-->')[-2].split(':', 1)[0].replace('%20', ' '),
-            category=unl.split('-->')[-3].split(':', 1)[0].replace('%20', ' '))
-        which = g.app.gui.runAskOkCancelNumberDialog(
-            self.c, "Copy setting?", message=msg)
-        if which is None:
-            return
-        which = int(which)
-        if which > 1:
-            unl = self.copy_to_my_settings(unl, which - 1)
-    if unl:
-        g.handleUnl(unl, c=self.c)
-#@+node:tbrown.20150818161651.7: *5* sf.get_command
-def get_command(self, node):
-    """return the name of a command to find the relevant setting,
-    creating the command if needed
-    """
-    if not node.b.strip():
-        return "settings-find-undefined"
-    setting = node.b.strip()
-    name = "settings-find-%s" % setting
-    if name in self.callbacks:
-        return name
-
-    def f(event, setting=setting, self=self):
-        self.find_setting(setting)
-
-    g.command(name)(f)
-    self.callbacks[name] = f
-    return name
-#@+node:tbnorth.20170313094519.1: *5* sf.no_conflict
-def no_conflict(self, p, settings):
-    """no_conflict - check for settings defined under p already in settings
-
-    :param position p: node in settings tree
-    :param SettingsDict settings: settings already defined
-    :return: True if no conflicts
-    """
-    keys = settings.keys()
-    for nd in p.subtree_iter():
-        if nd.h.startswith('@') and not nd.h.startswith('@@'):
-            name = nd.h.split()
-            if len(name) > 1:
-                name = g.app.config.canonicalizeSettingName(name[1])
-                if name in keys:
-                    return False
-    return True
-#@+node:tbrown.20150818161651.8: *5* sf.settings_find_undefined
-@g.command("settings-find-undefined")
-def settings_find_undefined(self, event):
-    g.es("Settings finder: no setting defined")
-#@+node:tbrown.20150818161651.9: *5* sf.tree_to_menulist
-def tree_to_menulist(self, aList, node):
-    """recursive helper for build_menu(), copies VNode tree data
-    to list format used by c.frame.menu.createMenuFromConfigList()
-    """
-    if node.children:
-        child_list = []
-        aList.append(["@menu " + node.h, child_list, None])
-        for child in node.children:
-            self.tree_to_menulist(child_list, child)
-    else:
-        aList.append(["@item", self.get_command(node), node.h])
-#@+node:ekr.20190412154439.1: ** Abandoned projects
-#@+node:ekr.20211226081112.1: *3* script: iterative traverse
-# See ENB: Recent studies and thoughts.
-# https://groups.google.com/g/leo-editor/c/cqI2EhLKUMk
-g.cls()
-import ast
-import os
-import textwrap
-import time
-@others
-<< define contents >>
-p1 = p.copy()
-try:
-    IterativeTraverser().traverse(contents)
-except Exception:
-    g.es_exception()
-c.redraw(p1)
-#@+node:ekr.20211227203717.1: *4* << define contents >>
-if 1:
-    contents = textwrap.dedent('''
-        << contents >>
-    ''')
-else:
-    filename = os.path.abspath(os.path.join(g.app.loadDir, 'leoAst.py'))
-    with open(filename) as f:
-        contents = f.read()
-#@+node:ekr.20211227203236.1: *5* << contents >>
-# global g
-a = b
-# c = d
-#@+node:ekr.20211228143727.1: *4* class Action
-class Action:
-    
-    def __init__(self, func, args):
-        self.func = func
-        self.args = args
-
-    def __str__(self):
-        result = [f"Action: {self.func.__name__} args: "]
-        if isinstance(self.args, tuple):
-            for z in self.args:
-                if isinstance(z, ast.AST):
-                    result.append(f"node: {z.__class__.__name__} {id(z)}")
-                else:
-                    result.append(repr(z))
-        elif isinstance(self.args, ast.AST):
-            z = self.args
-            result.append(f"node: {z.__class__.__name__} {id(z)}")
-        else:
-            result.append(repr(self.args))
-        return ''.join(result)
-
-    __repr__ = __str__
-    
-#@+node:ekr.20211228144225.1: *4* class StackEntry
-class StackEntry:
-    
-    def __init__(self, parent, action_list):
-        self.parent = parent
-        assert isinstance(action_list, list)
-        self.action_list = action_list.copy()  # Don't change the action dict!
-        assert all(isinstance(z, Action) for z in action_list)
-        
-    def __str__(self):
-        parent_s = self.parent.__class__.__name__ if self.parent else '<no parent>'
-        action_list_s = g.objToString(self.action_list)
-        return f"Stack Entry: parent: {parent_s} {action_list_s}"
-        
-    __repr__ = __str__
-#@+node:ekr.20211226160128.1: *4* class IterativeTraverser
-class IterativeTraverser:
-    """
-    An abandoned prototype of an iterative generator. In effect, this class
-    shows how to simulate generators without using recursion.
-    
-    Imo, the scheme could be made to work as a complete replacement for the
-    Token Order Generator (TOG) class in leoAst.py. However, the result
-    would be slower and less clear than the TOG class.
-    """
-    @others
-#@+node:ekr.20211228143252.1: *5* it.dump_stack
-def dump_stack(self):
-    print('From', g.caller(), 'Stack:')
-    for z in self.stack:
-        print(z)
-    print('')
-#@+node:ekr.20211227160522.1: *5* it.sync*
-# These methods correspond to the gen_name, gen_op and gen_token methods
-# of the TokenOrderTraverser class. They must be called in the correcto order.
-
-def sync_name(self, s):
-    g.trace(s)
-    
-def sync_op(self, s):
-    g.trace(s)
-    
-def sync_token(self, token):
-    g.trace(token)
-#@+node:ekr.20211226082555.1: *5* it.traverse
-def traverse(self, contents):
-    """Completely traverse the ast tree for the given file."""
-    << define action_dict >>
-    t1 = time.process_time()
-    self.node = root = ast.parse(contents)
-    t2 = time.process_time()
-    action_list = self.action_dict.get(root.__class__.__name__, []).copy()
-    self.stack = [StackEntry(None, action_list)]
-    total_actions = 0
-    trace = False
-    while self.stack:
-        if trace:
-            self.dump_stack()
-            g.printObj(action_list, tag='LOOP: action_list')
-        if action_list:
-            action = action_list.pop(0)
-            assert isinstance(action, Action), repr(action)
-            total_actions += 1
-            action.func(action.args)
-        else:
-            entry = self.stack.pop()
-            assert isinstance(entry, StackEntry)
-            self.node = entry.parent
-            action_list = entry.action_list
-            if trace:
-                g.trace('POP')
-                self.dump_stack()
-    t3 = time.process_time()
-    print('Stats...\n',
-        f"   nodes: {sum(1 for z in ast.walk(root))}\n",
-        f" actions: {total_actions}\n",
-        f"   parse: {float(t2-t1):<5.3} sec.\n",
-        f"traverse: {float(t3-t2):<5.3} sec.",
-    )
-    # print('actions:', ', '.join(sorted(self.actions_set)))
-    # print('Dummies:', ', '.join(sorted(self.do_nothing_set)))
-#@+node:ekr.20211227103216.1: *6* << define action_dict >>
-# Keys are strings (ast node names); values are zero or more arguments.
-#
-# To do: This table should contain:
-# - Entries for all ast nodes
-# - Entries for int, str, and possibly tuple and list.
-# - Entries for node-specific specializations of ast nodes.
-#   In effect, these specializations split TOG generators into pieces.
-sync_name, sync_op = self.sync_name, self.sync_op
-visit, visit_if = self.visit, self.visit_if
-self.action_dict = {
-    'alias': [
-        # (visit, 'name'),
-        # (visit_if, 'asname', []),
-    ],
-    'Assign': [
-        Action(visit, 'targets'),
-        Action(visit, 'value'),
-    ],
-    'Global': [
-        Action(sync_name, 'global'),
-        Action(visit, 'names'),
-    ],
-    'If': [
-        Action(visit, 'value',),  # visit_if_value
-        Action(visit, 'test'),    # visit_if_test
-        Action(visit, 'body'),    # visit_if_body
-        Action(visit, 'orelse'),  # visit_if_orelse
-    ],
-    'Import': [
-         Action(sync_name, 'import'),
-         Action(visit, 'names'),
-    ],
-    'Module': [
-        Action(visit, 'body')
-    ],
-    'Name':[]
-}
-#@+node:ekr.20211227103957.1: *5* it.visit
-def visit(self, field):
-    child = getattr(self.node, field, None)
-    g.trace(self.node.__class__.__name__, child.__class__.__name__)
-    if not child:
-        g.trace('no child!')
-        return
-    if isinstance(child, str):
-        # Should be part of an action list!
-        g.trace('ignore node!', child.__class__.__name__)
-        return
-    if isinstance(child, (list, tuple)):
-        # Do *not* change self.node.
-        for z in child:
-            self.stack.append(StackEntry(self.node, [Action(self.visit_list, z)]))
-        return
-    assert isinstance(child, ast.AST), repr(child)
-    action_list = self.action_dict.get(child.__class__.__name__, None)
-    if not action_list:
-        if action_list is None:
-            print(f"visit: Missing: {child.__class__.__name__}")
-        return
-    self.stack.append(StackEntry(self.node, action_list.copy()))
-    # *Do* change self.node.
-    self.node = child
-#@+node:ekr.20211227160615.1: *5* it.visit_if
-def visit_if(self, field, action_list):
-    val = getattr(self.node, field, None)
-    if val:
-        self.action_stack.extend(list(reversed(action_list)))
-#@+node:ekr.20211229075058.1: *5* it.visit_list
-def visit_list(self, node):
-    # Nested lists never happen.
-    assert isinstance(node, ast.AST), repr(node)
-    g.trace(node.__class__.__name__)
-    action_list = self.action_dict.get(node.__class__.__name__, None)
-    if not action_list:
-        if action_list is None:
-            print(f"visit_list: Missing in action_dict: {node.__class__.__name__}")
-        return
-    self.node = node
-    g.printObj(action_list, tag='visit_list: append action list')
-    self.stack.append(StackEntry(self.node, action_list.copy()))
-    ### self.dump_stack()  ###
-#@+node:ekr.20180813063846.1: *3* Fast-draw branches
-#@+node:ekr.20180808075509.1: *4* qtree.partialDraw & helpers (never used)
-def partialDraw(self, p):
-
-    trace = True and not g.unitTesting
-    c = self.c
-    if 1:
-        self.drawVisible()
-    else:
-        first_p = c.hoistStack[-1].p if c.hoistStack else c.rootPosition()
-        aList1 = self.countVisible(first_p=first_p, target_p=p)
-        aList2 = self.countVisible(first_p=p, target_p=None)
-        if trace:
-            n1, n2 = len(aList1), len(aList2)
-            g.trace('%s + %s = %s' % (n1, n2, n1+n2))
-        if 1:
-            # Draw everything.
-            self.drawList(aList1 + aList2)
-        else:
-            aList = self.computeVisiblePositions(aList1, aList2, p)
-            self.drawList(aList)
-#@+node:ekr.20180809110957.1: *5* qtree.computeVisiblePositions
-def computeVisiblePositions(self, aList1, aList2, p):
-    '''
-    Compute the list of *visible* positions to be drawn.
-    
-    This is tricky.  We don't want to scroll the screen unnecessarily.
-    '''
-    # Show everything if possible.
-    if len(aList1) + len(aList2) <= self.size:
-        return aList1 + aList2
-    c = self.c
-    while p.hasParent():
-        p.moveToParent()
-    aList = []
-    for i in range(self.size):
-        aList.append(p.copy())
-        p.moveToVisNext(c)
-        if not p:
-            break
-    return aList
-#@+node:ekr.20180809123937.1: *5* qtree.countVisible
-def countVisible(self, first_p, target_p):
-    """
-    Return the number of visible positions from first_p to target_p.
-    """
-    c = self.c
-    aList, p = [first_p.copy()], first_p.copy()
-    while p:
-        if p == target_p:
-            return aList[:-1]
-        v = p.v
-        # if v.isExpanded() and v.hasChildren():
-        if (v.statusBits & v.expandedBit) != 0 and v.children:
-            # p.moveToFirstChild()
-            p.stack.append((v, p._childIndex),)
-            p.v = v.children[0]
-            p._childIndex = 0
-            aList.append(p.copy())
-            continue
-        # if p.hasNext():
-        parent_v = p.stack[-1][0] if p.stack else c.hiddenRootNode
-        if p._childIndex + 1 < len(parent_v.children):
-            # p.moveToNext()
-            p._childIndex += 1
-            p.v = parent_v.children[p._childIndex]
-            aList.append(p.copy())
-            continue
-        #
-        # A fast version of p.moveToThreadNext().
-        # We look for a parent with a following sibling.
-        while p.stack:
-            # p.moveToParent()
-            p.v, p._childIndex = p.stack.pop()
-            # if p.hasNext():
-            parent_v = p.stack[-1][0] if p.stack else c.hiddenRootNode
-            if p._childIndex + 1 < len(parent_v.children):
-                # p.moveToNext()
-                p._childIndex += 1
-                p.v = parent_v.children[p._childIndex]
-                break # Found: moveToThreadNext()
-        else:
-            break # Not found.
-        # Found moveToThreadNext()
-        aList.append(p.copy())
-        continue
-    if target_p:
-        g.trace('NOT FOUND:', target_p.h)
-    return aList
-#@+node:ekr.20180809115019.1: *5* qtree.drawList
-def drawList(self, aList):
-    
-    trace = False
-    c = self.c
-    parents = []
-    # Clear the widget.
-    w = self.treeWidget
-    w.clear()
-    # Clear the dicts.
-    self.initData()
-    for p in aList:
-        level = p.level()
-        parent_item = w if level == 0 else parents[level-1]
-        item = QtWidgets.QTreeWidgetItem(parent_item)
-        item.setFlags(item.flags() | QtCore.Qt.ItemIsEditable)
-        item.setChildIndicatorPolicy(
-            item.ShowIndicator if p.hasChildren()
-            else item.DontShowIndicator)
-        item.setExpanded(bool(p.hasChildren() and p.isExpanded()))
-        self.items.append(item)
-        if trace:
-            print('')
-            g.trace('===== level', level, p.h)
-            g.trace('parent', id(parent_item), parent_item.__class__.__name__)
-            g.trace('item  ', id(item), item.__class__.__name__)
-            self.print_parents(parents, 1)
-        # Update parents.
-        if level == 0:
-            parents = []
-        else:
-            parents = parents[:level]
-        parents.append(item)
-        if trace:
-            self.print_parents(parents, 2)
-        # Update the dicts.  Like rememberItem.
-        itemHash = self.itemHash(item)
-        self.item2positionDict[itemHash] = p.copy()
-        self.item2vnodeDict[itemHash] = p.v
-        self.position2itemDict[p.key()] = item
-        d = self.vnode2itemsDict
-        v = p.v
-        aList = d.get(v, [])
-        aList.append(item)
-        d[v] = aList
-        # Enter the headline.
-        item.setText(0, p.h)
-        # Set current item.
-        if p == c.p:
-            w.setCurrentItem(item)
-#@+node:ekr.20180809111725.1: *5* qtree.printParents
-def print_parents(self, parents, tag):
-    print(tag)
-    g.printObj([
-        '%10s %s' % (id(z), z.__class__.__name__)
-            for z in parents])
-#@+node:ekr.20180810060655.1: *4* test vieldVisible
-g.cls()
-import time
-tree = c.frame.tree
-if 1: # works
-    for p in c.all_positions():
-        p.expand()
-elif 1:
-    for p in c.all_positions():
-        p.v.expandedPositions = []
-    for p in c.all_positions():
-        p.v.expand()
-        p.v.expandedPositions.append(p.copy())
-else: # Doesn't work
-    for v in c.all_nodes():
-        v.expand()
-    c.redraw() # This would be wrong.
-if 1:
-    t1 = time.clock()
-    for i in range(1):
-        aList1 = [z.copy() for z in tree.slowYieldVisible(c.rootPosition())]
-    t2 = time.clock()
-    print('slow: %6.3f' % (t2-t1))
-if 1:
-    t1 = time.clock()
-    for i in range(1):
-        aList2 = [z.copy() for z in tree.yieldVisible(c.rootPosition())]
-    t2 = time.clock()
-    print('fast: %6.3f' % (t2-t1))
-v1 = [z.v for z in aList1]
-v2 = [z.v for z in aList2]
-try:
-    i = 0
-    while i < min(len(aList1), len(aList2)) and aList1[i] == aList2[i]:
-        # print(i, aList1[i].h)
-        i += 1
-    if i == len(aList1) == len(aList2):
-        print('OK')
-    else:
-        print('FAIL', i, len(aList1), len(aList2))
-    assert aList1 == aList2, (len(aList1), len(aList2))
-    assert v1 == v2, (len(v1), len(v2))
-finally:
-    for v in c.all_nodes():
-        v.contract()
-    c.redraw()
-#@+node:ekr.20180810111515.1: *4* benchmark
-import time
-t1 = time.clock()
-c.expandAllHeadlines()
-t2 = time.clock()
-print('expand: %5.2f sec' % (t2-t1))
-t3 = time.clock()
-tree = c.frame.tree
-w = tree.treeWidget
-n = 0
-for p in tree.yieldVisible(c.rootPosition()):
-    n += 1
-    # c.selectPosition(p)
-    item = tree.position2itemDict.get(c.p.key())
-    if item:
-        w.setCurrentItem(item)
-t4 = time.clock()
-print('%s nodes in %5.2f sec' % (n, t4-t3))
-#@+node:ekr.20110605121601.17879: *4* qtree.rememberItem
-def rememberItem(self, p, item):
-
-    v = p.v
-    # Update position dicts.
-    itemHash = self.itemHash(item)
-    self.position2itemDict[p.key()] = item
-    self.item2positionDict[itemHash] = p.copy() # was item
-    # Update item2vnodeDict.
-    self.item2vnodeDict[itemHash] = v # was item
-    # Update vnode2itemsDict.
-    d = self.vnode2itemsDict
-    aList = d.get(v, [])
-    if item in aList:
-        g.trace('*** ERROR *** item already in list: %s, %s' % (item, aList))
-    else:
-        aList.append(item)
-    d[v] = aList
-#@+node:ekr.20120219154958.10488: *4* LM.initFocusAndDraw (not used)
-def initFocusAndDraw(self, c, fileName):
-
-    def init_focus_handler(timer, c=c, p=c.p):
-        '''Idle-time handler for initFocusAndDraw'''
-        c.initialFocusHelper()
-        c.outerUpdate()
-        timer.stop()
-
-    # This must happen after the code in getLeoFile.
-    timer = g.IdleTime(init_focus_handler, delay=0.1, tag='getLeoFile')
-    if timer:
-        timer.start()
-    else:
-        # Default code.
-        c.selectPosition(c.p)
-        c.initialFocusHelper()
-        c.k.showStateAndMode()
-        c.outerUpdate()
-#@+node:ekr.20150312225028.29: *3* leoViews project
-This was a major project, now abandoned.
-#@+node:ekr.20150312225028.31: *4* class OrganizerData
-class OrganizerData:
-    '''A class containing all data for a particular organizer node.'''
-    def __init__ (self,h,unl,unls):
-        self.anchor = None # The anchor position of this od node.
-        self.children = [] # The direct child od nodes of this od node.
-        self.closed = False # True: this od node no longer accepts new child od nodes.
-        self.drop = True # Drop the unl for this od node when associating positions with unls.
-        self.descendants = None # The descendant od nodes of this od node.
-        self.exists = False # True: this od was created by @existing-organizer:
-        self.h = h # The headline of this od node.
-        self.moved = False # True: the od node has been moved to a global move list.
-        self.opened = False # True: the od node has been opened.
-        self.organized_nodes = [] # The list of positions organized by this od node.
-        self.parent_od = None # The parent od node of this od node. (None is valid.)
-        self.p = None # The position of this od node.
-        # The original parent position of all nodes organized by this od node.
-        # If parent_od is None, this will be the parent position of the od node.
-        self.parent = None
-        self.source_unl = None # The unl of self.parent.
-        self.unl = unl # The unl of this od node.
-        self.unls = unls # The unls contained in this od node.
-        self.visited = False # True: demote_helper has already handled this od node.
-    def __repr__(self):
-        return 'OrganizerData: %s' % (self.h or '<no headline>')
-    __str__ = __repr__
-#@+node:ekr.20150312225028.32: *4* class ViewController
-class ViewController:
-    << docstring >>
-    @others
-#@+node:ekr.20150312225028.33: *5*  << docstring >> (class ViewController)
-'''
-A class to handle @views trees and related operations.
-Such trees have the following structure:
-
-- @views
-  - @auto-view <unl of @auto node>
-    - @organizers
-      - @organizer <headline>
-    - @clones
-    
-The body text of @organizer and @clones consists of unl's, one per line.
-'''
-#@+node:ekr.20150312225028.34: *5*  vc.ctor & vc.init
-def __init__ (self,c):
-    '''Ctor for ViewController class.'''
-    self.c = c
-    self.headline_ivar = '_imported_headline'
-    self.init()
-    
-def init(self):
-    '''
-    Init all ivars of this class.
-    Unit tests may call this method to ensure that this class is re-inited properly.
-    '''
-    self.all_ods = []  # List of all od nodes.
-    # Keys are anchoring positions, values are sorted lists of ods.
-    self.anchors_d = {}
-    # Keys are anchoring positions, values are ints.
-    self.anchor_offset_d = {}
-    # List of od instances corresponding to @existing-organizer: nodes.
-    self.existing_ods = []
-    # List of organizers that have no parent organizer node.
-    # This list excludes existing organizer nodes.
-    self.global_bare_organizer_node_list = []
-    # Keys are vnodes; values are list of child headlines.
-    self.headlines_dict = {}
-    # The list of nodes that have children on entry, such as class nodes.
-    self.imported_organizers_list = []
-    self.n_nodes_scanned = 0  # Number of nodes scanned by demote.
-    # List of od instances corresponding to @organizer: nodes.
-    self.organizer_ods = []
-    # The list of od.unl for all od instances in self.organizer_ods.
-    self.organizer_unls = []
-    self.root = None  # The position of the @auto node.
-    # The list of nodes pending to be added to an organizer.
-    self.pending = []
-    # The stack containing real and virtual parent nodes during the main loop.
-    self.stack = []
-    self.temp_node = None  # The parent position of all holding cells.
-    self.trail_write_1 = None  # The trial write on entry.
-    self.views_node = None  # The position of the @views node.
-    # A gloal list of (parent,child) tuples for all nodes that are
-    # to be moved to **non-existing** organizer nodes.
-    # **Important**: Nodes are moved in the order they appear in this list:
-    # the tuples contain no childIndex component!
-    # This list is the "backbone" of this class:
-    # - The front end (demote and its helpers) adds items to this list.
-    # - The back end (move_nodes and its helpers) moves nodes using this list.
-    self.work_list = []
-#@+node:ekr.20150312225028.35: *5* vc.Entry points
-#@+node:ekr.20150312225028.36: *6* vc.convert_at_file_to_at_auto
-def convert_at_file_to_at_auto(self,root):
-    # Define class ConvertController.
-    @others
-    vc = self
-    c = vc.c
-    if root.isAtFileNode():
-        ConvertController(c,root).run()
-    else:
-        g.es_print('not an @file node:',root.h)
-#@+node:ekr.20150312225028.37: *7* class ConvertController
-class ConvertController:
-    def __init__ (self,c,p):
-        self.c = c
-        # self.ic = c.importCommands
-        self.vc = c.viewController
-        self.root = p.copy()
-    @others
-#@+node:ekr.20150312225028.38: *8* cc.delete_at_auto_view_nodes
-def delete_at_auto_view_nodes(self,root):
-    '''Delete all @auto-view nodes pertaining to root.'''
-    cc = self
-    vc = cc.vc
-    while True:
-        p = vc.has_at_auto_view_node(root)
-        if not p: break
-        p.doDelete()
-#@+node:ekr.20150312225028.39: *8* cc.import_from_string
-def import_from_string(self,s):
-    '''Import from s into a temp outline.'''
-    cc = self # (ConvertController)
-    c = cc.c
-    ic = c.importCommands
-    root = cc.root
-    language = g.scanForAtLanguage(c,root) 
-    ext = '.'+g.app.language_extension_dict.get(language)
-    scanner = ic.scanner_for_ext(ext)
-    # g.trace(language,ext,scanner.__name__)
-    p = root.insertAfter()
-    ok = scanner(atAuto=True,parent=p,s=s)
-    p.h = root.h.replace('@file','@auto' if ok else '@@auto')
-    return ok,p
-#@+node:ekr.20150312225028.40: *8* cc.run
-def run(self):
-    '''Convert an @file tree to @auto tree.'''
-    trace = True and not g.unitTesting
-    trace_s = False
-    cc = self
-    c = cc.c
-    root,vc = cc.root,c.viewController
-    # set the headline_ivar for all vnodes.
-    t1 = time.clock()
-    cc.set_expected_imported_headlines(root)
-    t2 = time.clock()
-    # Delete all previous @auto-view nodes for this tree.
-    cc.delete_at_auto_view_nodes(root)
-    t3 = time.clock()
-    # Ensure that all nodes of the tree are regularized.
-    ok = vc.prepass(root)
-    t4 = time.clock()
-    if not ok:
-        g.es_print('Can not convert',root.h,color='red')
-        if trace: g.trace(
-            '\n  set_expected_imported_headlines: %4.2f sec' % (t2-t1),
-            # '\n  delete_at_auto_view_nodes:     %4.2f sec' % (t3-t2),
-            '\n  prepass:                         %4.2f sec' % (t4-t3),
-            '\n  total:                           %4.2f sec' % (t4-t1))
-        return
-    # Create the appropriate @auto-view node.
-    at_auto_view = vc.update_before_write_at_auto_file(root)
-    t5 = time.clock()
-    # Write the @file node as if it were an @auto node.
-    s = cc.strip_sentinels()
-    t6 = time.clock()
-    if trace and trace_s:
-        g.trace('source file...\n',s)
-    # Import the @auto string.
-    ok,p = cc.import_from_string(s)
-    t7 = time.clock()
-    if ok:
-        # Change at_auto_view.b so it matches p.gnx.
-        at_auto_view.b = vc.at_auto_view_body(p)
-        # Recreate the organizer nodes, headlines, etc.
-        ok = vc.update_after_read_at_auto_file(p)
-        t8 = time.clock()
-        if not ok:
-            p.h = '@@' + p.h
-            g.trace('restoring original @auto file')
-            ok,p = cc.import_from_string(s)
-            if ok:
-                p.h = '@@' + p.h + ' (restored)'
-                if p.next():
-                    p.moveAfter(p.next())
-        t9 = time.clock()
-    else:
-        t8 = t9 = time.clock()
-    if trace: g.trace(
-        '\n  set_expected_imported_headlines: %4.2f sec' % (t2-t1),
-        # '\n  delete_at_auto_view_nodes:     %4.2f sec' % (t3-t2),
-        '\n  prepass:                         %4.2f sec' % (t4-t3),
-        '\n  update_before_write_at_auto_file:%4.2f sec' % (t5-t4),
-        '\n  strip_sentinels:                 %4.2f sec' % (t6-t5),
-        '\n  import_from_string:              %4.2f sec' % (t7-t6),
-        '\n  update_after_read_at_auto_file   %4.2f sec' % (t8-t7),
-        '\n  import_from_string (restore)     %4.2f sec' % (t9-t8),
-        '\n  total:                           %4.2f sec' % (t9-t1))
-    if p:
-        c.selectPosition(p)
-    c.redraw()
-#@+node:ekr.20150312225028.41: *8* cc.set_expected_imported_headlines
-def set_expected_imported_headlines(self,root):
-    '''Set the headline_ivar for all vnodes.'''
-    trace = False and not g.unitTesting
-    cc = self
-    c = cc.c
-    ic = cc.c.importCommands
-    language = g.scanForAtLanguage(c,root) 
-    ext = '.'+g.app.language_extension_dict.get(language)
-    aClass = ic.classDispatchDict.get(ext)
-    scanner = aClass(importCommands=ic,atAuto=True)
-    # Duplicate the fn logic from ic.createOutline.
-    theDir = g.setDefaultDirectory(c,root,importing=True)
-    fn = c.os_path_finalize_join(theDir,root.h)
-    fn = root.h.replace('\\','/')
-    junk,fn = g.os_path_split(fn)
-    fn,junk = g.os_path_splitext(fn)
-    if aClass and hasattr(scanner,'headlineForNode'):
-        ivar = cc.vc.headline_ivar
-        for p in root.subtree():
-            if not hasattr(p.v,ivar):
-                h = scanner.headlineForNode(fn,p)
-                setattr(p.v,ivar,h)
-                if trace and h != p.h:
-                    g.trace('==>',h) # p.h,'==>',h
-#@+node:ekr.20150312225028.42: *8* cc.strip_sentinels
-def strip_sentinels(self):
-    '''Write the file to a string without headlines or sentinels.'''
-    trace = False and not g.unitTesting
-    cc = self
-    at = cc.c.atFileCommands
-    # ok = at.writeOneAtAutoNode(cc.root,
-        # toString=True,force=True,trialWrite=True)
-    at.errors = 0
-    at.write(cc.root,
-        kind = '@file',
-        nosentinels = True,
-        perfectImportFlag = False,
-        scriptWrite = False,
-        thinFile = True,
-        toString = True)
-    ok = at.errors == 0
-    s = at.stringOutput
-    if trace: g.trace('ok:',ok,'s:...\n'+s)
-    return s
-#@+node:ekr.20150312225028.43: *6* vc.pack & helper
-def pack(self):
-    '''
-    Undoably convert c.p to a packed @view node, replacing all cloned
-    children of c.p by unl lines in c.p.b.
-    '''
-    vc = self
-    c,u = vc.c,vc.c.undoer
-    vc.init()
-    changed = False
-    root = c.p
-    # Create an undo group to handle changes to root and @views nodes.
-    # Important: creating the @views node does *not* invalidate any positions.'''
-    u.beforeChangeGroup(root,'view-pack')
-    if not vc.has_at_views_node():
-        changed = True
-        bunch = u.beforeInsertNode(c.rootPosition())
-        # Creates the @views node as the *last* top-level node
-        # so that no positions become invalid as a result.
-        views = vc.find_at_views_node()
-        u.afterInsertNode(views,'create-views-node',bunch)
-    # Prepend @view if need.
-    if not root.h.strip().startswith('@'):
-        changed = True
-        bunch = u.beforeChangeNodeContents(root)
-        root.h = '@view ' + root.h.strip()
-        u.afterChangeNodeContents(root,'view-pack-update-headline',bunch)
-    # Create an @view node as a clone of the @views node.
-    bunch = u.beforeInsertNode(c.rootPosition())
-    new_clone = vc.create_view_node(root)
-    if new_clone:
-        changed = True
-        u.afterInsertNode(new_clone,'create-view-node',bunch)
-    # Create a list of clones that have a representative node
-    # outside of the root's tree.
-    reps = [vc.find_representative_node(root,p)
-        for p in root.children()
-            if vc.is_cloned_outside_parent_tree(p)]
-    reps = [z for z in reps if z is not None]
-    if reps:
-        changed = True
-        bunch = u.beforeChangeTree(root)
-        c.setChanged(True)
-        # Prepend a unl: line for each cloned child.
-        unls = ['unl: %s\n' % (vc.unl(p)) for p in reps]
-        root.b = ''.join(unls) + root.b
-        # Delete all child clones in the reps list.
-        v_reps = set([p.v for p in reps])
-        while True:
-            for child in root.children():
-                if child.v in v_reps:
-                    child.doDelete()
-                    break
-            else: break
-        u.afterChangeTree(root,'view-pack-tree',bunch)
-    if changed:
-        u.afterChangeGroup(root,'view-pack')
-        c.selectPosition(root)
-        c.redraw()
-#@+node:ekr.20150312225028.44: *7* vc.create_view_node
-def create_view_node(self,root):
-    '''
-    Create a clone of root as a child of the @views node.
-    Return the *newly* cloned node, or None if it already exists.
-    '''
-    vc = self
-    c = vc.c
-    # Create a cloned child of the @views node if it doesn't exist.
-    views = vc.find_at_views_node()
-    for p in views.children():
-        if p.v == c.p.v:
-            return None
-    p = root.clone()
-    p.moveToLastChildOf(views)
-    return p
-#@+node:ekr.20150312225028.45: *6* vc.unpack
-def unpack(self):
-    '''
-    Undoably unpack nodes corresponding to leading unl lines in c.p to child clones.
-    Return True if the outline has, in fact, been changed.
-    '''
-    vc = self
-    c,root,u = vc.c,vc.c.p,vc.c.undoer
-    vc.init()
-    # Find the leading unl: lines.
-    i,lines,tag = 0,g.splitLines(root.b),'unl:'
-    for s in lines:
-        if s.startswith(tag): i += 1
-        else: break
-    changed = i > 0
-    if changed:
-        bunch = u.beforeChangeTree(root)
-        # Restore the body
-        root.b = ''.join(lines[i:])
-        # Create clones for each unique unl.
-        unls = list(set([s[len(tag):].strip() for s in lines[:i]]))
-        for unl in unls:
-            p = vc.find_absolute_unl_node(unl)
-            if p: p.clone().moveToLastChildOf(root)
-            else: g.trace('not found: %s' % (unl))
-        c.setChanged(True)
-        c.undoer.afterChangeTree(root,'view-unpack',bunch)
-        c.redraw()
-    return changed
-#@+node:ekr.20150312225028.46: *6* vc.update_before_write_at_auto_file
-def update_before_write_at_auto_file(self,root):
-    '''
-    Update the @auto-view node for root, an @auto node. Create @organizer,
-    @existing-organizer, @clones and @headlines nodes as needed.
-    This *must not* be called for trial writes.
-    '''
-    trace = False and not g.unitTesting
-    vc = self
-    c = vc.c
-    changed = False
-    t1 = time.clock()
-    # Create lists of cloned and organizer nodes.
-    clones,existing_organizers,organizers = \
-        vc.find_special_nodes(root)
-    # Delete all children of the @auto-view node for this @auto node.
-    at_auto_view = vc.find_at_auto_view_node(root)
-    if at_auto_view.hasChildren():
-        changed = True
-        at_auto_view.deleteAllChildren()
-    # Create the single @clones node.
-    if clones:
-        at_clones = vc.find_at_clones_node(root)
-        at_clones.b = ''.join(
-            ['gnx: %s\nunl: %s\n' % (z[0],z[1]) for z in clones])
-    # Create the single @organizers node.
-    if organizers or existing_organizers:
-        at_organizers = vc.find_at_organizers_node(root)
-    # Create one @organizers: node for each organizer node.
-    for p in organizers:
-        # g.trace('organizer',p.h)
-        at_organizer = at_organizers.insertAsLastChild()
-        at_organizer.h = '@organizer: %s' % p.h
-        # The organizer node's unl is implicit in each child's unl.
-        at_organizer.b = '\n'.join([
-            'unl: '+vc.relative_unl(z,root) for z in p.children()])
-    # Create one @existing-organizer node for each existing organizer.
-    ivar = vc.headline_ivar
-    for p in existing_organizers:
-        at_organizer = at_organizers.insertAsLastChild()
-        h = getattr(p.v,ivar,p.h)
-        if trace and h != p.h: g.trace('==>',h) # p.h,'==>',h
-        at_organizer.h = '@existing-organizer: %s' % h
-        # The organizer node's unl is implicit in each child's unl.
-        at_organizer.b = '\n'.join([
-            'unl: '+vc.relative_unl(z,root) for z in p.children()])
-    # Create the single @headlines node.
-    vc.create_at_headlines(root)
-    if changed and not g.unitTesting:
-        g.es_print('updated @views node in %4.2f sec.' % (
-            time.clock()-t1))
-    if changed:
-        c.redraw()
-    return at_auto_view # For at-file-to-at-auto command.
-#@+node:ekr.20150312225028.47: *7* vc.create_at_headlines
-def create_at_headlines(self,root):
-    '''Create the @headlines node for root, an @auto file.'''
-    vc = self
-    c = vc.c
-    result = []
-    ivar = vc.headline_ivar
-    for p in root.subtree():
-        h = getattr(p.v,ivar,None)
-        if h is not None and p.h != h:
-            # g.trace('custom:',p.h,'imported:',h)
-            unl = vc.relative_unl(p,root)
-            aList = unl.split('-->')
-            aList[-1] = h
-            unl = '-->'.join(aList)
-            result.append('imported unl: %s\nhead: %s\n' % (
-                unl,p.h))
-            delattr(p.v,ivar)
-    if result:
-        p = vc.find_at_headlines_node(root)
-        p.b = ''.join(result)
-#@+node:ekr.20150312225028.48: *7* vc.find_special_nodes
-def find_special_nodes(self,root):
-    '''
-    Scan root's tree, looking for organizer and cloned nodes.
-    Exclude organizers on imported organizers list.
-    '''
-    trace = False and not g.unitTesting
-    verbose = False
-    vc = self
-    clones,existing_organizers,organizers = [],[],[]
-    if trace: g.trace('imported existing',
-        [v.h for v in vc.imported_organizers_list])
-    for p in root.subtree():
-        if p.isCloned():
-            rep = vc.find_representative_node(root,p)
-            if rep:
-                unl = vc.relative_unl(p,root)
-                gnx = rep.v.gnx
-                clones.append((gnx,unl),)
-        if p.v in vc.imported_organizers_list:
-            # The node had children created by the importer.
-            if trace and verbose: g.trace('ignore imported existing',p.h)
-        elif vc.is_organizer_node(p,root):
-            # p.hasChildren and p.b is empty, except for comments.
-            if trace and verbose: g.trace('organizer',p.h)
-            organizers.append(p.copy())
-        elif p.hasChildren():
-            if trace and verbose: g.trace('existing',p.h)
-            existing_organizers.append(p.copy())
-    return clones,existing_organizers,organizers
-#@+node:ekr.20150312225028.49: *6* vc.update_after_read_at_auto_file & helpers
-def update_after_read_at_auto_file(self,root):
-    '''
-    Recreate all organizer nodes and clones for a single @auto node
-    using the corresponding @organizer: and @clones nodes.
-    '''
-    trace = True and not g.unitTesting
-    vc = self
-    c = vc.c
-    if not vc.is_at_auto_node(root):
-        return # Not an error: it might be and @auto-rst node.
-    old_changed = c.isChanged()
-    try:
-        vc.init()
-        vc.root = root.copy()
-        t1 = time.clock()
-        vc.trial_write_1 = vc.trial_write(root)
-        t2 = time.clock()
-        at_organizers = vc.has_at_organizers_node(root)
-        t3 = time.clock()
-        if at_organizers:
-            vc.create_organizer_nodes(at_organizers,root)
-        t4 = time.clock()
-        at_clones = vc.has_at_clones_node(root)
-        if at_clones:
-            vc.create_clone_links(at_clones,root)
-        t5 = time.clock()
-        n = len(vc.work_list)
-        ok = vc.check(root)
-        t6 = time.clock()
-        if ok:
-            vc.update_headlines_after_read(root)
-        t7 = time.clock()
-        c.setChanged(old_changed if ok else False)  # To do: revert if not ok.
-    except Exception:
-        g.es_exception()
-        n = 0
-        ok = False
-    if trace:
-        if t7-t1 > 0.5: g.trace(
-            '\n  trial_write:                 %4.2f sec' % (t2-t1),
-            # '\n  has_at_organizers_node:    %4.2f sec' % (t3-t2),
-            '\n  create_organizer_nodes:      %4.2f sec' % (t4-t3),
-            '\n  create_clone_links:          %4.2f sec' % (t5-t4),
-            '\n  check:                       %4.2f sec' % (t6-t5),
-            '\n  update_headlines_after_read: %4.2f sec' % (t7-t6),
-            '\n  total:                       %4.2f sec' % (t7-t1))
-            # '\n  file:',root.h)
-        # else: g.trace('total: %4.2f sec' % (t7-t1),root.h)
-    if ok and n > 0:
-        g.es('rearragned: %s' % (root.h),color='blue')
-        g.es('moved %s nodes in %4.2f sec.' % (n,t7-t1))
-        g.trace('@auto-view moved %s nodes in %4.2f sec. for' % (
-            n,t2),root.h,noname=True)
-    c.selectPosition(root)
-    c.redraw()
-    return ok
-#@+node:ekr.20150312225028.50: *7* vc.check
-def check (self,root):
-    '''
-    Compare a trial write or root with the vc.trail_write_1.
-    Unlike the perfect-import checks done by the importer,
-    we expecct an *exact* match, regardless of language.
-    '''
-    trace = True # and not g.unitTesting
-    vc = self
-    trial1 = vc.trial_write_1
-    trial2 = vc.trial_write(root)
-    if trial1 != trial2:
-        g.pr('') # Don't use print: it does not appear with the traces.
-        g.es_print('perfect import check failed for:',color='red')
-        g.es_print(root.h,color='red')
-        if trace:
-            vc.compare_trial_writes(trial1,trial2)
-            g.pr('')
-    return trial1 == trial2
-#@+node:ekr.20150312225028.51: *7* vc.create_clone_link
-def create_clone_link(self,gnx,root,unl):
-    '''
-    Replace the node in the @auto tree with the given unl by a
-    clone of the node outside the @auto tree with the given gnx.
-    '''
-    trace = False and not g.unitTesting
-    vc = self
-    p1 = vc.find_position_for_relative_unl(root,unl)
-    p2 = vc.find_gnx_node(gnx)
-    if p1 and p2:
-        if trace: g.trace('relink',gnx,p2.h,'->',p1.h)
-        if p1.b == p2.b:
-            p2._relinkAsCloneOf(p1)
-            return True
-        else:
-            g.es('body text mismatch in relinked node',p1.h)
-            return False
-    else:
-        if trace: g.trace('relink failed',gnx,root.h,unl)
-        return False
-#@+node:ekr.20150312225028.52: *7* vc.create_clone_links
-def create_clone_links(self,at_clones,root):
-    '''
-    Recreate clone links from an @clones node.
-    @clones nodes contain pairs of lines (gnx,unl)
-    '''
-    vc = self
-    lines = g.splitLines(at_clones.b)
-    gnxs = [s[4:].strip() for s in lines if s.startswith('gnx:')]
-    unls = [s[4:].strip() for s in lines if s.startswith('unl:')]
-    # g.trace('at_clones.b',at_clones.b)
-    if len(gnxs) == len(unls):
-        vc.headlines_dict = {} # May be out of date.
-        ok = True
-        for gnx,unl in zip(gnxs,unls):
-            ok = ok and vc.create_clone_link(gnx,root,unl)
-        return ok
-    else:
-        g.trace('bad @clones contents',gnxs,unls)
-        return False
-#@+node:ekr.20150312225028.53: *7* vc.create_organizer_nodes & helpers
-def create_organizer_nodes(self,at_organizers,root):
-    '''
-    root is an @auto node. Create an organizer node in root's tree for each
-    child @organizer: node of the given @organizers node.
-    '''
-    vc = self
-    c = vc.c
-    trace = False and not g.unitTesting
-    t1 = time.clock()
-    vc.pre_move_comments(root)  # Merge comment nodes with the next node.
-    t2 = time.clock()
-    # Init all data required for reading.
-    vc.precompute_all_data(at_organizers,root)
-    t3 = time.clock()
-    vc.demote(root)  # Traverse root's tree, adding nodes to vc.work_list.
-    t4 = time.clock()
-    vc.move_nodes()  # Move nodes on vc.work_list to their final locations.
-    t5 = time.clock()
-    # Move merged comments to parent organizer nodes.
-    vc.post_move_comments(root)
-    t6 = time.clock()
-    if trace: g.trace(
-        '\n  pre_move_comments:   %4.2f sec' % (t2-t1),
-        '\n  precompute_all_data: %4.2f sec' % (t3-t2),
-        '\n  demote:              %4.2f sec' % (t4-t3),
-        '\n  move_nodes:          %4.2f sec' % (t5-t4),
-        '\n  post_move_comments:  %4.2f sec' % (t6-t5))
-#@+node:ekr.20150312225028.54: *7* vc.update_headlines_after_read
-def update_headlines_after_read(self,root):
-    '''Handle custom headlines for all imported nodes.'''
-    trace = False and not g.unitTesting
-    vc = self
-    # Remember the original imported headlines.
-    ivar = vc.headline_ivar
-    for p in root.subtree():
-        if not hasattr(p.v,ivar):
-            setattr(p.v,ivar,p.h)
-    # Update headlines from @headlines nodes.
-    at_headlines = vc.has_at_headlines_node(root)
-    tag1,tag2 = 'imported unl: ','head: '
-    n1,n2 = len(tag1),len(tag2)
-    if at_headlines:
-        lines = g.splitLines(at_headlines.b)
-        unls  = [s[n1:].strip() for s in lines if s.startswith(tag1)]
-        heads = [s[n2:].strip() for s in lines if s.startswith(tag2)]
-    else:
-        unls,heads = [],[]
-    if len(unls) == len(heads):
-        vc.headlines_dict = {} # May be out of date.
-        for unl,head in zip(unls,heads):
-            p = vc.find_position_for_relative_unl(root,unl)
-            if p:
-                if trace: g.trace('unl:',unl,p.h,'==>',head)
-                p.h = head
-    else:
-        g.trace('bad @headlines body',at_headlines.b)
-#@+node:ekr.20150312225028.55: *5* vc.Main Lines
-#@+node:ekr.20150312225028.56: *6* vc.precompute_all_data & helpers
-def precompute_all_data(self,at_organizers,root):
-    '''Precompute all data needed to reorganize nodes.'''
-    trace = False and not g.unitTesting
-    vc = self
-    t1 = time.clock() 
-    # Put all nodes with children on vc.imported_organizer_node_list
-    vc.find_imported_organizer_nodes(root)
-    t2 = time.clock()
-    # Create OrganizerData objects for all @organizer:
-    # and @existing-organizer: nodes.
-    vc.create_organizer_data(at_organizers,root)
-    t3 = time.clock()
-    # Create the organizer nodes in holding cells so positions remain valid.
-    vc.create_actual_organizer_nodes()
-    t4 = time.clock()
-    # Set od.parent_od, od.children & od.descendants for all ods.
-    vc.create_tree_structure(root)
-    t5 = time.clock()
-    # Compute the positions organized by each organizer.
-    # ** Most of the time is spent here **.
-    vc.compute_all_organized_positions(root)
-    t6 = time.clock()
-    # Create the dictionary that associates positions with ods.
-    vc.create_anchors_d()
-    t7 = time.clock()
-    if trace: g.trace(
-        '\n  find_imported_organizer_nodes:   %4.2f sec' % (t2-t1),
-        '\n  create_organizer_data:           %4.2f sec' % (t3-t2),
-        '\n  create_actual_organizer_nodes:   %4.2f sec' % (t4-t3),
-        '\n  create_tree_structure:           %4.2f sec' % (t5-t4),
-        '\n  compute_all_organized_positions: %4.2f sec' % (t6-t5),
-        '\n  create_anchors_d:                %4.2f sec' % (t7-t6))
-#@+node:ekr.20150312225028.57: *7* 1: vc.find_imported_organizer_nodes
-def find_imported_organizer_nodes(self,root):
-    '''
-    Put the VNode of all imported nodes with children on
-    vc.imported_organizers_list.
-    '''
-    trace = False # and not g.unitTesting
-    vc = self
-    aList = []
-    for p in root.subtree():
-        if p.hasChildren():
-            aList.append(p.v)
-    vc.imported_organizers_list = list(set(aList))
-    if trace: g.trace([z.h for z in vc.imported_organizers_list])
-#@+node:ekr.20150312225028.58: *7* 2: vc.create_organizer_data (od.p & od.parent)
-def create_organizer_data(self,at_organizers,root):
-    '''
-    Create OrganizerData nodes for all @organizer: and @existing-organizer:
-    nodes in the given @organizers node.
-    '''
-    vc = self
-    vc.create_ods(at_organizers)
-    vc.finish_create_organizers(root)
-    vc.finish_create_existing_organizers(root)
-    for od in vc.all_ods:
-        assert od.parent,(od.exists,od.h)
-#@+node:ekr.20150312225028.59: *8* vc.create_ods
-def create_ods(self,at_organizers):
-    '''Create all organizer nodes and the associated lists.'''
-    # Important: we must completely reinit all data here.
-    vc = self
-    tag1 = '@organizer:'
-    tag2 = '@existing-organizer:'
-    vc.all_ods,vc.existing_ods,vc.organizer_ods = [],[],[]
-    for at_organizer in at_organizers.children():
-        h = at_organizer.h
-        for tag in (tag1,tag2):
-            if h.startswith(tag):
-                unls = vc.get_at_organizer_unls(at_organizer)
-                if unls:
-                    organizer_unl = vc.drop_unl_tail(unls[0])
-                    h = h[len(tag):].strip()
-                    od = OrganizerData(h,organizer_unl,unls)
-                    vc.all_ods.append(od)
-                    if tag == tag1:
-                        vc.organizer_ods.append(od)
-                        vc.organizer_unls.append(organizer_unl)
-                    else:
-                        vc.existing_ods.append(od)
-                        # Do *not* append organizer_unl to the unl list.
-                else:
-                    g.trace('===== no unls:',at_organizer.h)
-#@+node:ekr.20150312225028.60: *8* vc.finish_create_organizers
-def finish_create_organizers(self,root):
-    '''Finish creating all organizers.'''
-    trace = False # and not g.unitTesting
-    vc = self
-    # Careful: we may delete items from this list.
-    for od in vc.organizer_ods[:]: 
-        od.source_unl = vc.source_unl(vc.organizer_unls,od.unl)
-        od.parent = vc.find_position_for_relative_unl(root,od.source_unl)
-        if od.parent:
-            od.anchor = od.parent
-            if trace: g.trace(od.h,
-                # '\n  exists:',od.exists,
-                # '\n  unl:',od.unl,
-                # '\n  source (unl):',od.source_unl or repr(''),
-                # '\n  anchor (pos):',od.anchor.h,
-                # '\n  parent (pos):',od.parent.h,
-            )
-        else:
-            # This is, most likely, a true error.
-            g.trace('===== removing od:',od.h)
-            vc.organizer_ods.remove(od)
-            vc.all_ods.remove(od)
-            assert od not in vc.existing_ods
-            assert od not in vc.all_ods
-#@+node:ekr.20150312225028.61: *8* vc.finish_create_existing_organizers
-def finish_create_existing_organizers(self,root):
-    '''Finish creating existing organizer nodes.'''
-    trace = False # and not g.unitTesting
-    vc = self
-    # Careful: we may delete items from this list.
-    for od in vc.existing_ods[:]:
-        od.exists = True
-        assert od.unl not in vc.organizer_unls
-        od.source_unl = vc.source_unl(vc.organizer_unls,od.unl)
-        od.p = vc.find_position_for_relative_unl(root,od.source_unl)
-        if od.p:
-            od.anchor = od.p
-            assert od.p.h == od.h,(od.p.h,od.h)  
-            od.parent = od.p # Here, od.parent represents the "source" p.
-            if trace: g.trace(od.h,
-                # '\n  exists:',od.exists,
-                # '\n  unl:',od.unl,
-                # '\n  source (unl):',od.source_unl or repr(''),
-                # '\n  anchor (pos):',od.anchor.h,
-                # '\n  parent (pos):',od.parent.h,
-            )
-        else:
-            # This arises when the imported node name doesn't match.
-            g.trace('===== removing existing organizer:',od.h)
-            vc.existing_ods.remove(od)
-            vc.all_ods.remove(od)
-            assert od not in vc.existing_ods
-            assert od not in vc.all_ods
-
-#@+node:ekr.20150312225028.62: *7* 3: vc.create_actual_organizer_nodes
-def create_actual_organizer_nodes(self):
-    '''
-    Create all organizer nodes as children of holding cells. These holding
-    cells ensure that moving an organizer node leaves all other positions
-    unchanged.
-    '''
-    vc = self
-    c = vc.c
-    last = c.lastTopLevel()
-    temp = vc.temp_node = last.insertAfter()
-    temp.h = 'ViewController.temp_node'
-    for od in vc.organizer_ods:
-        holding_cell = temp.insertAsLastChild()
-        holding_cell.h = 'holding cell for ' + od.h
-        od.p = holding_cell.insertAsLastChild()
-        od.p.h = od.h
-#@+node:ekr.20150312225028.63: *7* 4: vc.create_tree_structure & helper
-def create_tree_structure(self,root):
-    '''Set od.parent_od, od.children & od.descendants for all ods.'''
-    trace = False and not g.unitTesting
-    vc = self
-    # if trace: g.trace([z.h for z in data_list],g.callers())
-    organizer_unls = [z.unl for z in vc.all_ods]
-    for od in vc.all_ods:
-        for unl in od.unls:
-            if unl in organizer_unls:
-                i = organizer_unls.index(unl)
-                d2 = vc.all_ods[i]
-                # if trace: g.trace('found organizer unl:',od.h,'==>',d2.h)
-                od.children.append(d2)
-                d2.parent_od = od
-    # create_organizer_data now ensures od.parent is set.
-    for od in vc.all_ods:
-        assert od.parent,od.h
-    # Extend the descendant lists.
-    for od in vc.all_ods:
-        vc.compute_descendants(od)
-        assert od.descendants is not None
-    if trace:
-        def tail(head,unl):
-            return str(unl[len(head):]) if unl.startswith(head) else str(unl)
-        for od in vc.all_ods:
-            g.trace(
-                '\n  od:',od.h,
-                '\n  unl:',od.unl,
-                '\n  unls:', [tail(od.unl,z) for z in od.unls],
-                '\n  source (unl):',od.source_unl or repr(''),
-                '\n  parent (pos):', od.parent.h,
-                '\n  children:',[z.h for z in od.children],
-                '\n  descendants:',[str(z.h) for z in od.descendants])
-#@+node:ekr.20150312225028.64: *8* vc.compute_descendants
-def compute_descendants(self,od,level=0,result=None):
-    '''Compute the descendant od nodes of od.'''
-    trace = False # and not g.unitTesting
-    vc = self
-    if level == 0:
-        result = []
-    if od.descendants is None:
-        for child in od.children:
-            result.append(child)
-            result.extend(vc.compute_descendants(child,level+1,result))
-            result = list(set(result))
-        if level == 0:
-            od.descendants = result
-            if trace: g.trace(od.h,[z.h for z in result])
-        return result
-    else:
-        if trace: g.trace('cached',od.h,[z.h for z in od.descendants])
-        return od.descendants
-#@+node:ekr.20150312225028.65: *7* 5: vc.compute_all_organized_positions
-def compute_all_organized_positions(self,root):
-    '''Compute the list of positions organized by every od.'''
-    trace = False and not g.unitTesting
-    vc = self
-    for od in vc.all_ods:
-        if od.unls:
-            # Do a full search only for the first unl.
-            # parent = vc.find_position_for_relative_unl(root,od.unls[0])
-            if True: # parent:
-                for unl in od.unls:
-                    p = vc.find_position_for_relative_unl(root,unl)
-                    # p = vc.find_position_for_relative_unl(parent,vc.unl_tail(unl))
-                    if p:
-                        od.organized_nodes.append(p.copy())
-                    if trace: g.trace('exists:',od.exists,
-                        'od:',od.h,'unl:',unl,
-                        'p:',p and p.h or '===== None')
-            else:
-                g.trace('fail',od.unls[0])
-#@+node:ekr.20150312225028.66: *7* 6: vc.create_anchors_d
-def create_anchors_d (self):
-    '''
-    Create vc.anchors_d.
-    Keys are positions, values are lists of ods having that anchor.
-    '''
-    trace = False # and not g.unitTesting
-    vc = self
-    d = {}
-    if trace: g.trace('all_ods',[z.h for z in vc.all_ods])
-    for od in vc.all_ods:
-        # Compute the anchor if it does not yet exists.
-        # Valid now that p.__hash__ exists.
-        key = od.anchor
-        # key = '.'.join([str(z) for z in od.anchor.sort_key(od.anchor)])
-        # key = '%s (%s)' % (key,od.anchor.h)
-        aList = d.get(key,[])
-        # g.trace(od.h,od.anchor.h,key,aList)
-        aList.append(od)
-        d[key] = aList
-    if trace:
-        for key in sorted(d.keys()):
-            g.trace('od.anchor: %s ods: [%s]' % (key.h,','.join(z.h for z in d.get(key))))
-    vc.anchors_d = d
-#@+node:ekr.20150312225028.67: *6* vc.demote & helpers
-def demote(self,root):
-    '''
-    The main line of the @auto-view algorithm. Traverse root's entire tree,
-    placing items on the global work list.
-    '''
-    trace = False # and not g.unitTesting
-    trace_loop = True
-    vc = self
-    active = None # The active od.
-    vc.pending = [] # Lists of pending demotions.
-    d = vc.anchor_offset_d # For traces.
-    for p in root.subtree():
-        parent = p.parent()
-        if trace and trace_loop:
-            if 1:
-                g.trace('-----',p.childIndex(),p.h)
-            else:
-                g.trace(
-                    '=====\np:',p.h,
-                    'childIndex',p.childIndex(),
-                    '\nparent:',parent.h,
-                    'parent:offset',d.get(parent,0))
-        vc.n_nodes_scanned += 1
-        vc.terminate_organizers(active,parent)
-        found = vc.find_organizer(parent,p)
-        if found:
-            pass # vc.enter_organizers(found,p)
-        else:
-            pass # vc.terminate_all_open_organizers()
-        if trace and trace_loop:
-            g.trace(
-                'active:',active and active.h or 'None',
-                'found:',found and found.h or 'None')
-        # The main case statement...
-        if found is None and active:
-            vc.add_to_pending(active,p)
-        elif found is None and not active:
-            # Pending nodes will *not* be organized.
-            vc.clear_pending(None,p)
-        elif found and found == active:
-            # Pending nodes *will* be organized.
-            for z in vc.pending:
-                active2,child2 = z
-                vc.add(active2,child2,'found==active:pending')
-            vc.pending = []
-            vc.add(active,p,'found==active')
-        elif found and found != active:
-            # Pending nodes will *not* be organized.
-            vc.clear_pending(found,p)
-            active = found
-            vc.enter_organizers(found,p)
-            vc.add(active,p,'found!=active')
-        else: assert False,'can not happen'
-#@+node:ekr.20150312225028.68: *7* vc.add
-def add(self,active,p,tag):
-    '''
-    Add p, an existing (imported) node to the global work list.
-    Subtract 1 from the vc.anchor_offset_d entry for p.parent().
-    
-    Exception: do *nothing* if p is a child of an existing organizer node.
-    '''
-    trace = False # and not g.unitTesting
-    verbose = False
-    vc = self
-    # g.trace(active,g.callers())
-    if active.p == p.parent() and active.exists:
-        if trace and verbose: g.trace('===== do nothing',active.h,p.h)
-    else:
-        data = active.p,p.copy()
-        vc.add_to_work_list(data,tag)
-        vc.anchor_decr(anchor=p.parent(),p=p)
-        
-#@+node:ekr.20150312225028.69: *7* vc.add_organizer_node
-def add_organizer_node (self,od,p):
-    '''
-    Add od to the appropriate move list.
-    p is the existing node that caused od to be added.
-    '''
-    trace = True # and not g.unitTesting
-    verbose = False
-    vc = self
-    # g.trace(od.h,'parent',od.parent_od and od.parent_od.h or 'None')
-    if od.parent_od:
-        # Not a bare organizer: a child of another organizer node.
-        # If this is an existing organizer, it's *position* may have
-        # been moved without active.moved being set.
-        data = od.parent_od.p,od.p
-        if data in vc.work_list:
-            if trace and verbose: g.trace(
-                '**** duplicate 1: setting moved bit.',od.h)
-            od.moved = True
-        elif od.parent_od.exists:    
-            anchor = od.parent_od.p
-            n = vc.anchor_incr(anchor,p) + p.childIndex()
-            data = anchor,od.p,n
-            # g.trace('anchor:',anchor.h,'p:',p.h,'childIndex',p.childIndex())
-            vc.add_to_bare_list(data,'non-bare existing')
-        else:
-            vc.add_to_work_list(data,'non-bare')
-    elif od.p == od.anchor:
-        if trace and verbose: g.trace(
-            '***** existing organizer: do not move:',od.h)
-    else:
-        # This can be pre-computed?
-        bare_list = [p for parent,p,n in vc.global_bare_organizer_node_list]
-        if od.p in bare_list:
-            if trace and verbose: g.trace(
-                '**** duplicate 2: setting moved bit.',od.h)
-            od.moved = True
-        else:
-            # A bare organizer node: a child of an *ordinary* node.
-            anchor = p.parent()
-            n = vc.anchor_incr(anchor,p) + p.childIndex()
-            data = anchor,od.p,n
-            vc.add_to_bare_list(data,'bare')
-#@+node:ekr.20150312225028.70: *7* vc.add_to_bare_list
-def add_to_bare_list(self,data,tag):
-    '''Add data to the bare organizer list, with tracing.'''
-    trace = False # and not g.unitTesting
-    vc = self
-    # Prevent duplicagtes.
-    anchor,p,n = data
-    for data2 in vc.global_bare_organizer_node_list:
-        a2,p2,n2 = data2
-        if p == p2:
-            if trace: g.trace('ignore duplicate',
-                'n:',n,anchor.h,'==>',p.h)
-            return
-    vc.global_bare_organizer_node_list.append(data)
-    if trace:
-        anchor,p,n = data
-        # '\n  anchor:',anchor.h,
-        # '\n  p:',p.h)
-        g.trace('=====',tag,'n:',n,anchor.h,'==>',p.h)
-#@+node:ekr.20150312225028.71: *7* vc.add_to_pending
-def add_to_pending(self,active,p):
-    trace = False # and not g.unitTesting
-    vc = self
-    if trace: g.trace(active.p.h,'==>',p.h)
-    vc.pending.append((active,p.copy()),)
-#@+node:ekr.20150312225028.72: *7* vc.add_to_work_list
-def add_to_work_list(self,data,tag):
-    '''Append the data to the work list, with tracing.'''
-    trace = False # and not g.unitTesting
-    vc = self
-    vc.work_list.append(data)
-    if trace:
-        active,p = data
-        g.trace('=====',tag,active.h,'==>',p.h)
-#@+node:ekr.20150312225028.73: *7* vc.anchor_decr
-def anchor_decr(self,anchor,p): # p is only for traces.
-    '''
-    Decrement the anchor dict for the given anchor node.
-    Return the *previous* value.
-    '''
-    trace = False # and not g.unitTesting
-    vc = self
-    d = vc.anchor_offset_d
-    n = d.get(anchor,0)
-    d[anchor] = n - 1
-    if trace: g.trace(n-1,anchor.h,'==>',p.h)
-    return n
-#@+node:ekr.20150312225028.74: *7* vc.anchor_incr
-def anchor_incr(self,anchor,p): # p is only for traces.
-    '''
-    Increment the anchor dict for the given anchor node.
-    Return the *previous* value.
-    '''
-    trace = False # and not g.unitTesting
-    vc = self
-    d = vc.anchor_offset_d
-    n = d.get(anchor,0)
-    d[anchor] = n + 1
-    if trace: g.trace(n+1,anchor.h,'==>',p.h)
-    return n
-#@+node:ekr.20150312225028.75: *7* vc.clear_pending
-def clear_pending(self,active,p):
-    '''Clear the appropriate entries from the pending list.'''
-    trace = False # and not g.unitTesting
-    vc = self
-    if trace: g.trace('===== clear pending',len(vc.pending))
-    if False: # active and active.parent_od:
-        for data in vc.pending:
-            data = active.parent_od.p,data[1]
-            vc.add_to_work_list(data,'clear-pending-to-active')
-    vc.pending = []
-#@+node:ekr.20150312225028.76: *7* vc.enter_organizers
-def enter_organizers(self,od,p):
-    '''Enter all organizers whose anchors are p.'''
-    vc = self
-    ods = []
-    while od:
-        ods.append(od)
-        od = od.parent_od
-    if ods:
-        for od in reversed(ods):
-            vc.add_organizer_node(od,p)
-#@+node:ekr.20150312225028.77: *7* vc.find_organizer
-def find_organizer(self,parent,p):
-    '''Return the organizer that organizers p, if any.'''
-    trace = False # and not g.unitTesting
-    vc = self
-    anchor = parent
-    ods = vc.anchors_d.get(anchor,[])
-    for od in ods:
-        if p in od.organized_nodes:
-            if trace: g.trace('found:',od.h,'for',p.h)
-            return od
-    return None
-#@+node:ekr.20150312225028.78: *7* vc.terminate_organizers
-def terminate_organizers(self,active,p):
-    '''Terminate all organizers whose anchors are not ancestors of p.'''
-    trace = False # and not g.unitTesting
-    od = active
-    while od and od.anchor != p and od.anchor.isAncestorOf(p):
-        if not od.closed:
-            if trace: g.trace('===== closing',od.h)
-            od.closed = True
-        od = od.parent_od
-#@+node:ekr.20150312225028.79: *7* vc.terminate_all_open_organizers
-def terminate_all_open_organizers(self):
-    '''Terminate all open organizers.'''
-    trace = True # and not g.unitTesting
-    if 0:
-        g.trace()
-        for od in self.all_ods:
-            if od.opened and not od.closed:
-                if trace: g.trace('===== closing',od.h)
-                od.closed = True
-#@+node:ekr.20150312225028.80: *6* vc.move_nodes & helpers
-def move_nodes(self):
-    '''Move nodes to their final location and delete the temp node.'''
-    trace = False # and not g.unitTesting
-    vc = self
-    vc.move_nodes_to_organizers(trace)
-    vc.move_bare_organizers(trace)
-    vc.temp_node.doDelete()
-#@+node:ekr.20150312225028.81: *7* vc.move_nodes_to_organizers
-def move_nodes_to_organizers(self,trace):
-    '''Move all nodes in the work_list.'''
-    trace = False # and not g.unitTesting
-    trace_dict = False
-    trace_moves = False
-    trace_deletes = False
-    vc = self
-    if trace: # A highly useful trace!
-        g.trace('\n\nunsorted_list...\n%s' % (
-            '\n'.join(['%40s ==> %s' % (parent.h,p.h)
-                for parent,p in vc.work_list])))
-    # Create a dictionary of each organizers children.
-    d = {}
-    for parent,p in vc.work_list:
-        # This key must remain stable if parent moves.
-        key = parent
-        aList = d.get(key,[])
-        aList.append(p)
-        # g.trace(key,[z.h for z in aList])
-        d[key] = aList
-    if trace and trace_dict:
-        # g.trace('d...',sorted([z.h for z in d.keys()]))
-        g.trace('d{}...')
-        for key in sorted(d.keys()):
-            aList = [z.h for z in d.get(key)]
-            g.trace('%s %-20s %s' % (id(key),key.h,vc.dump_list(aList,indent=29)))
-    # Move *copies* of non-organizer nodes to each organizer.
-    organizers = list(d.keys())
-    existing_organizers = [z.p.copy() for z in vc.existing_ods]
-    moved_existing_organizers = {} # Keys are vnodes, values are positions.
-    for parent in organizers:
-        aList = d.get(parent,[])
-        if trace and trace_moves:
-            g.trace('===== moving/copying:',parent.h,
-                'with %s children:' % (len(aList)),
-                '\n  '+'\n  '.join([z.h for z in aList]))
-        for p in aList:
-            if p in existing_organizers:
-                if trace and trace_moves:
-                    g.trace('copying existing organizer:',p.h)
-                    g.trace('children:',
-                    '\n  '+'\n  '.join([z.h for z in p.children()]))
-                copy = vc.copy_tree_to_last_child_of(p,parent)
-                old = moved_existing_organizers.get(p.v)
-                if old and trace_moves:
-                    g.trace('*********** overwrite',p.h)
-                moved_existing_organizers[p.v] = copy
-            elif p in organizers:
-                if trace and trace_moves:
-                    g.trace('moving organizer:',p.h)
-                aList = d.get(p)
-                if aList:
-                    if trace and trace_moves: g.trace('**** relocating',
-                        p.h,'children:',
-                        '\n  '+'\n  '.join([z.h for z in p.children()]))
-                    del d[p]
-                p.moveToLastChildOf(parent)
-                if aList:
-                    d[p] = aList
-            else:
-                parent2 = moved_existing_organizers.get(parent.v)
-                if parent2:
-                    if trace and trace_moves:
-                        g.trace('***** copying to relocated parent:',p.h)
-                    vc.copy_tree_to_last_child_of(p,parent2)
-                else:
-                    if trace and trace_moves: g.trace('copying:',p.h)
-                    vc.copy_tree_to_last_child_of(p,parent)
-    # Finally, delete all the non-organizer nodes, in reverse outline order.
-    def sort_key(od):
-        parent,p = od
-        return p.sort_key(p)
-    sorted_list = sorted(vc.work_list,key=sort_key)
-    if trace and trace_deletes:
-        g.trace('===== deleting nodes in reverse outline order...')
-    for parent,p in reversed(sorted_list):
-        if p.v in moved_existing_organizers:
-            if trace and trace_deletes:
-                g.trace('deleting moved existing organizer:',p.h)
-            p.doDelete()
-        elif p not in organizers:
-            if trace and trace_deletes:
-                g.trace('deleting non-organizer:',p.h)
-            p.doDelete()
-#@+node:ekr.20150312225028.82: *7* vc.move_bare_organizers
-def move_bare_organizers(self,trace):
-    '''Move all nodes in global_bare_organizer_node_list.'''
-    trace = False # and not g.unitTesting
-    trace_data = True
-    trace_move = True
-    vc = self
-    # For each parent, sort nodes on n.
-    d = {} # Keys are vnodes, values are lists of tuples (n,parent,p)
-    existing_organizers = [od.p for od in vc.existing_ods]
-    if trace: g.trace('ignoring existing organizers:',
-        [p.h for p in existing_organizers])
-    for parent,p,n in vc.global_bare_organizer_node_list:
-        if p not in existing_organizers:
-            key = parent.v
-            aList = d.get(key,[])
-            if (parent,p,n) not in aList:
-                aList.append((parent,p,n),)
-                d[key] = aList
-    # For each parent, add nodes in childIndex order.
-    def key_func(obj):
-        return obj[0]
-    for key in d.keys():
-        aList = d.get(key)
-        for data in sorted(aList,key=key_func):
-            parent,p,n = data
-            n2 = parent.numberOfChildren()
-            if trace and trace_data:
-                g.trace(n,parent.h,'==>',p.h)
-            if trace and trace_move: g.trace(
-                'move: %-20s:' % (p.h),
-                'to child: %2s' % (n),
-                'of: %-20s' % (parent.h),
-                'with:',n2,'children')
-            p.moveToNthChildOf(parent,n)
-#@+node:ekr.20150312225028.83: *7* vc.copy_tree_to_last_child_of
-def copy_tree_to_last_child_of(self,p,parent):
-    '''Copy p's tree to the last child of parent.'''
-    vc = self
-    assert p != parent,p  # A failed assert leads to unbounded recursion.
-    # print('copy_tree_to_last_child_of',p.h,parent.h)
-    root = parent.insertAsLastChild()
-    root.b,root.h = p.b,p.h
-    root.v.u = copy.deepcopy(p.v.u)
-    for child in p.children():
-        vc.copy_tree_to_last_child_of(child,root)
-    return root
-#@+node:ekr.20150312225028.84: *5* vc.Helpers
-#@+node:ekr.20150312225028.85: *6* vc.at_auto_view_body and match_at_auto_body
-def at_auto_view_body(self,p):
-    '''Return the body text for the @auto-view node for p.'''
-    # Note: the unl of p relative to p is simply p.h,
-    # so it is pointless to add that to the @auto-view node.
-    return 'gnx: %s\n' % p.v.gnx
-
-def match_at_auto_body(self,p,auto_view):
-    '''Return True if any line of auto_view.b matches the expected gnx line.'''
-    if 0: g.trace(p.b == 'gnx: %s\n' % auto_view.v.gnx,
-        g.shortFileName(p.h),auto_view.v.gnx,p.b.strip())
-    return p.b == 'gnx: %s\n' % auto_view.v.gnx
-#@+node:ekr.20150312225028.86: *6* vc.clean_nodes (not used)
-def clean_nodes(self):
-    '''Delete @auto-view nodes with no corresponding @auto nodes.'''
-    vc = self
-    c = vc.c
-    views = vc.has_at_views_node()
-    if not views:
-        return
-    # Remember the gnx of all @auto nodes.
-    d = {}
-    for p in c.all_unique_positions():
-        if vc.is_at_auto_node(p):
-            d[p.v.gnx] = True
-    # Remember all unused @auto-view nodes.
-    delete = []
-    for child in views.children():
-        s = child.b and g.splitlines(child.b)
-        gnx = s[len('gnx'):].strip()
-        if gnx not in d:
-            g.trace(child.h,gnx)
-            delete.append(child.copy())
-    for p in reversed(delete):
-        p.doDelete()
-    c.selectPosition(views)
-#@+node:ekr.20150312225028.87: *6* vc.comments...
-#@+node:ekr.20150312225028.88: *7* vc.comment_delims
-def comment_delims(self,p):
-    '''Return the comment delimiter in effect at p, an @auto node.'''
-    vc = self
-    c = vc.c
-    d = g.get_directives_dict(p)
-    s = d.get('language') or c.target_language
-    language,single,start,end = g.set_language(s,0)
-    return single,start,end
-#@+node:ekr.20150312225028.89: *7* vc.delete_leading_comments
-def delete_leading_comments(self,delims,p):
-    '''
-    Scan for leading comments from p and return them.
-    At present, this only works for single-line comments.
-    '''
-    single,start,end = delims
-    if single:
-        lines = g.splitLines(p.b)
-        result = []
-        for s in lines:
-            if s.strip().startswith(single):
-                result.append(s)
-            else: break
-        if result:
-            p.b = ''.join(lines[len(result):])
-            # g.trace('len(result)',len(result),p.h)
-            return ''.join(result)
-    return None
-#@+node:ekr.20150312225028.90: *7* vc.is_comment_node
-def is_comment_node(self,p,root,delims=None):
-    '''Return True if p.b contains nothing but comments or blank lines.'''
-    vc = self
-    if not delims:
-        delims = vc.comment_delims(root)
-    # pylint: disable=unpacking-non-sequence
-    single,start,end = delims
-    assert single or start and end,'bad delims: %r %r %r' % (single,start,end)
-    if single:
-        for s in g.splitLines(p.b):
-            s = s.strip()
-            if s and not s.startswith(single) and not g.isDirective(s):
-                return False
-        return True
-    else:
-        def check_comment(s):
-            done,in_comment = False,True
-            i = s.find(end)
-            if i > -1:
-                tail = s[i+len(end):].strip()
-                if tail: done = True
-                else: in_comment = False
-            return done,in_comment
-        
-        done,in_comment = False,False
-        for s in g.splitLines(p.b):
-            s = s.strip()
-            if not s:
-                pass
-            elif in_comment:
-                done,in_comment = check_comment(s)
-            elif g.isDirective(s):
-                pass
-            elif s.startswith(start):
-                done,in_comment = check_comment(s[len(start):])
-            else:
-                # g.trace('fail 1: %r %r %r...\n%s' % (single,start,end,s)
-                return False
-            if done:
-                return False
-        # All lines pass.
-        return True
-#@+node:ekr.20150312225028.91: *7* vc.is_comment_organizer_node
-# def is_comment_organizer_node(self,p,root):
-    # '''
-    # Return True if p is an organizer node in the given @auto tree.
-    # '''
-    # return p.hasChildren() and vc.is_comment_node(p,root)
-#@+node:ekr.20150312225028.92: *7* vc.post_move_comments
-def post_move_comments(self,root):
-    '''Move comments from the start of nodes to their parent organizer node.'''
-    vc = self
-    c = vc.c
-    delims = vc.comment_delims(root)
-    for p in root.subtree():
-        if p.hasChildren() and not p.b:
-            s = vc.delete_leading_comments(delims,p.firstChild())
-            if s:
-                p.b = s
-                # g.trace(p.h)
-#@+node:ekr.20150312225028.93: *7* vc.pre_move_comments
-def pre_move_comments(self,root):
-    '''
-    Move comments from comment nodes to the next node.
-    This must be done before any other processing.
-    '''
-    vc = self
-    c = vc.c
-    delims = vc.comment_delims(root)
-    aList = []
-    for p in root.subtree():
-        if p.hasNext() and vc.is_comment_node(p,root,delims=delims):
-            aList.append(p.copy())
-            next = p.next()
-            if p.b: next.b = p.b + next.b
-    # g.trace([z.h for z in aList])
-    c.deletePositionsInList(aList)  # This sets c.changed.
-#@+node:ekr.20150312225028.94: *6* vc.find...
-# The find commands create the node if not found.
-#@+node:ekr.20150312225028.95: *7* vc.find_absolute_unl_node
-def find_absolute_unl_node(self,unl,priority_header=False):
-    '''Return a node matching the given absolute unl.
-    If priority_header == True and the node is not found, it will return the longest matching UNL starting from the tail
-    '''
-    import re
-    pos_pattern = re.compile(r':(\d+),?(\d+)?$')
-    vc = self
-    aList = unl.split('-->')
-    if aList:
-        first,rest = aList[0],'-->'.join(aList[1:])
-        count = 0
-        pos = re.findall(pos_pattern,first)
-        nth_sib,pos = pos[0] if pos else (0,0)
-        pos = int(pos) if pos else 0
-        nth_sib = int(nth_sib)
-        first = re.sub(pos_pattern,"",first).replace('--%3E','-->')
-        for parent in vc.c.rootPosition().self_and_siblings():
-            if parent.h.strip() == first.strip():
-                if pos == count:
-                    if rest:
-                        return vc.find_position_for_relative_unl(parent,rest,priority_header=priority_header)
-                    else:
-                        return parent
-                count = count+1
-        #Here we could find and return the nth_sib if an exact header match was not found
-    return None
-#@+node:ekr.20150312225028.96: *7* vc.find_at_auto_view_node & helper
-def find_at_auto_view_node (self,root):
-    '''
-    Return the @auto-view node for root, an @auto node.
-    Create the node if it does not exist.
-    '''
-    vc = self
-    views = vc.find_at_views_node()
-    p = vc.has_at_auto_view_node(root)
-    if not p:
-        p = views.insertAsLastChild()
-        p.h = '@auto-view:' + root.h[len('@auto'):].strip()
-        p.b = vc.at_auto_view_body(root)
-    return p
-#@+node:ekr.20150312225028.97: *7* vc.find_clones_node
-def find_at_clones_node(self,root):
-    '''
-    Find the @clones node for root, an @auto node.
-    Create the @clones node if it does not exist.
-    '''
-    vc = self
-    c = vc.c
-    h = '@clones'
-    auto_view = vc.find_at_auto_view_node(root)
-    p = g.findNodeInTree(c,auto_view,h)
-    if not p:
-        p = auto_view.insertAsLastChild()
-        p.h = h
-    return p
-#@+node:ekr.20150312225028.98: *7* vc.find_at_headlines_node
-def find_at_headlines_node(self,root):
-    '''
-    Find the @headlines node for root, an @auto node.
-    Create the @headlines node if it does not exist.
-    '''
-    vc = self
-    c = vc.c
-    h = '@headlines'
-    auto_view = vc.find_at_auto_view_node(root)
-    p = g.findNodeInTree(c,auto_view,h)
-    if not p:
-        p = auto_view.insertAsLastChild()
-        p.h = h
-    return p
-#@+node:ekr.20150312225028.99: *7* vc.find_gnx_node
-def find_gnx_node(self,gnx):
-    '''Return the first position having the given gnx.'''
-    # This is part of the read logic, so newly-imported
-    # nodes will never have the given gnx.
-    vc = self
-    for p in vc.c.all_unique_positions():
-        if p.v.gnx == gnx:
-            return p
-    return None
-#@+node:ekr.20150312225028.100: *7* vc.find_organizers_node
-def find_at_organizers_node(self,root):
-    '''
-    Find the @organizers node for root, and @auto node.
-    Create the @organizers node if it doesn't exist.
-    '''
-    vc = self
-    c = vc.c
-    h = '@organizers'
-    auto_view = vc.find_at_auto_view_node(root)
-    p = g.findNodeInTree(c,auto_view,h)
-    if not p:
-        p = auto_view.insertAsLastChild()
-        p.h = h
-    return p
-#@+node:ekr.20150312225028.101: *7* vc.find_position_for_relative_unl
-def find_position_for_relative_unl(self,parent,unl,priority_header=False):
-    '''
-    Return the node in parent's subtree matching the given unl.
-    The unl is relative to the parent position.
-    If priority_header == True and the node is not found, it will return the longest matching UNL starting from the tail
-    '''
-    # This is called from finish_create_organizers & compute_all_organized_positions.
-    trace = False # and not g.unitTesting
-    trace_loop = True
-    trace_success = False
-    vc = self
-    if not unl:
-        if trace and trace_success:
-            g.trace('return parent for empty unl:',parent.h)
-        return parent
-    # The new, simpler way: drop components of the unl automatically.
-    drop,p = [],parent # for debugging.
-    # if trace: g.trace('p:',p.h,'unl:',unl)
-    import re
-    pos_pattern = re.compile(r':(\d+),?(\d+)?$')
-    for s in unl.split('-->'):
-        found = False # The last part must match.
-        if 1:
-            # Create the list of children on the fly.
-            aList = vc.headlines_dict.get(p.v)
-            if aList is None:
-                aList = [z.h for z in p.children()]
-                vc.headlines_dict[p.v] = aList
-            try:
-                pos = re.findall(pos_pattern,s)
-                nth_sib,pos = pos[0] if pos else (0,0)
-                pos = int(pos) if pos else 0
-                nth_sib = int(nth_sib)
-                s = re.sub(pos_pattern,"",s).replace('--%3E','-->')
-                indices = [i for i, x in enumerate(aList) if x == s]
-                if len(indices)>pos:
-                    #First we try the nth node with same header
-                    n = indices[pos]
-                    p = p.nthChild(n)
-                    found = True
-                elif len(indices)>0:
-                    #Then we try any node with same header
-                    n = indices[-1]
-                    p = p.nthChild(n)
-                    found = True
-                elif not priority_header:
-                    #Then we go for the child index if return_pos is true
-                    if len(aList)>nth_sib:
-                        n = nth_sib
-                    else:
-                        n = len(aList)-1
-                    if n>-1:
-                        p = p.nthChild(n)
-                    else:
-                        g.es('Partial UNL match: Referenced level is higher than '+str(p.level()))
-                    found = True
-                if trace and trace_loop: g.trace('match:',s)
-            except ValueError: # s not in aList.
-                if trace and trace_loop: g.trace('drop:',s)
-                drop.append(s)
-        else: # old code.
-            for child in p.children():
-                if child.h == s:
-                    p = child
-                    found = True
-                    if trace and trace_loop: g.trace('match:',s)
-                    break
-                # elif trace and trace_loop: g.trace('no match:',child.h)
-            else:
-                if trace and trace_loop: g.trace('drop:',s)
-                drop.append(s)
-    if not found and priority_header:
-        aList = []
-        for p in vc.c.all_unique_positions():
-            if p.h.replace('--%3E','-->') in unl:
-                aList.append((p.copy(),p.get_UNL(False,False,True)))
-        unl_list = [re.sub(pos_pattern,"",x).replace('--%3E','-->') for x in unl.split('-->')]
-        for iter_unl in aList:
-            maxcount = 0
-            count = 0
-            compare_list = unl_list[:]
-            for header in reversed(iter_unl[1].split('-->')):
-                if re.sub(pos_pattern,"",header).replace('--%3E','-->') == compare_list[-1]:
-                    count = count+1
-                    compare_list.pop(-1)
-                else:
-                    break
-            if count > maxcount:
-                p = iter_unl[0]
-                found = True
-    if found:
-        if trace and trace_success:
-            g.trace('found unl:',unl,'parent:',p.h,'drop',drop)
-    else:
-        if trace: g.trace('===== unl not found:',unl,'parent:',p.h,'drop',drop)
-    return p if found else None
-#@+node:ekr.20150312225028.102: *7* vc.find_representative_node
-def find_representative_node (self,root,target):
-    '''
-    root is an @auto node. target is a clones node within root's tree.
-    Return a node *outside* of root's tree that is cloned to target,
-    preferring nodes outside any @<file> tree.
-    Never return any node in any @views or @view tree.
-    '''
-    trace = False and not g.unitTesting
-    assert target
-    assert root
-    vc = self
-    # Pass 1: accept only nodes outside any @file tree.
-    p = vc.c.rootPosition()
-    while p:
-        if p.h.startswith('@view'):
-            p.moveToNodeAfterTree()
-        elif p.isAnyAtFileNode():
-            p.moveToNodeAfterTree()
-        elif p.v == target.v:
-            if trace: g.trace('success 1:',p,p.parent())
-            return p
-        else:
-            p.moveToThreadNext()
-    # Pass 2: accept any node outside the root tree.
-    p = vc.c.rootPosition()
-    while p:
-        if p.h.startswith('@view'):
-            p.moveToNodeAfterTree()
-        elif p == root:
-            p.moveToNodeAfterTree()
-        elif p.v == target.v:
-            if trace: g.trace('success 2:',p,p.parent())
-            return p
-        else:
-            p.moveToThreadNext()
-    g.trace('no representative node for:',target,'parent:',target.parent())
-    return None
-#@+node:ekr.20150312225028.103: *7* vc.find_views_node
-def find_at_views_node(self):
-    '''
-    Find the first @views node in the outline.
-    If it does not exist, create it as the *last* top-level node,
-    so that no existing positions become invalid.
-    '''
-    vc = self
-    c = vc.c
-    p = g.findNodeAnywhere(c,'@views')
-    if not p:
-        last = c.rootPosition()
-        while last.hasNext():
-            last.moveToNext()
-        p = last.insertAfter()
-        p.h = '@views'
-        # c.selectPosition(p)
-        # c.redraw()
-    return p
-#@+node:ekr.20150312225028.104: *6* vc.has...
-# The has commands return None if the node does not exist.
-#@+node:ekr.20150312225028.105: *7* vc.has_at_auto_view_node
-def has_at_auto_view_node(self,root):
-    '''
-    Return the @auto-view node corresponding to root, an @root node.
-    Return None if no such node exists.
-    '''
-    vc = self
-    c = vc.c
-    assert vc.is_at_auto_node(root) or vc.is_at_file_node(root),root
-    views = g.findNodeAnywhere(c,'@views')
-    if views:
-        # Find a direct child of views with matching headline and body.
-        for p in views.children():
-            if vc.match_at_auto_body(p,root):
-                return p
-    return None
-#@+node:ekr.20150312225028.106: *7* vc.has_clones_node
-def has_at_clones_node(self,root):
-    '''
-    Find the @clones node for an @auto node with the given unl.
-    Return None if it does not exist.
-    '''
-    vc = self
-    p = vc.has_at_auto_view_node(root)
-    return p and g.findNodeInTree(vc.c,p,'@clones')
-#@+node:ekr.20150312225028.107: *7* vc.has_at_headlines_node
-def has_at_headlines_node(self,root):
-    '''
-    Find the @clones node for an @auto node with the given unl.
-    Return None if it does not exist.
-    '''
-    vc = self
-    p = vc.has_at_auto_view_node(root)
-    return p and g.findNodeInTree(vc.c,p,'@headlines')
-#@+node:ekr.20150312225028.108: *7* vc.has_organizers_node
-def has_at_organizers_node(self,root):
-    '''
-    Find the @organizers node for root, an @auto node.
-    Return None if it does not exist.
-    '''
-    vc = self
-    p = vc.has_at_auto_view_node(root)
-    return p and g.findNodeInTree(vc.c,p,'@organizers')
-#@+node:ekr.20150312225028.109: *7* vc.has_views_node
-def has_at_views_node(self):
-    '''Return the @views or None if it does not exist.'''
-    vc = self
-    return g.findNodeAnywhere(vc.c,'@views')
-#@+node:ekr.20150312225028.110: *6* vc.is...
-#@+node:ekr.20150312225028.111: *7* vc.is_at_auto_node
-def is_at_auto_node(self,p):
-    '''Return True if p is an @auto node.'''
-    # Does not match @auto-rst, etc.
-    return g.match_word(p.h,0,'@auto') and not g.match(p.h,0,'@auto-')
-
-def is_at_file_node(self,p):
-    '''Return True if p is an @file node.'''
-    return g.match_word(p.h,0,'@file')
-#@+node:ekr.20150312225028.112: *7* vc.is_cloned_outside_parent_tree
-def is_cloned_outside_parent_tree(self,p):
-    '''Return True if a clone of p exists outside the tree of p.parent().'''
-    return len(list(set(p.v.parents))) > 1
-#@+node:ekr.20150312225028.113: *7* vc.is_organizer_node
-def is_organizer_node(self,p,root):
-    '''
-    Return True if p is an organizer node in the given @auto tree.
-    '''
-    vc = self
-    return p.hasChildren() and vc.is_comment_node(p,root)
-
-#@+node:ekr.20150312225028.114: *6* vc.testing...
-#@+node:ekr.20150312225028.115: *7* vc.compare_test_trees
-def compare_test_trees(self,root1,root2):
-    '''
-    Compare the subtrees whose roots are given.
-    This is called only from unit tests.
-    '''
-    vc = self
-    s1,s2 = vc.trial_write(root1),vc.trial_write(root2)
-    if s1 == s2:
-        return True
-    g.trace('Compare:',root1.h,root2.h)
-    p2 = root2.copy().moveToThreadNext()
-    for p1 in root1.subtree():
-        if p1.h == p2.h:
-            g.trace('Match:',p1.h)
-        else:
-            g.trace('Fail: %s != %s' % (p1.h,p2.h))
-            break
-        p2.moveToThreadNext()
-    return False
-#@+node:ekr.20150312225028.116: *7* vc.compare_trial_writes
-def compare_trial_writes(self,s1,s2):
-    '''
-    Compare the two strings, the results of trial writes.
-    Stop the comparison after the first mismatch.
-    '''
-    trace_matches = False
-    full_compare = False
-    lines1,lines2 = g.splitLines(s1),g.splitLines(s2)
-    i,n1,n2 = 0,len(lines1),len(lines2)
-    while i < n1 and i < n2:
-        s1,s2 = lines1[i].rstrip(),lines2[i].rstrip()
-        i += 1
-        if s1 == s2:
-            if trace_matches: g.trace('Match:',s1)
-        else:
-            g.trace('Fail:  %s != %s' % (s1,s2))
-            if not full_compare: return
-    if i < n1:
-        g.trace('Extra line 1:',lines1[i])
-    if i < n2:
-        g.trace('Extra line 2:',lines2[i])
-#@+node:ekr.20150312225028.117: *7* vc.dump_list
-def dump_list(self,aList,indent=4):
-    '''Dump a list, one item per line.'''
-    lead = '\n' + ' '*indent
-    return lead+lead.join(sorted(aList))
-#@+node:ekr.20150312225028.118: *7* vc.trial_write
-def trial_write(self,root):
-    '''
-    Return a trial write of outline whose root is given.
-    
-    **Important**: the @auto import and write code end all nodes with
-    newlines. Because no imported nodes are empty, the code below is
-    *exactly* equivalent to the @auto write code as far as trailing
-    newlines are concerned. Furthermore, we can treat Leo directives as
-    ordinary text here.
-    '''
-    vc = self
-    if 1:
-        # Do a full trial write, exactly as will be done later.
-        at = vc.c.atFileCommands
-        ok = at.writeOneAtAutoNode(root,
-            toString=True,force=True,trialWrite=True)
-        if ok:
-            return at.stringOutput
-        else:
-            g.trace('===== can not happen')
-            return ''
-    elif 1:
-        # Concatenate all body text.  Close, but not exact.
-        return ''.join([p.b for p in root.self_and_subtree()])
-    else:
-        # Compare headlines, ignoring nodes without body text and comment nodes.
-        # This was handy during early development.
-        return '\n'.join([p.h for p in root.self_and_subtree()
-            if p.b and not p.h.startswith('#')])
-#@+node:ekr.20150312225028.119: *6* vc.unls...
-#@+node:ekr.20150312225028.120: *7* vc.drop_all_organizers_in_unl
-def drop_all_organizers_in_unl(self,organizer_unls,unl):
-    '''Drop all organizer unl's in unl, recreating the imported unl.'''
-    vc = self
-    def unl_sort_key(s):
-        return s.count('-->')
-    for s in reversed(sorted(organizer_unls,key=unl_sort_key)):
-        if unl.startswith(s):
-            s2 = vc.drop_unl_tail(s)
-            unl = s2 + unl[len(s):]
-    return unl[3:] if unl.startswith('-->') else unl
-#@+node:ekr.20150312225028.121: *7* vc.drop_unl_tail & vc.drop_unl_parent
-def drop_unl_tail(self,unl):
-    '''Drop the last part of the unl.'''
-    return '-->'.join(unl.split('-->')[:-1])
-
-def drop_unl_parent(self,unl):
-    '''Drop the penultimate part of the unl.'''
-    aList = unl.split('-->')
-    return '-->'.join(aList[:-2] + aList[-1:])
-#@+node:ekr.20150312225028.122: *7* vc.get_at_organizer_unls
-def get_at_organizer_unls(self,p):
-    '''Return the unl: lines in an @organizer: node.'''
-    return [s[len('unl:'):].strip()
-        for s in g.splitLines(p.b)
-            if s.startswith('unl:')]
-
-#@+node:ekr.20150312225028.123: *7* vc.relative_unl & unl
-def relative_unl(self,p,root):
-    '''Return the unl of p relative to the root position.'''
-    vc = self
-    result = []
-    ivar = vc.headline_ivar
-    for p in p.self_and_parents():
-        if p == root:
-            break
-        else:
-            h = getattr(p.v,ivar,p.h)
-            result.append(h)
-    return '-->'.join(reversed(result))
-
-def unl(self,p):
-    '''Return the unl corresponding to the given position.'''
-    vc = self
-    return '-->'.join(reversed([
-        getattr(p.v,vc.headline_ivar,p.h)
-            for p in p.self_and_parents()]))
-    # return '-->'.join(reversed([p.h for p in p.self_and_parents()]))
-#@+node:ekr.20150312225028.124: *7* vc.source_unl
-def source_unl(self,organizer_unls,organizer_unl):
-    '''Return the unl of the source node for the given organizer_unl.'''
-    vc = self
-    return vc.drop_all_organizers_in_unl(organizer_unls,organizer_unl)
-#@+node:ekr.20150312225028.125: *7* vc.unl_tail
-def unl_tail(self,unl):
-    '''Return the last part of a unl.'''
-    return unl.split('-->')[:-1][0]
-#@+node:ekr.20150312225028.126: *4* vc.Commands
-@g.command('view-pack')
-def view_pack_command(event):
-    c = event.get('c')
-    if c and c.viewController:
-        c.viewController.pack()
-
-@g.command('view-unpack')
-def view_unpack_command(event):
-    c = event.get('c')
-    if c and c.viewController:
-        c.viewController.unpack()
-        
-@g.command('at-file-to-at-auto')
-def at_file_to_at_auto_command(event):
-    c = event.get('c')
-    if c and c.viewController:
-        c.viewController.convert_at_file_to_at_auto(c.p)
-#@+node:ekr.20140711111623.17795: *4* class ConvertController (leoPersistence.py)
-class ConvertController(object):
-    '''A class to convert @file trees to @auto trees.'''
-
-    def __init__(self, c, p):
-        self.c = c
-        self.pd = c.persistenceController
-        self.root = p.copy()
-    @others
-#@+node:ekr.20140711111623.17796: *5* convert.delete_at_data_nodes
-def delete_at_data_nodes(self, root):
-    '''Delete all @data nodes pertaining to root.'''
-    cc = self
-    pd = cc.pd
-    while True:
-        p = pd.has_at_data_node(root)
-        if not p: break
-        p.doDelete()
-#@+node:ekr.20140711111623.17797: *5* convert.import_from_string
-def import_from_string(self, s):
-    '''Import from s into a temp outline.'''
-    cc = self # (ConvertController)
-    c = cc.c
-    # ic = c.importCommands
-    root = cc.root
-    language = g.scanForAtLanguage(c, root)
-    ext = '.' + g.app.language_extension_dict.get(language)
-    scanner = g.app.scanner_for_ext(c, ext)
-    # g.trace(language,ext,scanner.__name__)
-    p = root.insertAfter()
-    ok = scanner(atAuto=True, c=c, parent=p, s=s)
-    p.h = root.h.replace('@file', '@auto' if ok else '@@auto')
-    return ok, p
-#@+node:ekr.20140711111623.17798: *5* convert.run
-def run(self):
-    '''Convert an @file tree to @auto tree.'''
-    trace = True and not g.unitTesting
-    trace_s = False
-    cc = self
-    c = cc.c
-    root, pd = cc.root, c.persistenceController
-    # set the expected imported headline for all vnodes.
-    t1 = time.time()
-    cc.set_expected_imported_headlines(root)
-    t2 = time.time()
-    # Delete all previous @data nodes for this tree.
-    cc.delete_at_data_nodes(root)
-    t3 = time.time()
-    # Ensure that all nodes of the tree are regularized.
-    ok = pd.prepass(root)
-    t4 = time.time()
-    if not ok:
-        g.es_print('Can not convert', root.h, color='red')
-        if trace: g.trace(
-            '\n  set_expected_imported_headlines: %4.2f sec' % (t2 - t1),
-            # '\n  delete_at_data_nodes:          %4.2f sec' % (t3-t2),
-            '\n  prepass:                         %4.2f sec' % (t4 - t3),
-            '\n  total:                           %4.2f sec' % (t4 - t1))
-        return
-    # Create the appropriate @data node.
-    at_auto_view = pd.update_before_write_foreign_file(root)
-    t5 = time.time()
-    # Write the @file node as if it were an @auto node.
-    s = cc.strip_sentinels()
-    t6 = time.time()
-    if trace and trace_s:
-        g.trace('source file...\n', s)
-    # Import the @auto string.
-    ok, p = cc.import_from_string(s)
-    t7 = time.time()
-    if ok:
-        # Change at_auto_view.b so it matches p.gnx.
-        at_auto_view.b = pd.at_data_body(p)
-        # Recreate the organizer nodes, headlines, etc.
-        pd.update_after_read_foreign_file(p)
-        t8 = time.time()
-        # if not ok:
-            # p.h = '@@' + p.h
-            # g.trace('restoring original @auto file')
-            # ok,p = cc.import_from_string(s)
-            # if ok:
-                # p.h = '@@' + p.h + ' (restored)'
-                # if p.next():
-                    # p.moveAfter(p.next())
-        t9 = time.time()
-    else:
-        t8 = t9 = time.time()
-    if trace: g.trace(
-        '\n  set_expected_imported_headlines: %4.2f sec' % (t2 - t1),
-        # '\n  delete_at_data_nodes:          %4.2f sec' % (t3-t2),
-        '\n  prepass:                         %4.2f sec' % (t4 - t3),
-        '\n  update_before_write_foreign_file:%4.2f sec' % (t5 - t4),
-        '\n  strip_sentinels:                 %4.2f sec' % (t6 - t5),
-        '\n  import_from_string:              %4.2f sec' % (t7 - t6),
-        '\n  update_after_read_foreign_file   %4.2f sec' % (t8 - t7),
-        '\n  import_from_string (restore)     %4.2f sec' % (t9 - t8),
-        '\n  total:                           %4.2f sec' % (t9 - t1))
-    if p:
-        c.selectPosition(p)
-    c.redraw()
-#@+node:ekr.20140711111623.17799: *5* convert.set_expected_imported_headlines
-def set_expected_imported_headlines(self, root):
-    '''Set v._imported_headline for every vnode.'''
-    trace = False and not g.unitTesting
-    cc = self
-    c = cc.c
-    ic = cc.c.importCommands
-    language = g.scanForAtLanguage(c, root)
-    ext = '.' + g.app.language_extension_dict.get(language)
-    aClass = g.app.classDispatchDict.get(ext)
-    scanner = aClass(importCommands=ic, atAuto=True)
-    # Duplicate the fn logic from ic.createOutline.
-    theDir = g.setDefaultDirectory(c, root, importing=True)
-    fn = c.os_path_finalize_join(theDir, root.h)
-    fn = root.h.replace('\\', '/')
-    junk, fn = g.os_path_split(fn)
-    fn, junk = g.os_path_splitext(fn)
-    if aClass and hasattr(scanner, 'headlineForNode'):
-        for p in root.subtree():
-            if not hasattr(p.v, '_imported_headline'):
-                h = scanner.headlineForNode(fn, p)
-                setattr(p.v, '_imported_headline', h)
-                if trace and h != p.h:
-                    g.trace('==>', h) # p.h,'==>',h
-#@+node:ekr.20140711111623.17800: *5* convert.strip_sentinels
-def strip_sentinels(self):
-    '''Write the file to a string without headlines or sentinels.'''
-    trace = False and not g.unitTesting
-    cc = self
-    at = cc.c.atFileCommands
-    # ok = at.writeOneAtAutoNode(cc.root,
-        # toString=True,force=True,trialWrite=True)
-    at.errors = 0
-    at.write(cc.root,
-        kind='@file',
-        nosentinels=True,
-        perfectImportFlag=False,
-        scriptWrite=False,
-        thinFile=True,
-        toString=True)
-    ok = at.errors == 0
-    s = at.stringOutput
-    if trace: g.trace('ok:', ok, 's:...\n' + s)
-    return s
-#@+node:ekr.20140711111623.17794: *4* pd.convert_at_file_to_at_auto
-def convert_at_file_to_at_auto(self, root):
-    if root.isAtFileNode():
-        ConvertController(self.c, root).run()
-    else:
-        g.es_print('not an @file node:', root.h)
-#@+node:ekr.20140131101641.15495: *4* pd.prepass & helper
-def prepass(self, root):
-    '''Make sure root's tree has no hard-to-handle nodes.'''
-    c, pd = self.c, self
-    ic = c.importCommands
-    ic.tab_width = c.getTabWidth(root)
-    language = g.scanForAtLanguage(c, root)
-    ext = g.app.language_extension_dict.get(language)
-    if not ext: return
-    if not ext.startswith('.'): ext = '.' + ext
-    scanner = g.app.scanner_for_ext(c, ext)
-    if not scanner:
-        g.trace('no scanner for', root.h)
-        return True # Pretend all went well.
-    # Pass 1: determine the nodes to be inserted.
-    ok = True
-    # parts_list = []
-    for p in root.subtree():
-        ok2 = pd.regularize_node(p, scanner)
-        ok = ok and ok2
-    return ok
-#@+node:ekr.20140131101641.15496: *5* pd.regularize_node
-def regularize_node(self, p, scanner):
-    '''Regularize node p so that it will not cause problems.'''
-    c = self.c
-    # The scanner is a callback returned by g.app.scanner_for_ext.
-    # It must have a c argument.
-    ok = scanner(atAuto=True, c=c, parent=p, s=p.b)
-    if not ok:
-        g.es_print('please regularize:', p.h)
-    return ok
-#@+node:ekr.20190813161639.1: *3* pyzo_in_leo
-@first # -*- coding: utf-8 -*-
-"""pyzo_in_leo.py: Experimental plugin that adds all of pyzo's features to Leo."""
-#
-# Easy imports...
-import locale
-import os
-import sys
-import threading
-from leo.core import leoGlobals as g
-from leo.core.leoQt import QtCore, QtGui, QtWidgets
-
-# pylint: disable=import-error
-    # pylint doesn't know about the additions to sys.path.
-        
-# The pyzo global. Set by init()
-pyzo = None
-
-# The singleton PyzoController instance.
-pyzo_controller = None
-
-@others
-@language python
-@tabwidth -4
-@nobeautify # Indentation of comments is important.
-#@+node:ekr.20190930051422.1: *4* Top-level functions (pyzo_in_leo)
-#@+node:ekr.20190813161639.4: *5* init (pyzo_in_leo)
-init_warning_given = False
-
-def init(): # pyzo_in_leo.py
-    '''Return True if this plugin can be loaded.'''
-    global pyzo
-
-    from shutil import which
-    
-    def oops(message):
-        global init_warning_given
-        if not init_warning_given:
-            init_warning_given = True
-            print(f"\npyzo_in_leo not loaded: {message}\n")
-            g.es('pyzo_in_leo', message, color='red')
-        return False
-        
-    if g.app.gui.guiName() != "qt":
-        return oops('requires Qt gui')
-    if not getattr(g.app, 'dock'):
-        return oops('requires Qt Docks')
-    # #1643: This test will never fail now.
-        # if not g.app.use_global_docks:
-        #     return oops('requires --global-docks')
-    #
-    # Fail if can't find pyzo.exe.
-    pyzo_exec = which('pyzo')
-    if not pyzo_exec:
-        return oops('can not find pyzo.exe')
-    # Add pyzo/source to sys.path
-    pyzo_dir = os.path.dirname(pyzo_exec)
-    pyzo_source_dir = os.path.join(pyzo_dir, 'source')
-    if pyzo_source_dir not in sys.path:
-        sys.path.insert(0, pyzo_source_dir)
-    # Fail if still can't import pyzo.
-    try:
-        import pyzo as local_pyzo
-        pyzo = local_pyzo
-    except ImportError:
-        return oops(f"can not import pyzo from {pyzo_source_dir!r}")
-    g.plugin_signon(__name__)
-    #
-    # This replaces MainWindow.closeEvent.
-    # LeoApp.finishQuit calls this late in Leo's shutdown logic.
-    g.app.pyzo_close_handler = close_handler
-    g.registerHandler('after-create-leo-frame', onCreate) 
-    return True
-#@+node:ekr.20190928061911.1: *5* onCreate
-def onCreate(tag, keys): # pyzo_in_leo.py
-    """
-    Init another commander, and pyzo itself if this is the first commander.
-    """
-    global pyzo_controller
-    c = keys.get('c')
-    if not c:
-        return
-    if not pyzo_controller:
-        pyzo_controller = PyzoController()
-        pyzo_controller.pyzo_start()
-        main_window = g.app.gui.main_window
-        main_window.setWindowTitle(c.frame.title)
-    pyzo_controller.init_pyzo_menu(c)
-#@+node:ekr.20190816163728.1: *5* close_handler
-def close_handler(): # pyzo_in_leo.py
-    """
-    Shut down pyzo.
-    
-    Called by Leo's shutdown logic when *all* outlines have been closed.
-    
-    This code is based on MainWindow.closeEvent.
-    Copyright (C) 2013-2019 by Almar Klein.
-    """
-
-    print('\ng.app.pyzo_close_event\n')
-    
-    if 1: # EKR: change
-    
-        def do_nothing(*args, **kwargs):
-            pass
-
-        # We must zero this out. pyzo.saveConfig calls this.
-        pyzo.main.saveWindowState = do_nothing
-    
-    # EKR:change-new imports
-    from pyzo.core import commandline
-
-    # Are we restaring?
-    # restarting = time.time() - self._closeflag < 1.0
-
-    # EKR:change.
-    if 1: # As in the original.
-        # Save settings
-        pyzo.saveConfig()
-        pyzo.command_history.save()
-
-    # Stop command server
-    commandline.stop_our_server()
-
-    # Proceed with closing...
-    pyzo.editors.closeAll()
-    
-    # EKR:change.
-        # # Force the close.
-        # if not result:
-            # self._closeflag = False
-            # event.ignore()
-            # return
-        # self._closeflag = True
-
-    # Proceed with closing shells
-    if 1:
-        # pylint: disable=no-member
-        pyzo.localKernelManager.terminateAll()
-    
-    for shell in pyzo.shells:
-        shell._context.close()
-
-    if 1: # As in original.
-        # Close tools
-        for toolname in pyzo.toolManager.getLoadedTools():
-            tool = pyzo.toolManager.getTool(toolname)
-            tool.close()
-
-    # Stop all threads (this should really only be daemon threads)
-        # import threading
-    for thread in threading.enumerate():
-        if hasattr(thread, 'stop'):
-            try:
-                thread.stop(0.1)
-            except Exception:
-                pass
-
-    # EKR:change. Not needed.
-        # Proceed as normal
-        # QtWidgets.QMainWindow.closeEvent(self, event)
-    # EKR:change. Don't exit Leo!
-        # if sys.version_info >= (3,3,0): # and not restarting:
-            # if hasattr(os, '_exit'):
-                # os._exit(0)
-#@+node:ekr.20191012094334.1: *5* patched: setShortcut
-def setShortcut(self, action): # pyzo_in_leo.py
-    """A do-nothing, monkey-patched, version of KeyMapper.setShortcut."""
-    pass
-#@+node:ekr.20191012093236.1: *5* patched: _get_interpreters_win
-def _get_interpreters_win():  # pyzo_in_leo.py
-    """
-    Monkey-patch pyzo/util/interpreters._get_interpreters_win.
-
-    This patched code fixes an apparent pyzo bug.
-    
-    Unlike shutil.which, this function returns all plausible python executables.
-
-    Copyright (C) 2013-2019 by Almar Klein.
-    """
-
-    import pyzo.util.interpreters as interps ### EKR
-    
-    found = []
-
-    # Query from registry
-    for v in interps.get_interpreters_in_reg(): ### EKR
-        found.append(v.installPath() )
-
-    # Check common locations
-    for rootname in ['C:/', '~/',
-                     'C:/program files/', 'C:/program files (x86)/', 'C:/ProgramData/',
-                     '~/appdata/local/programs/python/',
-                     '~/appdata/local/continuum/', '~/appdata/local/anaconda/',
-                     ]:
-        rootname = os.path.expanduser(rootname)
-        if not os.path.isdir(rootname):
-            continue
-        for dname in os.listdir(rootname):
-            if dname.lower().startswith(('python', 'pypy', 'miniconda', 'anaconda')):
-                found.append(os.path.join(rootname, dname))
-
-    # Normalize all paths, and remove trailing backslashes
-    
-    ### found = [os.path.normcase(os.path.abspath(v)).strip('\\') for v in found]
-    found = [
-        os.path.normcase(os.path.abspath(v)).strip('\\') for v in found
-            if v is not None ### EKR: Add guard.
-    ]
-
-    # Append "python.exe" and check if that file exists
-    found2 = []
-    for dname in found:
-        for fname in ('python.exe', 'pypy.exe'):
-            exename = os.path.join(dname, fname)
-            if os.path.isfile(exename):
-                found2.append(exename)
-                break
-
-    # Returnas set (remove duplicates)
-    return set(found2)
-#@+node:ekr.20190930051034.1: *4* class PyzoController
-class PyzoController:
-    
-    menus_inited = False
-    
-    @others
-#@+node:ekr.20190929180053.1: *5* pz.init_pyzo_menu
-def init_pyzo_menu(self, c):
-    """
-    Add a Pyzo menu to c's menu bar.
-    
-    This code is based on pyzo.
-    Copyright (C) 2013-2019 by Almar Klein.
-    """
-    dw = c.frame.top
-    # Create the Pyzo menu in *Leo's* per-commander menu bar.
-    leo_menu_bar = dw.leo_menubar
-    menuBar = pyzo.main.menuBar()  # Use *pyzo's* main menuBar to get data.
-
-    # EKR:change-new imports.
-    from pyzo import translate
-    from pyzo.core.menu import EditMenu, FileMenu, SettingsMenu  # Testing.
-    # Permanent.
-    from pyzo.core.menu import HelpMenu, RunMenu, ShellMenu, ViewMenu
-
-    # EKR:change. Create a top-level Pyzo menu.
-    pyzoMenu = leo_menu_bar.addMenu("Pyzo")
-    menus = [
-        # Testing only...
-        FileMenu(menuBar, translate("menu", "File")),
-        EditMenu(menuBar, translate("menu", "Edit")),
-        SettingsMenu(menuBar, translate("menu", "Settings")),
-        # Permanent...
-        ViewMenu(menuBar, translate("menu", "View")),
-        ShellMenu(menuBar, translate("menu", "Shell")),
-        RunMenu(menuBar, translate("menu", "Run")),
-        RunMenu(menuBar, translate("menu", "Tools")),
-        HelpMenu(menuBar, translate("menu", "Help")),
-    ]
-    menuBar._menumap = {}
-    menuBar._menus = menus
-    for menu in menuBar._menus:
-        pyzoMenu.addMenu(menu)  # menuBar.addMenu(menu)
-        menuName = menu.__class__.__name__.lower().split('menu')[0]
-        menuBar._menumap[menuName] = menu
-
-    # Enable tooltips
-    def onHover(action):
-        # This ugly bit of code makes sure that the tooltip is refreshed
-        # (thus raised above the submenu). This happens only once and after
-        # ths submenu has become visible.
-        if action.menu():
-            if not hasattr(menuBar, '_lastAction'):
-                menuBar._lastAction = None
-                menuBar._haveRaisedTooltip = False
-            if action is menuBar._lastAction:
-                if ((not menuBar._haveRaisedTooltip) and
-                            action.menu().isVisible()):
-                    QtWidgets.QToolTip.hideText()
-                    menuBar._haveRaisedTooltip = True
-            else:
-                menuBar._lastAction = action
-                menuBar._haveRaisedTooltip = False
-        # Set tooltip
-        tt = action.statusTip()
-        if hasattr(action, '_shortcutsText'):
-            tt = tt + ' ({})'.format(action._shortcutsText) # Add shortcuts text in it
-        QtWidgets.QToolTip.showText(QtGui.QCursor.pos(), tt)
-
-    menuBar.hovered.connect(onHover)
-
-    if not self.menus_inited:
-        self.menus_inited = True
-        pyzo.editors.addContextMenu()
-        pyzo.shells.addContextMenu()
-#@+node:ekr.20190814050859.1: *5* pz.load_all_pyzo_docks
-def load_all_pyzo_docks(self):
-    """
-    Load all pyzo docks into the singleton QMainWindow.
-    
-    This code, included commented-out code, is based on pyzo.
-    Copyright (C) 2013-2019 by Almar Klein.
-    """
-    assert pyzo.main == g.app.gui.main_window
-    tm = pyzo.toolManager
-    table = (
-        'PyzoFileBrowser',
-        'PyzoHistoryViewer',
-        'PyzoInteractiveHelp',
-        'PyzoLogger',
-        'PyzoSourceStructure',
-        'PyzoWebBrowser',
-        'PyzoWorkspace',
-    )
-    for tool_id in table:
-        tm.loadTool(tool_id)
-        
-    # EKR-change: old code.
-        # # Load tools
-        # if pyzo.config.state.newUser and not pyzo.config.state.loadedTools:
-            # pyzo.toolManager.loadTool('pyzosourcestructure')
-            # pyzo.toolManager.loadTool('pyzofilebrowser', 'pyzosourcestructure')
-        # elif pyzo.config.state.loadedTools:
-            # for toolId in pyzo.config.state.loadedTools:
-                # pyzo.toolManager.loadTool(toolId)
-#@+node:ekr.20190816131753.1: *5* pz.main_window_ctor
-def main_window_ctor(self):
-    """
-    Simulate MainWindow.__init__().
-    
-    This code, included commented-out code, is based on pyzo.
-    Copyright (C) 2013-2019 by Almar Klein.
-    """
-
-    # print('\nBEGIN main_window_ctor\n')
-    
-    # EKR:change. New imports
-    import pyzo.core.main as main
-    from pyzo.core import commandline
-    
-    # EKR:change: was self.
-    main_window = g.app.gui.main_window
-    # EKR:change.
-        # QtWidgets.QMainWindow.__init__(self, parent)
-
-    main_window._closeflag = 0  # Used during closing/restarting
-
-    # EKR:change.
-        # # Init window title and application icon
-        # self.setMainTitle()
-    
-    # EKR:change.
-    main.loadAppIcons()
-    pyzo.icon = g.app.gui.appIcon
-    # Don't patch this now. It might be a good indicator.
-    # pyzo.iconRunning = g.app.gui.appIcon
-    
-        # loadAppIcons()
-    # EKR:change.
-        # self.setWindowIcon(pyzo.icon)
-    # EKR:change.
-        # Restore window geometry.
-        # self.resize(800, 600) # default size
-        # self.restoreGeometry()
-    # EKR:change.
-        # Show splash screen (we need to set our color too)
-        # w = SplashWidget(self, distro='no distro')
-    # EKR:change.
-        # self.setCentralWidget(w)
-    # EKR:change.
-       #  self.setStyleSheet("QMainWindow { background-color: #268bd2;}")
-
-    # Show empty window and disable updates for a while
-
-    # EKR:change.
-        # self.show()
-        # self.paintNow()
-        # self.setUpdatesEnabled(False)
-    # EKR:change.
-        # Determine timeout for showing splash screen
-        # splash_timeout = time.time() + 1.0
-    # EKR:change.
-        # Set locale of main widget, so that qt strings are translated
-        # in the right way
-        # if locale:
-            # self.setLocale(locale)
-  
-    # Set pyzo.main.
-    pyzo.main = main_window
-    
-    # EKR:change-Add do-nothing methods.
-    pyzo.main.setMainTitle = g.TracingNullObject(tag='pyzo.main.setMainTitle()')
-    pyzo.main.restart = g.TracingNullObject(tag='pyzo.main.restart()')
-
-    # Init dockwidget settings
-    main_window.setTabPosition(QtCore.Qt.AllDockWidgetAreas,QtWidgets.QTabWidget.South)
-    main_window.setDockOptions(
-        QtWidgets.QMainWindow.AllowNestedDocks |
-        QtWidgets.QMainWindow.AllowTabbedDocks
-        #|  QtWidgets.QMainWindow.AnimatedDocks
-    )
-
-    # Set window atrributes
-    main_window.setAttribute(QtCore.Qt.WA_AlwaysShowToolTips, True)
-
-    # EKR:change.
-    # Load icons and fonts
-    main.loadIcons()
-    # loadIcons()
-    # loadFonts()
-    main.loadFonts()
-
-    # EKR:change.
-        # # Set qt style and test success
-        # self.setQtStyle(None) # None means init!
-    # EKR:change.
-        # # Hold the splash screen if needed
-        # while time.time() < splash_timeout:
-            # QtWidgets.qApp.flush()
-            # QtWidgets.qApp.processEvents()
-            # time.sleep(0.05)
-    # EKR:change.
-    # Populate the window (imports more code)
-    self.main_window_populate()  # self._populate()
-        
-    # EKR:change: new code.
-    self.load_all_pyzo_docks()
-
-    # EKR:change.
-    # Revert to normal background, and enable updates
-    main_window.setStyleSheet('')
-    main_window.setUpdatesEnabled(True)
-
-    # EKR:change. Could this be a problem?
-        # # Restore window state, force updating, and restore again
-        # self.restoreState()
-        # self.paintNow()
-        # self.restoreState()
-
-    # EKR:change.
-        # Present user with wizard if he/she is new.
-        # if pyzo.config.state.newUser:
-            # from pyzo.util.pyzowizard import PyzoWizard
-            # w = PyzoWizard(self)
-            # w.show() # Use show() instead of exec_() so the user can interact with pyzo
-
-    # EKR:change
-        # # Create new shell config if there is None
-        # if not pyzo.config.shellConfigs2:
-            # from pyzo.core.kernelbroker import KernelInfo
-            # pyzo.config.shellConfigs2.append( KernelInfo() )
-    # pyzo.config.shellConfigs2.append( KernelInfo() )
-    from pyzo.core.kernelbroker import KernelInfo
-    pyzo.config.shellConfigs2 = [KernelInfo()]
-
-    # EKR:change Set background.
-        # bg = getattr(pyzo.config.settings, 'dark_background', '#657b83')
-            # # Default: solarized base00
-        # try:
-            # self.setStyleSheet(f"background: {bg}") 
-        # except Exception:
-            # g.es_exception()
-
-    # Focus on editor
-    e = pyzo.editors.getCurrentEditor()
-    if e is not None:
-        e.setFocus()
-
-    # Handle any actions
-    commandline.handle_cmd_args()
-    
-    # print('END main_window_ctor\n')
-#@+node:ekr.20190816132847.1: *5* pz.main_window_populate
-def main_window_populate(self):
-    """
-    Simulate MainWindow._populate().
-    
-    This code, included commented-out code, is based on pyzo.
-    Copyright (C) 2013-2019 by Almar Klein.
-    """
-    # EKR:change: replaces self in most places.
-    main_window = g.app.gui.main_window
-
-    # print('\nBEGIN main_window_populate\n')
-    
-    # EKR:change-new imports
-    from pyzo.core.main import callLater
-
-    # Delayed imports
-    from pyzo.core.editorTabs import EditorTabs
-    from pyzo.core.shellStack import ShellStackWidget
-    from pyzo.core import codeparser
-    from pyzo.core.history import CommandHistory
-    from pyzo.tools import ToolManager
-
-    # Instantiate tool manager
-    pyzo.toolManager = ToolManager()
-
-    # EKR: Disabled in original.
-        # Check to install conda now ...
-        # from pyzo.util.bootstrapconda import check_for_conda_env
-        # check_for_conda_env()
-
-    # Instantiate and start source-code parser
-    if pyzo.parser is None:
-        pyzo.parser = codeparser.Parser()
-        pyzo.parser.start()
-
-    # Create editor stack and make the central widget
-    # EKR:change. Use None, not self.
-    pyzo.editors = EditorTabs(None)
-    
-    # EKR:change. Create an Editors dock.
-    # self.setCentralWidget(pyzo.editors)
-    self.make_global_dock('Editors', pyzo.editors)
-
-    # Create floater for shell
-    # EKR:change: use a global *Leo* dock
-    dock = g.app.gui.create_dock_widget(
-        closeable=True,
-        moveable=True,
-        height=50,
-        name='Shells',
-    )
-    # Old code
-        # self._shellDock = dock = QtWidgets.QDockWidget(self)
-        # if pyzo.config.settings.allowFloatingShell:
-            # dock.setFeatures(dock.DockWidgetMovable | dock.DockWidgetFloatable)
-        # else:
-            # dock.setFeatures(dock.DockWidgetMovable)
-    dock.setObjectName('shells')  # dock.setWindowTitle('Shells')
-    
-    # EKR:change: Make the dock a *global* dock.
-    # self.addDockWidget(QtCore.Qt.RightDockWidgetArea, dock)
-    main_window.addDockWidget(QtCore.Qt.RightDockWidgetArea, dock)
-
-    # Create shell stack
-    # EKR:change. Use None, not self.
-    
-    # A hack: patch _get_interpreters_win
-    if 1:
-        import pyzo.util.interpreters as interps
-        interps._get_interpreters_win = _get_interpreters_win
-
-    pyzo.shells = ShellStackWidget(None)
-    dock.setWidget(pyzo.shells)
-
-    # Initialize command history
-    pyzo.command_history = CommandHistory('command_history.py')
-
-    # Create the default shell when returning to the event queue
-    callLater(pyzo.shells.addShell)
-
-    # EKR:change.
-    pyzo.status = None
-    # Create statusbar
-        # if pyzo.config.view.showStatusbar:
-            # pyzo.status = self.statusBar()
-        # else:
-            # pyzo.status = None
-            # self.setStatusBar(None)
-            
-    from pyzo.core import menu
-    pyzo.keyMapper = menu.KeyMapper()
-    
-    # EKR:change: Monkey-patch pyzo.keyMapper.setShortcut.
-    g.funcToMethod(setShortcut, pyzo.keyMapper.__class__)
-    
-    # EKR-change: init_pyzo_menu does this later.
-        # # Add the context menu to the editor
-        # pyzo.editors.addContextMenu()
-        # pyzo.shells.addContextMenu()
-            
-    # print('END main_window_populate\n')
-#@+node:ekr.20190813161921.1: *5* pz.make_global_dock
-def make_global_dock(self, name, widget):
-    """Create a dock with the given name and widget in the global main window."""
-    main_window = g.app.gui.main_window
-    dock = g.app.gui.create_dock_widget(
-        closeable=True,
-        moveable=True, # Implies floatable.
-        height=100,
-        name=name,
-    )
-    dock.setWidget(widget)
-    area = QtCore.Qt.LeftDockWidgetArea
-    main_window.addDockWidget(area, dock)
-    widget.show()
-#@+node:ekr.20190816131343.1: *5* pz.pyzo_start
-def pyzo_start(self):
-    """
-    A copy of pyzo.start, adapted for Leo.
-    
-    Called at start2 time.  c is not available.
-    
-    This code is based on pyzo.
-    Copyright (C) 2013-2019 by Almar Klein.
-    """
-    
-    # Do some imports
-    # EKK: All print statements after this will appear in the Logger dock.
-    # Unless we change pyzoLogging itself, this import will happen soon anyway.
-    from pyzo.core import pyzoLogging  # to start logging asap
-    assert pyzoLogging
-
-    # print('\nBEGIN pyzo_start\n')
-    
-    # EKR:change.
-    # from pyzo.core.main import MainWindow
-
-    # Apply users' preferences w.r.t. date representation etc
-    for x in ('', 'C', 'en_US', 'en_US.utf8', 'en_US.UTF-8'):
-        try:
-            locale.setlocale(locale.LC_ALL, x)
-            break
-        except locale.Error:
-            pass
-
-    # Set to be aware of the systems native colors, fonts, etc.
-    QtWidgets.QApplication.setDesktopSettingsAware(True)
-
-    # EKR-change: the only remaining code from my_app_ctor.
-    # Instantiate the application.
-    # QtWidgets.qApp = MyApp(sys.argv)
-    # my_app_ctor(sys.argv)
-    sys.argv = sys.argv[:1]
-
-    # EKR:change.
-        # # Choose language, get locale
-        # appLocale = setLanguage(config.settings.language)
-    # EKR:change.
-    # Create main window, using the selected locale
-        # MainWindow(None, appLocale)
-    self.main_window_ctor()
-
-    # EKR:change.
-        # Enter the main loop
-        # QtWidgets.qApp.exec_()
-
-    # print('END pyzo_start\n')
-#@+node:ekr.20190410171646.1: *4* Unused: pyzo_support.py
-@first # -*- coding: utf-8 -*-
-"""
-pyzo_support.py: Will probably be deleted.
-"""
-<< copyright >>
-from leo.core import leoGlobals as g
-assert g
-@others
-#@+node:ekr.20190412042616.1: *5* << copyright >>
-@
-This file uses code from pyzo. Here is the pyzo copyright notice:
-
-Copyright (C) 2013-2018, the Pyzo development team
-
-Pyzo is distributed under the terms of the (new) BSD License.
-The full license can be found in 'license.txt'.
-
-Yoton is distributed under the terms of the (new) BSD License.
-The full license can be found in 'license.txt'.
-#@+node:ekr.20190410171905.1: *5* init (pyzo_support.py)
-def init():
-    print('pyzo_support.py is not a real plugin')
-    return False
-#@+node:ekr.20190418161712.1: *5* class PyzoInterface
-class PyzoInterface:
-    """
-    A class representing the singleton running instance of pyzo.
-
-    Instantiated in the top-level init() function.
-    """
-
-    @others
-#@+node:ekr.20190803175344.1: *6* pyzo_x.patch_pyzo
-def patch_pyzo(self):
-    """
-    Called at the end of pyzo.start to embed Leo into pyzo.
-    """
-#@+node:ekr.20190805022257.1: *4* Unused: pyzo_file_browser.py
-@first # -*- coding: utf-8 -*-
-"""pyzo_file_browser.py: Experimental plugin that adds pyzo's file browser dock to Leo."""
-<< pyzo_file_browser imports >>
-@others
-@language python
-@tabwidth -4
-#@+node:ekr.20190809093446.1: *5*  << pyzo_file_browser imports >>
-import sys
-from leo.core import leoGlobals as g
-from leo.core.leoQt import QtCore
-#
-# Must patch sys.path here.
-plugins_dir = g.os_path_finalize_join(g.app.loadDir, '..', 'plugins')
-sys.path.insert(0, plugins_dir)
-#
-# Start pyzo, de-fanged.
-import pyzo
-# pylint: disable=no-member
-#@+node:ekr.20190809093459.1: *5*  top-level Leo functions
-#@+node:ekr.20190809093459.3: *6* init (pyzo_file_browser)
-init_warning_given = False
-
-def init(): # pyzo_file_browser.py
-    """Return True if this plugin can be loaded."""
-
-    def oops(message):
-        global init_warning_given
-        if not init_warning_given:
-            init_warning_given = True
-            print('%s %s' % (__name__, message))
-        return False
-
-    if g.app.gui.guiName() != "qt":
-        return oops('requires Qt gui')
-     if not getattr(g.app, 'dock'):
-        return oops('requires Qt Docks')
-    g.plugin_signon(__name__)
-    g.registerHandler('after-create-leo-frame', onCreate)
-    return True
-#@+node:ekr.20190809093459.4: *6* onCreate
-def onCreate(tag, keys): # pyzo_file_browser.py
-    """Create a pyzo file browser in c's outline."""
-    c = keys.get('c')
-    dw = c and c.frame and c.frame.top
-    if not dw:
-        return
-    pyzo.start_pyzo_in_leo(c, pyzo)
-    from pyzo.tools.pyzoFileBrowser import PyzoFileBrowser
-    make_dock(c,
-        name="File Browser",
-        widget=PyzoFileBrowser(parent=None),
-    )
-#@+node:ekr.20230514125046.1: ** Experimental code
-#@+node:ekr.20230514124825.1: *3* New C_Importer code (experimental, buggy)
-@language rest
-
-This code attempts to use multi-line regex searches in the new C importer.
-
-See the post: ENB: Leo's new c++ importer: brags, improvements, and acknowledgments
-https://groups.google.com/g/leo-editor/c/dIFlhPl1KQ0/m/jbD-neSYAwAJ
-
-However, I suspect a line-oriented approch is more robust.
-
-@language python
-#@+node:ekr.20230514084310.1: *4* NEW: c_i.make_guide_lines (override)
-def make_guide_lines(self, lines: list[str]) -> list[str]:
-    """
-    C_Importer.make_guide_lines.
-    
-    Return a list if **guide lines** that simplify the detection of blocks.
-
-    Also compute self.guide_string and self.index_list.
-    """
-    guide_lines = self.delete_comments_and_strings(lines[:])
-
-    # Compute c_i.guide_string for c_i.find_blocks.
-    self.guide_string = ''.join(guide_lines)
-
-    # Compute c_i.index_list, a list of tuples (starting_index, ending_index)
-    # for each of the guide string's lines.
-    i, self.index_list = 0, []
-    for line in guide_lines:
-        self.index_list.append((i, i + len(line)))
-        i += len(line)
-    # Add an extra entry to avoid IndexErrors.
-    n = len(self.guide_string)
-    self.index_list.append((n, n))
-
-    return guide_lines
-#@+node:ekr.20230514124004.1: *4* NEW (buggy): c_i.find_blocks & helper (override)
-<< define block_patterns >>
-<< define compound_statements_pat >>
-
-# Compound statements.
-
-def find_blocks(self, i1: int, i2: int, level: int) -> list[Block]:
-    """
-    C_Importer.find_blocks: override Importer.find_blocks.
-
-    Find all blocks in the given range of lines.
-    
-    Search the *guide* string from first index of line i1 to the last index of line i2.
-
-    Return a list of tuples(kind, name, start, start_body, end) for each block.
-    """
-    # Search the *guide* string.
-    s = self.guide_string
-    # Compute the first and last *character* indices withing the guide string.
-    g.trace(i1, i2, len(self.index_list))
-    i: int = self.index_list[i1][0]
-    end_i: int = self.index_list[i2][1]
-    g.printObj(s[i:end_i], tag=f"guide_string: {i}:{end_i}")
-    prev_i = i
-    result: list[Block] = []
-    while i < end_i:
-        progress = i
-        for kind, pattern in self.block_patterns:
-            m = pattern.match(s, i, end_i)
-            if m:
-                g.trace(m)
-                assert m.group(0).endswith('{'), m.group(0)
-                name = m.group(1) or ''
-                if (
-                    # Don't match if the line contains a trailing '}'.
-                    ### '}' not in s[m.end(1) :]
-                    # Don't match compound statements.
-                    not self.compound_statements_pat.match(name)
-                ):
-                    i2 = i + len(m.group(0))
-                    end = self.find_end_of_block(i, i2)
-                    assert i1 + 1 <= end <= i2, (i1, end, i2)
-                    result.append((kind, name, prev_i, i, end))
-                    i = prev_i = end
-                    break
-        else:
-            # No patterns match. Skip one line.
-            i += 1
-            while i < len(self.guide_string) and self.guide_string[i] != '\n':
-                i += 1
-            g.printObj(s[i:end_i], tag=f"Advance to {i}")
-        assert progress < i, i
-    return result
-#@+node:ekr.20230514124004.2: *5* << define block_patterns >>
-# Pattern that matches the start of any block.
-class_pat = re.compile(r'.*?\bclass\s+(\w+)\s*\{')
-function_pat = re.compile(r'.*?\b(\w+)\s*\(.*?\)\s*(const)?\s*{', re.MULTILINE)
-namespace_pat = re.compile(r'.*?\bnamespace\s*(\w+)?\s*\{')
-struct_pat = re.compile(r'.*?\bstruct\s*(\w+)?\s*\{')
-block_patterns = (
-    ('class', class_pat),
-    ('func', function_pat),
-    ('namespace', namespace_pat),
-    ('struct', struct_pat),
-)
-
-# Pattern that *might* be continued on the next line.
-### multi_line_func_pat = re.compile(r'.*?\b(\w+)\s*\(.*?\)\s*(const)?')
-#@+node:ekr.20230514124004.3: *5* << define compound_statements_pat >>
-# Pattern that matches any compound statement.
-compound_statements_s = '|'.join([
-    rf"\b{z}\b" for z in (
-        'case', 'catch', 'class', 'do', 'else', 'for', 'if', 'switch', 'try', 'while',
-    )
-])
-compound_statements_pat = re.compile(compound_statements_s)
-#@+node:ekr.20230514124004.4: *5* c_i.find_end_of_block
-def find_end_of_block(self, i: int, i2: int) -> int:
-    """
-    Return the character index within the guide *string* of the end of the block.
-    """
-    # i is the index (within lines) of the line *following* the start of the block.
-    # Return the index (within lines) of end of the block that starts at guide_lines[i].
-    # """
-
-    level = 1  # All blocks start with '{'
-    while i < i2:
-        ch = self.guide_string[i]
-        i += 1
-        ###
-            # line = self.lines[i]
-            # i += 1
-            # for ch in line:
-        if ch == '{':
-            level += 1
-        if ch == '}':
-            level -= 1
-            if level == 0:
-                return i
-    return i2
-#@+node:ekr.20230516044834.1: ** JSLexer and unit test (not used)
-# Something like this lexer is required to handle JS regex expressions.
-# However, it has not been used since Vitalije's importer code, and maybe earlier.
-#@+node:ekr.20200131110322.2: *3* JsLexer (Not used)
-# JsLex: a lexer for Javascript
-# Written by Ned Batchelder. Used by permission.
-#
-# Licensed under the Apache License: http://www.apache.org/licenses/LICENSE-2.0
-# For details: https://bitbucket.org/ned/jslex/src/default/NOTICE.txt
-#@+node:ekr.20200131110322.4: *4* class Tok
-class Tok:
-    """A specification for a token class."""
-
-    num = 0
-
-    def __init__(self, name: str, regex: str, next: str = None) -> None:
-        self.id = Tok.num
-        Tok.num += 1
-        self.name = name
-        self.regex = regex
-        self.next = next
-#@+node:ekr.20200131110322.7: *4* class Lexer
-class Lexer:
-    """A generic multi-state regex-based lexer."""
-
-    @others
-#@+node:ekr.20200131110322.8: *5* Lexer.__init__
-def __init__(self, states: Dict, first: Any) -> None:
-    self.regexes = {}
-    self.toks = {}
-    for state, rules in states.items():
-        parts = []
-        for tok in rules:
-            groupid = "t%d" % tok.id
-            self.toks[groupid] = tok
-            parts.append("(?P<%s>%s)" % (groupid, tok.regex))
-        self.regexes[state] = re.compile("|".join(parts), re.MULTILINE | re.VERBOSE)  # |re.UNICODE)
-    self.state = first
-#@+node:ekr.20200131110322.9: *5* Lexer.lex
-def lex(self, text: str) -> Generator:
-    """Lexically analyze `text`.
-
-    Yields pairs (`name`, `tokentext`).
-    """
-    end = len(text)
-    state = self.state
-    regexes = self.regexes
-    toks = self.toks
-    start = 0
-    while start < end:
-        for match in regexes[state].finditer(text, start):
-            # g.trace(state, start, text, match)
-            # g.printObj(regexes[state])
-            name = match.lastgroup
-            tok = toks[name]
-            toktext = match.group(name)
-            start += len(toktext)
-            yield(tok.name, toktext)
-            if tok.next:
-                state = tok.next
-                break
-    self.state = state
-#@+node:ekr.20200131110322.6: *4* function: literals
-def literals(choices: str, prefix: str = "", suffix: str = "") -> str:
-    """
-    Create a regex from a space-separated list of literal `choices`.
-
-    If provided, `prefix` and `suffix` will be attached to each choice
-    individually.
-
-    """
-    return "|".join(prefix + re.escape(c) + suffix for c in choices.split())
-#@+node:ekr.20200131110322.10: *4* class JsLexer(Lexer)
-class JsLexer(Lexer):
-    """A Javascript lexer
-
-    >>> lexer = JsLexer()
-    >>> list(lexer.lex("a = 1"))
-    [('id', 'a'), ('ws', ' '), ('punct', '='), ('ws', ' '), ('dnum', '1')]
-
-    This doesn't properly handle non-Ascii characters in the Javascript source.
-    """
-    # EKR: Happily, the JS importer doesn't need to handle id's carefully.
-
-    << constants >>
-
-    def __init__(self) -> None:
-        super().__init__(self.states, 'reg')
-#@+node:ekr.20200131190707.1: *5* << constants >> (JsLexer)
-# Because these tokens are matched as alternatives in a regex, longer possibilities
-# must appear in the list before shorter ones, for example, '>>' before '>'.
-#
-# Note that we don't have to detect malformed Javascript, only properly lex
-# correct Javascript, so much of this is simplified.
-
-# Details of Javascript lexical structure are taken from
-# http://www.ecma-international.org/publications/files/ECMA-ST/ECMA-262.pdf
-
-# A useful explanation of automatic semicolon insertion is at
-# http://inimino.org/~inimino/blog/javascript_semicolons
-
-# See https://stackoverflow.com/questions/6314614/match-any-unicode-letter
-
-both_before = [
-    Tok("comment", r"/\*(.|\n)*?\*/"),
-    Tok("linecomment", r"//.*?$"),
-    Tok("ws", r"\s+"),
-    Tok("keyword", literals("""
-                            async await
-                            break case catch class const continue debugger
-                            default delete do else enum export extends
-                            finally for function if import in instanceof new
-                            return super switch this throw try typeof var
-                            void while with
-                            """, suffix=r"\b"), next='reg'),
-    Tok("reserved", literals("null true false", suffix=r"\b"), next='div'),
-    #
-    # EKR: This would work if patterns were compiled with the re.UNICODE flag.
-    #      However, \w is not the same as valid JS characters.
-    #      In any case, the JS importer doesn't need to handle id's carefully.
-    #
-    # Tok("id",           r"""([\w$])([\w\d]*)""", next='div'),
-    #
-    Tok("id", r"""
-                        ([a-zA-Z_$   ]|\\u[0-9a-fA-Z]{4})       # first char
-                        ([a-zA-Z_$0-9]|\\u[0-9a-fA-F]{4})*      # rest chars
-                        """, next='div'),
-    Tok("hnum", r"0[xX][0-9a-fA-F]+", next='div'),
-    Tok("onum", r"0[0-7]+"),
-    Tok("dnum", r"""
-                        (   (0|[1-9][0-9]*)         # DecimalIntegerLiteral
-                            \.                      # dot
-                            [0-9]*                  # DecimalDigits-opt
-                            ([eE][-+]?[0-9]+)?      # ExponentPart-opt
-                        |
-                            \.                      # dot
-                            [0-9]+                  # DecimalDigits
-                            ([eE][-+]?[0-9]+)?      # ExponentPart-opt
-                        |
-                            (0|[1-9][0-9]*)         # DecimalIntegerLiteral
-                            ([eE][-+]?[0-9]+)?      # ExponentPart-opt
-                        )
-                        """, next='div'),
-    Tok("punct", literals("""
-                            >>>= === !== >>> <<= >>= <= >= == != << >> &&
-                            || += -= *= %= &= |= ^=
-                            """), next="reg"),
-    Tok("punct", literals("++ -- ) ]"), next='div'),
-    Tok("punct", literals("{ } ( [ . ; , < > + - * % & | ^ ! ~ ? : ="), next='reg'),
-    Tok("string", r'"([^"\\]|(\\(.|\n)))*?"', next='div'),
-    Tok("string", r"'([^'\\]|(\\(.|\n)))*?'", next='div'),
-    ]
-
-both_after = [
-    Tok("other", r"."),
-    ]
-
-states = {
-    'div':  # slash will mean division
-        both_before + [
-        Tok("punct", literals("/= /"), next='reg'),
-        ] + both_after,
-
-    'reg':  # slash will mean regex
-        both_before + [
-        Tok("regex",
-            r"""
-                /                       # opening slash
-                # First character is..
-                (   [^*\\/[]            # anything but * \ / or [
-                |   \\.                 # or an escape sequence
-                |   \[                  # or a class, which has
-                        (   [^\]\\]     #   anything but \ or ]
-                        |   \\.         #   or an escape sequence
-                        )*              #   many times
-                    \]
-                )
-                # Following characters are same, except for excluding a star
-                (   [^\\/[]             # anything but \ / or [
-                |   \\.                 # or an escape sequence
-                |   \[                  # or a class, which has
-                        (   [^\]\\]     #   anything but \ or ]
-                        |   \\.         #   or an escape sequence
-                        )*              #   many times
-                    \]
-                )*                      # many times
-                /                       # closing slash
-                [a-zA-Z0-9]*            # trailing flags
-            """, next='div'),
-        ] + both_after,
-    }
-#@+node:ekr.20200202104932.1: *3* TestJavascript.test_JsLex
-def test_JsLex(self):
-
-    table = (
-        ('id', ('f_', '$', 'A1', 'abc')),
-        ('other', ('ÁÁ',)),  # Unicode strings are not handled by JsLex.
-        ('keyword', ('async', 'await', 'if')),
-        ('punct', ('(', ')', '{', '}', ',', ':', ';')),
-        # ('num', ('9', '2')),  # This test doesn't matter at present.
-    )
-    for kind, data in table:
-        for contents in data:
-            for name, tok in JsLexer().lex(contents):
-                assert name == kind, f"expected {kind!s} got {name!s} {tok!r} {contents}"
-                # print(f"{kind!s:10} {tok!r:10}")
-
-#@+node:ekr.20220917052530.1: ** Old code
-#@+node:ekr.20220825080908.1: *3* Old scripts
-#@+node:ekr.20210309083845.1: *4* script: old check-leoPy.leo
-"""
-Issue https://github.com/leo-editor/leo-editor/issues/1789
-"""
-g.cls()
-import glob
-
-def munge(s):
-    return s.replace('\\','/').lower()
-    
-ignore = [
-    # Core...
-    'format-code.py',       # Script.
-    # External...
-    'leoftsindex.py',       # User contributed.
-    'stringlist.py',        # User contributed.
-    # Plugins...
-    'baseNativeTree.py',    # No longer used. To be deleted?
-    'leofts.py',            # User contributed.
-    'qt_main.py',           # Created by Qt designer. Not used.
-    'rst3.py',              # To be deleted?
-]
-ignore = [munge(z) for z in ignore]
-# Find all paths for @<file> nodes.
-seen = {}
-for p in c.all_positions():
-    if p.isAnyAtFileNode():
-        path = munge(g.fullPath(c, p))
-        seen [path] = path
-# Check all .py files.  
-for module in ('core', 'external', 'plugins'):
-    print(f"checking {module}...")
-    pat = g.os_path_finalize_join(g.app.loadDir, '..', module, '*.py')
-    paths = glob.glob(pat)
-    paths = [z for z in paths if not z.endswith('__init__.py')]
-    paths = [munge(z) for z in paths]
-    # g.printObj(paths, tag=f"\n{len(paths)} files in {module}")
-    for path in paths:
-        if path not in seen and g.shortFileName(path) not in ignore:
-            print(f"Missing: {path}")
-    print('')
-print('done')
-#@+node:ekr.20210709045755.1: *4* script: wax_off.py
-@first # -*- coding: utf-8 -*-
-<< docstring >>
-import argparse
-import difflib
-import glob
-import os
-import re
-import sys
-
-# Match class definitions.
-class_pat = re.compile(r'^[ ]*class\s+[\w_]+.*?:', re.MULTILINE)
-
-# Match function/method definitions.
-def_pat = re.compile(r'^([ ]*)def\s+([\w_]+)\s*\((.*?)\)(.*?):', re.MULTILINE + re.DOTALL)
-
-__version__ = 'wax_off.py version 1.0'
-
-class WaxOff:
-    diff = False
-    trace = False
-    @others
-
-if __name__ == '__main__':
-    WaxOff().main()
-#@+node:ekr.20210710050822.1: *5* << docstring >>
-"""
-The "wax-off" utility.
-
-Create stub files from existing annotation, then remove all function annotations.
-
-So called because having created annotations in the python sources (wax-on)
-we now want to remove them again (wax-off).
-
-**Important**: In most cases it will be better to use make_stub_files (msb)
-to create stub files. Unlike simplistic wax-on scripts, msb does a good job
-of annotating the return values of functions.
-
-Stub files provide the benefits of mypy with minimal clutter. The remaining
-"clutter" (annotations of var types) turns out to be excellent
-documentation.
-
-**Tweaking the stub files**
-
-The wax_off script knows very little about python. wax_off is just a
-pattern matcher. wax_off moves def lines (and class lines) to the stub file
-with the *existing* indentation. So mypy may complain about syntax errors
-in the stub file:
-
-1. If a class (like an exception class) has no methods, the class line
-   should be followed by '...'. You must do that yourself.
-
-2. If a function/method contains an inner def, mypy will also complain. You
-   can just comment out those inner defs. They aren't needed anyway: mypy
-   handles local attributes very well.
-
-**Summary**
-
-The wax_off script allows you to add full annotations for functions and
-methods directly in the source files. When mypy is happy, just run wax_off
-to move the def lines into stub files. wax_off then "declutters" the def
-lines.
-"""
-#@+node:ekr.20210709065306.1: *5* wax_off.do_file
-def do_file(self, input_fn):
-    """Handle one file"""
-    # Define output files.
-    short_input_fn = os.path.basename(input_fn)
-    stub_fn = os.path.join(self.output_directory, short_input_fn + 'i')
-    new_fn = os.path.join(self.output_directory, short_input_fn)
-    # Read the input file.
-    with open(input_fn, 'r') as f:
-        contents = f.read()
-    # Find all the class defs.
-    n = 0
-    file_stubs, replacements = [], []
-    for m in class_pat.finditer(contents):
-        class_stub = m.group(0).rstrip() + '\n'
-        file_stubs.append((m.start(), class_stub))
-    # Find all the defs.
-    for m in def_pat.finditer(contents):
-        n += 1
-        stub = f"{m.group(0)} ...\n"
-        lws = m.group(1)
-        name = m.group(2)
-        args = self.stripped_args(m.group(3))
-        # ret = m.group(4)
-        stripped = f"{lws}def {name}({args}):"
-        assert not stripped.startswith('\n'), stripped
-        if 0:
-            print(f"{n:>3} original: {m.group(0).rstrip()}")
-            print(f"{n:>3}     stub: {stub.rstrip()}")
-            print(f"{n:>3} stripped: {stripped}")
-            print('')
-        # Append the results.
-        replacements.append((m.start(), m.group(0), stripped))
-        file_stubs.append((m.start(), stub))
-    # Dump the replacements:
-    if 0:
-        for i, data in enumerate(replacements):
-            start, old, new = data
-            print(i, start)
-            print(f"{old!r}")
-            print(f"{new!r}")
-    # Sort the stubs.
-    file_stubs.sort()
-    # Dump the sorted stubs.
-    if 0:
-        for data in file_stubs:
-            start, s = data
-            print(s.rstrip())
-    # Write the stub file.
-    print(f"\nWriting {stub_fn}")
-    with open(stub_fn, 'w') as f:
-        f.write(''.join(z[1] for z in file_stubs))
-    # Compute the new contents.
-    new_contents = contents
-    for data in reversed(replacements):
-        start, old, new = data
-        assert new_contents[start:].startswith(old), (start, old, new_contents[start : start + 50])
-        new_contents = new_contents[:start] + new + new_contents[start + len(old) :]
-    # Diff or write the file.
-    if self.diff:  # Diff the old and new contents.
-        lines = list(difflib.unified_diff(
-            contents.splitlines(True), new_contents.splitlines(True),
-            fromfile=input_fn, tofile=new_fn, n=0))
-        print(f"Diff: {new_fn}")
-        for line in lines:
-            print(repr(line))
-    else:  # Write the new file.
-        print(f"Writing: {new_fn}")
-        with open(new_fn, 'w') as f:
-            f.write(new_contents)
-    print(f"{len(replacements)} replacements")
-#@+node:ekr.20210709052929.3: *5* wax_off.get_next_arg
-name_pat = re.compile(r'\s*([\w_]+)\s*')
-
-def get_next_arg(self, s, i):
-    """
-    Scan the next argument, retaining initializers, stripped of annotations.
-
-    Return (arg, i):
-    - arg: The next argument.
-    - i:   The index of the character after arg.
-    """
-    assert i < len(s), (i, len(s))
-    m = self.name_pat.match(s[i:])
-    if not m:
-        return (None, len(s))
-    name = m.group(0).strip()
-    i += len(m.group(0))
-    if i >= len(s):
-        return (name, i)
-    if s[i] == ':':
-        # Skip the annotation.
-        i += 1
-        j = self.skip_to_outer_delim(s, i, delims="=,")
-        i = self.skip_ws(s, j)
-    if i >= len(s):
-        return name, i
-    if s[i] == ',':
-        return name, i + 1
-    # Skip the initializer.
-    assert s[i] == '=', (i, s[i:])
-    i += 1
-    j = self.skip_to_outer_delim(s, i, delims=",")
-    initializer = s[i:j].strip()
-    if j < len(s) and s[j] == ',':
-        j += 1
-    i = self.skip_ws(s, j)
-    return f"{name}={initializer}", i
-
-#@+node:ekr.20210709102722.1: *5* wax_off.main
-def main(self):
-    """The main line of the wax_off script."""
-    # Handle command-line options & set ivars.
-    self.scan_options()
-    # Handle each file.
-    for fn in self.files:
-        path = os.path.join(self.input_directory, fn)
-        self.do_file(path)
-#@+node:ekr.20210709055018.1: *5* wax_off.scan_options
-def scan_options(self):
-    """Run commands specified by sys.argv."""
-
-    def dir_path(s):
-        if os.path.isdir(s):
-            return s
-        print(f"\nNot a directory: {s!r}")
-        sys.exit(1)
-
-    parser = argparse.ArgumentParser(
-        description="wax_off.py: create stub files, then remove function annotations")
-    add = parser.add_argument
-    add('FILES', nargs='*', help='list of files or directories')
-    add('-d', '--diff', dest='d', action='store_true', help='Show diff without writing files')
-    add('-i', '--input-directory', dest='i_dir', metavar="DIR", type=dir_path, help='Input directory')
-    add('-o', '--output-directory', dest='o_dir', metavar="DIR", type=dir_path, help='Output directory')
-    add('-t', '--trace', dest='t', action='store_true', help='Show debug traces')
-    add('-v', '--version', dest='v', action='store_true', help='show version and exit')
-    args = parser.parse_args()
-    # Handle all args.
-    if args.v:
-        print(__version__)
-        sys.exit(0)
-    # Set flags.
-    self.diff = bool(args.d)
-    self.trace = bool(args.t)
-    # Compute directories. They are known to exist.
-    self.input_directory = args.i_dir or os.getcwd()
-    self.output_directory = args.o_dir or os.getcwd()
-    # Get files.
-    files = []
-    for fn in args.FILES:
-        path = os.path.join(self.input_directory, fn)
-        files.extend(glob.glob(path))
-    # Warn if files do not exist.
-    self.files = []
-    for path in files:
-        if not path.endswith('.py'):
-            print(f"Not a .py file: {path}")
-        elif os.path.exists(path):
-            self.files.append(path)
-        else:
-            print(f"File not found: {path}")
-    # Trace, if requested.
-    if self.trace:
-        print('')
-        print(f"  Input directory: {self.input_directory}")
-        print(f" Output directory: {self.output_directory}")
-        print('')
-        print('Files...')
-        for fn in self.files:
-            print(f"  {fn}")
-        print('')
-    # Check the arguments.
-    if not self.files:
-        print('No input files')
-        sys.exit(1)
-
-#@+node:ekr.20210709052929.4: *5* wax_off.skip_to_outer_delim & helpers
-def skip_to_outer_delim(self, s, i, delims):
-    """
-    Skip to next *outer*, ignoring inner delimis contained in strings, etc.
-
-    It is valid to reach the end of s before seeing the expected delim.
-
-    Return i, the character after the delim, or len(s) if the delim has not been seen.
-    """
-    assert i < len(s), i
-    # Type annotations only use [], but initializers can use anything.
-    c_level, p_level, s_level = 0, 0, 0  # Levels for {}, (), []
-    while i < len(s):
-        ch = s[i]
-        progress = i
-        i += 1
-        if ch in delims:
-            if (c_level, p_level, s_level) == (0, 0, 0):
-                return i - 1  # Let caller handle ending delim.
-        elif ch == '{':
-            c_level += 1
-        elif ch == '}':
-            c_level -= 1
-        elif ch == '(':
-            p_level += 1
-        elif ch == ')':
-            p_level -= 1
-        elif ch == '[':
-            s_level += 1
-        elif ch == ']':
-            s_level -= 1
-        elif ch in "'\"":
-            i = self.skip_string(s, i - 1)
-        elif ch == "#":
-            i = self.skip_comment(s, i - 1)
-        else:
-            pass
-        assert progress < i, (i, repr(s[i:]))
-    assert(c_level, p_level, s_level) == (0, 0, 0), (c_level, p_level, s_level)
-    return len(s)
-#@+node:ekr.20210709052929.5: *6* wax_off.skip_comment
-def skip_comment(self, s, i):
-    """Scan forward to the end of a comment."""
-    assert s[i] == '#'
-    while i < len(s) and s[i] != '\n':
-        i += 1
-    return i
-#@+node:ekr.20210709052929.6: *6* wax_off.skip_string
-def skip_string(self, s, i):
-    """Scan forward to the end of a string."""
-    delim = s[i]
-    i += 1
-    assert(delim == '"' or delim == '\'')
-    n = len(s)
-    while i < n and s[i] != delim:
-        if s[i] == '\\':
-            i += 2
-        else:
-            i += 1
-    assert i < len(s) and s[i] == delim, (i, delim)
-    i += 1
-    return i
-#@+node:ekr.20210709053410.1: *6* wax_off.skip_ws
-def skip_ws(self, s, i):
-    while i < len(s) and s[i] in ' \t':
-        i += 1
-    return i
-#@+node:ekr.20210709052929.2: *5* wax_off.stripped_args
-def stripped_args(self, s):
-    """
-    s is the argument list, without parens, possibly containing annotations.
-
-    Return the argument list without annotations.
-    """
-    s = s.replace('\n', ' ').replace('  ', '').rstrip().rstrip(',')
-    args, i = [], 0
-    while i < len(s):
-        progress = i
-        arg, i = self.get_next_arg(s, i)
-        if not arg:
-            break
-        args.append(arg)
-        assert progress < i, (i, repr(s[i:]))
-    return ', '.join(args)
-#@+node:ekr.20220913064923.2: *3* qtree.drawVisible & helpers (not used)
-def drawVisible(self, p: Position) -> None:
-    """
-    Add only the visible nodes to the outline.
-
-    Not used, as this causes scrolling issues.
-    """
-    t1 = time.process_time()
-    c = self.c
-    parents: list[Any] = []
-    # Clear the widget.
-    w = self.treeWidget
-    w.clear()
-    # Clear the dicts.
-    self.initData()
-    if c.hoistStack:
-        first_p = c.hoistStack[-1].p
-        target_p = first_p.nodeAfterTree().visBack(c)
-    else:
-        first_p = c.rootPosition()
-        target_p = None
-    n = 0
-    for p in self.yieldVisible(first_p, target_p):
-        n += 1
-        level = p.level()
-        parent_item = w if level == 0 else parents[level - 1]
-        item = QtWidgets.QTreeWidgetItem(parent_item)
-        item.setFlags(item.flags() | ItemFlag.ItemIsEditable)
-        item.setChildIndicatorPolicy(
-            item.ShowIndicator if p.hasChildren()
-            else item.DontShowIndicator)
-        item.setExpanded(bool(p.hasChildren() and p.isExpanded()))
-        self.items.append(item)
-        # Update parents.
-        parents = [] if level == 0 else parents[:level]
-        parents.append(item)
-        # Update the dicts.
-        itemHash = self.itemHash(item)
-        self.item2positionDict[itemHash] = p.copy()
-        self.item2vnodeDict[itemHash] = p.v
-        self.position2itemDict[p.key()] = item
-        d = self.vnode2itemsDict
-        v = p.v
-        aList = d.get(v, [])
-        aList.append(item)
-        d[v] = aList
-        # Enter the headline.
-        item.setText(0, p.h)
-        if self.use_declutter:
-            item._real_text = p.h
-        # Draw the icon.
-        icon = self.getCompositeIconImage(p.v)
-        if icon:
-            self.setItemIcon(item, icon)
-        # Set current item.
-        if p == c.p:
-            w.setCurrentItem(item)
-    # Useful, for now.
-    t2 = time.process_time()
-    if t2 - t1 > 0.1:
-        g.trace(f"{n} nodes, {t2 - t1:5.2f} sec")
-#@+node:ekr.20220913064923.3: *4* qtree.yieldVisible (not used)
-def yieldVisible(self, first_p: Position, target_p: Position=None) -> Generator:
-    """
-    A generator yielding positions from first_p to target_p.
-    """
-    c = self.c
-    p = first_p.copy()
-    yield p
-    while p:
-        if p == target_p:
-            return
-        v = p.v
-        if (v.children and (
-            # Use slower test for clones:
-            len(v.parents) > 1 and p in v.expandedPositions or
-            # Use a quick test for non-clones:
-            len(v.parents) <= 1 and (v.statusBits & v.expandedBit) != 0
-        )):
-            # p.moveToFirstChild()
-            p.stack.append((v, p._childIndex),)
-            p.v = v.children[0]
-            p._childIndex = 0
-            yield p
-            continue
-        # if p.hasNext():
-        parent_v = p.stack[-1][0] if p.stack else c.hiddenRootNode
-        if p._childIndex + 1 < len(parent_v.children):
-            # p.moveToNext()
-            p._childIndex += 1
-            p.v = parent_v.children[p._childIndex]
-            yield p
-            continue
-        #
-        # A fast version of p.moveToThreadNext().
-        # We look for a parent with a following sibling.
-        while p.stack:
-            # p.moveToParent()
-            p.v, p._childIndex = p.stack.pop()
-            # if p.hasNext():
-            parent_v = p.stack[-1][0] if p.stack else c.hiddenRootNode
-            if p._childIndex + 1 < len(parent_v.children):
-                # p.moveToNext()
-                p._childIndex += 1
-                p.v = parent_v.children[p._childIndex]
-                break  # Found: moveToThreadNext()
-        else:
-            break  # Not found.
-        # Found moveToThreadNext()
-        yield p
-        continue
-    if target_p:
-        g.trace('NOT FOUND:', target_p.h)
-#@+node:ekr.20220913064923.4: *4* qtree.slowYieldVisible (not used)
-def slowYieldVisible(self, first_p: Position, target_p: Position=None) -> Generator:
-    """
-    A generator yielding positions from first_p to target_p.
-    """
-    c = self.c
-    p = first_p.copy()
-    while p:
-        yield p
-        if p == target_p:
-            return
-        p.moveToVisNext(c)
-    if target_p:
-        g.trace('NOT FOUND:', target_p.h)
-#@+node:ekr.20221017070902.1: *3* Old non-tabbed gui commands
-#@+node:ekr.20110605121601.18303: *4* qtFrame.cascade
-@frame_cmd('cascade-windows')
-def cascade(self, event: Event=None) -> None:
-    """Cascade all Leo windows."""
-    x, y, delta = 50, 50, 50
-    for frame in g.app.windowList:
-        w = frame and frame.top
-        if w:
-            r = w.geometry()  # a Qt.Rect
-            # 2011/10/26: Fix bug 823601: cascade-windows fails.
-            w.setGeometry(QtCore.QRect(x, y, r.width(), r.height()))
-            # Compute the new offsets.
-            x += 30
-            y += 30
-            if x > 200:
-                x = 10 + delta
-                y = 40 + delta
-                delta += 10
-#@+node:ekr.20131115120119.17392: *4* qt_base_tab.tile
-def tile(self, index: int, orientation: str='V') -> None:
-    """detach tab and tile with parent window"""
-    w = self.widget(index)
-    window = w.window()
-    # window.showMaximized()
-    # this doesn't happen until we've returned to main even loop
-    # user needs to do it before using this function
-    fg = window.frameGeometry()
-    geom = window.geometry()
-    x, y, fw, fh = fg.x(), fg.y(), fg.width(), fg.height()
-    ww, wh = geom.width(), geom.height()
-    w = self.detach(index)
-    if window.isMaximized():
-        window.showNormal()
-    if orientation == 'V':
-        # follow MS Windows convention for which way is horizontal/vertical
-        window.resize(ww / 2, wh)
-        window.move(x, y)
-        w.resize(ww / 2, wh)
-        w.move(x + fw / 2, y)
-    else:
-        window.resize(ww, wh / 2)
-        window.move(x, y)
-        w.resize(ww, wh / 2)
-        w.move(x, y + fh / 2)
-#@+node:ekr.20110510133719.14548: *3* ac.do_qcompleter_tab (not used)
-def do_qcompleter_tab(self, prefix: str, options: list[str]) -> str:
-    """Return the longest common prefix of all the options."""
-    matches, common_prefix = g.itemsMatchingPrefixInList(
-        prefix, options, matchEmptyPrefix=False)
-    return common_prefix
-#@+node:ekr.20230131132752.1: *3* LEGACY: g.objToString & helpers
-def objToString(obj: Any, indent: str='', tag: str='', concise: bool=False) -> str:
-    """
-    Pretty print any Python object to a string.
-
-    concise=False: (Legacy) return a detailed string.
-    concise=True: Return a summary string.
-    """
-    if tag:
-        print(tag.strip())  ### Print ???
-    if concise:
-        r = repr(obj)
-        if obj is None:
-            return f"{indent}None"
-        if isinstance(obj, dict):
-            return f"{indent}dict: {len(obj.keys())} keys"
-        if isinstance(obj, list):
-            return f"{indent}list: {len(obj)} itemg.plural(len(obj))"
-        if isinstance(obj, tuple):
-            return f"{indent}tuple: {len(obj)} item{g.plural(len(obj))}"
-        if 'method' in r:
-            return f"{indent}method: {obj.__name__}"
-        if 'class' in r:
-            return f"{indent}class"
-        if 'module' in r:
-            return f"{indent}module"
-        return f"{indent}object: {obj!r}"
-
-    # concise = False
-    if isinstance(obj, dict):
-        return dictToString(obj, indent=indent)
-    if isinstance(obj, list):
-        return listToString(obj, indent=indent)
-    if isinstance(obj, tuple):
-        return tupleToString(obj, indent=indent)
-    if isinstance(obj, str):
-        # Print multi-line strings as lists.
-        lines = g.splitLines(obj)
-        if len(lines) > 1:
-            return listToString(lines, indent=indent)
-    return f"{indent} {obj!r}"
-
-toString = objToString
-#@+node:ekr.20230131132837.2: *4* LEGACY: g.dictToString
-def dictToString(d: Dict[str, str], indent: str='', tag: str=None) -> str:
-    """Pretty print a Python dict to a string."""
-    # pylint: disable=unnecessary-lambda
-    if not d:
-        return '{}'
-    result = ['{\n']
-    indent2 = indent + ' ' * 4
-    n = 2 + len(indent) + max([len(repr(z)) for z in d.keys()])
-    for i, key in enumerate(sorted(d, key=lambda z: repr(z))):
-        pad = ' ' * max(0, (n - len(repr(key))))
-        result.append(f"{pad}{key}:")
-        result.append(objToString(d.get(key), indent=indent2))
-        if i + 1 < len(d.keys()):
-            result.append(',')
-        result.append('\n')
-    result.append(indent + '}')
-    s = ''.join(result)
-    return f"{tag}...\n{s}\n" if tag else s
-#@+node:ekr.20230131132837.3: *4* LEGACY: g.listToString
-def listToString(obj: Any, indent: str='', tag: str=None) -> str:
-    """Pretty print a Python list to a string."""
-    if not obj:
-        return indent + '[]'
-    result = [indent, '[']
-    indent2 = indent + ' ' * 4
-    # I prefer not to compress lists.
-    for i, obj2 in enumerate(obj):
-        result.append('\n' + indent2)
-        result.append(objToString(obj2, indent=indent2))
-        if i + 1 < len(obj) > 1:
-            result.append(',')
-        else:
-            result.append('\n' + indent)
-    result.append(']')
-    s = ''.join(result)
-    return f"{tag}...\n{s}\n" if tag else s
-#@+node:ekr.20230131132837.4: *4* LEGACY: g.tupleToString
-def tupleToString(obj: Any, indent: str='', tag: str=None) -> str:
-    """Pretty print a Python tuple to a string."""
-    if not obj:
-        return '(),'
-    result = ['(']
-    indent2 = indent + ' ' * 4
-    for i, obj2 in enumerate(obj):
-        if len(obj) > 1:
-            result.append('\n' + indent2)
-        result.append(objToString(obj2, indent=indent2))
-        if len(obj) == 1 or i + 1 < len(obj):
-            result.append(',')
-        elif len(obj) > 1:
-            result.append('\n' + indent)
-    result.append(')')
-    s = ''.join(result)
-    return f"{tag}...\n{s}\n" if tag else s
-#@+node:tbrown.20111010104549.26758: *3* p.get_full_legacy_UNL
-def get_full_legacy_UNL(self) -> str:
-    """
-    Return a legacy unl with the full file-name component.
-
-    Not used in Leo's core or official plugins.
-    """
-    p = self
-    c = p.v.context
-    path_part = '-->'.join(list(reversed([z.h for z in self.self_and_parents(copy=False)])))
-    return 'unl:' + f"//{c.fileName()}#{path_part}"
 #@+node:ekr.20220917052540.1: ** Old commands
 #@+node:ekr.20031218072017.2839: *3* c_file.readOutlineOnly
 @g.commander_command('read-outline-only')
@@ -10701,418 +31,6 @@
         c.fileCommands.readOutlineOnly(theFile, fileName)  # closes file.
     except Exception:
         g.es("can not open:", fileName)
-#@+node:ekr.20210907103011.1: *3* coverage commands from leo/commands/testCommands.py
-@first # -*- coding: utf-8 -*-
-"""Unit test commands"""
-import os
-import time
-from typing import Any, TYPE_CHECKING
-from leo.core import leoGlobals as g
-
-if TYPE_CHECKING:  # pragma: no cover
-    from leo.core.leoGui import LeoKeyEvent as Event
-else:
-    Event = Any
-
-@others
-@language python
-@tabwidth -4
-@pagewidth 70
-#@+node:ekr.20210907103024.2: *4* coverage test commands...
-#@+node:ekr.20210907103024.3: *5* cover-all
-@nowrap
-@g.command('cover-all')
-def cover_all(event: Event=None) -> None:
-    """Run all coverage tests in leo.unittests."""
-    if 1:
-        # This is usually best:
-        # - It creates a full report in leo/unittests/htmlcov/index.html.
-        # - It runs all unit tests in the leo.unittests directory.
-        g.run_coverage_tests()
-    else:
-        unittests_dir = g.os_path_finalize_join(g.app.loadDir, '..', 'unittests')
-        assert os.path.exists(unittests_dir)
-        os.chdir(unittests_dir)
-        # This runs only the listed files. index.html describes only the last file.
-        table = (
-            ('leo.core.leoApp', 'core/test_leoApp.py'),
-            ('leo.core.leoAst', 'core/test_leoAst.py'),
-            ('leo.core.leoAtFile', 'core/test_leoAtFile.py'),
-            ('leo.core.leoBridge', 'core/test_leoBridge.py'),
-            ('leo.commands.checkerCommands', 'commands/test_checkerCommands.py'),
-            ('leo.core.leoColorizer', 'core/test_leoColorizer.py'),
-            ('leo.core.leoCommands', 'core/test_leoCommands.py'),
-            ('leo.core.leoConfig', 'core/test_leoConfig.py'),
-            ('leo.commands.convertCommands', 'commands/test_convertCommands.py'),
-            ('leo.commands.editCommands', 'commands/test_editCommands.py'),
-            ('leo.core.leoFileCommands', 'core/test_leoFileCommands.py'),
-            ('leo.core.leoFind', 'core/test_leoFind.py'),
-            ('leo.core.leoFrame', 'core/test_leoFrame.py'),
-            ('leo.core.leoGlobals', 'core/test_leoGlobals.py'),
-            ('leo.core.leoImport', 'core/test_leoImport.py'),
-            ('leo.core.leoKeys', 'core/test_leoKeys.py'),
-            ('leo.core.leoserver', 'core/test_leoserver.py'),
-            ('leo.core.leoNodes', 'core/test_leoNodes.py'),
-            ('leo.core.leoPersistence', 'core/test_leoPersistence.py'),
-            ('leo.core.leoRst', 'core/test_leoRst.py'),
-            ('leo.core.leoShadow', 'core/test_leoShadow.py'),
-            ('leo.core.leoUndo', 'core/test_leoUndo.py'),
-            ('leo.core.leoVim', 'core/test_leoVim.py'),
-        )
-        for module, filename in table:
-            g.run_coverage_tests(module, filename)
-#@+node:ekr.20210911072153.3: *5* cover-app
-@g.command('cover-app')
-def cover_app(event: Event=None) -> None:
-    """Run all coverage tests for leoApp.py."""
-    g.run_coverage_tests('leo.core.leoApp', 'core/test_leoApp.py')
-#@+node:ekr.20210907103024.4: *5* cover-ast
-@g.command('cover-ast')
-def cover_ast(event: Event=None) -> None:
-    """Run all coverage tests for leoAst.py."""
-    g.run_coverage_tests('leo.core.leoAst', 'core/test_leoAst.py')
-#@+node:ekr.20210907103024.5: *5* cover-atfile
-@g.command('cover-atfile')
-def cover_atfile(event: Event=None) -> None:
-    """Run all coverage tests for leoAtFile.py."""
-    g.run_coverage_tests('leo.core.leoAtFile', 'core/test_leoAtFile.py')
-#@+node:ekr.20210911072153.6: *5* cover-bridge
-@g.command('cover-bridge')
-def cover_bridge(event: Event=None) -> None:
-    """Run all coverage tests for leoBridge.py."""
-    g.run_coverage_tests('leo.core.leoBridge', 'core/test_leoBridge.py')
-#@+node:ekr.20210911072153.7: *5* cover-checker-commands
-@g.command('cover-checker-commands')
-def cover_checker_commands(event: Event=None) -> None:
-    """Run all coverage tests for leoCheckerCommands.py."""
-    g.run_coverage_tests('leo.commands.checkerCommands', 'commands/test_checkerCommands.py')
-#@+node:ekr.20210911072153.8: *5* cover-colorizer
-@g.command('cover-colorizer')
-def cover_colorizer(event: Event=None) -> None:
-    """Run all coverage tests for leoColorizer.py."""
-    g.run_coverage_tests('leo.core.leoColorizer', 'core/test_leoColorizer.py')
-#@+node:ekr.20210911072153.10: *5* cover-commands
-@g.command('cover-commands')
-def cover_commands(event: Event=None) -> None:
-    """Run all coverage tests for leoCommands.py."""
-    g.run_coverage_tests('leo.core.leoCommands', 'core/test_leoCommands.py')
-#@+node:ekr.20220109041701.1: *5* cover-convert-commands
-@g.command('cover-convert-commands')
-def cover_convert_commands(event: Event=None) -> None:
-    """Run all coverage tests for convertCommands.py."""
-    g.run_coverage_tests('leo.commands.convertCommands', 'commands/test_convertCommands.py')
-#@+node:ekr.20210911072153.9: *5* cover-config
-@g.command('cover-config')
-def cover_config(event: Event=None) -> None:
-    """Run all coverage tests for leoConfig.py."""
-    g.run_coverage_tests('leo.core.leoConfig', 'core/test_leoConfig.py')
-#@+node:ekr.20210907103024.6: *5* cover-edit-commands
-@g.command('cover-edit-commands')
-def cover_edit_commands(event: Event=None) -> None:
-    """Run all coverage tests for leoEditCommands.py."""
-    g.run_coverage_tests('leo.commands.editCommands', 'commands/test_editCommands.py')
-#@+node:ekr.20210911072153.12: *5* cover-external-files
-@g.command('cover-external-files')
-def cover_external_files(event: Event=None) -> None:
-    """Run all coverage tests for leoExternalFiles.py."""
-    g.run_coverage_tests('leo.core.leoExternalFiles', 'core/test_leoExternalFiles.py')
-#@+node:ekr.20210911072153.14: *5* cover-file-commands
-@g.command('cover-file-commands')
-def cover_file_commands(event: Event=None) -> None:
-    """Run all coverage tests for leoFileCommands.py."""
-    g.run_coverage_tests('leo.core.leoFileCommands', 'core/test_leoFileCommands.py')
-#@+node:ekr.20210907103024.7: *5* cover-find
-@g.command('cover-find')
-def cover_find(event: Event=None) -> None:
-    """Run all coverage tests for leoFind.py."""
-    g.run_coverage_tests('leo.core.leoFind', 'core/test_leoFind.py')
-#@+node:ekr.20210911072153.15: *5* cover-frame
-@g.command('cover-frame')
-def cover_frame(event: Event=None) -> None:
-    """Run all coverage tests for leoFrame.py."""
-    g.run_coverage_tests('leo.core.leoFrame', 'core/test_leoFrame.py')
-#@+node:ekr.20210911072153.16: *5* cover-globals
-@g.command('cover-globals')
-def cover_globals(event: Event=None) -> None:
-    """Run all coverage tests for leoGlobals.py."""
-    g.run_coverage_tests('leo.core.leoGlobals', 'core/test_leoGlobals.py')
-#@+node:ekr.20210911072153.18: *5* cover-import
-@g.command('cover-import')
-def cover_import(event: Event=None) -> None:
-    """Run all coverage tests for leoImport.py."""
-    g.run_coverage_tests('leo.core.leoImport', 'core/test_leoImport.py')
-#@+node:ekr.20210911072153.19: *5* cover-keys
-@g.command('cover-keys')
-def cover_keys(event: Event=None) -> None:
-    """Run all coverage tests for leoKeys.py."""
-    g.run_coverage_tests('leo.core.leoKeys', 'core/test_leoKeys.py')
-#@+node:ekr.20210911072153.20: *5* cover-leoserver
-@g.command('cover-leoserver')
-def cover_leoserver(event: Event=None) -> None:
-    """Run all unittests for leoserver.py"""
-    g.run_coverage_tests('leo.core.leoserver', 'core/test_leoserver.py')
-#@+node:ekr.20210907103024.8: *5* cover-nodes
-@g.command('cover-nodes')
-def cover_node(event: Event=None) -> None:
-    """Run all coverage tests for leoNodes.py."""
-    g.run_coverage_tests('leo.core.leoNodes', 'core/test_leoNodes.py')
-#@+node:ekr.20210911072153.23: *5* cover-persistence
-@g.command('cover-persistence')
-def cover_persistence(event: Event=None) -> None:
-    """Run all coverage tests for leoPersistence.py."""
-    g.run_coverage_tests('leo.core.leoPersistence', 'core/test_leoPersistence.py')
-#@+node:ekr.20210911072153.25: *5* cover-rst
-@g.command('cover-rst')
-def cover_rst3(event: Event=None) -> None:
-    """Run all coverage tests for leoRst.py."""
-    g.run_coverage_tests('leo.core.leoRst', 'core/test_leoRst.py')
-#@+node:ekr.20210911072153.26: *5* cover-shadow
-@g.command('cover-shadow')
-def cover_shadow(event: Event=None) -> None:
-    """Run all coverage tests for leoShadow.py."""
-    g.run_coverage_tests('leo.core.leoShadow', 'core/test_leoShadow.py')
-#@+node:ekr.20210911072153.28: *5* cover-undo
-@g.command('cover-undo')
-def cover_undo(event: Event=None) -> None:
-    """Run all coverage tests for leoUndo.py."""
-    g.run_coverage_tests('leo.core.leoUndo', 'core/test_leoUndo.py')
-#@+node:ekr.20210911072153.29: *5* cover-vim
-@g.command('cover-vim')
-def cover_vim(event: Event=None) -> None:
-    """Run all coverage tests for leoVim.py."""
-    g.run_coverage_tests('leo.core.leoVim', 'core/test_leoVim.py')
-#@+node:ekr.20210907113937.1: *4* unit test commands...
-#@+node:ekr.20210907103024.11: *5* test-all
-@g.command('test-all')
-def test_all(event: Event=None) -> None:
-    """Run all unit tests in leo.unittests."""
-    g.run_unit_tests()
-    # g.es_print('test-all: all tests complete')
-#@+node:ekr.20210907103024.12: *5* test-app
-@g.command('test-app')
-def test_app(event: Event=None) -> None:
-    """Run all unit tests for leoApp.py."""
-    g.run_unit_tests('leo.unittests.core.test_leoApp')
-#@+node:ekr.20210907103024.13: *5* test-ast
-@g.command('test-ast')
-def test_ast(event: Event=None) -> None:
-    """Run all unit tests for leoAst.py."""
-    g.run_unit_tests('leo.unittests.core.test_leoAst')
-#@+node:ekr.20210907103024.14: *5* test-atfile
-@g.command('test-atfile')
-def test_atfile(event: Event=None) -> None:
-    """Run all unit tests for leoAtFile.py."""
-    g.run_unit_tests('leo.unittests.core.test_leoAtFile')
-#@+node:ekr.20210907103024.15: *5* test-bridge
-@g.command('test-bridge')
-def test_bridge(event: Event=None) -> None:
-    """Run all unit tests for leoBridge.py."""
-    g.run_unit_tests('leo.unittests.core.test_leoBridge')
-#@+node:ekr.20210907103024.16: *5* test-checker-commands
-@g.command('test-checker-commands')
-def test_checker_commands(event: Event=None) -> None:
-    """Run all unit tests for leoCheckerCommands.py."""
-    g.run_unit_tests('leo.unittests.commands.test_checkerCommands')
-#@+node:ekr.20210907103024.17: *5* test-colorizer
-@g.command('test-colorizer')
-def test_colorizer(event: Event=None) -> None:
-    """Run all unit tests for leoColorizer.py."""
-    g.run_unit_tests('leo.unittests.core.test_leoColorizer')
-#@+node:ekr.20211013080906.1: *5* test-convert
-@g.command('test-convert')
-def test_convert(event: Event=None) -> None:
-    """Run all unit tests for leo/commands/leoConvertCommands.py."""
-    #.TestPythonToTypeScript')
-    g.run_unit_tests('leo.unittests.commands.test_convertCommands')
-#@+node:ekr.20210907103024.18: *5* test-commands
-@g.command('test-commands')
-def test_commands(event: Event=None) -> None:
-    """Run all unit tests for leoCommands.py."""
-    g.run_unit_tests('leo.unittests.core.test_leoCommands')
-#@+node:ekr.20210910074026.1: *5* test-config
-@g.command('test-config')
-def test_config(event: Event=None) -> None:
-    """Run all unit tests for leoConfig.py."""
-    g.run_unit_tests('leo.unittests.core.test_leoConfig')
-#@+node:ekr.20210926051147.1: *5* test-doctests
-@g.command('test-doctests')
-def test_doctests(event: Event=None) -> None:
-    """Run all doctests in Leo."""
-    g.run_unit_tests('leo.unittests.test_doctests')
-#@+node:ekr.20210907103024.19: *5* test-edit-commands
-@g.command('test-edit-commands')
-def test_edit_commands(event: Event=None) -> None:
-    """Run all unit tests for leo.commands.editCommands."""
-    g.run_unit_tests('leo.unittests.commands.test_editCommands')
-#@+node:ekr.20210907103024.20: *5* test-external-files
-@g.command('test-external-files')
-def test_external_files(event: Event=None) -> None:
-    """Run all unit tests for leoExternalFiles.py."""
-    g.run_unit_tests('leo.unittests.core.test_leoExternalFiles')
-#@+node:ekr.20210910065945.1: *5* test-file-commands
-@g.command('test-file-commands')
-def test_file_commands(event: Event=None) -> None:
-    """Run all unit tests for leoFileCommands.py."""
-    g.run_unit_tests('leo.unittests.core.test_leoFileCommands')
-#@+node:ekr.20210907103024.21: *5* test-find
-@g.command('test-find')
-def test_find(event: Event=None) -> None:
-    """Run all unit tests for leoFind.py."""
-    g.run_unit_tests('leo.unittests.core.test_leoFind')
-#@+node:ekr.20210907103024.22: *5* test-frame
-@g.command('test-frame')
-def test_frame(event: Event=None) -> None:
-    """Run all unit tests for leoFrame.py."""
-    g.run_unit_tests('leo.unittests.core.test_leoFrame')
-#@+node:ekr.20210907103024.23: *5* test-globals
-@g.command('test-globals')
-def test_globals(event: Event=None) -> None:
-    """Run all unit tests for leoGlobals.py."""
-    g.run_unit_tests('leo.unittests.core.test_leoGlobals')
-#@+node:ekr.20210907103024.24: *5* test-import
-@g.command('test-import')
-def test_import(event: Event=None) -> None:
-    """Run all unit tests for leoImport.py."""
-    g.run_unit_tests('leo.unittests.core.test_leoImport')
-#@+node:ekr.20210907103024.25: *5* test-keys
-@g.command('test-keys')
-def test_keys(event: Event=None) -> None:
-    """Run all unit tests for leoKeys.py."""
-    g.run_unit_tests('leo.unittests.core.test_leoKeys.TestKeys')
-#@+node:ekr.20210907103024.29: *5* test-leoserver
-@g.command('test-leoserver')
-def test_leoserver(event: Event=None) -> None:
-    """Run all unittests for leoserver.py"""
-    g.run_unit_tests('leo.unittests.core.test_leoserver')
-#@+node:ekr.20210907103024.10: *5* test-leoserver-with-leoclient
-@g.command('test-leoserver-with-leoclient')
-def test_leo_client_and_server(event: Event=None) -> None:
-    """
-    Test leoserver.py with leoclient.py.
-
-    The test-all command does *not* run this command, because there is
-    no corresponding test*.py file.
-    """
-    g.cls()
-    leo_dir = os.path.abspath(os.path.join(g.app.loadDir, '..', '..'))
-    assert os.path.exists(leo_dir), repr(leo_dir)
-    os.chdir(leo_dir)
-    g.execute_shell_commands('start cmd /k "python -m leo.core.leoserver --trace=request,response,verbose"')
-    time.sleep(1.5)
-    g.execute_shell_commands('start cmd /k "python -m leo.core.leoclient"')
-#@+node:ekr.20210907103024.26: *5* test-nodes
-@g.command('test-nodes')
-def test_nodes(event: Event=None) -> None:
-    """Run all unit tests for leoNodes.py."""
-    g.run_unit_tests('leo.unittests.core.test_leoNodes')
-#@+node:ekr.20210909091424.1: *5* test-persistence
-@g.command('test-persistence')
-def test_persistence(event: Event=None) -> None:
-    """Run all unit tests for leoPersistence.py."""
-    g.run_unit_tests('leo.unittests.core.test_leoPersistence')
-#@+node:ekr.20210907103024.27: *5* test-plugins
-@g.command('test-plugins')
-def test_plugins(event: Event=None) -> None:
-    """Run all unit tests relating to plugins."""
-    g.run_unit_tests('leo.unittests.test_plugins')
-#@+node:ekr.20210907103024.28: *5* test-rst
-@g.command('test-rst')
-def test_rst3(event: Event=None) -> None:
-    """Run all unit tests for leoRst.py."""
-    g.run_unit_tests('leo.unittests.core.test_leoRst')
-#@+node:ekr.20210907103024.30: *5* test-shadow
-@g.command('test-shadow')
-def test_shadow(event: Event=None) -> None:
-    """Run all unit tests for leoShadow.py."""
-    g.run_unit_tests('leo.unittests.core.test_leoShadow')
-#@+node:ekr.20210907103024.31: *5* test-syntax
-@g.command('test-syntax')
-def test_syntax(event: Event=None) -> None:
-    """Run all testss in test_syntax.py."""
-    g.run_unit_tests('leo.unittests.test_syntax')
-#@+node:ekr.20210907103024.32: *5* test-undo
-@g.command('test-undo')
-def test_undo(event: Event=None) -> None:
-    """Run all unit tests for leoUndo.py."""
-    g.run_unit_tests('leo.unittests.core.test_leoUndo')
-#@+node:ekr.20210910073036.1: *5* test-vim
-@g.command('test-vim')
-def test_vim(event: Event=None) -> None:
-    """Run all unit tests for leoVim.py."""
-    g.run_unit_tests('leo.unittests.core.test_leoVim')
-#@+node:ekr.20210910085337.1: *5* test_gui
-@g.command('test-gui')
-def test_gui(event: Event=None) -> None:
-    """Run all gui-related unit tests."""
-    g.run_unit_tests('leo.unittests.test_gui')
-#@+node:ekr.20150514063305.281: *3* ec.flushLines (doesn't work)
-@cmd('flush-lines')
-def flushLines(self, event: Event) -> None:
-    """
-    Delete each line that contains a match for regexp, operating on the
-    text after point.
-
-    In Transient Mark mode, if the region is active, the command operates
-    on the region instead.
-    """
-    k = self.c.k
-    k.setLabelBlue('Flush lines regexp: ')
-    k.get1Arg(event, handler=self.flushLines1)
-
-def flushLines1(self, event: Event) -> None:
-    k = self.c.k
-    k.clearState()
-    k.resetLabel()
-    self.linesHelper(event, k.arg, 'flush')
-#@+node:ekr.20150514063305.282: *3* ec.keepLines (doesn't work)
-@cmd('keep-lines')
-def keepLines(self, event: Event) -> None:
-    """
-    Delete each line that does not contain a match for regexp, operating on
-    the text after point.
-
-    In Transient Mark mode, if the region is active, the command operates
-    on the region instead.
-    """
-    k = self.c.k
-    k.setLabelBlue('Keep lines regexp: ')
-    k.get1Arg(event, handler=self.keepLines1)
-
-def keepLines1(self, event: Event) -> None:
-    k = self.c.k
-    k.clearState()
-    k.resetLabel()
-    self.linesHelper(event, k.arg, 'keep')
-#@+node:ekr.20150514063305.283: *3* ec.linesHelper
-def linesHelper(self, event: Event, pattern: str, which: str) -> None:
-    w = self.editWidget(event)
-    if not w:
-        return  # pragma: no cover (defensive)
-    self.beginCommand(w, undoType=which + '-lines')
-    if w.hasSelection():
-        i, end = w.getSelectionRange()
-    else:
-        i = w.getInsertPoint()
-        end = w.getLastIndex()
-    txt = w.get(i, end)
-    tlines = txt.splitlines(True)
-    keeplines = list(tlines) if which == 'flush' else []
-    try:
-        regex = re.compile(pattern)
-        for n, z in enumerate(tlines):
-            f = regex.findall(z)
-            if which == 'flush' and f:
-                keeplines[n] = None
-            elif f:
-                keeplines.append(z)
-    except Exception:
-        return
-    if which == 'flush':
-        keeplines = [x for x in keeplines if x is not None]
-    w.delete(i, end)
-    w.insert(i, ''.join(keeplines))
-    w.setInsertPoint(i)
-    self.endCommand(changed=True, setLabel=True)
 #@+node:ekr.20031218072017.3030: *3* fc.readOutlineOnly
 def readOutlineOnly(self, theFile: Any, fileName: str) -> VNode:
     c = self.c
@@ -11126,874 +44,6 @@
     junk, junk, secondary_ratio = self.frame.initialRatios()
     c.frame.resizePanesToRatio(ratio, secondary_ratio)
     return v
-#@+node:ekr.20171226140643.1: *3* find.find-all-unique-regex
-@cmd('find-all-unique-regex')
-def interactive_find_all_unique_regex(self, event: Event = None) -> None:  # pragma: no cover (interactive)
-    """
-    Create a summary node containing all unique matches of the regex search
-    string. This command shows only the matched string itself.
-    """
-    self.ftm.clear_focus()
-    self.match_obj = None
-    self.changeAllFlag = False
-    self.findAllUniqueFlag = True
-    self.ftm.set_entry_focus()
-    self.start_state_machine(event,
-        prefix='Search Unique Regex: ',
-        handler=self.interactive_find_all_unique_regex1,
-        escape_handler=self.interactive_change_all_unique_regex1,
-    )
-
-def interactive_find_all_unique_regex1(
-    self,
-    event: Event = None,
-) -> Dict[str, Any]:  # pragma: no cover (interactive)
-    k = self.k
-    # Settings...
-    find_pattern = k.arg
-    self.update_find_list(find_pattern)
-    self.ftm.set_find_text(find_pattern)
-    self.init_in_headline()
-    settings = self.ftm.get_settings()
-    # Gui...
-    k.clearState()
-    k.resetLabel()
-    k.showStateAndMode()
-    return self.do_find_all(settings)
-
-def interactive_change_all_unique_regex1(self, event: Event) -> None:  # pragma: no cover (interactive)
-    k = self.k
-    find_pattern = self._sString = k.arg
-    self.update_find_list(k.arg)
-    s = f"'Replace All Unique Regex': {find_pattern} With: "
-    k.setLabelBlue(s)
-    self.add_change_string_to_label()
-    k.getNextArg(self.interactive_change_all_unique_regex2)
-
-def interactive_change_all_unique_regex2(self, event: Event) -> None:  # pragma: no cover (interactive)
-    c, k, w = self.c, self.k, self.c.frame.body.wrapper
-    find_pattern = self._sString
-    change_pattern = k.arg
-    self.update_change_list(change_pattern)
-    self.ftm.set_find_text(find_pattern)
-    self.ftm.set_change_text(change_pattern)
-    self.init_vim_search(find_pattern)
-    self.init_in_headline()
-    settings = self.ftm.get_settings()
-    # Gui...
-    k.clearState()
-    k.resetLabel()
-    k.showStateAndMode()
-    c.widgetWantsFocusNow(w)
-    self.do_change_all(settings)
-#@+node:ekr.20110605121601.18310: *3* qtFrame.leoHelp
-@frame_cmd('open-offline-tutorial')
-def leoHelp(self, event: Event=None) -> None:
-    """Open Leo's offline tutorial."""
-    frame = self
-    c = frame.c
-    theFile = g.os_path_join(g.app.loadDir, "..", "doc", "sbooks.chm")
-    if g.os_path_exists(theFile) and sys.platform.startswith('win'):
-        # pylint: disable=no-member
-        os.startfile(theFile)
-    else:
-        answer = g.app.gui.runAskYesNoDialog(c,
-            "Download Tutorial?",
-            "Download tutorial (sbooks.chm) from SourceForge?")
-        if answer == "yes":
-            try:
-                url = "http://prdownloads.sourceforge.net/leo/sbooks.chm?download"
-                import webbrowser
-                os.chdir(g.app.loadDir)
-                webbrowser.open_new(url)
-            except Exception:
-                if 0:
-                    g.es("exception downloading", "sbooks.chm")
-                    g.es_exception()
-#@+node:vitalije.20170831154859.1: *3* Reference outline commands
-# These did not work reliably.
-#@+node:vitalije.20170831154840.1: *4* c_file.readRefLeoFile
-@g.commander_command('read-ref-file')
-def readRefLeoFile(self: Self, event: Event = None) -> None:
-    """
-    This command *completely replaces* the **public part** of this outline
-    with the contents of the reference Leo file. The public part consists
-    of all nodes above the top-level node whose headline is
-    `---begin-private-area---`.
-
-    Below this special node is **private area** where one can freely make
-    changes that should not be copied (published) to the reference Leo file.
-
-    **Note**: Use the set-reference-file command to create the separator node.
-    """
-    c = self
-    c.fileCommands.updateFromRefFile()
-#@+node:vitalije.20170831154850.1: *4* c_file.setReferenceFile
-@g.commander_command('set-reference-file')
-def setReferenceFile(self: Self, event: Event = None) -> None:
-    """
-    Shows a file open dialog allowing you to select a **reference** Leo
-    document to which this outline will be connected.
-
-    This command creates a **special separator node**, a top-level node
-    whose headline is `---begin-private-area---` and whose body is the path
-    to reference Leo file.
-
-    The separator node splits the outline into two parts. The **public
-    part** consists of all nodes above the separator node. The **private
-    part** consists of all nodes below the separator node.
-
-    The update-ref-file and read-ref-file commands operate on the **public
-    part** of the outline. The update-ref-file command saves *only* the
-    public part of the outline to reference Leo file. The read-ref-file
-    command *completely replaces* the public part of the outline with the
-    contents of reference Leo file.
-    """
-    c = self
-    fileName = g.app.gui.runOpenFileDialog(c,
-            title="Select reference Leo file",
-            filetypes=[("Leo files", "*.leo *.leojs *.db"),],
-            defaultextension=g.defaultLeoFileExtension(c))
-    if not fileName:
-        return
-    c.fileCommands.setReferenceFile(fileName)
-#@+node:vitalije.20170831154830.1: *4* c_file.updateRefLeoFile
-@g.commander_command('update-ref-file')
-def updateRefLeoFile(self: Self, event: Event = None) -> None:
-    """
-    Saves only the **public part** of this outline to the reference Leo
-    file. The public part consists of all nodes above the **special
-    separator node**, a top-level node whose headline is
-    `---begin-private-area---`.
-
-    Below this special node is **private area** where one can freely make
-    changes that should not be copied (published) to the reference Leo file.
-
-    **Note**: Use the set-reference-file command to create the separator node.
-    """
-    c = self
-    c.fileCommands.save_ref()
-#@+node:vitalije.20170831135146.1: *4* fc.save_ref & helpers
-PRIVAREA = '---begin-private-area---'
-
-def save_ref(self) -> bool:
-    """Saves reference outline file"""
-    c = self.c
-    p = c.p
-    fc = self
-    @others
-    c.endEditing()
-    for v in c.hiddenRootNode.children:
-        if v.h == PRIVAREA:
-            fileName = g.splitLines(v.b)[0].strip()
-            break
-    else:
-        fileName = c.mFileName
-    # New in 4.2.  Return ok flag so shutdown logic knows if all went well.
-    ok = g.doHook("save1", c=c, p=p, fileName=fileName)
-    if ok is None:
-        fileName, content = getPublicLeoFile()
-        fileName = g.finalize_join(c.openDirectory, fileName)
-        with open(fileName, 'w', encoding="utf-8", newline='\n') as out:
-            out.write(content)
-        g.es('updated reference file:',
-              g.shortFileName(fileName))
-    g.doHook("save2", c=c, p=p, fileName=fileName)
-    return ok
-#@+node:vitalije.20170831135535.1: *5* function: put_v_elements
-def put_v_elements() -> Optional[str]:
-    """
-    Puts all <v> elements in the order in which they appear in the outline.
-
-    This is not the same as fc.put_v_elements!
-    """
-    c.clearAllVisited()
-    fc.put("<vnodes>\n")
-    # Make only one copy for all calls.
-    fc.currentPosition = c.p
-    fc.rootPosition = c.rootPosition()
-    fc.vnodesDict = {}
-    ref_fname = None
-    for p in c.rootPosition().self_and_siblings(copy=False):
-        if p.h == PRIVAREA:
-            ref_fname = p.b.split('\n', 1)[0].strip()
-            break
-        # An optimization: Write the next top-level node.
-        fc.put_v_element(p, isIgnore=p.isAtIgnoreNode())
-    fc.put("</vnodes>\n")
-    return ref_fname
-#@+node:vitalije.20170831135447.1: *5* function: getPublicLeoFile
-def getPublicLeoFile() -> tuple[str, str]:
-    fc.outputFile = io.StringIO()
-    fc.putProlog()
-    fc.putHeader()
-    fc.putGlobals()
-    fc.putPrefs()
-    fc.putFindSettings()
-    fname = put_v_elements()
-    put_t_elements()
-    fc.putPostlog()
-    return fname, fc.outputFile.getvalue()
-
-#@+node:vitalije.20211218225014.1: *5* function: put_t_elements
-def put_t_elements() -> None:
-    """
-    Write all <t> elements except those for vnodes appearing in @file, @edit or @auto nodes.
-    """
-
-    def should_suppress(p: Position) -> bool:
-        return any(z.isAtFileNode() or z.isAtEditNode() or z.isAtAutoNode()
-            for z in p.self_and_parents())
-
-    fc.put("<tnodes>\n")
-    suppress = {}
-    for p in c.all_positions(copy=False):
-        if should_suppress(p):
-            suppress[p.v] = True
-
-    toBeWritten = {}
-    for root in c.rootPosition().self_and_siblings():
-        if root.h == PRIVAREA:
-            break
-        for p in root.self_and_subtree():
-            if p.v not in suppress and p.v not in toBeWritten:
-                toBeWritten[p.v.fileIndex] = p.v
-    for gnx in sorted(toBeWritten):
-        v = toBeWritten[gnx]
-        fc.put_t_element(v)
-    fc.put("</tnodes>\n")
-#@+node:vitalije.20170831144643.1: *4* fc.updateFromRefFile
-def updateFromRefFile(self) -> None:
-    """Updates public part of outline from the specified file."""
-    c, fc = self.c, self
-    @others
-    pubgnxes = set(pub_gnxes())
-    privgnxes = set(priv_gnxes())
-    privnodes = priv_data(privgnxes - pubgnxes)
-    toppriv = [v.gnx for v in priv_vnodes()]
-    fname = get_ref_filename()
-    if not fname:
-        return
-    with nosqlite_commander(fname):
-        theFile = open(fname, 'rb')
-        fc.initIvars()
-        fc.getLeoFile(theFile, fname, checkOpenFiles=False)
-    restore_priv(privnodes, toppriv)
-    c.redraw()
-#@+node:vitalije.20170831144827.2: *5* function: get_ref_filename
-def get_ref_filename() -> Optional[str]:
-    for v in priv_vnodes():
-        return g.splitLines(v.b)[0].strip()
-    return None
-#@+node:vitalije.20170831144827.4: *5* function: pub_vnodes
-def pub_vnodes() -> Generator:
-    for v in c.hiddenRootNode.children:
-        if v.h == PRIVAREA:
-            break
-        yield v
-#@+node:vitalije.20170831144827.5: *5* function: priv_vnodes
-def priv_vnodes() -> Generator:
-    pub = True
-    for v in c.hiddenRootNode.children:
-        if v.h == PRIVAREA:
-            pub = False
-        if pub:
-            continue
-        yield v
-#@+node:vitalije.20170831144827.6: *5* function: pub_gnxes
-def sub_gnxes(children: Any) -> Generator:
-    for v in children:
-        yield v.gnx
-        for gnx in sub_gnxes(v.children):
-            yield gnx
-
-def pub_gnxes() -> Generator:
-    return sub_gnxes(pub_vnodes())
-
-def priv_gnxes() -> Generator:
-    return sub_gnxes(priv_vnodes())
-#@+node:vitalije.20170831144827.7: *5* function: restore_priv
-def restore_priv(prdata: Any, topgnxes: Any) -> None:
-    vnodes: list[VNode] = []
-    for row in prdata:
-        (gnx, h, b, children, parents, iconVal, statusBits, ua) = row
-        v = leoNodes.VNode(context=c, gnx=gnx)
-        v._headString = h
-        v._bodyString = b
-        v.children = children
-        v.parents = parents
-        v.iconVal = iconVal
-        v.statusBits = statusBits
-        v.u = ua
-        vnodes.append(v)
-
-    def pv(x: VNode) -> VNode:
-        return fc.gnxDict.get(x, c.hiddenRootNode)  # type:ignore
-
-    for v in vnodes:
-        v.children = [pv(x) for x in v.children]
-        v.parents = [pv(x) for x in v.parents]
-    for gnx in topgnxes:
-        v = fc.gnxDict[gnx]
-        c.hiddenRootNode.children.append(v)
-        if gnx in pubgnxes:
-            v.parents.append(c.hiddenRootNode)
-#@+node:vitalije.20170831144827.8: *5* function: priv_data
-def priv_data(gnxes: Any) -> tuple:
-
-    def dbrow(v: VNode) -> tuple:
-        return (
-                v.gnx,
-                v.h,
-                v.b,
-                [x.gnx for x in v.children],
-                [x.gnx for x in v.parents],
-                v.iconVal,
-                v.statusBits,
-                v.u
-            )
-
-    return tuple(dbrow(fc.gnxDict[x]) for x in gnxes)
-#@+node:vitalije.20170831144827.9: *5* function: nosqlite_commander
-@contextmanager
-def nosqlite_commander(fname: str) -> Generator:
-    oldname = c.mFileName
-    conn = getattr(c, 'sqlite_connection', None)
-    c.sqlite_connection = None
-    c.mFileName = fname
-    yield c
-    if c.sqlite_connection:
-        c.sqlite_connection.close()
-    c.mFileName = oldname
-    c.sqlite_connection = conn
-#@+node:ekr.20221108101907.1: ** Old scripts and plugins
-#@+node:ekr.20221108101925.1: *3* script: make leo (from leoDist.leo)
-# Was an @button node in leoDist.leo
-
-# Commit all files before running this script.
-
-'''
-This script is OBSOLETE. It used NSIS to create a full distribution to SourceForge.
-
-Also, pyinstaller is no longer used: See the obsolete SourceForce distribution checklist.
-
-Make these files in the top-level folder::
-
-    git-manifest.txt
-    nsi-install-files.txt
-    nsi-uninstall-files.txt
-    leo.zip.
-'''
-
-version = '5.7 final'  # Don't bother updating.
-<< includes >>
-<< define global paths and file names >>
-
-@others
-
-LeoMaker().run()
-g.es_print('done') # '@button make-leo done')
-#@+node:ekr.20221108101925.2: *4* << includes >>
-import os
-import shutil
-# import string
-# import struct
-# import subprocess
-# import sys
-# import time
-# import leo.core.leoVersion as leoVersion
-#@+node:ekr.20221108101925.3: *4* << define global paths and file names >>
-# Globals...
-abspath,exists,join = g.os_path_abspath,g.os_path_exists,g.os_path_join
-
-# First.
-# bzrRoot     = join('Lib','site-packages','Leo-%s' % (version))
-
-    # Don't use abspath!
-distDir     = abspath(join(g.app.loadDir,'..','dist'))
-rootDir     = abspath(join(g.app.loadDir,'..','..')) # Same as top.
-pluginsDir  = abspath(join(g.app.loadDir,'..','plugins'))
-
-# Next.
-coreDir =       abspath(join(g.app.loadDir,'..','core'))
-docDir =        abspath(join(g.app.loadDir,'..','doc'))
-docsDir =       abspath(join(g.app.loadDir,'..','..','docs'))
-manifest_fn =   abspath(join(rootDir,'git-manifest.txt'))
-# install_fn =    abspath(join(distDir,'nsi-install-files.txt'))
-# uninstall_fn =  abspath(join(distDir,'nsi-uninstall-files.txt'))
-install_fn =    abspath(join(rootDir,'nsi-install-files.txt'))
-uninstall_fn =  abspath(join(rootDir,'nsi-uninstall-files.txt'))
-zipFile =       abspath(join(rootDir,'Leo-%s.zip' % (version)))
-zipFile2 =      abspath(join(rootDir,'Leo-%s-temp.zip' % (version)))
-
-# assert g.os_path_exists(manifest)
-#@+node:ekr.20221108101925.4: *4* class LeoMaker
-class LeoMaker:
-    '''
-    A class to make these files in the leo-editor folder:
-
-    - git-manifest.txt.
-    - nsi-install-files.txt
-    - nsi-uninstall-files.txt
-    - leo.zip
-    '''
-
-    @others
-#@+node:ekr.20221108101925.5: *5* run & helpers
-def run (self):
-    '''The top-level logic.'''
-    g.cls()
-    # No longer exists. Done by git hooks.
-        # leoVersion.create_commit_timestamp_json()
-            # Create leo/core/commit_timestamp.json.
-    self.clean_spellpyx()
-    self.make_manifest()
-    files = self.clean_manifest()
-    dirs = self.directoryList(rootDir)
-        # Compute the list of all the directories.
-    dirDict,filesDict = self.makeDicts(dirs,files)
-        # Compute dictionaries of directories and files.
-    errors = self.printMissing(files,dirDict,filesDict)
-        # Print manifest lines not in either dict.
-        # This is a crucial check.
-    if not errors:
-        self.create_install_files(dirs,dirDict,filesDict)
-        self.create_uninstall_files(dirs,dirDict,filesDict)
-        self.make_zip()
-        # self.copy_nsi_files()
-        # self.remove_commit_timestamp_json()
-#@+node:ekr.20221108101925.6: *6* clean_manifest
-def clean_manifest(self):
-    '''Create and filter the list of files from the manifest.'''
-    f = open(manifest_fn)
-    s = f.read()
-    f.close()
-    lines = g.splitLines(s)
-    lines = self.filterLines(lines)
-    # Write the file back.
-    f = open(manifest_fn,'w')
-    f.write('\n'.join(lines))
-    f.close()
-    return lines
-#@+node:ekr.20221108101925.7: *6* clean_spellpyx
-def clean_spellpyx (self):
-    '''Clean ekr-spellpyx.txt.'''
-    fn = g.os_path_finalize_join(pluginsDir,'ekr-spellpyx.txt')
-    if not g.os_path_exists(fn):
-        return
-    f = self.openFile(fn,mode='rb')
-    s = f.read()
-    f.close()
-    s2 = s.replace(b'\r',b'')
-    if s != s2:
-        g.es_print('cleaning',fn)
-        f = self.openFile(fn,mode='wb')
-        f.write(s2)
-        f.close()
-#@+node:ekr.20221108101925.8: *6* copy_nsi_files (Not used)
-def copy_nsi_files(self):
-    '''
-    Copy these files from the leo\dist folder to the leo-editor folder::
-
-        nsi-install-files.txt
-        nsi-uninstall-files.txt
-    '''
-    assert False, g.callers()
-    names = (
-        'nsi-install-files.txt',
-        'nsi-uninstall-files.txt',
-        # 'nsi-boilerplate.txt',
-    )
-    for fn in names:
-        src = g.os_path_join(distDir,fn)
-        dst = g.os_path_join(rootDir,fn)
-        assert g.os_path_exists(src),src
-        shutil.copyfile(src,dst)
-#@+node:ekr.20221108101925.9: *6* copy_ref_files (Not used)
-def copy_ref_files (self):
-    '''Copy reference copies of .leo files.'''
-    if 0:
-        # There seems to be no need for this.
-        # Furthermore, this changes the ref files.
-        table = (
-            (pluginsDir,'leoGuiPlugins.leo','leoGuiPluginsRef.leo'),
-            (pluginsDir,'leoPlugins.leo','leoPluginsRef.leo'),
-            (coreDir,'leoPy.leo','leoPyRef.leo'),
-        )
-        for d,src,dst in table:
-            src_path = join(d,src)
-            dst_path = join(d,dst)
-            if not exists(src_path):
-                g.error('does not exist',src_path)
-            if not exists(dst_path):
-                g.error('does not exist',dst_path)
-            if exists(src_path) and exists(dst_path):
-                shutil.copyfile(src_path,dst_path)
-#@+node:ekr.20221108101925.10: *6* create_install_files
-def create_install_files(self,dirs,dirDict,filesDict):
-    '''Create leo/dist/nsi-install-files.txt'''
-    global install_fn,rootDir
-    put = self.put
-    self.f = self.openFile(install_fn)
-    if not self.f: return
-    # Top level
-    theDir = '**top'
-    put('\n')
-    put('; top-level\n')
-    put('SetOutPath "$INSTDIR"\n')
-    put('SetOverwrite ifnewer\n')
-    aList = dirDict.get(theDir,[])
-    for fn in aList:
-        put('File "%s"\n' % fn)
-    for theDir in dirs:
-        if theDir != '**top':
-            aList = dirDict.get(theDir,[])
-            if aList:
-                theDir2 = theDir.replace('/','\\').rstrip('\\')
-                put('\n')
-                put('SetOutPath $INSTDIR\\%s\n' % theDir2)
-                for fn in aList:
-                    # Fix bug 425369: quote file names.
-                    put('File "%s\\%s\\%s"\n' % (
-                        rootDir,theDir2,fn))
-    self.f.close()
-#@+node:ekr.20221108101925.11: *6* create_uninstall_files
-def create_uninstall_files(self,dirs,dirDict,filesDict):
-    '''Create leo/dist/nsi-uninstall-files.txt'''
-    def clean(s):
-        return s.replace('/','\\')
-    put = self.put
-    self.f = self.openFile(uninstall_fn)
-    if not self.f: return
-    # Part 1: Delete top-level files.
-    put('\n')
-    put('; Uninstall files...\n\n')
-    put('SetOutPath $Temp\n')
-    # Get the list of top-level files.
-    aList = dirDict.get('**top',[])
-    # Add some special cases:
-    for fn in ('*.pyo','*.pyc',
-        'uninst.exe',
-        # 'setup.py',
-            # setup.py is now allowed at the top level.
-        'git-manifest.txt'
-    ):
-        if fn not in aList:
-            aList.append(fn)
-    for fn in aList:
-        # Always delete individual files.
-        put('Delete "$INSTDIR\\%s"\n' % fn)
-    if 1:
-        # Just delete the leo folder with /r option.
-        # This should be completely safe.
-        put('RMDir /r "$INSTDIR\\leo"\n')
-    else:
-        # Part 2: Delete files in lower directories.
-        for theDir in dirs:
-            if theDir:
-                dir2 = clean(theDir)
-                aList = dirDict.get(theDir,[])
-                if aList:
-                    put('\n')
-                    put('Delete "$INSTDIR\\%s\\*.pyc"\n' % (dir2))
-                    put('Delete "$INSTDIR\\%s\\*.pyo"\n' % (dir2))
-                    # Delete all files in any __pycache__ subdirectory.
-                    put('Delete "$INSTDIR\\%s\\__pycache__\\*.pyc"\n' % (dir2))
-                for fn in aList:
-                    put('Delete "$INSTDIR\\%s\\%s"\n' % (dir2,fn))
-        # Part 3: Delete directories.
-        reverseDirs = dirs[:]
-        reverseDirs.reverse()
-        put('\n')
-        put('; Uninstall directories in reverse order\n')
-        for theDir in reverseDirs:
-            # Delete the directory even if it has files.
-            if theDir and theDir != '**top':
-                if not theDir.startswith('.bzr'):
-                    put('RMDir "$INSTDIR\\%s\\__pycache__"\n' % (clean(theDir)))
-                    put('RMDir "$INSTDIR\\%s"\n' % (clean(theDir)))
-    # Delete the op-level folder.
-    put('\n')
-    put('; Delete the top-level directory.\n')
-    put('RMDir "$INSTDIR"\n')
-        # Important: the /r option is not safe here!
-    self.f.close()
-#@+node:ekr.20221108101925.12: *6* directoryList
-def directoryList (self,rootDir):
-    '''
-    Compute a top-down list of all directories.
-    These directories start at the top-level directory.
-    '''
-    trace = False
-    ignoreDirs = ('.bzr','.git','docs')
-    # Important: this adds all directories on EKR's machine,
-    # regardless of whether they appear in the manifest!
-    result = [] ; n = len(rootDir)
-    for z in os.walk(rootDir): # top-down traversal.
-        dirpath, dirnames, filenames = z
-        assert dirpath.startswith(rootDir),z
-        if len(dirpath) > n:
-            path = dirpath[n+1:].replace('\\','/')
-            result.append(path)
-    for z2 in ignoreDirs:
-        result = [ z for z in result if not z.startswith(z2)]
-    if trace:
-        g.trace('-' * 40)
-        g.trace(g.listToString(result))
-    return result
-#@+node:ekr.20221108101925.13: *6* filterLines & helpers
-def filterLines (self,lines):
-    '''Filter lines from the input manifest file.'''
-    trace = False
-    # Remove blank lines, comments, and .pyc and .pyo files.
-    lines = self.deleteBlankLines(lines)
-    lines = self.deleteComments(lines)
-    lines = self.deleteTempFiles(lines)
-    lines = self.deleteExt(lines,'.pyc')
-    lines = self.deleteExt(lines,'.pyo')
-    lines = self.deleteExt(lines,'.zip') # Don't include the zip file.
-    lines = self.deleteExt(lines,'.exe') # Don't include the installer.
-    # Remove specific files.
-    deleteList = (
-        '.bzrignore',
-        '.gitignore',
-        # 'bzr-manifest.txt',
-        'git-manifest.txt',
-        # 'bzr-small-manifest.txt',
-        # 'setup.py',
-        'stand_alone_globals.leo',
-        'leoStandAloneGlobals',
-        'leo/test/unittest/.leo_shadow/',
-        'nsi.log.txt', # Can't write log while we are creating it.
-        'leo/core/leoPy.leo',
-        'leo/core/ekrLeoPy.leo',
-    )
-    lines = self.deleteFiles(lines,deleteList)
-    # Delete all files in the top-level docs/ directory
-    lines = [z for z in lines if not z.startswith('docs/')]
-    if trace:
-        g.trace('=' * 40)
-        g.trace(g.listToString(lines))
-    return lines
-#@+node:ekr.20221108101925.14: *7* delete...
-def deleteBlankLines (self,lines):
-
-    return [z.strip() for z in lines if z.strip()]
-
-def deleteComments (self,lines):
-
-    return [z for z in lines if not z.startswith('#')]
-
-def deleteExt (self,lines,ext):
-
-    return [z for z in lines if not z.endswith(ext)]
-
-def deleteFiles (self,lines,deleteList):
-
-    return [z for z in lines if not z in deleteList]
-
-def deleteTempFiles (self,lines):
-
-    for i in range(1,10):
-        lines = [z for z in lines if not z.endswith('~%s~' % i)]
-    return lines
-#@+node:ekr.20221108101925.15: *6* make_manifest
-def make_manifest(self):
-    '''Create git-manifest.txt.'''
-    os.chdir(rootDir) # Can't be done below.
-    commands = (
-        r'del git-manifest.txt',
-        r'c:\apps\Git\bin\git.exe ls-files > git-manifest.txt',
-        # r'&ed git-manifest.txt',
-    )
-    g.execute_shell_commands(commands,trace=True)
-#@+node:ekr.20221108101925.16: *6* make_zip
-def make_zip(self):
-    '''
-    Create the zip file.
-    
-    The archive will not contain the .git directory, but will contain
-    .gitignore, .gitattributes, etc. To suppress these files, use the
-    export-ignore attribute in a .gitattributes file. Commit this before
-    doing git archive.
-    '''
-    for z in (zipFile,zipFile2):
-        if exists(z): self.unlink(z)
-    os.chdir(rootDir) # Required.
-    commands = (
-        # This commit ensures the proper files are included in the distribution.
-        # r'git commit -m "commit doc files during make"',
-        ### Don't update version: this scrit is obsolete.
-        r'%s archive --format zip --output "%s" --prefix=Leo-5.7-final/ master' % (
-            r'c:\apps\Git\bin\git.exe',zipFile),
-    )
-    g.execute_shell_commands(commands,trace=True)
-    if not g.os_path_exists(zipFile):
-        print('does not exist: %s' % zipFile)
-    # Remove the temporary zip file.
-    if exists(zipFile2):
-        self.unlink(zipFile2)
-#@+node:ekr.20221108101925.17: *6* makeDicts
-def makeDicts (self,dirs,lines):
-
-    trace = False ; verbose = True
-    # Create the dirDict.
-    # Keys are directories.
-    # Values are files contained in each directory.
-    dirDict = {}
-    dirDict['**top'] = [] # Create an entry for the root directory.
-    for z in dirs:
-        dirDict[z] = []
-        # Leo 5.4: Add leo/core/commit_timestamp.json
-        # This file is in .gitignore, but we must write it here.
-        if 0:
-            if z == 'leo/core':
-                # g.trace(z)
-                # g.trace('Adding commit_timestamp.json')
-                dirDict[z].append('commit_timestamp.json')
-    # Assign files to dirDict.
-    for line in lines:
-        line = line.strip().replace('\\','/')
-        if line in dirDict.keys():
-            path,fn = None,None
-        elif line.startswith('leo/'):
-            path,fn = g.os_path_split(line)
-        else:
-            path,fn = '**top',line.strip()
-        # Don't include top-level leo directory,
-        # Do include leo/scripts/leo file.
-        if fn and (path != '**top**' or fn != 'leo'):
-            aList = dirDict.get(path,[])
-            assert line not in aList,repr(line)
-            aList.append(fn)
-            dirDict[path]=aList
-    # Trace the result.
-    for theDir in sorted(dirDict):
-        aList = dirDict.get(theDir)
-        if aList and trace:
-            if verbose:
-                print() ; print(theDir)
-                print(g.listToString(aList))
-            else:
-                print(theDir)
-    # Create the inverse dict.
-    filesDict = {}
-    for theDir in sorted(dirDict):
-        aList = dirDict.get(theDir)
-        for fn in aList:
-            path = g.choose(theDir=='**top',
-                fn,'%s/%s' % (theDir,fn))
-            filesDict[path] = theDir
-            # if fn == 'wikiview.py': g.trace(fn,path)
-    return dirDict,filesDict
-#@+node:ekr.20221108101925.18: *6* printMissing
-def printMissing (self,files,dirDict,filesDict):
-    '''A crucial check.'''
-    errors = 0
-    for fn in files:
-        fn = fn.rstrip('/')
-        if fn and fn not in dirDict and fn not in filesDict:
-            g.es_print('missing',fn,color='red')
-            errors += 1
-    if errors:
-        g.es_print('%s errors' % (errors),color='red')
-    return errors
-#@+node:ekr.20221108101925.19: *6* remove_commit_timestamp_json (Not used)
-def remove_commit_timestamp_json(self):
-    '''Remove leo/core/commit_timestamp.json.'''
-    path = g.os_path_finalize_join(
-        g.app.loadDir, '..', 'core', 'commit_timestamp.json')
-    if g.os_path_exists(path):
-        os.remove(path)
-    else:
-        g.trace('not found', path)
-#@+node:ekr.20221108101925.20: *5* utils...
-#@+node:ekr.20221108101925.21: *6* openFile
-def openFile (self,fn,mode='w'):
-
-    try:
-        f = open(fn,mode)
-        return f
-    except IOError:
-        g.error('can not open',fn)
-        return None
-#@+node:ekr.20221108101925.22: *6* put
-def put (self,s):
-
-    # g.trace(s.rstrip())
-    self.f.write(s)
-#@+node:ekr.20221108101925.23: *6* unlink
-def unlink (self,fn):
-
-    # print('command: unlink: %s' % fn)
-    os.remove(fn)
-#@+node:ekr.20230703052325.1: *3* modify_sessions.py
-"""
-This plugin changes when Leo writes session data, the list of open outlines.
-
-By default, Leo *always* writes sesion data.
-
-When this plugin is active Leo writes session data only if no files appear on the command line.
-"""
-
-from leo.core import leoGlobals as g
-
-def init() -> bool:
-    g.app.always_write_session_data = False
-    return True
-#@+node:ekr.20230701095410.1: ** Old tests
-#@+node:ekr.20210905203541.22: *3* TestGlobals.test_g_handleUrl (not used)
-# g.handleUrl should not be tested!
-
-def test_g_handleUrl(self):
-    c = self.c
-    # Part 1: general urls, paying attention to trailing ')' and '.'.
-    #         See the hacks in jedit.match_any_url and g.handleUrl.
-    table1 = (
-        (
-            "https://leo-editor.github.io/leo-editor/preface.html).",
-            "https://leo-editor.github.io/leo-editor/preface.html",
-        ),
-        (
-            "https://leo-editor.github.io/leo-editor/leo_toc.html)",
-            "https://leo-editor.github.io/leo-editor/leo_toc.html",
-        ),
-        (
-            "https://github.com/leo-editor/leo-editor/issues?q=is%3Aissue+milestone%3A6.6.3+",
-            "https://github.com/leo-editor/leo-editor/issues?q=is%3Aissue+milestone%3A6.6.3+",
-        ),
-    )
-    for url, expected in table1:
-        got = g.handleUrl(c=c, p=c.p, url=url)
-        self.assertEqual(expected.lower(), got, msg=url)
-        
-    # Part 2: file-oriented urls.
-   
-    # g.handleUrl now longer finds urls in other commanders.
-    # I thought it best to remove the Leo-specific hacks that were required.
-
-    if False and sys.platform.startswith('win'):
-        file_, http, unl1 = 'file://', 'http://', 'unl://'
-        fn1 = 'LeoDocs.leo#'
-        fn2 = 'doc/LeoDocs.leo#'
-        unl2 = '@settings-->Plugins-->wikiview plugin'
-        unl3 = '@settings-->Plugins-->wikiview%20plugin'
-        table2 = (
-            (http + 'writemonkey.com/index.php', ['browser']),
-            (file_ + 'x.py', ['os_startfile']),
-            (file_ + fn1, ['g.findUnl']),
-            (file_ + fn2, ['g.findUnl']),
-            (unl1 + fn1 + unl2, ['g.findUnl']),
-            (unl1 + fn1 + unl3, ['g.findUnl']),
-            (unl1 + '#' + unl2, ['g.findUnl']),
-            (unl1 + '#' + unl3, ['g.findUnl']),
-            (unl1 + unl2, ['g.findUnl']),
-            (unl1 + unl3, ['g.findUnl']),
-        )
-        for url, aList in table2:
-            g.handleUrl(c=c, p=c.p, url=url)
-=======
->>>>>>> de87cb7f
 #@-all
 #@@nosearch
 #@-leo