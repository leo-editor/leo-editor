--- conflicted
+++ resolved
@@ -44,7 +44,6 @@
     junk, junk, secondary_ratio = self.frame.initialRatios()
     c.frame.resizePanesToRatio(ratio, secondary_ratio)
     return v
-<<<<<<< HEAD
 #@+node:ekr.20230913131425.1: ** retire ctext importer & writer
 #@+node:tbrown.20140801105909.47549: *3* ../plugins/importers/ctext.py
 from __future__ import annotations
@@ -186,7 +185,6 @@
     child.h = 'h'
     x = CTextWriter(c)
     x.write(root)
-=======
 #@+node:ekr.20230913144248.1: ** retire g.SherlockTracer
 #@+node:ekr.20121128031949.12605: *3* class g.SherlockTracer
 class SherlockTracer:
@@ -650,7 +648,6 @@
 def stop(self) -> None:
     """Stop all tracing."""
     sys.settrace(None)
->>>>>>> 904adc18
 #@-all
 #@@nosearch
 #@-leo