--- conflicted
+++ resolved
@@ -962,8 +962,7 @@
                     p.expand()
     #@-node:EKR.20040627120120:restoreDescendentAttributes
     #@-node:ekr.20060919133249:Common
-<<<<<<< HEAD
-    #@+node:ekr.20031218072017.3021:Non-sax
+    #@+node:ekr.20031218072017.3021:Non-sax (leoFileCommands) (used only by paste-outline logic)
     #@+node:ekr.20040326052245:convertStackToPosition
     def convertStackToPosition (self,stack):
 
@@ -1899,11 +1898,8 @@
                 c.setTopPosition(top)
     #@nonl
     #@-node:ekr.20040326054052:setPositionsFromStacks (silly)
-    #@-node:ekr.20031218072017.3021:Non-sax
+    #@-node:ekr.20031218072017.3021:Non-sax (leoFileCommands) (used only by paste-outline logic)
     #@+node:ekr.20060919104530:Sax (reading)
-=======
-    #@+node:ekr.20060919104530:Sax
->>>>>>> f8c79ffd
     #@+node:ekr.20060919110638.4:createSaxVnodes & helpers
     def createSaxVnodes (self,saxRoot,reassignIndices):
 
@@ -1911,17 +1907,7 @@
         corresponding to link/unlink methods in leoNodes.py.
         Modify this with extreme care.'''
 
-<<<<<<< HEAD
-        children = self.createSaxChildren(dummyRoot,parent_v = None)
-        ### firstChild = children and children[0]
-        ### return firstChild
-        return children
-    #@nonl
-    #@+node:ekr.20060919110638.5:createSaxChildren
-    # node is a saxNodeClass object, parent_v is a vnode.
-
-    def createSaxChildren (self, sax_node, parent_v):
-=======
+
         children = self.createSaxChildren(
             saxRoot,
             parent_v=None,
@@ -1931,22 +1917,15 @@
     #@nonl
     #@+node:ekr.20060919110638.5:createSaxChildren
     def createSaxChildren (self, sax_node, parent_v, reassignIndices):
->>>>>>> f8c79ffd
 
         result = []
 
         for child in sax_node.children:
             tnx = child.tnx
             t = self.tnodesDict.get(tnx)
-<<<<<<< HEAD
-            if t:
-                # A clone.  Create a new clone vnode, but share the subtree, i.e., the tnode.
-                v = self.createSaxVnode(child,parent_v,t=t)
-=======
             if t and not reassignIndices: ###
                 # A clone.  Create a new clone vnode, but share the subtree, i.e., the tnode.
                 v = self.createSaxVnode(child,parent_v,reassignIndices,t=t)
->>>>>>> f8c79ffd
                 # g.trace('clone',id(child),child.headString,'t',v.t)
             else:
                 v = self.createSaxVnodeTree(child,parent_v,reassignIndices)
@@ -1957,53 +1936,33 @@
         return result
     #@-node:ekr.20060919110638.5:createSaxChildren
     #@+node:ekr.20060919110638.6:createSaxVnodeTree
-<<<<<<< HEAD
-    def createSaxVnodeTree (self,sax_node,parent_v):
-
-        v = self.createSaxVnode(sax_node,parent_v)
-
-        self.createSaxChildren(sax_node,v)
-=======
     def createSaxVnodeTree (self,sax_node,parent_v,reassignIndices):
 
         v = self.createSaxVnode(sax_node,parent_v,reassignIndices)
 
         self.createSaxChildren(sax_node,v,reassignIndices)
->>>>>>> f8c79ffd
 
         return v
     #@nonl
     #@-node:ekr.20060919110638.6:createSaxVnodeTree
     #@+node:ekr.20060919110638.7:createSaxVnode
-<<<<<<< HEAD
-    def createSaxVnode (self,sax_node,parent_v,t=None):
+    def createSaxVnode (self,sax_node,parent_v,reassignIndices,t=None):
 
         c = self.c
-=======
-    def createSaxVnode (self,sax_node,parent_v,reassignIndices,t=None):
-
->>>>>>> f8c79ffd
         h = sax_node.headString
         b = sax_node.bodyString
 
         if not t:
             t = leoNodes.tnode(bodyString=b,headString=h)
+
             if sax_node.tnx:
                 t.fileIndex = g.app.nodeIndices.scanGnx(sax_node.tnx,0)
-<<<<<<< HEAD
 
         v = leoNodes.vnode(context=c,t=t)
-=======
-        v = leoNodes.vnode(t)
->>>>>>> f8c79ffd
         v.t.vnodeList.append(v)
 
-<<<<<<< HEAD
-        ### v._parent = parent_v
-
-=======
->>>>>>> f8c79ffd
         index = self.canonicalTnodeIndex(sax_node.tnx)
+
         self.tnodesDict [index] = t
 
         # g.trace('tnx','%-22s' % (index),'v',id(v),'v.t',id(v.t),'body','%-4d' % (len(b)),h)
@@ -2228,21 +2187,14 @@
         # self.dumpSaxTree(saxRoot,dummy=True)
 
         # Pass two: create the tree of vnodes and tnodes from the intermediate nodes.
-<<<<<<< HEAD
-        if dummyRoot:
-            children = self.createSaxVnodes(dummyRoot)
+        if saxRoot:
+            children = self.createSaxVnodes(saxRoot,reassignIndices=reassignIndices)
             # g.trace('children',children)
             self.c.hiddenRootNode.t.children = children
             v = children and children[0] or None
             return v
         else:
             return None
-=======
-        children = saxRoot and self.createSaxVnodes(saxRoot,reassignIndices)
-        firstChild = children and children[0]
-        return v
-    #@nonl
->>>>>>> f8c79ffd
     #@-node:ekr.20060919110638.3:readSaxFile
     #@+node:ekr.20060919110638.11:resolveTnodeLists
     def resolveTnodeLists (self):
