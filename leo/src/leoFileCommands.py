--- conflicted
+++ resolved
@@ -300,11 +300,7 @@
 
             if target == 'xml-stylesheet':
                 self.c.frame.stylesheet = data
-<<<<<<< HEAD
-                if not self.silent and not g.app.unitTesting:
-=======
                 if False and not self.silent:
->>>>>>> 5a6fb14f
                     g.es('','%s: %s' % (target,data),color='blue')
             else:
                 g.trace(target,data)
@@ -544,13 +540,7 @@
         self.frame = c.frame
 
         self.use_new_positions = False
-
-<<<<<<< HEAD
-        # New positions require the sax-based read code.
-        # self.use_sax = True ### self.use_new_positions or c.config.getBool('use_sax_based_read')
-=======
-        self.use_sax = True ### self.use_new_positions or c.config.getBool('use_sax_based_read')
->>>>>>> 5a6fb14f
+        self.use_sax = True
 
         self.nativeTnodeAttributes = ('tx',)
         self.nativeVnodeAttributes = (
@@ -1301,11 +1291,7 @@
         try:
             aList = [int(z) for z in aList]
         except Exception:
-<<<<<<< HEAD
-            # g.trace('oops: bad archived position:',aList)
-=======
             # g.trace('oops: bad archived position. not an int:',aList,c)
->>>>>>> 5a6fb14f
             aList = None
         if not aList: return None
         p = c.rootPosition() ; level = 0
@@ -1316,11 +1302,7 @@
                     p.moveToNext()
                     i -= 1
                 else:
-<<<<<<< HEAD
-                    # g.trace('oops: bad archived position:',aList)
-=======
                     # g.trace('oops: bad archived position. no sibling:',aList,p.headString(),c)
->>>>>>> 5a6fb14f
                     return None
             level += 1
             if level < len(aList):
@@ -1770,15 +1752,6 @@
         #@+node:ekr.20031218072017.1865:<< Append attribute bits to attrs >>
         # These string catenations are benign because they rarely happen.
         attr = ""
-
-<<<<<<< HEAD
-        # No longer a bottleneck now that we use p.equal rather than p.__cmp__
-        # Almost 30% of the entire writing time came from here!!!
-
-        # if not self.use_sax:
-            # if p.equal(self.topPosition):     attr += "T" # was a bottleneck
-            # if p.equal(self.currentPosition): attr += "V" # was a bottleneck
-=======
         # New in Leo 4.5: support fixed .leo files.
         if not c.fixed:
             if v.isExpanded(): attr += "E"
@@ -1790,7 +1763,6 @@
             if not self.use_sax:
                 if p.equal(self.topPosition):     attr += "T" # was a bottleneck
                 if p.equal(self.currentPosition): attr += "V" # was a bottleneck
->>>>>>> 5a6fb14f
 
             if attr:
                 attrs.append(' a="%s"' % attr)
