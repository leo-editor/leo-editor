--- conflicted
+++ resolved
@@ -1351,18 +1351,8 @@
         try:
             if sparseFind and not c.currentPosition().isAncestorOf(p):
                 # New in Leo 4.4.2: show only the 'sparse' tree when redrawing.
-<<<<<<< HEAD
-                for p in c.all_positions_with_unique_vnodes_iter():
-                    if not p.isAncestorOf(self.p):
-                        p.contract()
-                        redraw = True
-                for p in self.p.parents_iter():
-                    if not p.isExpanded():
-                        p.expand()
-=======
                 for p2 in c.currentPosition().self_and_parents_iter():
                         p2.contract()
->>>>>>> 18438127
                         redraw = True
             for p in self.p.parents_iter():
                 if not p.isExpanded():
