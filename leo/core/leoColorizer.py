# -*- coding: utf-8 -*-
#@+leo-ver=5-thin
#@+node:ekr.20140827092102.18574: * @file leoColorizer.py
#@@first
'''All colorizing code for Leo.'''

# Indicated code are copyright (c) Jupyter Development Team.
# Distributed under the terms of the Modified BSD License.

#@+<< imports >>
#@+node:ekr.20140827092102.18575: ** << imports >> (leoColorizer.py)
import re
import string
import sys
import time
assert time
import leo.core.leoGlobals as g
from leo.core.leoQt import Qsci, QtGui, QtWidgets
from leo.core.leoColor import leo_color_database
#
# Recover gracefully if pygments can not be imported.
try:
    import pygments
except ImportError:
    pygments = None

    
#@-<< imports >>
#@+others
#@+node:ekr.20190323044524.1: ** function: make_colorizer
def make_colorizer(c, widget, wrapper):
    '''Return an instance of JEditColorizer or PygmentsColorizer.'''
    use_pygments = pygments and c.config.getBool('use-pygments', default=False)
    # g.es_print('Using pygments: %s' % use_pygments)
    if use_pygments:
        # g.es_print('Using pygments styles: %s' % c.config.getBool('use-pygments-styles', default=True))
        return PygmentsColorizer(c, widget, wrapper)
    else:
        return JEditColorizer(c, widget, wrapper)
#@+node:ekr.20170127141855.1: ** class BaseColorizer (object)
class BaseColorizer(object):
    '''The base class for all Leo colorizers.'''

    #@+others
    #@+node:ekr.20190324044744.1: *3* bc.__init__
    def __init__ (self, c, widget=None, wrapper=None):
        '''ctor for BaseColorizer class.'''
        #
        # Copy args...
        self.c = c
        self.widget = widget
        if widget:
            # #503: widget may be None during unit tests.
            widget.leo_colorizer = self
        self.wrapper = wrapper
            # This assert is not true when using multiple body editors
            # assert(wrapper == self.c.frame.body.wrapper)
        #
        # Common state ivars...
        self.enabled = False
            # Per-node enable/disable flag.
            # Set by updateSyntaxColorer.
        self.highlighter = g.NullObject()
            # May be overridden in subclass...
        self.language = 'python'
            # set by scanLanguageDirectives.
        self.showInvisibles = False
        #
        # Statistics...
        self.count = 0
        self.full_recolor_count = 0
            # For unit tests.
        self.recolorCount = 0
    #@+node:ekr.20190324045134.1: *3* bc.init
    def init(self, p):
        '''May be over-ridden in subclasses.'''
        pass
    #@+node:ekr.20190324120640.1: *3* bc.scanLanguageDirectives
    # def scanLanguageDirectives(self, p):
        # '''May be over-ridden in subclasses.'''
        # self.enabled = True
        # self.language = 'python'
    #@+node:ekr.20170127142001.1: *3* bc.updateSyntaxColorer & helpers
    # Note: these are used by unit tests.

    at_language_pattern = re.compile(r'^@language\s+([\w-]+)', re.MULTILINE)

    def updateSyntaxColorer(self, p):
        '''
        Scan for color directives in p and its ancestors.
        Return True unless an coloring is unambiguously disabled.
        Called from Leo's node-selection logic and from the colorizer.
        '''
        if p: # This guard is required.
            try:
                self.enabled = self.useSyntaxColoring(p)
                self.language = self.scanLanguageDirectives(p)
            except Exception:
                g.es_print('unexpected exception in updateSyntaxColorer')
                g.es_exception()
    #@+node:ekr.20170127142001.2: *4* bjc.scanLanguageDirectives & helpers
    def scanLanguageDirectives(self, p, use_default=True):
        '''Return language based on the directives in p's ancestors.'''
        c = self.c
        root = p.copy()
        # Look for the first @language directive only in p itself.
        language = self.findFirstValidAtLanguageDirective(p)
        if language:
            return language
        for p in root.parents():
            languages = self.findAllValidLanguageDirectives(p)
            if len(languages) == 1: # An unambiguous language
                language = languages[0]
                return language
        #  Get the language from the nearest ancestor @<file> node.
        language = g.getLanguageFromAncestorAtFileNode(root)
        if not language and use_default:
            language = c.target_language
        return language

    #@+node:ekr.20170201150505.1: *5* bjc.findAllValidLanguageDirectives
    def findAllValidLanguageDirectives(self, p):
        '''Return list of all valid @language directives in p.b'''
        languages = set()
        for m in self.at_language_pattern.finditer(p.b):
            language = m.group(1)
            if self.isValidLanguage(language):
                languages.add(language)
        return list(sorted(languages))
    #@+node:ekr.20170127142001.5: *5* bjc.findFirstAtLanguageDirective
    def findFirstValidAtLanguageDirective(self, p):
        '''Return the first *valid* @language directive in p.b.'''
        for m in self.at_language_pattern.finditer(p.b):
            language = m.group(1)
            if self.isValidLanguage(language):
                return language
        return None

    #@+node:ekr.20170127142001.6: *5* bjc.isValidLanguage
    def isValidLanguage(self, language):
        '''True if language exists in leo/modes.'''
        fn = g.os_path_join(g.app.loadDir, '..', 'modes', '%s.py' % (language))
        return g.os_path_exists(fn)
    #@+node:ekr.20170127142001.7: *4* bjc.useSyntaxColoring & helper
    def useSyntaxColoring(self, p):
        '''True if p's parents enable coloring in p.'''
        # Special cases for the selected node.
        d = self.findColorDirectives(p)
        if 'killcolor' in d: return False
        if 'nocolor-node' in d: return False
        # Now look at the parents.
        for p in p.parents():
            d = self.findColorDirectives(p)
            # @killcolor anywhere disables coloring.
            if 'killcolor' in d: return False
            # unambiguous @color enables coloring.
            elif 'color' in d and 'nocolor' not in d: return True
            # Unambiguous @nocolor disables coloring.
            elif 'nocolor' in d and 'color' not in d: return False
        return True
    #@+node:ekr.20170127142001.8: *5* bjc.findColorDirectives
    color_directives_pat = re.compile(
        # Order is important: put longest matches first.
        r'(^@color|^@killcolor|^@nocolor-node|^@nocolor)'
        , re.MULTILINE)

    def findColorDirectives(self, p):
        '''Return a dict with each color directive in p.b, without the leading '@'.'''
        d = {}
        for m in self.color_directives_pat.finditer(p.b):
            word = m.group(0)[1:]
            d[word] = word
        return d
    #@-others
#@+node:ekr.20190324115354.1: ** class BaseJEditColorizer (BaseColorizer)
class BaseJEditColorizer (BaseColorizer):
    '''A class containing common JEdit tags machinery.'''
    # No need for a ctor.
    #@+others
    #@+node:ekr.20110605121601.18576: *3* bjc.addImportedRules
    def addImportedRules(self, mode, rulesDict, rulesetName):
        '''Append any imported rules at the end of the rulesets specified in mode.importDict'''
        if self.importedRulesets.get(rulesetName):
            return
        else:
            self.importedRulesets[rulesetName] = True
        names = mode.importDict.get(rulesetName, []) if hasattr(mode, 'importDict') else []
        for name in names:
            savedBunch = self.modeBunch
            ok = self.init_mode(name)
            if ok:
                rulesDict2 = self.rulesDict
                for key in rulesDict2.keys():
                    aList = self.rulesDict.get(key, [])
                    aList2 = rulesDict2.get(key)
                    if aList2:
                        # Don't add the standard rules again.
                        rules = [z for z in aList2 if z not in aList]
                        if rules:
                            aList.extend(rules)
                            self.rulesDict[key] = aList
            self.initModeFromBunch(savedBunch)
    #@+node:ekr.20110605121601.18577: *3* bjc.addLeoRules
    def addLeoRules(self, theDict):
        '''Put Leo-specific rules to theList.'''
        # pylint: disable=no-member
        # Python 2 uses rule.im_func. Python 3 uses rule.__func__.
        table = [
            # Rules added at front are added in **reverse** order.
            ('@', self.match_leo_keywords, True), # Called after all other Leo matchers.
                # Debatable: Leo keywords override langauge keywords.
            ('@', self.match_at_color, True),
            ('@', self.match_at_killcolor, True),
            ('@', self.match_at_language, True), # 2011/01/17
            ('@', self.match_at_nocolor, True),
            ('@', self.match_at_nocolor_node, True),
            ('@', self.match_at_wrap, True), # 2015/06/22
            ('@', self.match_doc_part, True),
            ('f', self.match_url_f, True),
            ('g', self.match_url_g, True),
            ('h', self.match_url_h, True),
            ('m', self.match_url_m, True),
            ('n', self.match_url_n, True),
            ('p', self.match_url_p, True),
            ('t', self.match_url_t, True),
            ('u', self.match_unl, True),
            ('w', self.match_url_w, True),
            # ('<', self.match_image, True),
            ('<', self.match_section_ref, True), # Called **first**.
            # Rules added at back are added in normal order.
            (' ', self.match_blanks, False),
            ('\t', self.match_tabs, False),
        ]
        if self.c.config.getBool("color-trailing-whitespace"):
            table += [
                (' ', self.match_trailing_ws, True),
                ('\t', self.match_trailing_ws, True),
            ]
        for ch, rule, atFront, in table:
            # Replace the bound method by an unbound method.
            rule = rule.__func__
            theList = theDict.get(ch, [])
            if rule not in theList:
                if atFront:
                    theList.insert(0, rule)
                else:
                    theList.append(rule)
                theDict[ch] = theList
    #@+node:ekr.20111024091133.16702: *3* bjc.configure_hard_tab_width
    def configure_hard_tab_width(self):
        '''Set the width of a hard tab.
        The stated default is 40, but apparently it must be set explicitly.
        '''
        c, widget, wrapper = self.c, self.widget, self.wrapper
        # For some reason, the size is not accurate.
        if isinstance(widget, QtWidgets.QTextEdit):
            font = wrapper.widget.currentFont()
            info = QtGui.QFontInfo(font)
            size = info.pointSizeF()
            pixels_per_point = 1.0 # 0.9
            hard_tab_width = abs(int(pixels_per_point * size * c.tab_width))
            wrapper.widget.setTabStopWidth(hard_tab_width)
        else:
            # To do: configure the QScintilla widget.
            pass
    #@+node:ekr.20110605121601.18578: *3* bjc.configure_tags & helpers
    def configure_tags(self):
        '''Configure all tags.'''
        wrapper = self.wrapper
        if wrapper and hasattr(wrapper, 'start_tag_configure'):
            wrapper.start_tag_configure()
        self.configure_fonts()
        self.configure_colors()
        self.configure_variable_tags()
        if wrapper and hasattr(wrapper, 'end_tag_configure'):
            wrapper.end_tag_configure()
    #@+node:ekr.20190324172632.1: *4* bjc.configure_colors
    def configure_colors(self):
        '''Configure all colors in the default colors dict.'''
        c, wrapper = self.c, self.wrapper
        getColor = c.config.getColor
            # getColor puts the color name in standard form:
            # color = color.replace(' ', '').lower().strip()
        for key in sorted(self.default_colors_dict.keys()):
            option_name, default_color = self.default_colors_dict[key]
            color = (
                getColor('%s_%s' % (self.language, option_name)) or
                getColor(option_name) or default_color)
            # Must use foreground, not fg.
            try:
                wrapper.tag_configure(key, foreground=color)
            except Exception: # Recover after a user settings error.
                g.es_exception()
                wrapper.tag_configure(key, foreground=default_color)

    #@+node:ekr.20190324172242.1: *4* bjc.configure_fonts & helper
    def configure_fonts(self):
        '''Configure all fonts in the default fonts dict.'''
        c = self.c
        isQt = g.app.gui.guiName().startswith('qt')
        wrapper = self.wrapper
        #
        # Get the default body font.
        defaultBodyfont = self.fonts.get('default_body_font')
        if not defaultBodyfont:
            defaultBodyfont = c.config.getFontFromParams(
                "body_text_font_family", "body_text_font_size",
                "body_text_font_slant", "body_text_font_weight",
                c.config.defaultBodyFontSize)
            self.fonts['default_body_font'] = defaultBodyfont
        #
        # Set all fonts.
        for key in sorted(self.default_font_dict.keys()):
            option_name = self.default_font_dict[key]
            # Find language specific setting before general setting.
            table = (
                '%s_%s' % (self.language, option_name), 
                option_name,
            )
            for name in table:
                font = self.fonts.get(name)
                if font:
                    break
                font = self.find_font(key, name)
                if font:
                    self.fonts[key] = font
                    wrapper.tag_configure(key, font=font)
                    if isQt and key == 'url':
                        font.setUnderline(True)
                    break
            else:
                # Neither setting exists.
                self.fonts[key] = None # Essential
                wrapper.tag_configure(key, font=defaultBodyfont)
    #@+node:ekr.20190326034006.1: *5* bjc.find_font
    def find_font(self, key, setting_name):
        '''
        Return the font for the given setting name.
        Key is for debugging only.
        '''
        c, get = self.c, self.c.config.get
        for name in (setting_name, setting_name.rstrip('_font')):
            family = get(name + '_family', 'family')
            size   = get(name + '_size', 'size')
            slant  = get(name + '_slant', 'slant')
            weight = get(name + '_weight', 'weight')
            if family or slant or weight or size:
                family = family or g.app.config.defaultFontFamily
                size = size or c.config.defaultBodyFontSize
                    # It's almost certainly a good idea to set size explicitly.
                slant = slant or 'roman'
                weight = weight or 'normal'
                font = g.app.gui.getFontFromParams(family, size, slant, weight)
                # A good trace: the key shows what is happening.
                    # g.trace('%20s %5s %20s %10s %5s %6s %s' % (
                        # key, bool(font), setting_name, family, size, slant, weight))
                return font
        return None
    #@+node:ekr.20110605121601.18579: *4* bjc.configure_variable_tags
    def configure_variable_tags(self):
        c = self.c
        wrapper = self.wrapper
        wrapper.tag_configure("link", underline=0)
        use_pygments = pygments and c.config.getBool('use-pygments', default=False)
        name = 'name.other' if use_pygments else 'name'
        wrapper.tag_configure(name, underline=1 if self.underline_undefined else 0)
        for name, option_name, default_color in (
            # ("blank", "show_invisibles_space_background_color", "Gray90"),
            # ("tab", "show_invisibles_tab_background_color", "Gray80"),
            ("elide", None, "yellow"),
        ):
            if self.showInvisibles:
                color = c.config.getColor(option_name) if option_name else default_color
            else:
                option_name, default_color = self.default_colors_dict.get(name, (None, None),)
                color = c.config.getColor(option_name) if option_name else ''
            try:
                wrapper.tag_configure(name, background=color)
            except Exception: # A user error.
                wrapper.tag_configure(name, background=default_color)
                g.es_print('invalid setting: %r = %r' % (name, default_color))
        # Special case:
        if not self.showInvisibles:
            wrapper.tag_configure("elide", elide="1")
    #@+node:ekr.20110605121601.18574: *3* bjc.defineDefaultColorsDict
    #@@nobeautify

    def defineDefaultColorsDict (self):

        # These defaults are sure to exist.
        self.default_colors_dict = {
            #
            # Used in Leo rules...
            # tag name      :( option name,                  default color),
            'blank'         :('show_invisibles_space_color', '#E5E5E5'), # gray90
            'docpart'       :('doc_part_color',              'red'),
            'leokeyword'    :('leo_keyword_color',           'blue'),
            'link'          :('section_name_color',          'red'),
            'name'          :('undefined_section_name_color','red'),
            'namebrackets'  :('section_name_brackets_color', 'blue'),
            'tab'           :('show_invisibles_tab_color',   '#CCCCCC'), # gray80
            'url'           :('url_color',                   'purple'),
            #
            # Pygments tags.  Non-default values are taken from 'default' style.
            #
            # Top-level...
            # tag name          :( option name,         default color),
            'error'             :('error',              '#FF0000'), # border
            'other'             :('other',              'white'),
            'punctuation'       :('punctuation',        'white'),
            'whitespace'        :('whitespace',         '#bbbbbb'),
            'xt'                :('xt',                 '#bbbbbb'),
            #
            # Comment...
            # tag name          :( option name,         default color),
            'comment'           :('comment',            '#408080'), # italic
            'comment.hashbang'  :('comment.hashbang',   '#408080'),
            'comment.multiline' :('comment.multiline',  '#408080'),
            'comment.special'   :('comment.special',    '#408080'),
            'comment.preproc'   :('comment.preproc',    '#BC7A00'), # noitalic
            'comment.single'    :('comment.single',     '#BC7A00'), # italic
            #
            # Generic...
            # tag name          :( option name,         default color),
            'generic'           :('generic',            '#A00000'),
            'generic.deleted'   :('generic.deleted',    '#A00000'),
            'generic.emph'      :('generic.emph',       '#000080'), # italic
            'generic.error'     :('generic.error',      '#FF0000'),
            'generic.heading'   :('generic.heading',    '#000080'), # bold
            'generic.inserted'  :('generic.inserted',   '#00A000'),
            'generic.output'    :('generic.output',     '#888'),
            'generic.prompt'    :('generic.prompt',     '#000080'), # bold
            'generic.strong'    :('generic.strong',     '#000080'), # bold
            'generic.subheading':('generic.subheading', '#800080'), # bold
            'generic.traceback' :('generic.traceback',  '#04D'),
            #
            # Keyword...
            # tag name              :( option name,             default color),
            'keyword'               :('keyword',                '#008000'), # bold
            'keyword.constant'      :('keyword.constant',       '#008000'),
            'keyword.declaration'   :('keyword.declaration',    '#008000'),
            'keyword.namespace'     :('keyword.namespace',      '#008000'),
            'keyword.pseudo'        :('keyword.pseudo',         '#008000'), # nobold
            'keyword.reserved'      :('keyword.reserved',       '#008000'),
            'keyword.type'          :('keyword.type',           '#B00040'),
            #
            # Literal...
            # tag name              :( option name,         default color),
            'literal'               :('literal',            'white'),
            'literal.date'          :('literal.date',       'white'),
            #
            # Name...
            # tag name              :( option name,         default color
            # 'name' defined below.
            'name.attribute'        :('name.attribute',     '#7D9029'), # bold
            'name.builtin'          :('name.builtin',       '#008000'),
            'name.builtin.pseudo'   :('name.builtin.pseudo','#008000'),
            'name.class'            :('name.class',         '#0000FF'), # bold
            'name.constant'         :('name.constant',      '#880000'),
            'name.decorator'        :('name.decorator',     '#AA22FF'),
            'name.entity'           :('name.entity',        '#999999'), # bold
            'name.exception'        :('name.exception',     '#D2413A'), # bold
            'name.function'         :('name.function',      '#0000FF'),
            'name.function.magic'   :('name.function.magic','#0000FF'),
            'name.label'            :('name.label',         '#A0A000'),
            'name.namespace'        :('name.namespace',     '#0000FF'), # bold
            'name.other'            :('name.other',         'red'),
            'name.pygments'         :('name.pygments',      'white'),
                # A hack: getLegacyFormat returns name.pygments instead of name.
            'name.tag'              :('name.tag',               '#008000'), # bold
            'name.variable'         :('name.variable',          '#19177C'),
            'name.variable.class'   :('name.variable.class',    '#19177C'),
            'name.variable.global'  :('name.variable.global',   '#19177C'),
            'name.variable.instance':('name.variable.instance', '#19177C'),
            'name.variable.magic'   :('name.variable.magic',    '#19177C'),
            #
            # Number...
            # tag name              :( option name,         default color
            'number'                :('number',             '#666666'),
            'number.bin'            :('number.bin',         '#666666'),
            'number.float'          :('number.float',       '#666666'),
            'number.hex'            :('number.hex',         '#666666'),
            'number.integer'        :('number.integer',     '#666666'),
            'number.integer.long'   :('number.integer.long','#666666'),
            'number.oct'            :('number.oct',         '#666666'),
            #
            # Operator...
            # tag name          :( option name,         default color
            # 'operator' defined below.
            'operator.word'     :('operator.Word',      '#AA22FF'), # bold
            #
            # String...
            # tag name          :( option name,         default color
            'string'            :('string',             '#BA2121'),
            'string.affix'      :('string.affix',       '#BA2121'),
            'string.backtick'   :('string.backtick',    '#BA2121'),
            'string.char'       :('string.char',        '#BA2121'),
            'string.delimiter'  :('string.delimiter',   '#BA2121'),
            'string.doc'        :('string.doc',         '#BA2121'), # italic
            'string.double'     :('string.double',      '#BA2121'),
            'string.escape'     :('string.escape',      '#BB6622'), # bold
            'string.heredoc'    :('string.heredoc',     '#BA2121'),
            'string.interpol'   :('string.interpol',    '#BB6688'), # bold
            'string.other'      :('string.other',       '#008000'),
            'string.regex'      :('string.regex',       '#BB6688'),
            'string.single'     :('string.single',      '#BA2121'),
            'string.symbol'     :('string.symbol',      '#19177C'),
            #
            # jEdit tags.
            # tag name  :( option name,     default color),
            'comment1'  :('comment1_color', 'red'),
            'comment2'  :('comment2_color', 'red'),
            'comment3'  :('comment3_color', 'red'),
            'comment4'  :('comment4_color', 'red'),
            'function'  :('function_color', 'black'),
            'keyword1'  :('keyword1_color', 'blue'),
            'keyword2'  :('keyword2_color', 'blue'),
            'keyword3'  :('keyword3_color', 'blue'),
            'keyword4'  :('keyword4_color', 'blue'),
            'keyword5'  :('keyword5_color', 'blue'),
            'label'     :('label_color',    'black'),
            'literal1'  :('literal1_color', '#00aa00'),
            'literal2'  :('literal2_color', '#00aa00'),
            'literal3'  :('literal3_color', '#00aa00'),
            'literal4'  :('literal4_color', '#00aa00'),
            'markup'    :('markup_color',   'red'),
            'null'      :('null_color',     None), #'black'),
            'operator'  :('operator_color', 'black'),
            'trailing_whitespace': ('trailing_whitespace_color', '#808080'),
        }
    #@+node:ekr.20110605121601.18575: *3* bjc.defineDefaultFontDict
    #@@nobeautify

    def defineDefaultFontDict (self):

        self.default_font_dict = {
            #
            # Used in Leo rules...
            # tag name      : option name
            'blank'         :'show_invisibles_space_font', # 2011/10/24.
            'docpart'       :'doc_part_font',
            'leokeyword'    :'leo_keyword_font',
            'link'          :'section_name_font',
            'name'          :'undefined_section_name_font',
            'namebrackets'  :'section_name_brackets_font',
            'tab'           :'show_invisibles_tab_font', # 2011/10/24.
            'url'           :'url_font',
            #
            # Pygments tags (lower case)...
            # tag name          : option name
            "comment"           :'comment1_font',
            "comment.preproc"   :'comment2_font',
            "comment.single"    :'comment1_font',
            "error"             :'null_font',
            "generic.deleted"   :'literal4_font',
            "generic.emph"      :'literal4_font',
            "generic.error"     :'literal4_font',
            "generic.heading"   :'literal4_font',
            "generic.inserted"  :'literal4_font',
            "generic.output"    :'literal4_font',
            "generic.prompt"    :'literal4_font',
            "generic.strong"    :'literal4_font',
            "generic.subheading":'literal4_font',
            "generic.traceback" :'literal4_font',
            "keyword"           :'keyword1_font',
            "keyword.pseudo"    :'keyword2_font',
            "keyword.type"      :'keyword3_font',
            "name.attribute"    :'null_font',
            "name.builtin"      :'null_font',
            "name.class"        :'null_font',
            "name.constant"     :'null_font',
            "name.decorator"    :'null_font',
            "name.entity"       :'null_font',
            "name.exception"    :'null_font',
            "name.function"     :'null_font',
            "name.label"        :'null_font',
            "name.namespace"    :'null_font',
            "name.tag"          :'null_font',
            "name.variable"     :'null_font',
            "number"            :'null_font',
            "operator.word"     :'keyword4_font',
            "string"            :'literal1_font',
            "string.doc"        :'literal1_font',
            "string.escape"     :'literal1_font',
            "string.interpol"   :'literal1_font',
            "string.other"      :'literal1_font',
            "string.regex"      :'literal1_font',
            "string.single"     :'literal1_font',
            "string.symbol"     :'literal1_font',
            'xt'                :'text_font',
            "whitespace"        :'text_font',
            #
            # jEdit tags.
            # tag name     : option name
            'comment1'      :'comment1_font',
            'comment2'      :'comment2_font',
            'comment3'      :'comment3_font',
            'comment4'      :'comment4_font',
            #'default'       :'default_font',
            'function'      :'function_font',
            'keyword1'      :'keyword1_font',
            'keyword2'      :'keyword2_font',
            'keyword3'      :'keyword3_font',
            'keyword4'      :'keyword4_font',
            'keyword5'      :'keyword5_font',
            'label'         :'label_font',
            'literal1'      :'literal1_font',
            'literal2'      :'literal2_font',
            'literal3'      :'literal3_font',
            'literal4'      :'literal4_font',
            'markup'        :'markup_font',
            # 'nocolor' This tag is used, but never generates code.
            'null'          :'null_font',
            'operator'      :'operator_font',
            'trailing_whitespace' :'trailing_whitespace_font',
        }
    #@+node:ekr.20110605121601.18573: *3* bjc.defineLeoKeywordsDict
    def defineLeoKeywordsDict(self):
        self.leoKeywordsDict = {}
        for key in g.globalDirectiveList:
            self.leoKeywordsDict[key] = 'leokeyword'
    #@+node:ekr.20170514054524.1: *3* bjc.getFontFromParams
    def getFontFromParams(self, family, size, slant, weight, defaultSize=12):
        return None

    # def setFontFromConfig(self):
        # pass
    #@+node:ekr.20110605121601.18581: *3* bjc.init_mode & helpers
    def init_mode(self, name):
        '''Name may be a language name or a delegate name.'''
        if not name:
            return False
        language, rulesetName = self.nameToRulesetName(name)
        bunch = self.modes.get(rulesetName)
        if bunch:
            if bunch.language == 'unknown-language':
                return False
            else:
                self.initModeFromBunch(bunch)
                self.language = language # 2011/05/30
                return True
        else:
            # Bug fix: 2008/2/10: Don't try to import a non-existent language.
            path = g.os_path_join(g.app.loadDir, '..', 'modes')
            fn = g.os_path_join(path, '%s.py' % (language))
            if g.os_path_exists(fn):
                mode = g.importFromPath(moduleName=language, path=path)
            else:
                mode = None
            return self.init_mode_from_module(name, mode)
    #@+node:btheado.20131124162237.16303: *4* bjc.init_mode_from_module
    def init_mode_from_module(self, name, mode):
        '''Name may be a language name or a delegate name.
           Mode is a python module or class containing all
           coloring rule attributes for the mode.
        '''
        language, rulesetName = self.nameToRulesetName(name)
        if mode:
            # A hack to give modes/forth.py access to c.
            if hasattr(mode, 'pre_init_mode'):
                mode.pre_init_mode(self.c)
        else:
            # Create a dummy bunch to limit recursion.
            self.modes[rulesetName] = self.modeBunch = g.Bunch(
                attributesDict={},
                defaultColor=None,
                keywordsDict={},
                language='unknown-language',
                mode=mode,
                properties={},
                rulesDict={},
                rulesetName=rulesetName,
                word_chars=self.word_chars, # 2011/05/21
            )
            self.rulesetName = rulesetName
            self.language = 'unknown-language'
            return False
        self.language = language
        self.rulesetName = rulesetName
        self.properties = getattr(mode, 'properties', None) or {}
        self.keywordsDict = mode.keywordsDictDict.get(rulesetName, {}) if hasattr(mode, 'keywordsDictDict') else {}
        self.setKeywords()
        self.attributesDict = mode.attributesDictDict.get(rulesetName) if hasattr(mode, 'attributesDictDict') else {}
        self.setModeAttributes()
        self.rulesDict = mode.rulesDictDict.get(rulesetName) if hasattr(mode, 'rulesDictDict') else {}
        self.addLeoRules(self.rulesDict)
        self.defaultColor = 'null'
        self.mode = mode
        self.modes[rulesetName] = self.modeBunch = g.Bunch(
            attributesDict=self.attributesDict,
            defaultColor=self.defaultColor,
            keywordsDict=self.keywordsDict,
            language = self.language,
            mode=self.mode,
            properties=self.properties,
            rulesDict=self.rulesDict,
            rulesetName=self.rulesetName,
            word_chars=self.word_chars, # 2011/05/21
        )
        # Do this after 'officially' initing the mode, to limit recursion.
        self.addImportedRules(mode, self.rulesDict, rulesetName)
        self.updateDelimsTables()
        initialDelegate = self.properties.get('initialModeDelegate')
        if initialDelegate:
            # Replace the original mode by the delegate mode.
            self.init_mode(initialDelegate)
            language2, rulesetName2 = self.nameToRulesetName(initialDelegate)
            self.modes[rulesetName] = self.modes.get(rulesetName2)
            self.language = language2 # 2017/01/31
        else:
            self.language = language # 2017/01/31
        return True
    #@+node:ekr.20110605121601.18582: *4* bjc.nameToRulesetName
    def nameToRulesetName(self, name):
        '''
        Compute language and rulesetName from name, which is either a language
        name or a delegate name.
        '''
        if not name:
            return ''
        i = name.find('::')
        if i == -1:
            language = name
            # New in Leo 5.0: allow delegated language names.
            language = g.app.delegate_language_dict.get(language, language)
            rulesetName = '%s_main' % (language)
        else:
            language = name[: i]
            delegate = name[i + 2:]
            rulesetName = self.munge('%s_%s' % (language, delegate))
        return language, rulesetName
    #@+node:ekr.20110605121601.18583: *4* bjc.setKeywords
    def setKeywords(self):
        '''Initialize the keywords for the present language.

         Set self.word_chars ivar to string.letters + string.digits
         plus any other character appearing in any keyword.
         '''
        # Add any new user keywords to leoKeywordsDict.
        d = self.keywordsDict
        keys = list(d.keys())
        for s in g.globalDirectiveList:
            key = '@' + s
            if key not in keys:
                d[key] = 'leokeyword'
        # Create a temporary chars list.  It will be converted to a dict later.
        chars = [g.toUnicode(ch) for ch in (string.ascii_letters + string.digits)]
        for key in list(d.keys()):
            for ch in key:
                if ch not in chars:
                    chars.append(g.toUnicode(ch))
        # jEdit2Py now does this check, so this isn't really needed.
        # But it is needed for forth.py.
        for ch in (' ', '\t'):
            if ch in chars:
                # g.es_print('removing %s from word_chars' % (repr(ch)))
                chars.remove(ch)
        # Convert chars to a dict for faster access.
        self.word_chars = {}
        for z in chars:
            self.word_chars[z] = z
    #@+node:ekr.20110605121601.18584: *4* bjc.setModeAttributes
    def setModeAttributes(self):
        '''Set the ivars from self.attributesDict,
        converting 'true'/'false' to True and False.'''
        d = self.attributesDict
        aList = (
            ('default', 'null'),
            ('digit_re', ''),
            ('escape', ''), # New in Leo 4.4.2.
            ('highlight_digits', True),
            ('ignore_case', True),
            ('no_word_sep', ''),
        )
        for key, default in aList:
            val = d.get(key, default)
            if val in ('true', 'True'): val = True
            if val in ('false', 'False'): val = False
            setattr(self, key, val)
    #@+node:ekr.20110605121601.18585: *4* bjc.initModeFromBunch
    def initModeFromBunch(self, bunch):
        self.modeBunch = bunch
        self.attributesDict = bunch.attributesDict
        self.setModeAttributes()
        self.defaultColor = bunch.defaultColor
        self.keywordsDict = bunch.keywordsDict
        self.language = bunch.language
        self.mode = bunch.mode
        self.properties = bunch.properties
        self.rulesDict = bunch.rulesDict
        self.rulesetName = bunch.rulesetName
        self.word_chars = bunch.word_chars # 2011/05/21
    #@+node:ekr.20110605121601.18586: *4* bjc.updateDelimsTables
    def updateDelimsTables(self):
        '''Update g.app.language_delims_dict if no entry for the language exists.'''
        d = self.properties
        lineComment = d.get('lineComment')
        startComment = d.get('commentStart')
        endComment = d.get('commentEnd')
        if lineComment and startComment and endComment:
            delims = '%s %s %s' % (lineComment, startComment, endComment)
        elif startComment and endComment:
            delims = '%s %s' % (startComment, endComment)
        elif lineComment:
            delims = '%s' % lineComment
        else:
            delims = None
        if delims:
            d = g.app.language_delims_dict
            if not d.get(self.language):
                d[self.language] = delims
    #@+node:ekr.20190324050727.1: *3* bjc.init_style_ivars
    def init_style_ivars(self):
        '''Init Style data common to JEdit and Pygments colorizers.'''
        # init() properly sets these for each language.
        self.actualColorDict = {} # Used only by setTag.
        self.hyperCount = 0
        # Attributes dict ivars: defaults are as shown...
        self.default = 'null'
        self.digit_re = ''
        self.escape = ''
        self.highlight_digits = True
        self.ignore_case = True
        self.no_word_sep = ''
        # Debugging...
        self.allow_mark_prev = True
        self.n_setTag = 0
        self.tagCount = 0
        self.trace_leo_matches = False
        self.trace_match_flag = False
        # Profiling...
        self.recolorCount = 0 # Total calls to recolor
        self.stateCount = 0 # Total calls to setCurrentState
        self.totalStates = 0
        self.maxStateNumber = 0
        self.totalKeywordsCalls = 0
        self.totalLeoKeywordsCalls = 0
        # Mode data...
        self.defaultRulesList = []
        self.importedRulesets = {}
        self.initLanguage = None
        self.prev = None # The previous token.
        self.fonts = {} # Keys are config names.  Values are actual fonts.
        self.keywords = {} # Keys are keywords, values are 0..5.
            # Keys are state ints, values are language names.
        self.modes = {} # Keys are languages, values are modes.
        self.mode = None # The mode object for the present language.
        self.modeBunch = None # A bunch fully describing a mode.
        self.modeStack = []
        self.rulesDict = {}
        # self.defineAndExtendForthWords()
        self.word_chars = {} # Inited by init_keywords().
        self.tags = [
            # 8 Leo-specific tags.
            "blank", # show_invisibles_space_color
            "docpart",
            "leokeyword",
            "link",
            "name",
            "namebrackets",
            "tab", # show_invisibles_space_color
            "url",
            # jEdit tags.
            'comment1', 'comment2', 'comment3', 'comment4',
            # default, # exists, but never generated.
            'function',
            'keyword1', 'keyword2', 'keyword3', 'keyword4',
            'label', 'literal1', 'literal2', 'literal3', 'literal4',
            'markup', 'operator',
            'trailing_whitespace',
        ]
    #@+node:ekr.20110605121601.18587: *3* bjc.munge
    def munge(self, s):
        '''Munge a mode name so that it is a valid python id.'''
        valid = string.ascii_letters + string.digits + '_'
        return ''.join([ch.lower() if ch in valid else '_' for ch in s])
    #@+node:ekr.20171114041307.1: *3* bjc.reloadSettings & helper
    #@@nobeautify
    def reloadSettings(self):
        c, getBool = self.c, self.c.config.getBool
        #
        # Init all settings ivars.
        self.color_tags_list = []
        self.showInvisibles      = getBool("show-invisibles-by-default")
        self.underline_undefined = getBool("underline-undefined-section-names")
        self.use_hyperlinks      = getBool("use-hyperlinks")
        self.use_pygments        = None # Set in report_changes.
        self.use_pygments_styles = getBool('use-pygments-styles', default=True)
        #
        # Report changes to pygments settings.
        self.report_changes()
        #
        # Init the default fonts.
        self.bold_font = c.config.getFontFromParams(
            "body_text_font_family", "body_text_font_size",
            "body_text_font_slant", "body_text_font_weight",
            c.config.defaultBodyFontSize)
        self.italic_font = c.config.getFontFromParams(
            "body_text_font_family", "body_text_font_size",
            "body_text_font_slant", "body_text_font_weight",
            c.config.defaultBodyFontSize)
        self.bolditalic_font = c.config.getFontFromParams(
            "body_text_font_family", "body_text_font_size",
            "body_text_font_slant", "body_text_font_weight",
            c.config.defaultBodyFontSize)
    #@+node:ekr.20190327053604.1: *4* bjc.report_changes
    prev_use_pygments = None
    prev_use_styles = None
    prev_style = None

    def report_changes(self):
        '''Report changes to pygments settings'''
        c = self.c
        trace = 'coloring' in g.app.debug and not g.unitTesting
        if trace:
            g.es_print('\n--trace-coloring...')
            
        def show(setting, val):
            if trace:
                g.es_print('%35s: %s' % (setting, val))
        #
        # Set self.use_pygments only once: it can't be changed later.
        # There is no easy way to re-instantiate classes created by make_colorizer.
        use_pygments = c.config.getBool('use-pygments', default=False)
        if self.prev_use_pygments is None:
            self.use_pygments = self.prev_use_pygments = use_pygments
            show('@bool use-pygments', use_pygments)
        elif use_pygments == self.prev_use_pygments:
            show('@bool use-pygments', use_pygments)
        else:
            g.es_print('%35s: %s' % (
                    'Can not change @bool use-pygments',
                    self.prev_use_pygments),
                color='red')
        #
        # Report everything if we are tracing.
        style_name = c.config.getString('pygments-style-name') or 'default'
            # Don't set an ivar. It's not used in this class.
            # This setting is used only in the LeoHighlighter class
        show('@bool use-pytments-styles', self.use_pygments_styles)
        show('@string pygments-style-name', style_name)
        #
        # Report other changes only if we are using pygments.
        if not use_pygments:
            if trace: print('')
            return
        #
        # Report changes to @bool use-pygments-style
        if self.prev_use_styles is None:
            self.prev_use_styles = self.use_pygments_styles
        elif self.use_pygments_styles != self.prev_use_styles:
            g.es_print('using pygments styles: %s' % self.use_pygments_styles)
        #
        # Report @string pygments-style-name only if we are using styles.
        if not self.use_pygments_styles:
            return
        #
        # Report changes to @string pygments-style-name
        if self.prev_style is None:
            self.prev_style = style_name
        elif style_name != self.prev_style:
            g.es_print('New pygments style: %s' % style_name)
            self.prev_style = style_name
    #@+node:ekr.20110605121601.18641: *3* bjc.setTag
    last_v = None

    def setTag(self, tag, s, i, j):
        '''Set the tag in the highlighter.'''
        trace = 'coloring' in g.app.debug and not g.unitTesting
        self.n_setTag += 1
        if i == j:
            return
        wrapper = self.wrapper # A QTextEditWrapper
        if not tag.strip():
            return
        tag = tag.lower().strip()
        # A hack to allow continuation dots on any tag.
        dots = tag.startswith('dots')
        if dots:
            tag = tag[len('dots'):]
        colorName = wrapper.configDict.get(tag)
            # This color name should already be valid.
        if not colorName:
            return
        #
        # New in Leo 5.8.1: allow symbolic color names here.
        # This now works because all keys in leo_color_database are normalized.
        colorName = colorName.replace(' ', '').replace('-','').replace('_','').lower().strip()
        colorName = leo_color_database.get(colorName, colorName)
        # This is weird, so I'll leave it here.
            # if colorName[-1].isdigit() and colorName[0] != '#':
                # colorName = colorName[: -1]
        # Get the actual color.
        color = self.actualColorDict.get(colorName)
        if not color:
            color = QtGui.QColor(colorName)
            if color.isValid():
                self.actualColorDict[colorName] = color
            else:
                return g.trace('unknown color name', colorName, g.callers())
        underline = wrapper.configUnderlineDict.get(tag)
        format = QtGui.QTextCharFormat()
        font = self.fonts.get(tag)
        if font:
            format.setFont(font)
        if tag in ('blank', 'tab'):
            if tag == 'tab' or colorName == 'black':
                format.setFontUnderline(True)
            if colorName != 'black':
                format.setBackground(color)
        elif underline:
            format.setForeground(color)
            format.setUnderlineStyle(format.SingleUnderline)
            format.setFontUnderline(True)
        elif dots or tag == 'trailing_whitespace':
            format.setForeground(color)
            format.setUnderlineStyle(format.DotLine)
        else:
            format.setForeground(color)
            format.setUnderlineStyle(format.NoUnderline)
        self.tagCount += 1
        if trace:
            # A superb trace.
            p = self.c and self.c.p
            if p and p.v != self.last_v:
                print('\n%s\n' % p.h)
                self.last_v = p.v
            if len(repr(s[i: j])) <= 20:
                s2 = repr(s[i: j])
            else:
                s2 = repr(s[i: i + 17 - 2] + '...')
            print('--trace-coloring: %25s %3s %3s %-20s %s' % (
                ('%s.%s' % (self.language, tag)), i, j, s2, g.callers(2)))
        self.highlighter.setFormat(i, j - i, format)
    #@-others
#@+node:ekr.20110605121601.18569: ** class JEditColorizer(BaseJEditColorizer)
# This is c.frame.body.colorizer
class JEditColorizer(BaseJEditColorizer):
    '''
    The JEditColorizer class adapts jEdit pattern matchers for QSyntaxHighlighter.
    For full documentation, see:
    https://github.com/leo-editor/leo-editor/blob/master/leo/doc/colorizer.md
    '''
    #@+others
    #@+node:ekr.20110605121601.18572: *3* jedit.__init__ & helpers
    def __init__(self, c, widget, wrapper):
        '''Ctor for JEditColorizer class.'''
        BaseJEditColorizer.__init__(self, c, widget, wrapper)
        #
        # Create the highlighter. The default is NullObject.
        if isinstance(widget, QtWidgets.QTextEdit):
            self.highlighter = LeoHighlighter(c,
                colorizer = self,
                document = widget.document(),
            )
        #
        # State data used only by this class...
        self.after_doc_language = None
        self.initialStateNumber = -1
        self.old_v = None
        self.nextState = 1 # Dont use 0.
        self.n2languageDict = {-1: c.target_language}
        self.restartDict = {} # Keys are state numbers, values are restart functions.
        self.stateDict = {} # Keys are state numbers, values state names.
        self.stateNameDict = {} # Keys are state names, values are state numbers.
        #
        # Init common data...
        ###
        ### Now done in reload settings.
            # self.init_style_ivars()
            # self.defineLeoKeywordsDict()
            # self.defineDefaultColorsDict()
            # self.defineDefaultFontDict()
        self.reloadSettings()
        ### self.init()
    #@+node:ekr.20110605121601.18580: *4* jedit.init
    def init(self, p=None):
        '''Init the colorizer, but *not* state. p is for tracing only.'''
        #
        # These *must* be recomputed.
        self.initialStateNumber = self.setInitialStateNumber()
        #
        # Fix #389. Do *not* change these.
            # self.nextState = 1 # Dont use 0.
            # self.stateDict = {}
            # self.stateNameDict = {}
            # self.restartDict = {}
        self.init_mode(self.language)
        self.clearState()
        # Used by matchers.
        self.prev = None
        # Must be done to support per-language @font/@color settings.
        self.configure_tags()
        self.configure_hard_tab_width() # 2011/10/04
    #@+node:ekr.20170201082248.1: *4* jedit.init_all_state
    def init_all_state(self, v):
        '''Completely init all state data.'''
        assert self.language, g.callers(8)
        self.old_v = v
        self.n2languageDict = {-1: self.language}
        self.nextState = 1 # Dont use 0.
        self.restartDict = {}
        self.stateDict = {}
        self.stateNameDict = {}
    #@+node:ekr.20190326183005.1: *4* jedit.reloadSettings
    def reloadSettings(self):
        '''Complete the initialization of all settings.'''
        if 'coloring' in g.app.debug and not g.unitTesting:
            print('reloading jEdit settings.')
        # Do the basic inits.
        BaseJEditColorizer.reloadSettings(self)
        # Init everything else.
        self.init_style_ivars()
        self.defineLeoKeywordsDict()
        self.defineDefaultColorsDict()
        self.defineDefaultFontDict()
        self.init()
        
    #@+node:ekr.20110605121601.18589: *3*  jedit.Pattern matchers
    #@+node:ekr.20110605121601.18590: *4*  About the pattern matchers
    #@@nocolor-node
    #@+at
    # 
    # The following jEdit matcher methods return the length of the matched text if the
    # match succeeds, and zero otherwise. In most cases, these methods colorize all
    # the matched text.
    # 
    # The following arguments affect matching:
    # 
    # - at_line_start         True: sequence must start the line.
    # - at_whitespace_end     True: sequence must be first non-whitespace text of the line.
    # - at_word_start         True: sequence must start a word.
    # - hash_char             The first character that must match in a regular expression.
    # - no_escape:            True: ignore an 'end' string if it is preceded by
    #                         the ruleset's escape character.
    # - no_line_break         True: the match will not succeed across line breaks.
    # - no_word_break:        True: the match will not cross word breaks.
    # 
    # The following arguments affect coloring when a match succeeds:
    # 
    # - delegate              A ruleset name. The matched text will be colored recursively
    #                         by the indicated ruleset.
    # - exclude_match         If True, the actual text that matched will not be colored.
    # - kind                  The color tag to be applied to colored text.
    #@+node:ekr.20110605121601.18591: *4* jedit.dump
    def dump(self, s):
        if s.find('\n') == -1:
            return s
        else:
            return '\n' + s + '\n'
    #@+node:ekr.20110605121601.18592: *4* jedit.Leo rule functions
    #@+node:ekr.20110605121601.18593: *5* jedit.match_at_color
    def match_at_color(self, s, i):
        if self.trace_leo_matches:
            g.trace()
        # Only matches at start of line.
        if i == 0 and g.match_word(s, 0, '@color'):
            n = self.setRestart(self.restartColor)
            self.setState(n) # Enable coloring of *this* line.
            self.colorRangeWithTag(s, 0, len('@color'), 'leokeyword')
                # Now required. Sets state.
            return len('@color')
        else:
            return 0
    #@+node:ekr.20170125140113.1: *6* restartColor
    def restartColor(self, s):
        '''Change all lines up to the next color directive.'''
        if g.match_word(s, 0, '@killcolor'):
            self.colorRangeWithTag(s, 0, len('@color'), 'leokeyword')
            self.setRestart(self.restartKillColor)
            return -len(s) # Continue to suppress coloring.
        elif g.match_word(s, 0, '@nocolor-node'):
            self.setRestart(self.restartNoColorNode)
            return -len(s) # Continue to suppress coloring.
        elif g.match_word(s, 0, '@nocolor'):
            self.setRestart(self.restartNoColor)
            return -len(s) # Continue to suppress coloring.
        else:
            n = self.setRestart(self.restartColor)
            self.setState(n) # Enables coloring of *this* line.
            return 0 # Allow colorizing!
    #@+node:ekr.20110605121601.18597: *5* jedit.match_at_killcolor & restarter
    def match_at_killcolor(self, s, i):

        # Only matches at start of line.
        if i == 0 and g.match_word(s, i, '@killcolor'):
            self.setRestart(self.restartKillColor)
            return len(s) # Match everything.
        else:
            return 0
    #@+node:ekr.20110605121601.18598: *6* jedit.restartKillColor
    def restartKillColor(self, s):
        self.setRestart(self.restartKillColor)
        return len(s) + 1
    #@+node:ekr.20110605121601.18594: *5* jedit.match_at_language
    def match_at_language(self, s, i):
        '''Match Leo's @language directive.'''
        # Only matches at start of line.
        if i != 0: return 0
        if g.match_word(s, i, '@language'):
            old_name = self.language
            j = g.skip_ws(s, i + len('@language'))
            k = g.skip_c_id(s, j)
            name = s[j: k]
            ok = self.init_mode(name)
            if ok:
                self.colorRangeWithTag(s, i, k, 'leokeyword')
                if name != old_name:
                    # Solves the recoloring problem!
                    n = self.setInitialStateNumber()
                    self.setState(n)
            return k - i
        else:
            return 0
    #@+node:ekr.20110605121601.18595: *5* jedit.match_at_nocolor & restarter
    def match_at_nocolor(self, s, i):

        if self.trace_leo_matches:
            g.trace(i, repr(s))
        # Only matches at start of line.
        if i == 0 and not g.match(s, i, '@nocolor-') and g.match_word(s, i, '@nocolor'):
            self.setRestart(self.restartNoColor)
            return len(s) # Match everything.
        else:
            return 0
    #@+node:ekr.20110605121601.18596: *6* jedit.restartNoColor
    def restartNoColor(self, s):
        if self.trace_leo_matches:
            g.trace(repr(s))
        if g.match_word(s, 0, '@color'):
            n = self.setRestart(self.restartColor)
            self.setState(n) # Enables coloring of *this* line.
            self.colorRangeWithTag(s, 0, len('@color'), 'leokeyword')
            return len('@color')
        else:
            self.setRestart(self.restartNoColor)
            return len(s) # Match everything.
    #@+node:ekr.20110605121601.18599: *5* jedit.match_at_nocolor_node & restarter
    def match_at_nocolor_node(self, s, i):

        # Only matches at start of line.
        if i == 0 and g.match_word(s, i, '@nocolor-node'):
            self.setRestart(self.restartNoColorNode)
            return len(s) # Match everything.
        else:
            return 0
    #@+node:ekr.20110605121601.18600: *6* jedit.restartNoColorNode
    def restartNoColorNode(self, s):
        self.setRestart(self.restartNoColorNode)
        return len(s) + 1
    #@+node:ekr.20150622072456.1: *5* jedit.match_at_wrap
    def match_at_wrap(self, s, i):
        '''Match Leo's @wrap directive.'''
        c = self.c
        # Only matches at start of line.
        seq = '@wrap'
        if i == 0 and g.match_word(s, i, seq):
            j = i + len(seq)
            k = g.skip_ws(s, j)
            self.colorRangeWithTag(s, i, k, 'leokeyword')
            c.frame.setWrap(c.p, force=True)
            return k - i
        else:
            return 0
    #@+node:ekr.20110605121601.18601: *5* jedit.match_blanks
    def match_blanks(self, s, i):
        if 1: # Use Qt code to show invisibles.
            return 0
        else: # Old code...
            if not self.showInvisibles:
                return 0
            j = i; n = len(s)
            while j < n and s[j] == ' ':
                j += 1
            if j > i:
                self.colorRangeWithTag(s, i, j, 'blank')
                return j - i
            else:
                return 0
    #@+node:ekr.20110605121601.18602: *5* jedit.match_doc_part & restarter
    def match_doc_part(self, s, i):
        '''
        Colorize Leo's @ and @ doc constructs.
        Matches only at the start of the line.
        '''
        if i != 0:
            return 0
        elif g.match_word(s, i, '@doc'):
            j = i + 4
        elif g.match(s, i, '@') and (i + 1 >= len(s) or s[i + 1] in (' ', '\t', '\n')):
            j = i + 1
        else:
            return 0
        c = self.c
        self.colorRangeWithTag(s, 0, j, 'leokeyword')
        # New in Leo 5.5: optionally colorize doc parts using reStructuredText
        if c.config.getBool('color-doc-parts-as-rest'):
            # Switch langauges.
            self.after_doc_language = self.language
            self.language = 'rest'
            self.clearState()
            self.init(c.p)
            # Restart.
            self.setRestart(self.restartDocPart)
            # Do *not* color the text here!
            return j
        else:
            self.clearState()
            self.setRestart(self.restartDocPart)
            self.colorRangeWithTag(s, j, len(s), 'docpart')
            return len(s)
    #@+node:ekr.20110605121601.18603: *6* jedit.restartDocPart
    def restartDocPart(self, s):
        '''
        Restarter for @ and @ contructs.
        Continue until an @c, @code or @language at the start of the line.
        '''
        for tag in ('@c', '@code', '@language'):
            if g.match_word(s, 0, tag):
                if tag == '@language':
                    return self.match_at_language(s, 0)
                else:
                    j = len(tag)
                    self.colorRangeWithTag(s, 0, j, 'leokeyword') # 'docpart')
                    # Switch languages.
                    self.language = self.after_doc_language
                    self.clearState()
                    self.init(self.c.p)
                    self.after_doc_language = None
                    return j
        # Color the next line.
        self.setRestart(self.restartDocPart)
        if self.c.config.getBool('color-doc-parts-as-rest'):
            # Do *not* colorize the text here.
            return 0
        else:
            self.colorRangeWithTag(s, 0, len(s), 'docpart')
            return len(s)
    #@+node:ekr.20170204072452.1: *5* jedit.match_image
    image_url = re.compile(r'^\s*<\s*img\s+.*src=\"(.*)\".*>\s*$')

    def match_image(self, s, i):
        '''Matcher for <img...>'''
        m = self.image_url.match(s,i)
        if m:
            self.image_src = src = m.group(1)
            j = len(src)
            doc = self.highlighter.document()
            block_n = self.currentBlockNumber()
            text_block = doc.findBlockByNumber(block_n)
            g.trace('block_n: %2s %s' % (block_n, repr(s)))
            g.trace('block text: %s' % repr(text_block.text()))
                # How to get the cursor of the colorized line.
                    # body = self.c.frame.body
                    # s = body.wrapper.getAllText()
                    # wrapper.delete(0, j)
                    # cursor.insertHtml(src)
            return j
        else:
            return 0
    #@+node:ekr.20110605121601.18604: *5* jedit.match_leo_keywords
    def match_leo_keywords(self, s, i):
        '''Succeed if s[i:] is a Leo keyword.'''
        self.totalLeoKeywordsCalls += 1
        if s[i] != '@':
            return 0
        # fail if something besides whitespace precedes the word on the line.
        i2 = i - 1
        while i2 >= 0:
            ch = s[i2]
            if ch == '\n':
                break
            elif ch in (' ', '\t'):
                i2 -= 1
            else:
                return 0
        # Get the word as quickly as possible.
        j = i + 1
        while j < len(s) and s[j] in self.word_chars:
            j += 1
        word = s[i + 1: j] # entries in leoKeywordsDict do not start with '@'.
        if j < len(s) and s[j] not in (' ', '\t', '\n'):
            return 0 # Fail, but allow a rescan, as in objective_c.
        if self.leoKeywordsDict.get(word):
            kind = 'leokeyword'
            self.colorRangeWithTag(s, i, j, kind)
            self.prev = (i, j, kind)
            result = j - i + 1 # Bug fix: skip the last character.
            self.trace_match(kind, s, i, j)
            return result
        else:
            # 2010/10/20: also check the keywords dict here.
            # This allows for objective_c keywords starting with '@'
            # This will not slow down Leo, because it is called
            # for things that look like Leo directives.
            word = '@' + word
            kind = self.keywordsDict.get(word)
            if kind:
                self.colorRangeWithTag(s, i, j, kind)
                self.prev = (i, j, kind)
                self.trace_match(kind, s, i, j)
                return j - i
            else:
                # Bug fix: allow rescan.  Affects @language patch.
                return 0
                # Wrong: return -(j - i + 1)
    #@+node:ekr.20110605121601.18605: *5* jedit.match_section_ref
    def match_section_ref(self, s, i):
        if self.trace_leo_matches:
            g.trace()
        p = self.c.p
        if not g.match(s, i, '<<'):
            return 0
        k = g.find_on_line(s, i + 2, '>>')
        if k == -1:
            return 0
        else:
            j = k + 2
            self.colorRangeWithTag(s, i, i + 2, 'namebrackets')
            ref = g.findReference(s[i: j], p)
            if ref:
                if self.use_hyperlinks:
                    #@+<< set the hyperlink >>
                    #@+node:ekr.20110605121601.18606: *6* << set the hyperlink >> (jedit)
                    # Set the bindings to VNode callbacks.
                    tagName = "hyper" + str(self.hyperCount)
                    self.hyperCount += 1
                    ref.tagName = tagName
                    #@-<< set the hyperlink >>
                else:
                    self.colorRangeWithTag(s, i + 2, k, 'link')
            else:
                self.colorRangeWithTag(s, i + 2, k, 'name')
            self.colorRangeWithTag(s, k, j, 'namebrackets')
            return j - i
    #@+node:ekr.20110605121601.18607: *5* jedit.match_tabs
    def match_tabs(self, s, i):
        if 1: # Use Qt code to show invisibles.
            return 0
        else: # Old code...
            if not self.showInvisibles:
                return 0
            if self.trace_leo_matches: g.trace()
            j = i; n = len(s)
            while j < n and s[j] == '\t':
                j += 1
            if j > i:
                self.colorRangeWithTag(s, i, j, 'tab')
                return j - i
            else:
                return 0
    #@+node:tbrown.20170707150713.1: *5* jedit.match_tabs
    def match_trailing_ws(self, s, i):
        """match trailing whitespace"""
        j = i; n = len(s)
        while j < n and s[j] in ' \t':
            j += 1
        if j > i and j == n:
            self.colorRangeWithTag(s, i, j, 'trailing_whitespace')
            return j - i
        else:
            return 0
    #@+node:ekr.20170225103140.1: *5* jedit.match_unl
    def match_unl(self, s, i):
        if g.match(s.lower(), i, 'unl://'):
            j = len(s)
            self.colorRangeWithTag(s, i, j, 'url')
            return j
        else:
            return 0
    #@+node:ekr.20110605121601.18608: *5* jedit.match_url_any/f/h
    # Fix bug 893230: URL coloring does not work for many Internet protocols.
    # Added support for: gopher, mailto, news, nntp, prospero, telnet, wais
    url_regex_f = re.compile(r"""(file|ftp)://[^\s'"]+[\w=/]""")
    url_regex_g = re.compile(r"""gopher://[^\s'"]+[\w=/]""")
    url_regex_h = re.compile(r"""(http|https)://[^\s'"]+[\w=/]""")
    url_regex_m = re.compile(r"""mailto://[^\s'"]+[\w=/]""")
    url_regex_n = re.compile(r"""(news|nntp)://[^\s'"]+[\w=/]""")
    url_regex_p = re.compile(r"""prospero://[^\s'"]+[\w=/]""")
    url_regex_t = re.compile(r"""telnet://[^\s'"]+[\w=/]""")
    url_regex_w = re.compile(r"""wais://[^\s'"]+[\w=/]""")
    kinds = '(file|ftp|gopher|http|https|mailto|news|nntp|prospero|telnet|wais)'
    url_regex = re.compile(r"""%s://[^\s'"]+[\w=/]""" % (kinds))

    def match_any_url(self, s, i):
        return self.match_compiled_regexp(s, i, kind='url', regexp=self.url_regex)

    def match_url_f(self, s, i):
        return self.match_compiled_regexp(s, i, kind='url', regexp=self.url_regex_f)

    def match_url_g(self, s, i):
        return self.match_compiled_regexp(s, i, kind='url', regexp=self.url_regex_g)

    def match_url_h(self, s, i):
        return self.match_compiled_regexp(s, i, kind='url', regexp=self.url_regex_h)

    def match_url_m(self, s, i):
        return self.match_compiled_regexp(s, i, kind='url', regexp=self.url_regex_m)

    def match_url_n(self, s, i):
        return self.match_compiled_regexp(s, i, kind='url', regexp=self.url_regex_n)

    def match_url_p(self, s, i):
        return self.match_compiled_regexp(s, i, kind='url', regexp=self.url_regex_p)

    def match_url_t(self, s, i):
        return self.match_compiled_regexp(s, i, kind='url', regexp=self.url_regex_t)

    def match_url_w(self, s, i):
        return self.match_compiled_regexp(s, i, kind='url', regexp=self.url_regex_w)
    #@+node:ekr.20110605121601.18609: *4* jedit.match_compiled_regexp
    def match_compiled_regexp(self, s, i, kind, regexp, delegate=''):
        '''Succeed if the compiled regular expression regexp matches at s[i:].'''
        n = self.match_compiled_regexp_helper(s, i, regexp)
        if n > 0:
            j = i + n
            self.colorRangeWithTag(s, i, j, kind, delegate=delegate)
            self.prev = (i, j, kind)
            self.trace_match(kind, s, i, j)
            return n
        else:
            return 0
    #@+node:ekr.20110605121601.18610: *5* jedit.match_compiled_regexp_helper
    def match_compiled_regexp_helper(self, s, i, regex):
        '''Return the length of the matching text if seq (a regular expression) matches the present position.'''
        # Match succeeds or fails more quickly than search.
        self.match_obj = mo = regex.match(s, i) # re_obj.search(s,i)
        if mo is None:
            return 0
        start, end = mo.start(), mo.end()
        if start != i:
            return 0
        return end - start
    #@+node:ekr.20110605121601.18611: *4* jedit.match_eol_span
    def match_eol_span(self, s, i,
        kind=None, seq='',
        at_line_start=False, at_whitespace_end=False, at_word_start=False,
        delegate='', exclude_match=False
    ):
        '''Succeed if seq matches s[i:]'''
        if at_line_start and i != 0 and s[i - 1] != '\n':
            return 0
        if at_whitespace_end and i != g.skip_ws(s, 0):
            return 0
        if at_word_start and i > 0 and s[i - 1] in self.word_chars:
            return 0
        if at_word_start and i + len(seq) + 1 < len(s) and s[i + len(seq)] in self.word_chars:
            return 0
        if g.match(s, i, seq):
            j = len(s)
            self.colorRangeWithTag(s, i, j, kind, delegate=delegate, exclude_match=exclude_match)
            self.prev = (i, j, kind)
            self.trace_match(kind, s, i, j)
            return j # (was j-1) With a delegate, this could clear state.
        else:
            return 0
    #@+node:ekr.20110605121601.18612: *4* jedit.match_eol_span_regexp
    def match_eol_span_regexp(self, s, i,
        kind='', regexp='',
        at_line_start=False, at_whitespace_end=False, at_word_start=False,
        delegate='', exclude_match=False
    ):
        '''Succeed if the regular expression regex matches s[i:].'''
        if at_line_start and i != 0 and s[i - 1] != '\n': return 0
        if at_whitespace_end and i != g.skip_ws(s, 0): return 0
        if at_word_start and i > 0 and s[i - 1] in self.word_chars: return 0 # 7/5/2008
        n = self.match_regexp_helper(s, i, regexp)
        if n > 0:
            j = len(s)
            self.colorRangeWithTag(s, i, j, kind, delegate=delegate, exclude_match=exclude_match)
            self.prev = (i, j, kind)
            self.trace_match(kind, s, i, j)
            return j - i
        else:
            return 0
    #@+node:ekr.20110605121601.18613: *4* jedit.match_everything
    # def match_everything (self,s,i,kind=None,delegate='',exclude_match=False):
        # '''Match the entire rest of the string.'''
        # j = len(s)
        # self.colorRangeWithTag(s,i,j,kind,delegate=delegate)
        # return j
    #@+node:ekr.20110605121601.18614: *4* jedit.match_keywords
    # This is a time-critical method.

    def match_keywords(self, s, i):
        '''
        Succeed if s[i:] is a keyword.
        Returning -len(word) for failure greatly reduces the number of times this
        method is called.
        '''
        self.totalKeywordsCalls += 1
        # We must be at the start of a word.
        if i > 0 and s[i - 1] in self.word_chars:
            return 0
        # Get the word as quickly as possible.
        j = i; n = len(s)
        chars = self.word_chars
        # A kludge just for Haskell:
        if self.language in ('haskell','clojure'):
            chars["'"] = "'"
        while j < n and s[j] in chars:
            j += 1
        word = s[i: j]
        # Fix part of #585: A kludge for css.
        if self.language == 'css' and word.endswith(':'):
            j -= 1
            word = word[:-1]
        if not word:
            g.trace('can not happen', repr(s[i: max(j, i + 1)]), repr(s[i: i + 10]), g.callers())
            return 0
        if self.ignore_case: word = word.lower()
        kind = self.keywordsDict.get(word)
        if kind:
            self.colorRangeWithTag(s, i, j, kind)
            self.prev = (i, j, kind)
            result = j - i
            self.trace_match(kind, s, i, j)
            return result
        else:
            return -len(word) # An important new optimization.
    #@+node:ekr.20110605121601.18615: *4* jedit.match_line
    def match_line(self, s, i, kind=None, delegate='', exclude_match=False):
        '''Match the rest of the line.'''
        j = g.skip_to_end_of_line(s, i)
        self.colorRangeWithTag(s, i, j, kind, delegate=delegate)
        return j - i
    #@+node:ekr.20110605121601.18616: *4* jedit.match_mark_following & getNextToken
    def match_mark_following(self, s, i,
        kind='', pattern='',
        at_line_start=False, at_whitespace_end=False, at_word_start=False,
        exclude_match=False
    ):
        '''Succeed if s[i:] matches pattern.'''
        if not self.allow_mark_prev: return 0
        if at_line_start and i != 0 and s[i - 1] != '\n': return 0
        if at_whitespace_end and i != g.skip_ws(s, 0): return 0
        if at_word_start and i > 0 and s[i - 1] in self.word_chars: return 0 # 7/5/2008
        if at_word_start and i + len(pattern) + 1 < len(s) and s[i + len(pattern)] in self.word_chars:
            return 0 # 7/5/2008
        if g.match(s, i, pattern):
            j = i + len(pattern)
            # self.colorRangeWithTag(s,i,j,kind,exclude_match=exclude_match)
            k = self.getNextToken(s, j)
            # 2011/05/31: Do not match *anything* unless there is a token following.
            if k > j:
                self.colorRangeWithTag(s, i, j, kind, exclude_match=exclude_match)
                self.colorRangeWithTag(s, j, k, kind, exclude_match=False)
                j = k
                self.prev = (i, j, kind)
                self.trace_match(kind, s, i, j)
                return j - i
            else:
                return 0
        else:
            return 0
    #@+node:ekr.20110605121601.18617: *5* jedit.getNextToken
    def getNextToken(self, s, i):
        '''Return the index of the end of the next token for match_mark_following.

        The jEdit docs are not clear about what a 'token' is, but experiments with jEdit
        show that token means a word, as defined by word_chars.'''
        # 2011/05/31: Might we extend the concept of token?
        # If s[i] is not a word char, should we return just it?
        i0 = i
        while i < len(s) and s[i].isspace():
            i += 1
        i1 = i
        while i < len(s) and s[i] in self.word_chars:
            i += 1
        if i == i1:
            return i0
        else:
            # 2011/05/31: was i+1
            return min(len(s), i)
    #@+node:ekr.20110605121601.18618: *4* jedit.match_mark_previous
    def match_mark_previous(self, s, i,
        kind='', pattern='',
        at_line_start=False, at_whitespace_end=False, at_word_start=False,
        exclude_match=False
    ):
        '''Return the length of a matched SEQ or 0 if no match.

        'at_line_start':    True: sequence must start the line.
        'at_whitespace_end':True: sequence must be first non-whitespace text of the line.
        'at_word_start':    True: sequence must start a word.'''
        # This match was causing most of the syntax-color problems.
        return 0 # 2009/6/23
    #@+node:ekr.20110605121601.18619: *4* jedit.match_regexp_helper
    def match_regexp_helper(self, s, i, pattern):
        '''Return the length of the matching text if seq (a regular expression) matches the present position.'''
        try:
            flags = re.MULTILINE
            if self.ignore_case: flags |= re.IGNORECASE
            re_obj = re.compile(pattern, flags)
        except Exception:
            # Do not call g.es here!
            g.trace('Invalid regular expression: %s' % (pattern))
            return 0
        # Match succeeds or fails more quickly than search.
        self.match_obj = mo = re_obj.match(s, i) # re_obj.search(s,i)
        if mo is None:
            return 0
        else:
            start, end = mo.start(), mo.end()
            if start != i: # Bug fix 2007-12-18: no match at i
                return 0
            return end - start
    #@+node:ekr.20110605121601.18620: *4* jedit.match_seq
    def match_seq(self, s, i,
        kind='', seq='',
        at_line_start=False,
        at_whitespace_end=False,
        at_word_start=False,
        delegate=''
    ):
        '''Succeed if s[:] mathces seq.'''
        if at_line_start and i != 0 and s[i - 1] != '\n':
            j = i
        elif at_whitespace_end and i != g.skip_ws(s, 0):
            j = i
        elif at_word_start and i > 0 and s[i - 1] in self.word_chars: # 7/5/2008
            j = i
        if at_word_start and i + len(seq) + 1 < len(s) and s[i + len(seq)] in self.word_chars:
            j = i # 7/5/2008
        elif g.match(s, i, seq):
            j = i + len(seq)
            self.colorRangeWithTag(s, i, j, kind, delegate=delegate)
            self.prev = (i, j, kind)
            self.trace_match(kind, s, i, j)
        else:
            j = i
        return j - i
    #@+node:ekr.20110605121601.18621: *4* jedit.match_seq_regexp
    def match_seq_regexp(self, s, i,
        kind='', regexp='',
        at_line_start=False, at_whitespace_end=False, at_word_start=False,
        delegate=''
    ):
        '''Succeed if the regular expression regexp matches at s[i:].'''
        if at_line_start and i != 0 and s[i - 1] != '\n': return 0
        if at_whitespace_end and i != g.skip_ws(s, 0): return 0
        if at_word_start and i > 0 and s[i - 1] in self.word_chars: return 0
        n = self.match_regexp_helper(s, i, regexp)
        j = i + n
        assert(j - i == n)
        self.colorRangeWithTag(s, i, j, kind, delegate=delegate)
        self.prev = (i, j, kind)
        self.trace_match(kind, s, i, j)
        return j - i
    #@+node:ekr.20110605121601.18622: *4* jedit.match_span & helper & restarter
    def match_span(self, s, i,
        kind='', begin='', end='',
        at_line_start=False, at_whitespace_end=False, at_word_start=False,
        delegate='', exclude_match=False,
        no_escape=False, no_line_break=False, no_word_break=False
    ):
        '''Succeed if s[i:] starts with 'begin' and contains a following 'end'.'''
        dots = False # A flag that we are using dots as a continuation.
        if i >= len(s):
            return 0
        if at_line_start and i != 0 and s[i - 1] != '\n':
            j = i
        elif at_whitespace_end and i != g.skip_ws(s, 0):
            j = i
        elif at_word_start and i > 0 and s[i - 1] in self.word_chars:
            j = i
        elif at_word_start and i + len(begin) + 1 < len(s) and s[i + len(begin)] in self.word_chars:
            j = i
        elif not g.match(s, i, begin):
            j = i
        else:
            # We have matched the start of the span.
            j = self.match_span_helper(s, i + len(begin), end,
                no_escape, no_line_break, no_word_break=no_word_break)
            if j == -1:
                j = i # A real failure.
            else:
                # A hack to handle continued strings. Should work for most languages.
                # Prepend "dots" to the kind, as a flag to setTag.
                dots = j > len(s) and begin in "'\"" and end in "'\"" and kind.startswith('literal')
                dots = dots and self.language not in ('lisp', 'elisp')
                if dots:
                    kind = 'dots'+kind
                # A match
                i2 = i + len(begin); j2 = j + len(end)
                if delegate:
                    self.colorRangeWithTag(s, i, i2, kind, delegate=None, exclude_match=exclude_match)
                    self.colorRangeWithTag(s, i2, j, kind, delegate=delegate, exclude_match=exclude_match)
                    self.colorRangeWithTag(s, j, j2, kind, delegate=None, exclude_match=exclude_match)
                else:
                    self.colorRangeWithTag(s, i, j2, kind, delegate=None, exclude_match=exclude_match)
                j = j2
                self.prev = (i, j, kind)
        self.trace_match(kind, s, i, j)
        # New in Leo 5.5: don't recolor everything after continued strings.
        if j > len(s) and not dots:
            j = len(s) + 1

            def span(s):
                # Note: bindings are frozen by this def.
                return self.restart_match_span(s,
                    # Positional args, in alpha order
                    delegate, end, exclude_match, kind,
                    no_escape, no_line_break, no_word_break)

            self.setRestart(span,
                # These must be keyword args.
                delegate=delegate, end=end,
                exclude_match=exclude_match,
                kind=kind,
                no_escape=no_escape,
                no_line_break=no_line_break,
                no_word_break=no_word_break)
        return j - i # Correct, whatever j is.
    #@+node:ekr.20110605121601.18623: *5* jedit.match_span_helper
    def match_span_helper(self, s, i, pattern, no_escape, no_line_break, no_word_break):
        '''
        Return n >= 0 if s[i] ends with a non-escaped 'end' string.
        '''
        esc = self.escape
        while 1:
            j = s.find(pattern, i)
            if j == -1:
                # Match to end of text if not found and no_line_break is False
                if no_line_break:
                    return -1
                else:
                    return len(s) + 1
            elif no_word_break and j > 0 and s[j - 1] in self.word_chars:
                return -1 # New in Leo 4.5.
            elif no_line_break and '\n' in s[i: j]:
                return -1
            elif esc and not no_escape:
                # Only an odd number of escapes is a 'real' escape.
                escapes = 0; k = 1
                while j - k >= 0 and s[j - k] == esc:
                    escapes += 1; k += 1
                if (escapes % 2) == 1:
                    assert s[j - 1] == esc
                    i += 1 # 2013/08/26: just advance past the *one* escaped character.
                else:
                    return j
            else:
                return j
    #@+node:ekr.20110605121601.18624: *5* jedit.restart_match_span
    def restart_match_span(self, s,
        delegate, end, exclude_match, kind,
        no_escape, no_line_break, no_word_break
    ):
        '''Remain in this state until 'end' is seen.'''
        i = 0
        j = self.match_span_helper(s, i, end, no_escape, no_line_break, no_word_break)
        if j == -1:
            j2 = len(s) + 1
        elif j > len(s):
            j2 = j
        else:
            j2 = j + len(end)
        if delegate:
            self.colorRangeWithTag(s, i, j, kind,
                delegate=delegate, exclude_match=exclude_match)
            self.colorRangeWithTag(s, j, j2, kind,
                delegate=None, exclude_match=exclude_match)
        else: # avoid having to merge ranges in addTagsToList.
            self.colorRangeWithTag(s, i, j2, kind,
                delegate=None, exclude_match=exclude_match)
        j = j2
        self.trace_match(kind, s, i, j)
        if j > len(s):

            def span(s):
                return self.restart_match_span(s,
                    # Positional args, in alpha order
                    delegate, end, exclude_match, kind,
                    no_escape, no_line_break, no_word_break)

            self.setRestart(span,
                # These must be keywords args.
                delegate=delegate, end=end, kind=kind,
                no_escape=no_escape,
                no_line_break=no_line_break,
                no_word_break=no_word_break)
        else:
            self.clearState()
        return j # Return the new i, *not* the length of the match.
    #@+node:ekr.20110605121601.18625: *4* jedit.match_span_regexp
    def match_span_regexp(self, s, i,
        kind='', begin='', end='',
        at_line_start=False, at_whitespace_end=False, at_word_start=False,
        delegate='', exclude_match=False,
        no_escape=False, no_line_break=False, no_word_break=False,
    ):
        '''Succeed if s[i:] starts with 'begin' (a regular expression) and
        contains a following 'end'.
        '''
        if at_line_start and i != 0 and s[i - 1] != '\n': return 0
        if at_whitespace_end and i != g.skip_ws(s, 0): return 0
        if at_word_start and i > 0 and s[i - 1] in self.word_chars: return 0 # 7/5/2008
        if at_word_start and i + len(begin) + 1 < len(s) and s[i + len(begin)] in self.word_chars:
            return 0 # 7/5/2008
        n = self.match_regexp_helper(s, i, begin)
        # We may have to allow $n here, in which case we must use a regex object?
        if n > 0:
            j = i + n
            j2 = s.find(end, j)
            if j2 == -1: return 0
            if self.escape and not no_escape:
                # Only an odd number of escapes is a 'real' escape.
                escapes = 0; k = 1
                while j - k >= 0 and s[j - k] == self.escape:
                    escapes += 1; k += 1
                if (escapes % 2) == 1:
                    # An escaped end **aborts the entire match**:
                    # there is no way to 'restart' the regex.
                    return 0
            i2 = j2 - len(end)
            if delegate:
                self.colorRangeWithTag(s, i, j, kind, delegate=None, exclude_match=exclude_match)
                self.colorRangeWithTag(s, j, i2, kind, delegate=delegate, exclude_match=False)
                self.colorRangeWithTag(s, i2, j2, kind, delegate=None, exclude_match=exclude_match)
            else: # avoid having to merge ranges in addTagsToList.
                self.colorRangeWithTag(s, i, j2, kind, delegate=None, exclude_match=exclude_match)
            self.prev = (i, j, kind)
            self.trace_match(kind, s, i, j2)
            return j2 - i
        else: return 0
    #@+node:ekr.20170205074106.1: *4* jedit.match_wiki_pattern
    def match_wiki_pattern(self, s, i, pattern):
        '''Show or hide a regex pattern managed by the wikiview plugin.'''
        m = pattern.match(s,i)
        if m:
            n = len(m.group(0))
            self.colorRangeWithTag(s, i, i + n, 'url')
            return n
        else:
            return 0
    #@+node:ekr.20110605121601.18626: *4* jedit.match_word_and_regexp
    def match_word_and_regexp(self, s, i,
        kind1='', word='',
        kind2='', pattern='',
        at_line_start=False, at_whitespace_end=False, at_word_start=False,
        exclude_match=False
    ):
        '''Succeed if s[i:] matches pattern.'''
        if not self.allow_mark_prev: return 0
        if at_line_start and i != 0 and s[i - 1] != '\n': return 0
        if at_whitespace_end and i != g.skip_ws(s, 0): return 0
        if at_word_start and i > 0 and s[i - 1] in self.word_chars: return 0
        if at_word_start and i + len(word) + 1 < len(s) and s[i + len(word)] in self.word_chars:
            j = i
        if not g.match(s, i, word):
            return 0
        j = i + len(word)
        n = self.match_regexp_helper(s, j, pattern)
        if n == 0:
            return 0
        self.colorRangeWithTag(s, i, j, kind1, exclude_match=exclude_match)
        k = j + n
        self.colorRangeWithTag(s, j, k, kind2, exclude_match=False)
        self.prev = (j, k, kind2)
        self.trace_match(kind1, s, i, j)
        self.trace_match(kind2, s, j, k)
        return k - i
    #@+node:ekr.20110605121601.18627: *4* jedit.skip_line
    def skip_line(self, s, i):
        if self.escape:
            escape = self.escape + '\n'
            n = len(escape)
            while i < len(s):
                j = g.skip_line(s, i)
                if not g.match(s, j - n, escape):
                    return j
                i = j
            return i
        else:
            return g.skip_line(s, i)
                # Include the newline so we don't get a flash at the end of the line.
    #@+node:ekr.20110605121601.18628: *4* jedit.trace_match
    def trace_match(self, kind, s, i, j):

        if j != i and self.trace_match_flag:
            g.trace(kind, i, j, g.callers(2), self.dump(s[i: j]))
    #@+node:ekr.20110605121601.18629: *3*  jedit.State methods
    #@+node:ekr.20110605121601.18630: *4* jedit.clearState
    def clearState(self):
        '''
        Create a *language-specific* default state.
        This properly forces a full recoloring when @language changes.
        '''
        n = self.initialStateNumber
        self.setState(n)
        return n
    #@+node:ekr.20110605121601.18631: *4* jedit.computeState
    def computeState(self, f, keys):
        '''
        Compute the state name associated with f and all the keys.
        Return a unique int n representing that state.
        '''
        # Abbreviate arg names.
        d = {
            'delegate': '=>',
            'end': 'end',
            'at_line_start': 'start',
            'at_whitespace_end': 'ws-end',
            'exclude_match': '!match',
            'no_escape': '!esc',
            'no_line_break': '!lbrk',
            'no_word_break': '!wbrk',
        }
        result = [self.languageTag(self.language)]
        if not self.rulesetName.endswith('_main'):
            result.append(self.rulesetName)
        if f:
            result.append(f.__name__)
        for key in sorted(keys):
            keyVal = keys.get(key)
            val = d.get(key)
            if val is None:
                val = keys.get(key)
                result.append('%s=%s' % (key, val))
            elif keyVal is True:
                result.append('%s' % val)
            elif keyVal is False:
                pass
            elif keyVal not in (None, ''):
                result.append('%s=%s' % (key, keyVal))
        state = ';'.join(result).lower()
        table = (
            ('kind=', ''),
            ('literal', 'lit'),
            ('restart', '@'),
        )
        for pattern, s in table:
            state = state.replace(pattern, s)
        n = self.stateNameToStateNumber(f, state)
        return n
    #@+node:ekr.20110605121601.18632: *4* jedit.getters & setters
    def currentBlockNumber(self):
        block = self.highlighter.currentBlock()
        return block.blockNumber() if block and block.isValid() else -1

    def currentState(self):
        return self.highlighter.currentBlockState()

    def prevState(self):
        return self.highlighter.previousBlockState()

    def setState(self, n):
        self.highlighter.setCurrentBlockState(n)
        return n
    #@+node:ekr.20170125141148.1: *4* jedit.inColorState
    def inColorState(self):
        '''True if the *current* state is enabled.'''
        n = self.currentState()
        state = self.stateDict.get(n, 'no-state')
        enabled = (
            not state.endswith('@nocolor') and
            not state.endswith('@nocolor-node') and
            not state.endswith('@killcolor'))
        return enabled


    #@+node:ekr.20110605121601.18633: *4* jedit.setRestart
    def setRestart(self, f, **keys):
        n = self.computeState(f, keys)
        self.setState(n)
        return n

    #@+node:ekr.20110605121601.18635: *4* jedit.show...
    def showState(self, n):
        state = self.stateDict.get(n, 'no-state')
        return '%2s:%s' % (n, state)

    def showCurrentState(self):
        n = self.currentState()
        return self.showState(n)

    def showPrevState(self):
        n = self.prevState()
        return self.showState(n)
    #@+node:ekr.20110605121601.18636: *4* jedit.stateNameToStateNumber
    def stateNameToStateNumber(self, f, stateName):
        '''
        stateDict:     Keys are state numbers, values state names.
        stateNameDict: Keys are state names, values are state numbers.
        restartDict:   Keys are state numbers, values are restart functions
        '''
        n = self.stateNameDict.get(stateName)
        if n is None:
            n = self.nextState
            self.stateNameDict[stateName] = n
            self.stateDict[n] = stateName
            self.restartDict[n] = f
            self.nextState += 1
            self.n2languageDict [n] = self.language
        return n
    #@+node:ekr.20110605121601.18637: *3* jedit.colorRangeWithTag
    def colorRangeWithTag(self, s, i, j, tag, delegate='', exclude_match=False):
        '''Actually colorize the selected range.

        This is called whenever a pattern matcher succeed.'''
        trace = 'coloring' in g.app.debug and not g.unitTesting
            # setTag does most tracing.
        if not self.inColorState():
            # Do *not* check x.flag here. It won't work.
            if trace: g.trace('not in color state')
            return
        if delegate:
            if trace:
                if len(repr(s[i: j])) <= 20:
                    s2 = repr(s[i: j])
                else:
                    s2 = repr(s[i: i + 17 - 2] + '...')
                print('--trace-coloring: %25s %3s %3s %-20s %s' % (
                    ('%s.%s' % (delegate, tag)), i, j, s2, g.callers(2)))
            self.modeStack.append(self.modeBunch)
            self.init_mode(delegate)
            while 0 <= i < j and i < len(s):
                progress = i
                assert j >= 0, j
                for f in self.rulesDict.get(s[i], []):
                    n = f(self, s, i)
                    if n is None:
                        g.trace('Can not happen: delegate matcher returns None')
                    elif n > 0:
                        i += n; break
                else:
                    # Use the default chars for everything else.
                    # Use the *delegate's* default characters if possible.
                    default_tag = self.attributesDict.get('default')
                    self.setTag(default_tag or tag, s, i, i + 1)
                    i += 1
                assert i > progress
            bunch = self.modeStack.pop()
            self.initModeFromBunch(bunch)
        elif not exclude_match:
            # if trace:
                # s2 = repr(s[i: j]) if len(repr(s[i: j])) <= 20 else repr(s[i: i + 17 - 2] + '...')
                # g.trace('%25s %3s %3s %-20s %s' % (
                    # ('%s.%s' % (self.language, tag)), i, j, s2, g.callers(2)))
            self.setTag(tag, s, i, j)
        if tag != 'url':
            # Allow UNL's and URL's *everywhere*.
            j = min(j, len(s))
            while i < j:
                ch = s[i].lower()
                if ch == 'u':
                    n = self.match_unl(s, i)
                    i += max(1, n)
                elif ch in 'fh': # file|ftp|http|https
                    n = self.match_any_url(s, i)
                    i += max(1, n)
                else:
                    i += 1
    #@+node:ekr.20110605121601.18638: *3* jedit.mainLoop
    tot_time = 0.0

    def mainLoop(self, n, s):
        '''Colorize a *single* line s, starting in state n.'''
        t1 = time.clock()
        f = self.restartDict.get(n)
        i = f(s) if f else 0
        while i < len(s):
            progress = i
            functions = self.rulesDict.get(s[i], [])
            # g.printList(functions)
            for f in functions:
                n = f(self, s, i)
                if n is None:
                    g.trace('Can not happen: n is None', repr(f))
                    break
                elif n > 0: # Success. The match has already been colored.
                    i += n
                    break
                elif n < 0: # Total failure.
                    i += -n
                    break
                else: # Partial failure: Do not break or change i!
                    pass
            else:
                i += 1
            assert i > progress
        # Don't even *think* about changing state here.
        self.tot_time += time.clock() - t1
    #@+node:ekr.20110605121601.18640: *3* jedit.recolor
    def recolor(self, s):
        '''
        jEdit.recolor: Recolor a *single* line, s.
        QSyntaxHighligher calls this method repeatedly and automatically.
        '''
        p = self.c.p
        self.recolorCount += 1
        block_n = self.currentBlockNumber()
        n = self.prevState()
        if p.v != self.old_v:
            self.updateSyntaxColorer(p) # Force a full recolor
            assert self.language
            self.init_all_state(p.v)
            self.init(p)
        else:
            new_language = self.n2languageDict.get(n)
            if new_language != self.language:
                self.language = new_language
                self.init(p)
        if block_n == 0:
            n = self.initBlock0()
        n = self.setState(n) # Required.
        # Always color the line, even if colorizing is disabled.
        if s:
            self.mainLoop(n, s)
    #@+node:ekr.20170126100139.1: *4* jedit.initBlock0
    def initBlock0 (self):
        '''
        Init *local* ivars when handling block 0.
        This prevents endless recalculation of the proper default state.
        '''
        if self.enabled:
            n = self.setInitialStateNumber()
        else:
            n = self.setRestart(self.restartNoColor)
        return n
    #@+node:ekr.20170126101049.1: *4* jedit.setInitialStateNumber
    def setInitialStateNumber(self):
        '''
        Init the initialStateNumber ivar for clearState()
        This saves a lot of work.

        Called from init() and initBlock0.
        '''
        state = self.languageTag(self.language)
        n = self.stateNameToStateNumber(None, state)
        self.initialStateNumber = n
        self.blankStateNumber = self.stateNameToStateNumber(None,state+';blank')
        return n
    #@+node:ekr.20170126103925.1: *4* jedit.languageTag
    def languageTag(self, name):
        '''
        Return the standardized form of the language name.
        Doing this consistently prevents subtle bugs.
        '''
        if name:
            table = (
                ('markdown', 'md'),
                ('python', 'py'),
                ('javascript', 'js'),
            )
            for pattern, s in table:
                name = name.replace(pattern, s)
            return name
        else:
            return 'no-language'
    #@+node:ekr.20170205055743.1: *3* jedit.set_wikiview_patterns
    def set_wikiview_patterns(self, leadins, patterns):
        '''
        Init the colorizer so it will *skip* all patterns.
        The wikiview plugin calls this method.
        '''
        d = self.rulesDict
        for leadins_list, pattern in zip(leadins, patterns):
            for ch in leadins_list:

                def wiki_rule(self, s, i, pattern=pattern):
                    '''Bind pattern and leadin for jedit.match_wiki_pattern.'''
                    return self.match_wiki_pattern(s, i, pattern)

                aList = d.get(ch, [])
                if wiki_rule not in aList:
                    aList.insert(0, wiki_rule)
                    d [ch] = aList
        self.rulesDict = d
    #@-others
#@+node:ekr.20110605121601.18565: ** class LeoHighlighter (QSyntaxHighlighter)
# Careful: we may be running from the bridge.
if QtGui:

    class LeoHighlighter(QtGui.QSyntaxHighlighter):
        '''
        A subclass of QSyntaxHighlighter that overrides
        the highlightBlock and rehighlight methods.

        All actual syntax coloring is done in the highlighter class.
        
        Used by both the JeditColorizer and PYgmentsColorizer classes.
        '''
        # This is c.frame.body.colorizer.highlighter

        #@+others
        #@+node:ekr.20110605121601.18566: *3* leo_h.ctor (sets style)
        def __init__(self, c, colorizer, document):
            '''ctor for LeoHighlighter class.'''
            self.c = c
            self.colorizer = colorizer
            self.n_calls = 0
            assert isinstance(document, QtGui.QTextDocument), document
                # Alas, a QsciDocument is not a QTextDocument.
            self.leo_document = document
            QtGui.QSyntaxHighlighter.__init__(self, document)
                # Init the base class.
            self.reloadSettings()
        #@+node:ekr.20110605121601.18567: *3* leo_h.highlightBlock
        def highlightBlock(self, s):
            """ Called by QSyntaxHighlighter """
            self.n_calls += 1
            s = g.toUnicode(s)
            self.colorizer.recolor(s)
                # Highlight just one line.
        #@+node:ekr.20190327052228.1: *3* leo_h.reloadSettings
        def reloadSettings(self):
            '''Reload all reloadable settings.'''
            c, document = self.c, self.leo_document
            if not pygments:
                return
            if not c.config.getBool('use-pygments', default=False):
                return
            #
            # Init pygments ivars.
            self._brushes = {}
            self._document = document
            self._formats = {}
            self.colorizer.style_name = 'default'
            style_name = c.config.getString('pygments-style-name') or 'default'
                # Style gallery: https://help.farbox.com/pygments.html
                # Dark styles: fruity, monokai, native, vim
                # https://github.com/gthank/solarized-dark-pygments
            if not c.config.getBool('use-pygments-styles', default=True):
                return
            #
            # Init pygments style.
            try:
                self.setStyle(style_name)
                # print('using %r pygments style in %r' % (style_name, c.shortFileName()))
            except Exception:
                print('pygments %r style not found. Using "default" style' % style_name)
                self.setStyle('default')
                style_name = 'default'
            self.colorizer.style_name = style_name
            assert self._style
        #@+node:ekr.20190320154014.1: *3* leo_h: From PygmentsHighlighter
        #
        # All code in this tree is based on PygmentsHighlighter.
        #
        # Copyright (c) Jupyter Development Team.
        # Distributed under the terms of the Modified BSD License.

        #@+others
        #@+node:ekr.20190320153605.1: *4* leo_h._get_format & helpers
        def _get_format(self, token):
            """ Returns a QTextCharFormat for token or None.
            """
            if token in self._formats:
                return self._formats[token]
            if self._style is None:
                result = self._get_format_from_document(token, self._document)
            else:
                result = self._get_format_from_style(token, self._style)
            result = self._get_format_from_style(token, self._style)
            self._formats[token] = result
            return result
        #@+node:ekr.20190320162831.1: *5* pyg_h._get_format_from_document
        def _get_format_from_document(self, token, document):
            """ Returns a QTextCharFormat for token by
            """
            # Modified by EKR.
            # These lines cause unbounded recursion.
                # code, html = next(self._formatter._format_lines([(token, u'dummy')]))
                # self._document.setHtml(html)
            return QtGui.QTextCursor(self._document).charFormat()
        #@+node:ekr.20190320153716.1: *5* leo_h._get_format_from_style
        key_error_d = {}

        def _get_format_from_style(self, token, style):
            """ Returns a QTextCharFormat for token by reading a Pygments style.
            """
            result = QtGui.QTextCharFormat()
            #
            # EKR: handle missing tokens.
            try:
                data = style.style_for_token(token).items()
            except KeyError as err:
                key = repr(err)
                if key not in self.key_error_d:
                    self.key_error_d [key] = True
                    g.trace(err)
                return result
            for key, value in data:
                if value:
                    if key == 'color':
                        result.setForeground(self._get_brush(value))
                    elif key == 'bgcolor':
                        result.setBackground(self._get_brush(value))
                    elif key == 'bold':
                        result.setFontWeight(QtGui.QFont.Bold)
                    elif key == 'italic':
                        result.setFontItalic(True)
                    elif key == 'underline':
                        result.setUnderlineStyle(
                            QtGui.QTextCharFormat.SingleUnderline)
                    elif key == 'sans':
                        result.setFontStyleHint(QtGui.QFont.SansSerif)
                    elif key == 'roman':
                        result.setFontStyleHint(QtGui.QFont.Times)
                    elif key == 'mono':
                        result.setFontStyleHint(QtGui.QFont.TypeWriter)
            return result
        #@+node:ekr.20190320153958.1: *4* leo_h.setStyle
        def setStyle(self, style):
            """ Sets the style to the specified Pygments style.
            """
            from pygments.styles import get_style_by_name
            if g.isString(style):
                style = get_style_by_name(style)
            self._style = style
            self._clear_caches()
        #@+node:ekr.20190320154604.1: *4* leo_h.clear_caches
        def _clear_caches(self):
            """ Clear caches for brushes and formats.
            """
            self._brushes = {}
            self._formats = {}
        #@+node:ekr.20190320154752.1: *4* leo_h._get_brush/color
        def _get_brush(self, color):
            """ Returns a brush for the color.
            """
            result = self._brushes.get(color)
            if result is None:
                qcolor = self._get_color(color)
                result = QtGui.QBrush(qcolor)
                self._brushes[color] = result
            return result

        def _get_color(self, color):
            """ Returns a QColor built from a Pygments color string.
            """
            qcolor = QtGui.QColor()
            qcolor.setRgb(int(color[:2], base=16),
                          int(color[2:4], base=16),
                          int(color[4:6], base=16))
            return qcolor
        #@-others
        #@-others
#@+node:ekr.20140906095826.18717: ** class NullScintillaLexer (QsciLexerCustom)
if Qsci:

    class NullScintillaLexer(Qsci.QsciLexerCustom):
        '''A do-nothing colorizer for Scintilla.'''

        def __init__(self, c, parent=None):
            Qsci.QsciLexerCustom.__init__(self, parent)
                # Init the pase class
            self.leo_c = c
            self.configure_lexer()

        def description(self, style):
            return 'NullScintillaLexer'

        def setStyling(self, length, style):
            g.trace('(NullScintillaLexer)', length, style)

        def styleText(self, start, end):
            '''Style the text from start to end.'''

        def configure_lexer(self):
            '''Configure the QScintilla lexer.'''
            # c = self.leo_c
            lexer = self
            # To do: use c.config setting.
            # pylint: disable=no-member
            font = QtGui.QFont("DejaVu Sans Mono", 14)
            lexer.setFont(font)
#@+node:ekr.20190319151826.1: ** class PygmentsColorizer(BaseJEditColorizer)
class PygmentsColorizer(BaseJEditColorizer):
    '''
    This class adapts pygments tokens to QSyntaxHighlighter.
    '''
    # This is c.frame.body.colorizer

    #@+others
    #@+node:ekr.20190319151826.3: *3* pyg_c.__init__ & helpers
    def __init__(self, c, widget, wrapper):
        '''Ctor for JEditColorizer class.'''
        BaseJEditColorizer.__init__(self, c, widget, wrapper)
        #
        # Create the highlighter. The default is NullObject.
        if isinstance(widget, QtWidgets.QTextEdit):
            self.highlighter = LeoHighlighter(c,
                colorizer = self,
                document = widget.document(),
            )
        #
        # State unique to this class...
        self.color_enabled = self.enabled
        self.old_v = None
        #
        # Init common data...
            # self.init_style_ivars()
            # self.defineLeoKeywordsDict()
            # self.defineDefaultColorsDict()
            # self.defineDefaultFontDict()
        self.reloadSettings()
            # self.init()
    #@+node:ekr.20190324043722.1: *4* pyg_c.init
    def init(self, p=None):
        '''Init the colorizer. p is for tracing only.'''
        #
        # Like jedit.init, but no need to init state.
        self.init_mode(self.language)
        self.prev = None
            # Used by setTag.
        self.configure_tags()
        self.configure_hard_tab_width()

    def addLeoRules(self, theDict):
        pass
    #@+node:ekr.20190324051704.1: *4* pyg_c.reloadSettings
    def reloadSettings(self):
        '''Reload the base settings, plus pygments settings.'''
        if 'coloring' in g.app.debug and not g.unitTesting:
            print('reloading pygments settings.')
        # Do basic inits.
        BaseJEditColorizer.reloadSettings(self)
        # Bind methods.
        if self.use_pygments_styles:
            self.getDefaultFormat = QtGui.QTextCharFormat
            self.getFormat = self.getPygmentsFormat
            self.setFormat = self.setPygmentsFormat
        else:
            self.getDefaultFormat = self.getLegacyDefaultFormat
            self.getFormat = self.getLegacyFormat
            self.setFormat = self.setLegacyFormat
        # Init everything else.
        self.init_style_ivars()
        self.defineLeoKeywordsDict()
        self.defineDefaultColorsDict()
        self.defineDefaultFontDict()
        self.init()
    #@+node:ekr.20190324063349.1: *3* pyg_c.format getters
    def getLegacyDefaultFormat(self):
        return None
        
    traced_dict = {}

    def getLegacyFormat(self, token, text):
        '''Return a jEdit tag for the given pygments token.'''
        r = repr(token).lstrip('Token.').lstrip('Literal.').lower()
            # Tables and setTag assume lower-case.
        if r == 'name':
            # Avoid a colision with existing Leo tag.
            r = 'name.pygments'
        if 0:
            if r not in self.traced_dict:
                self.traced_dict [r] = r
                g.trace(r)
        return r

    def getPygmentsFormat(self, token, text):
        '''Return a pygments format.'''
        format = self.highlighter._formats.get(token)
        if not format:
            format = self.highlighter._get_format(token)
        return format
    #@+node:ekr.20190324064341.1: *3* pyg_c.format setters
    def setLegacyFormat(self, index, length, format, s):
        '''Call the jEdit style setTag.'''
        BaseJEditColorizer.setTag(self, format, s, index, index+length)
        
    def setPygmentsFormat(self, index, length, format, s):
        ''' Call the base setTag to set the Qt format.'''
        self.highlighter.setFormat(index, length, format)
    #@+node:ekr.20190319151826.78: *3* pyg_c.mainLoop & helpers
    format_dict = {}
        # Keys are repr(Token), values are formats.
    lexers_dict = {}
        # Keys are language names, values are instantiated, patched lexers.
    state_s_dict = {}
        # Keys are strings, values are ints.
    state_n_dict = {}
        # For tracing only.
        # Keys are ints, values are strings.
    state_index = 1
        # Index of state number to be allocated.
    tot_time = 0.0

    def mainLoop(self, s):
        '''Colorize a *single* line s'''
        t1 = time.clock()
        highlighter = self.highlighter
        #
        # First, set the *expected* lexer. It may change later.
        lexer = self.set_lexer()
        #
        # Restore the state.
        # Based on Jupyter code: (c) Jupyter Development Team.
        stack_ivar = '_saved_state_stack'
        prev_data = highlighter.currentBlock().previous().userData()
        if prev_data is not None:
            # New code by EKR. Restore the language if necessary.
            if self.language != prev_data.leo_language:
                # Change the language and the lexer!
                self.language = prev_data.leo_language
                # g.trace('RESTORE:', self.language)
                lexer = self.set_lexer()
            setattr(lexer, stack_ivar, prev_data.syntax_stack)
        elif hasattr(lexer, stack_ivar):
            delattr(lexer, stack_ivar)
        # g.trace(self.color_enabled, self.language, repr(s))
        #
        # The main loop. Warning: this can change self.language.
        index = 0
        for token, text in lexer.get_tokens(s):
            length = len(text)
            # print('%5s %25r %r' % (self.color_enabled, repr(token).lstrip('Token.'), text))
            if self.color_enabled:
                format = self.getFormat(token, text)
            else:
                format = self.getDefaultFormat()
            self.setFormat(index, length, format, s)
            index += length
        #
        # Save the state.
        # Based on Jupyter code: (c) Jupyter Development Team.
        stack = getattr(lexer, stack_ivar, None)
        if stack:
            data = PygmentsBlockUserData(syntax_stack=stack, leo_language=self.language)
            highlighter.currentBlock().setUserData(data)
            # Clean up for the next go-round.
            delattr(lexer, stack_ivar)
        #
        # New code by EKR:
        # - Fixes a bug so multiline tokens work.
        # - State supports Leo's color directives.
        state_s = '%s; %s: %r' % (self.language, self.color_enabled, stack)
        state_n = self.state_s_dict.get(state_s)
        if state_n is None:
            state_n = self.state_index
            self.state_index += 1
            self.state_s_dict [state_s] = state_n
            self.state_n_dict [state_n] = state_s
        highlighter.setCurrentBlockState(state_n)
        self.tot_time += time.clock() - t1
    #@+node:ekr.20190323045655.1: *4* pyg_c.at_color_callback
    def at_color_callback(self, lexer, match):
        from pygments.token import Name, Text
        kind = match.group(0)
        self.color_enabled = kind == '@color'
        if self.color_enabled:
            yield match.start(), Name.Decorator, kind
        else:
            yield match.start(), Text, kind
    #@+node:ekr.20190323045735.1: *4* pyg_c.at_language_callback
    def at_language_callback(self, lexer, match):
        from pygments.token import Name
        language = match.group(2)
        ok = self.init_mode(language)
        if ok:
            self.language = language
            yield match.start(), Name.Decorator, match.group(0)
        else:
            yield match.start(), Name.Decorator, match.group(1)
                # Color only the @language, indicating an unknown language.
    #@+node:ekr.20190322082533.1: *4* pyg_c.get_lexer
    def get_lexer(self, language):
        '''Return the lexer for self.language, creating it if necessary.'''
        import pygments.lexers as lexers
        trace = 'coloring' in g.app.debug and not g.unitTesting
        try:
            if language == 'python':
                lexer_language = 'python3'
            lexer = lexers.get_lexer_by_name(lexer_language)
        except Exception:
            # pylint: disable=no-member
                # One of the lexer's will not exist.
            if trace:
                ('--trace-coloring: no lexer for %r' % language)
            lexer = lexers.Python3Lexer()
            if trace and 'python' not in self.lexers_dict:
                g.trace('--trace-coloring: default lexer for python: %r' % lexer)
        return lexer
    #@+node:ekr.20190322094034.1: *4* pyg_c.patch_lexer
    def patch_lexer(self, language, lexer):
        
        from pygments.token import Comment
        from pygments.lexer import inherit
        
        class PatchedLexer(lexer.__class__):
            
<<<<<<< HEAD
            leo_sec_ref_pat = r'(?-m:\<\<(.*?)\>\>)'
=======
            wimpy_regex = sys.version_info < (3, 6, 0)
            
            leo_sec_ref_pat = r'\<\<(.*?)\>\>' if wimpy_regex else r'(?-m:\<\<(.*?)\>\>)'
                # Multiline for Python 2, and less than 3.6, but that can't be helped.
>>>>>>> f95ba78c
            tokens = {
                'root': [
                    (r'^@(color|nocolor|killcolor)\b', self.at_color_callback),
                    (r'^(@language)\s+(\w+)', self.at_language_callback),
                    (leo_sec_ref_pat, self.section_ref_callback),
                        # Single-line, non-greedy match.
                    (r'(^\s*@doc|@)(\s+|\n)(.|\n)*?^@c', Comment.Leo.DocPart),
                        # Multi-line, non-greedy match.
                   inherit,
                ],
            }

        try:
            return PatchedLexer()
        except Exception:
            g.trace('can not patch %r' % language)
            g.es_exception()
            return lexer
    #@+node:ekr.20190322133358.1: *4* pyg_c.section_ref_callback
    def section_ref_callback(self, lexer, match):
        '''pygments callback for section references.'''
        c = self.c
        from pygments.token import Comment, Name
        name, ref, start = match.group(1), match.group(0), match.start()
        found = g.findReference(ref, c.p)
        found_tok = Name.Entity if found else Name.Other
        yield match.start(), Comment, '<<'
        yield start+2, found_tok, name
        yield start+2+len(name), Comment, '>>'
    #@+node:ekr.20190323064820.1: *4* pyg_c.set_lexer
    def set_lexer(self):
        '''Return the lexer for self.language.'''
        if self.language == 'patch':
            self.language = 'diff'
        key = '%s:%s' % (self.language, id(self))
        lexer = self.lexers_dict.get(key)
        if not lexer:
            lexer = self.get_lexer(self.language)
            lexer = self.patch_lexer(self.language, lexer)
            self.lexers_dict [key] = lexer
        return lexer
    #@+node:ekr.20190319151826.79: *3* pyg_c.recolor
    def recolor(self, s):
        '''
        PygmentsColorizer.recolor: Recolor a *single* line, s.
        QSyntaxHighligher calls this method repeatedly and automatically.
        '''
        p = self.c.p
        self.recolorCount += 1
        if p.v != self.old_v:
            self.updateSyntaxColorer(p)
                # Force a full recolor
                # sets self.language and self.enabled.
            self.color_enabled = self.enabled
            self.old_v = p.v
                # Fix a major performance bug.
            self.init(p)
                # Support
            assert self.language
        if s is not None:
            # For pygments, we *must* call for all lines.
            self.mainLoop(s)
    #@-others
#@+node:ekr.20140906081909.18689: ** class QScintillaColorizer(BaseColorizer)
# This is c.frame.body.colorizer
class QScintillaColorizer(BaseColorizer):
    '''A colorizer for a QsciScintilla widget.'''
    #@+others
    #@+node:ekr.20140906081909.18709: *3* qsc.__init__ & reloadSettings
    def __init__(self, c, widget, wrapper):
        '''Ctor for QScintillaColorizer. widget is a '''
        BaseColorizer.__init__(self, c)
            # init the base class.
        self.count = 0 # For unit testing.
        self.colorCacheFlag = False
        self.error = False # Set if there is an error in jeditColorizer.recolor
        self.flag = True # Per-node enable/disable flag.
        self.full_recolor_count = 0 # For unit testing.
        self.language = 'python' # set by scanLanguageDirectives.
        self.highlighter = None
        self.lexer = None # Set in changeLexer.
        # if self.NEW:
            # self.jeditColorizer = JEditColorizer(c, widget, wrapper)
            # self.highlighter = PythonHighlighter(c)
            # self.jeditColorizer.highlighter = self.highlighter
        # Alas QsciDocument is not a QDocument.
            # g.printList(sorted(dir(widget.document)))
            # self.highlighter = LeoHighlighter(c,
                # colorizer = self,
                # document = widget.document())
        widget.leo_colorizer = self
        # Define/configure various lexers.
        self.reloadSettings()
        if Qsci:
            self.lexersDict = self.makeLexersDict()
            self.nullLexer = NullScintillaLexer(c)
        else:
            self.lexersDict = {}
            self.nullLexer = g.NullObject()
            
    def reloadSettings(self):
        c = self.c
        self.enabled = c.config.getBool('use-syntax-coloring')
    #@+node:ekr.20170128141158.1: *3* qsc.scanColorDirectives (over-ride)
    def scanColorDirectives(self, p):
        '''
        Return language based on the directives in p's ancestors.
        Same as BaseColorizer.scanColorDirectives, except it also scans p.b.
        '''
        c = self.c
        root = p.copy()
        for p in root.self_and_parents(copy=False):
            language = self.findFirstValidAtLanguageDirective(p)
            if language:
                return language
        #  Get the language from the nearest ancestor @<file> node.
        language = g.getLanguageFromAncestorAtFileNode(root) or c.target_language
        return language
    #@+node:ekr.20140906081909.18718: *3* qsc.changeLexer
    def changeLexer(self, language):
        '''Set the lexer for the given language.'''
        c = self.c
        wrapper = c.frame.body.wrapper
        w = wrapper.widget # A Qsci.QsciSintilla object.
        self.lexer = self.lexersDict.get(language, self.nullLexer)
        w.setLexer(self.lexer)

    #@+node:ekr.20140906081909.18707: *3* qsc.colorize
    def colorize(self, p):
        '''The main Scintilla colorizer entry point.'''
        # It would be much better to use QSyntaxHighlighter.
        # Alas, a QSciDocument is not a QTextDocument.
        self.updateSyntaxColorer(p)
        self.changeLexer(self.language)
        # if self.NEW:
            # # Works, but QScintillaWrapper.tag_configuration is presently a do-nothing.
            # for s in g.splitLines(p.b):
                # self.jeditColorizer.recolor(s)
    #@+node:ekr.20140906095826.18721: *3* qsc.configure_lexer
    def configure_lexer(self, lexer):
        '''Configure the QScintilla lexer using @data qt-scintilla-styles.'''
        c = self.c
        qcolor, qfont = QtGui.QColor, QtGui.QFont
        font = qfont("DejaVu Sans Mono", 14)
        lexer.setFont(font)
        lexer.setEolFill(False, -1)
        if hasattr(lexer, 'setStringsOverNewlineAllowed'):
            lexer.setStringsOverNewlineAllowed(False)
        table = None
        aList = c.config.getData('qt-scintilla-styles')
        if aList:
            aList = [s.split(',') for s in aList]
            table = []
            for z in aList:
                if len(z) == 2:
                    color, style = z
                    table.append((color.strip(), style.strip()),)
                else: g.trace('entry: %s' % z)
        if not table:
            black = '#000000'
            firebrick3 = '#CD2626'
            leo_green = '#00aa00'
            # See http://pyqt.sourceforge.net/Docs/QScintilla2/classQsciLexerPython.html
            # for list of selector names.
            table = (
                # EKR's personal settings are reasonable defaults.
                (black, 'ClassName'),
                (firebrick3, 'Comment'),
                (leo_green, 'Decorator'),
                (leo_green, 'DoubleQuotedString'),
                (black, 'FunctionMethodName'),
                ('blue', 'Keyword'),
                (black, 'Number'),
                (leo_green, 'SingleQuotedString'),
                (leo_green, 'TripleSingleQuotedString'),
                (leo_green, 'TripleDoubleQuotedString'),
                (leo_green, 'UnclosedString'),
                # End of line where string is not closed
                # style.python.13=fore:#000000,$(font.monospace),back:#E0C0E0,eolfilled
            )
        for color, style in table:
            if hasattr(lexer, style):
                style_number = getattr(lexer, style)
                try:
                    lexer.setColor(qcolor(color), style_number)
                except Exception:
                    g.trace('bad color', color)
            else:
                pass
                # Not an error. Not all lexers have all styles.
                    # g.trace('bad style: %s.%s' % (lexer.__class__.__name__, style))
    #@+node:ekr.20170128031840.1: *3* qsc.init (new)
    def init(self, p):
        '''QScintillaColorizer.init'''
        self.updateSyntaxColorer(p)
        self.changeLexer(self.language)
    #@+node:ekr.20170128133525.1: *3* qsc.makeLexersDict
    def makeLexersDict(self):
        '''Make a dictionary of Scintilla lexers, and configure each one.'''
        c = self.c
        # g.printList(sorted(dir(Qsci)))
        parent = c.frame.body.wrapper.widget
        table = (
            # 'Asm', 'Erlang', 'Forth', 'Haskell',
            # 'LaTeX', 'Lisp', 'Markdown', 'Nsis', 'R',
            'Bash', 'Batch', 'CPP', 'CSS', 'CMake', 'CSharp', 'CoffeeScript',
            'D', 'Diff', 'Fortran', 'Fortran77', 'HTML',
            'Java', 'JavaScript', 'Lua', 'Makefile', 'Matlab',
            'Pascal', 'Perl', 'Python', 'PostScript', 'Properties',
            'Ruby', 'SQL', 'TCL', 'TeX', 'XML', 'YAML',
        )
        d = {}
        for language_name in table:
            class_name = 'QsciLexer' + language_name
            lexer_class = getattr(Qsci, class_name, None)
            if lexer_class:
                # pylint: disable=not-callable
                lexer = lexer_class(parent=parent)
                self.configure_lexer(lexer)
                d[language_name.lower()] = lexer
            elif 0:
                g.trace('no lexer for', class_name)
        return d
    #@-others
#@+node:ekr.20190320062618.1: ** Jupyter classes
# Copyright (c) Jupyter Development Team.
# Distributed under the terms of the Modified BSD License.

if pygments:
    #@+others
    #@+node:ekr.20190320062624.2: *3* RegexLexer.get_tokens_unprocessed
    # Copyright (c) Jupyter Development Team.
    # Distributed under the terms of the Modified BSD License.

    from pygments.lexer import RegexLexer, _TokenType, Text, Error

    def get_tokens_unprocessed(self, text, stack=('root',)):
        """
        Split ``text`` into (tokentype, text) pairs.

        Monkeypatched to store the final stack on the object itself.

        The `text` parameter this gets passed is only the current line, so to
        highlight things like multiline strings correctly, we need to retrieve
        the state from the previous line (this is done in PygmentsHighlighter,
        below), and use it to continue processing the current line.
        """
        pos = 0
        tokendefs = self._tokens
        if hasattr(self, '_saved_state_stack'):
            statestack = list(self._saved_state_stack)
        else:
            statestack = list(stack)
        statetokens = tokendefs[statestack[-1]]
        while 1:
            for rexmatch, action, new_state in statetokens:
                m = rexmatch(text, pos)
                if m:
                    if action is not None:
                        # pylint: disable=unidiomatic-typecheck
                            # EKR: Why not use isinstance?
                        if type(action) is _TokenType:
                            yield pos, action, m.group()
                        else:
                            for item in action(self, m):
                                yield item
                    pos = m.end()
                    if new_state is not None:
                        # state transition
                        if isinstance(new_state, tuple):
                            for state in new_state:
                                if state == '#pop':
                                    statestack.pop()
                                elif state == '#push':
                                    statestack.append(statestack[-1])
                                else:
                                    statestack.append(state)
                        elif isinstance(new_state, int):
                            # pop
                            del statestack[new_state:]
                        elif new_state == '#push':
                            statestack.append(statestack[-1])
                        else:
                            assert False, "wrong state def: %r" % new_state
                        statetokens = tokendefs[statestack[-1]]
                    break
            else:
                try:
                    if text[pos] == '\n':
                        # at EOL, reset state to "root"
                        pos += 1
                        statestack = ['root']
                        statetokens = tokendefs['root']
                        yield pos, Text, u'\n'
                        continue
                    yield pos, Error, text[pos]
                    pos += 1
                except IndexError:
                    break
        self._saved_state_stack = list(statestack)
        
    # Monkeypatch!
    if pygments:
        RegexLexer.get_tokens_unprocessed = get_tokens_unprocessed
    #@+node:ekr.20190320062624.3: *3* class PygmentsBlockUserData(QTextBlockUserData)
    # Copyright (c) Jupyter Development Team.
    # Distributed under the terms of the Modified BSD License.

    if QtGui:

        class PygmentsBlockUserData(QtGui.QTextBlockUserData):
            """ Storage for the user data associated with each line."""
        
            syntax_stack = ('root',)
        
            def __init__(self, **kwds):
                for key, value in kwds.items():
                    setattr(self, key, value)
                QtGui.QTextBlockUserData.__init__(self)
        
            def __repr__(self):
                attrs = ['syntax_stack']
                kwds = ', '.join([
                    '%s=%r' % (attr, getattr(self, attr))
                        for attr in attrs
                ])
                return 'PygmentsBlockUserData(%s)' % kwds
                
    else:
        # For TravisCi.
        PygmentsBlockUserData = g.NullObject
        
    #@-others
#@-others
#@@language python
#@@tabwidth -4
#@@pagewidth 70
#@-leo<|MERGE_RESOLUTION|>--- conflicted
+++ resolved
@@ -2682,15 +2682,12 @@
         from pygments.lexer import inherit
         
         class PatchedLexer(lexer.__class__):
-            
-<<<<<<< HEAD
-            leo_sec_ref_pat = r'(?-m:\<\<(.*?)\>\>)'
-=======
+
             wimpy_regex = sys.version_info < (3, 6, 0)
             
             leo_sec_ref_pat = r'\<\<(.*?)\>\>' if wimpy_regex else r'(?-m:\<\<(.*?)\>\>)'
                 # Multiline for Python 2, and less than 3.6, but that can't be helped.
->>>>>>> f95ba78c
+
             tokens = {
                 'root': [
                     (r'^@(color|nocolor|killcolor)\b', self.at_color_callback),
