#@+leo-ver=5-thin
#@+node:ekr.20140827092102.18574: * @file leoColorizer.py
"""All colorizing code for Leo."""

# Indicated code are copyright (c) Jupyter Development Team.
# Distributed under the terms of the Modified BSD License.

#@+<< leoColorizer imports >>
#@+node:ekr.20140827092102.18575: ** << leoColorizer imports >>
from __future__ import annotations
from collections.abc import Callable
import re
import string
import time
from typing import Any, Generator, Sequence, Optional, Union, TYPE_CHECKING
import warnings

# Third-party tools.
try:
    import pygments  # type:ignore
    from pygments.lexer import DelegatingLexer, RegexLexer, _TokenType, Text, Error
except ImportError:
    pygments = None  # type:ignore

# Leo imports...
from leo.core import leoGlobals as g
from leo.core.leoColor import leo_color_database

# Qt imports. May fail from the bridge.
try:  # #1973
    from leo.core.leoQt import Qsci, QtGui, QtWidgets
    from leo.core.leoQt import UnderlineStyle, Weight  # #2330
except Exception:
    Qsci = QtGui = QtWidgets = None
    UnderlineStyle = Weight = None
#@-<< leoColorizer imports >>
#@+<< leoColorizer annotations >>
#@+node:ekr.20220901164936.1: ** << leoColorizer annotations >>
if TYPE_CHECKING:  # pragma: no cover
    from leo.core.leoCommands import Commands as Cmdr
    from leo.core.leoNodes import Position, VNode
    from leo.core.leoGlobals import GeneralSetting
    Color = Any
    Font = Any
    Mode = g.Bunch
    RuleSet = Any
    Widget = Any
#@-<< leoColorizer annotations >>
#@+others
#@+node:ekr.20190323044524.1: ** function: make_colorizer
def make_colorizer(c: Cmdr, widget: Widget) -> Any:
    """Return an instance of JEditColorizer or PygmentsColorizer."""
    use_pygments = pygments and c.config.getBool('use-pygments', default=False)
    if use_pygments:
        return PygmentsColorizer(c, widget)
    return JEditColorizer(c, widget)
#@+node:ekr.20170127141855.1: ** class BaseColorizer
class BaseColorizer:
    """
    The base class for all Leo colorizers.
    
    c.frame.body.colorizer is the actual colorizer.
    """
    #@+others
    #@+node:ekr.20220317050513.1: *3*  BaseColorizer: birth
    #@+node:ekr.20190324044744.1: *4* BaseColorizer.__init__
    def __init__(self, c: Cmdr, widget: Widget = None) -> None:
        """ctor for BaseColorizer class."""
        # Copy args...
        self.c = c
        self.widget: Widget = widget
        if widget:  # #503: widget may be None during unit tests.
            widget.leo_colorizer = self
        # Configuration dicts...
        self.configDict: dict[str, Any] = {}  # Keys are tags, values are colors (names or values).
        self.configUnderlineDict: dict[str, bool] = {}  # Keys are tags, values are bools.
        # Common state ivars...
        self.enabled = False  # Per-node enable/disable flag set by updateSyntaxColorer.
        self.highlighter: Any = g.NullObject()  # May be overridden in subclass...
        self.in_full_recolor = False  # A flag for tracing.
        self.language = 'python'  # set by scanLanguageDirectives.
        self.prev: tuple[int, int, str] = None  # Used by setTag.
        self.showInvisibles = False
        # Statistics....
        self.count = 0
        self.full_recolor_count = 0  # For unit tests.
        self.recolorCount = 0
        # For traces...
        self.matcher_name: str = ''
        self.rulesetName: str = ''
        self.delegate_name: str = ''
    #@+node:ekr.20190324045134.1: *4* BaseColorizer.init
    def init(self) -> None:
        """May be over-ridden in subclasses."""
        pass
    #@+node:ekr.20110605121601.18578: *4* BaseColorizer.configureTags & helpers
    def configureTags(self) -> None:
        """Configure all tags."""
        self.configure_fonts()
        self.configure_colors()
        self.configure_variable_tags()
    #@+node:ekr.20190324172632.1: *5* BaseColorizer.configure_colors & helper
    def configure_colors(self) -> None:
        """Configure all colors in the default colors dict."""
        c = self.c

        # getColor puts the color name in standard form:
        # color = color.replace(' ', '').lower().strip()

        #@+<< function: resolve_color_key >>
        #@+node:ekr.20230314052558.1: *6* << function: resolve_color_key >>
        def resolve_color_key(key: str) -> str:
            """
            Resolve the given color name to a *valid* color.
            """
            option_name, default_color = self.default_colors_dict[key]
            colors = (
                c.config.getColor(f"{self.language}.{option_name}"),  # Preferred.
                c.config.getColor(f"{self.language}{option_name}"),  # Legacy.
                c.config.getColor(option_name),
                default_color,
            )
            for color in colors:
                color1 = color
                while color:
                    color = self.normalize(color)
                    if color in leo_color_database:
                        color = leo_color_database.get(color)
                    qt_color = QtGui.QColor(color)
                    if qt_color.isValid():
                        return color
                    if color.startswith('@'):
                        color = color[1:]
                    else:
                        g.trace('Invalid @color setting:', key, color1)
                        break
            return None  # Reasonable default.
        #@-<< function: resolve_color_key >>

        # Compute *all* color keys, not just those in default_colors_dict.
        all_color_keys = list(self.default_colors_dict.keys())
        if c.config.settingsDict:
            gs: GeneralSetting
            for key, gs in c.config.settingsDict.items():
                if gs and gs.kind == 'color' and gs.val:
                    all_color_keys.append(key)
                    self.default_colors_dict[key] = (key, self.normalize(gs.val))
        for key in sorted(all_color_keys):
            self.configDict[key] = resolve_color_key(key)
    #@+node:ekr.20190324172242.1: *5* BaseColorizer.configure_fonts & helpers
    def configure_fonts(self) -> None:
        """
        Configure:
        - All fonts in the the default fonts dict.
        - All fonts mentioned in any @font setting.
        """
        c = self.c
        self.font_selectors = ('family', 'size', 'slant', 'weight')
        # Keys are font names. Values are Dicts[selector, value]
        self.new_fonts: dict[str, dict] = {}

        # Get the default body font.
        defaultBodyfont = self.fonts.get('default_body_font')
        if not defaultBodyfont:
            defaultBodyfont = c.config.getFontFromParams(
                "body_text_font_family", "body_text_font_size",
                "body_text_font_slant", "body_text_font_weight",
                c.config.defaultBodyFontSize)
            self.fonts['default_body_font'] = defaultBodyfont

        # Handle syntax-coloring fonts.
        if c.config.settingsDict:
            gs: GeneralSetting
            setting_pat = re.compile(r'@font\s+(\w+)\.(\w+)')
            valid_languages = g.app.language_delims_dict.keys()
            valid_tags = self.default_font_dict.keys()
            for setting in sorted(c.config.settingsDict):
                gs = c.config.settingsDict.get(setting)
                if gs and gs.source:  # An @font setting.
                    if m := setting_pat.match(gs.source):
                        language, tag = m.group(1), m.group(2)
                        if language in valid_languages and tag in valid_tags:
                            self.resolve_font(setting, language, tag, gs.val)
                        else:
                            g.trace('Ignoring', gs.source)

        # Create all new syntax-coloring fonts.
        for font_name in self.new_fonts:
            d = self.new_fonts[font_name]
            font = g.app.gui.getFontFromParams(
                family=d.get('family'),
                size=self.zoomed_size(font_name, d.get('size')),
                slant=d.get('slant'),
                weight=d.get('weight'),
                tag=font_name,
            )
            # #1919: This really isn't correct.
            self.configure_hard_tab_width(font)
            self.fonts[font_name] = font

        # Set default fonts.
        for key in self.default_font_dict.keys():
            self.fonts[key] = None  # Default
            option_name = self.default_font_dict[key]
            for name in (
                f"{self.language}_{option_name}",
                option_name,
            ):
                font = self.fonts.get(name)
                if font:
                    break
                font = self.create_font(key, name)
                if font:
                    self.fonts[name] = font
                    if key == 'url':
                        try:  # Special case for Qt.
                            font.setUnderline(True)
                        except Exception:
                            pass
                    # #1919: This really isn't correct.
                    self.configure_hard_tab_width(font)
                    break
    #@+node:ekr.20230314052820.1: *6* BaseColorizer.resolve_font
    def resolve_font(self, setting: str, language: str, tag: str, val: str) -> None:
        """
        Resolve the arguments to a selector and font name.

        Add the selector to the font's entry in self.new_fonts.
        """
        for selector in self.font_selectors:
            if selector in setting:
                font_name = f"{language}.{tag}".lower()
                font_info = self.new_fonts.get(font_name, {})
                font_info[selector] = val
                self.new_fonts[font_name] = font_info
    #@+node:ekr.20190326034006.1: *6* BaseColorizer.create_font
    # Keys are key::settings_names. Values are cumulative font size.
    zoom_dict: dict[str, int] = {}

    def create_font(self, key: str, setting_name: str) -> Any:
        """
        Return the font for the given setting name.

        Return None if no font setting with the given name exists.
        """
        trace = 'coloring' in g.app.debug
        c = self.c
        get = c.config.get
        for name in (setting_name, setting_name.rstrip('_font')):
            family = get(name + '_family', 'family')
            size = get(name + '_size', 'size')
            slant = get(name + '_slant', 'slant')
            weight = get(name + '_weight', 'weight')
            if family or slant or weight or size:
                slant = slant or 'roman'
                weight = weight or 'normal'
                size = self.zoomed_size(f"{key}::{setting_name}", size)
                font = g.app.gui.getFontFromParams(family, size, slant, weight, tag=setting_name)
                if font:
                    if trace:
                        # A good trace: the key shows what is happening.
                        g.trace(
                            f"Create font: {id(font)} "
                            f"setting: {setting_name} "
                            f"key: {key} family: {family or 'None'} "
                            f"size: {size or 'None'} {slant} {weight}")
                    return font
        return None
    #@+node:ekr.20230317072911.1: *6* BaseColorizer.zoomed_size
    def zoomed_size(self, key: str, size: str) -> str:
        """
        Return the effect size (as a string) of the font after zooming.

        `key`: key for the zoom_dict.
        """
        c = self.c
        default_size = str(c.config.defaultBodyFontSize)
        # Compute i_size.
        i_size: int
        if key in self.zoom_dict:
            i_size = self.zoom_dict.get(key)
        else:
            s_size: str = size or default_size
            if s_size.endswith(('pt', 'px'),):
                s_size = s_size[:-2]
            try:
                i_size = int(s_size)
            except ValueError:
                # Don't zoom.
                return s_size

        # Bump i_size by the zoom_delta.
        zoom_delta: int = getattr(c, 'zoom_delta', 0)
        if zoom_delta:
            i_size += zoom_delta
            self.zoom_dict[key] = i_size
        return str(i_size)
    #@+node:ekr.20111024091133.16702: *5* BaseColorizer.configure_hard_tab_width
    def configure_hard_tab_width(self, font: Font) -> None:
        """
        Set the width of a hard tab.

        Qt does not appear to have the required methods. Indeed,
        https://stackoverflow.com/questions/13027091/how-to-override-tab-width-in-qt
        assumes that QTextEdit's have only a single font(!).

        This method probably only works probably if the body text contains
        a single @language directive, and it may not work properly even then.
        """
        c, widget = self.c, self.widget
        if isinstance(widget, QtWidgets.QTextEdit):
            # #1919: https://forum.qt.io/topic/99371/how-to-set-tab-stop-width-and-space-width
            fm = QtGui.QFontMetrics(font)
            try:  # fm.horizontalAdvance
                width = fm.horizontalAdvance(' ') * abs(c.tab_width)
                widget.setTabStopDistance(width)
            except Exception:
                width = fm.width(' ') * abs(c.tab_width)
                widget.setTabStopWidth(width)  # Obsolete.
        else:
            # To do: configure the QScintilla widget.
            pass
    #@+node:ekr.20110605121601.18579: *5* BaseColorizer.configure_variable_tags
    def configure_variable_tags(self) -> None:
        c = self.c
        use_pygments = pygments and c.config.getBool('use-pygments', default=False)
        name = 'name.other' if use_pygments else 'name'
        self.configUnderlineDict[name] = self.underline_undefined
        for name, option_name, default_color in (
            # ("blank", "show_invisibles_space_background_color", "Gray90"),
            # ("tab", "show_invisibles_tab_background_color", "Gray80"),
            ("elide", None, "yellow"),
        ):
            if self.showInvisibles:
                color = c.config.getColor(option_name) if option_name else default_color
            else:
                option_name, default_color = self.default_colors_dict.get(name, (None, None))
                color = c.config.getColor(option_name) if option_name else ''
            self.configDict[name] = color  # 2022/05/20: Discovered by pyflakes.
    #@+node:ekr.20110605121601.18574: *4* BaseColorizer.defineDefaultColorsDict
    #@@nobeautify

    def defineDefaultColorsDict(self) -> None:

        # These defaults are sure to exist.
        self.default_colors_dict = {
            #
            # Used in Leo rules...
            # tag name      :( option name,                  default color),
            'blank'         :('show_invisibles_space_color', '#E5E5E5'), # gray90
            'docpart'       :('doc_part_color',              'red'),
            'leokeyword'    :('leo_keyword_color',           'blue'),
            'link'          :('section_name_color',          'red'),
            'name'          :('undefined_section_name_color','red'),
            'namebrackets'  :('section_name_brackets_color', 'blue'),
            'tab'           :('show_invisibles_tab_color',   '#CCCCCC'), # gray80
            'url'           :('url_color',                   'purple'),
            #
            # Pygments tags.  Non-default values are taken from 'default' style.
            #
            # Top-level...
            # tag name          :( option name,         default color),
            'error'             :('error',              '#FF0000'), # border
            'other'             :('other',              'white'),
            'punctuation'       :('punctuation',        'white'),
            'whitespace'        :('whitespace',         '#bbbbbb'),
            'xt'                :('xt',                 '#bbbbbb'),
            #
            # Comment...
            # tag name          :( option name,         default color),
            'comment'           :('comment',            '#408080'), # italic
            'comment.hashbang'  :('comment.hashbang',   '#408080'),
            'comment.multiline' :('comment.multiline',  '#408080'),
            'comment.special'   :('comment.special',    '#408080'),
            'comment.preproc'   :('comment.preproc',    '#BC7A00'), # noitalic
            'comment.single'    :('comment.single',     '#BC7A00'), # italic
            #
            # Generic...
            # tag name          :( option name,         default color),
            'generic'           :('generic',            '#A00000'),
            'generic.deleted'   :('generic.deleted',    '#A00000'),
            'generic.emph'      :('generic.emph',       '#000080'), # italic
            'generic.error'     :('generic.error',      '#FF0000'),
            'generic.heading'   :('generic.heading',    '#000080'), # bold
            'generic.inserted'  :('generic.inserted',   '#00A000'),
            'generic.output'    :('generic.output',     '#888'),
            'generic.prompt'    :('generic.prompt',     '#000080'), # bold
            'generic.strong'    :('generic.strong',     '#000080'), # bold
            'generic.subheading':('generic.subheading', '#800080'), # bold
            'generic.traceback' :('generic.traceback',  '#04D'),
            #
            # Keyword...
            # tag name              :( option name,             default color),
            'keyword'               :('keyword',                '#008000'), # bold
            'keyword.constant'      :('keyword.constant',       '#008000'),
            'keyword.declaration'   :('keyword.declaration',    '#008000'),
            'keyword.namespace'     :('keyword.namespace',      '#008000'),
            'keyword.pseudo'        :('keyword.pseudo',         '#008000'), # nobold
            'keyword.reserved'      :('keyword.reserved',       '#008000'),
            'keyword.type'          :('keyword.type',           '#B00040'),
            #
            # Literal...
            # tag name              :( option name,         default color),
            'literal'               :('literal',            'white'),
            'literal.date'          :('literal.date',       'white'),
            #
            # Name...
            # tag name              :( option name,         default color
            # 'name' defined below.
            'name.attribute'        :('name.attribute',     '#7D9029'), # bold
            'name.builtin'          :('name.builtin',       '#008000'),
            'name.builtin.pseudo'   :('name.builtin.pseudo','#008000'),
            'name.class'            :('name.class',         '#0000FF'), # bold
            'name.constant'         :('name.constant',      '#880000'),
            'name.decorator'        :('name.decorator',     '#AA22FF'),
            'name.entity'           :('name.entity',        '#999999'), # bold
            'name.exception'        :('name.exception',     '#D2413A'), # bold
            'name.function'         :('name.function',      '#0000FF'),
            'name.function.magic'   :('name.function.magic','#0000FF'),
            'name.label'            :('name.label',         '#A0A000'),
            'name.namespace'        :('name.namespace',     '#0000FF'), # bold
            'name.other'            :('name.other',         'red'),
            # A hack: getLegacyFormat returns name.pygments instead of name.
            'name.pygments'         :('name.pygments',      'white'),
            'name.tag'              :('name.tag',               '#008000'), # bold
            'name.variable'         :('name.variable',          '#19177C'),
            'name.variable.class'   :('name.variable.class',    '#19177C'),
            'name.variable.global'  :('name.variable.global',   '#19177C'),
            'name.variable.instance':('name.variable.instance', '#19177C'),
            'name.variable.magic'   :('name.variable.magic',    '#19177C'),
            #
            # Number...
            # tag name              :( option name,         default color
            'number'                :('number',             '#666666'),
            'number.bin'            :('number.bin',         '#666666'),
            'number.float'          :('number.float',       '#666666'),
            'number.hex'            :('number.hex',         '#666666'),
            'number.integer'        :('number.integer',     '#666666'),
            'number.integer.long'   :('number.integer.long','#666666'),
            'number.oct'            :('number.oct',         '#666666'),
            #
            # Operator...
            # tag name          :( option name,         default color
            # 'operator' defined below.
            'operator.word'     :('operator.Word',      '#AA22FF'), # bold
            #
            # String...
            # tag name          :( option name,         default color
            'string'            :('string',             '#BA2121'),
            'string.affix'      :('string.affix',       '#BA2121'),
            'string.backtick'   :('string.backtick',    '#BA2121'),
            'string.char'       :('string.char',        '#BA2121'),
            'string.delimiter'  :('string.delimiter',   '#BA2121'),
            'string.doc'        :('string.doc',         '#BA2121'), # italic
            'string.double'     :('string.double',      '#BA2121'),
            'string.escape'     :('string.escape',      '#BB6622'), # bold
            'string.heredoc'    :('string.heredoc',     '#BA2121'),
            'string.interpol'   :('string.interpol',    '#BB6688'), # bold
            'string.other'      :('string.other',       '#008000'),
            'string.regex'      :('string.regex',       '#BB6688'),
            'string.single'     :('string.single',      '#BA2121'),
            'string.symbol'     :('string.symbol',      '#19177C'),
            #
            # jEdit tags.
            # tag name  :( option name,     default color),
            'comment1'  :('comment1_color', 'red'),
            'comment2'  :('comment2_color', 'red'),
            'comment3'  :('comment3_color', 'red'),
            'comment4'  :('comment4_color', 'red'),
            'function'  :('function_color', 'black'),
            'keyword1'  :('keyword1_color', 'blue'),
            'keyword2'  :('keyword2_color', 'blue'),
            'keyword3'  :('keyword3_color', 'blue'),
            'keyword4'  :('keyword4_color', 'blue'),
            'keyword5'  :('keyword5_color', 'blue'),
            'label'     :('label_color',    'black'),
            'literal1'  :('literal1_color', '#00aa00'),
            'literal2'  :('literal2_color', '#00aa00'),
            'literal3'  :('literal3_color', '#00aa00'),
            'literal4'  :('literal4_color', '#00aa00'),
            'markup'    :('markup_color',   'red'),
            'null'      :('null_color',     None),  # 'black'
            'operator'  :('operator_color', 'black'),
            'trailing_whitespace': ('trailing_whitespace_color', '#808080'),
        }
    #@+node:ekr.20110605121601.18575: *4* BaseColorizer.defineDefaultFontDict
    #@@nobeautify

    def defineDefaultFontDict(self) -> None:

        self.default_font_dict = {
            #
            # Used in Leo rules...
            # tag name      : option name
            'blank'         :'show_invisibles_space_font', # 2011/10/24.
            'docpart'       :'doc_part_font',
            'leokeyword'    :'leo_keyword_font',
            'link'          :'section_name_font',
            'name'          :'undefined_section_name_font',
            'namebrackets'  :'section_name_brackets_font',
            'tab'           :'show_invisibles_tab_font', # 2011/10/24.
            'url'           :'url_font',
            #
            # Pygments tags (lower case)...
            # tag name          : option name
            "comment"           :'comment1_font',
            "comment.preproc"   :'comment2_font',
            "comment.single"    :'comment1_font',
            "error"             :'null_font',
            "generic.deleted"   :'literal4_font',
            "generic.emph"      :'literal4_font',
            "generic.error"     :'literal4_font',
            "generic.heading"   :'literal4_font',
            "generic.inserted"  :'literal4_font',
            "generic.output"    :'literal4_font',
            "generic.prompt"    :'literal4_font',
            "generic.strong"    :'literal4_font',
            "generic.subheading":'literal4_font',
            "generic.traceback" :'literal4_font',
            "keyword"           :'keyword1_font',
            "keyword.pseudo"    :'keyword2_font',
            "keyword.type"      :'keyword3_font',
            "name.attribute"    :'null_font',
            "name.builtin"      :'null_font',
            "name.class"        :'null_font',
            "name.constant"     :'null_font',
            "name.decorator"    :'null_font',
            "name.entity"       :'null_font',
            "name.exception"    :'null_font',
            "name.function"     :'null_font',
            "name.label"        :'null_font',
            "name.namespace"    :'null_font',
            "name.tag"          :'null_font',
            "name.variable"     :'null_font',
            "number"            :'null_font',
            "operator.word"     :'keyword4_font',
            "string"            :'literal1_font',
            "string.doc"        :'literal1_font',
            "string.escape"     :'literal1_font',
            "string.interpol"   :'literal1_font',
            "string.other"      :'literal1_font',
            "string.regex"      :'literal1_font',
            "string.single"     :'literal1_font',
            "string.symbol"     :'literal1_font',
            'xt'                :'text_font',
            "whitespace"        :'text_font',
            #
            # jEdit tags.
            # tag name     : option name
            'comment1'      :'comment1_font',
            'comment2'      :'comment2_font',
            'comment3'      :'comment3_font',
            'comment4'      :'comment4_font',
            # 'default'     :'default_font',
            'function'      :'function_font',
            'keyword1'      :'keyword1_font',
            'keyword2'      :'keyword2_font',
            'keyword3'      :'keyword3_font',
            'keyword4'      :'keyword4_font',
            'keyword5'      :'keyword5_font',
            'label'         :'label_font',
            'literal1'      :'literal1_font',
            'literal2'      :'literal2_font',
            'literal3'      :'literal3_font',
            'literal4'      :'literal4_font',
            'markup'        :'markup_font',
            # 'nocolor' This tag is used, but never generates code.
            'null'          :'null_font',
            'operator'      :'operator_font',
            'trailing_whitespace' :'trailing_whitespace_font',
        }
    #@+node:ekr.20110605121601.18573: *4* BaseColorizer.defineLeoKeywordsDict
    def defineLeoKeywordsDict(self) -> None:
        self.leoKeywordsDict = {}
        for key in g.globalDirectiveList:
            self.leoKeywordsDict[key] = 'leokeyword'
    #@+node:ekr.20230313051116.1: *3* BaseColorizer.normalize
    def normalize(self, s: str) -> str:
        """Return the normalized value of s."""
        if s.startswith('@'):
            s = s[1:]
        return s.replace(' ', '').replace('-', '').replace('_', '').lower().strip()
    #@+node:ekr.20171114041307.1: *3* BaseColorizer.reloadSettings
    #@@nobeautify
    def reloadSettings(self) -> None:
        c, getBool = self.c, self.c.config.getBool
        #
        # Init all settings ivars.
        self.color_tags_list: list[str] = []
        self.showInvisibles      = getBool("show-invisibles-by-default")
        self.underline_undefined = getBool("underline-undefined-section-names")
        self.use_hyperlinks      = getBool("use-hyperlinks")
        self.use_pygments        = None # Set in report_changes.
        self.use_pygments_styles = getBool('use-pygments-styles', default=True)
        #
        # Report changes to pygments settings.
        self.report_changes()
        #
        # Init the default fonts.
        self.bold_font = c.config.getFontFromParams(
            "body_text_font_family", "body_text_font_size",
            "body_text_font_slant", "body_text_font_weight",
            c.config.defaultBodyFontSize)
        self.italic_font = c.config.getFontFromParams(
            "body_text_font_family", "body_text_font_size",
            "body_text_font_slant", "body_text_font_weight",
            c.config.defaultBodyFontSize)
        self.bolditalic_font = c.config.getFontFromParams(
            "body_text_font_family", "body_text_font_size",
            "body_text_font_slant", "body_text_font_weight",
            c.config.defaultBodyFontSize)
        # Init everything else.
        self.init_style_ivars()
        self.defineLeoKeywordsDict()
        self.defineDefaultColorsDict()
        self.defineDefaultFontDict()
        self.configureTags()
        self.init()
    #@+node:ekr.20190327053604.1: *4* BaseColorizer.report_changes
    prev_use_pygments: bool = None
    prev_use_styles: bool = None
    prev_style: str = None

    def report_changes(self) -> None:
        """Report changes to pygments settings"""
        c = self.c
        use_pygments = c.config.getBool('use-pygments', default=False)
        if not use_pygments:  # 1696.
            return
        trace = 'coloring' in g.app.debug and not g.unitTesting
        if trace:
            g.es_print('\nreport changes...')

        def show(setting: str, val: Any) -> None:
            if trace:
                g.es_print(f"{setting:35}: {val}")

        # Set self.use_pygments only once: it can't be changed later.
        # There is no easy way to re-instantiate classes created by make_colorizer.
        if self.prev_use_pygments is None:
            self.use_pygments = self.prev_use_pygments = use_pygments
            show('@bool use-pygments', use_pygments)
        elif use_pygments == self.prev_use_pygments:
            show('@bool use-pygments', use_pygments)
        else:
            g.es_print(
                f"{'Can not change @bool use-pygments':35}: "
                f"{self.prev_use_pygments}",
                color='red')
        # This setting is used only in the LeoHighlighter class
        style_name = c.config.getString('pygments-style-name') or 'default'
        # Report everything if we are tracing.
        show('@bool use-pygments-styles', self.use_pygments_styles)
        show('@string pygments-style-name', style_name)
        # Report changes to @bool use-pygments-style
        if self.prev_use_styles is None:
            self.prev_use_styles = self.use_pygments_styles
        elif self.use_pygments_styles != self.prev_use_styles:
            g.es_print(f"using pygments styles: {self.use_pygments_styles}")
        # Report @string pygments-style-name only if we are using styles.
        if not self.use_pygments_styles:
            return
        # Report changes to @string pygments-style-name
        if self.prev_style is None:
            self.prev_style = style_name
        elif style_name != self.prev_style:
            g.es_print(f"New pygments style: {style_name}")
            self.prev_style = style_name
    #@+node:ekr.20190324050727.1: *4* BaseColorizer.init_style_ivars
    def init_style_ivars(self) -> None:
        """Init Style data common to JEdit and Pygments colorizers."""
        # init() properly sets these for each language.
        self.actualColorDict: dict[str, Color] = {}  # Used only by setTag.
        self.hyperCount = 0
        # Attributes dict ivars: defaults are as shown...
        self.default = 'null'
        self.digit_re = ''
        self.escape = ''
        self.highlight_digits = True
        self.ignore_case = True
        self.no_word_sep = ''
        # Debugging...
        self.allow_mark_prev = True
        self.n_setTag = 0
        self.tagCount = 0
        self.trace_leo_matches = False
        self.trace_match_flag = False
        # Profiling...
        self.recolorCount = 0  # Total calls to recolor
        self.stateCount = 0  # Total calls to setCurrentState
        self.totalStates = 0
        self.maxStateNumber = 0
        self.totalKeywordsCalls = 0
        self.totalLeoKeywordsCalls = 0
        # Mode data...
        self.importedRulesets: dict[str, RuleSet] = {}
        self.prev = None  # The previous token.
        self.fonts: dict[str, Font] = {}  # Keys are config names.  Values are actual fonts.
        self.keywords: dict[str, int] = {}  # Keys are keywords, values are 0..5.
        self.modes: dict[str, Mode] = {}  # Keys are languages, values are modes.
        self.mode: Mode = None  # The mode object for the present language.
        self.modeBunch: g.Bunch = None  # A bunch fully describing a mode.
        self.modeStack: list[Mode] = []
        self.rulesDict: dict[str, Any] = {}
        # self.defineAndExtendForthWords()
        self.word_chars: dict[str, str] = {}  # Inited by init_keywords().
        self.tags = [
            # 8 Leo-specific tags.
            "blank",  # show_invisibles_space_color
            "docpart",
            "leokeyword",
            "link",  # section reference.
            "name",
            "namebrackets",
            "tab",  # show_invisibles_space_color
            "url",
            # jEdit tags.
            'comment1', 'comment2', 'comment3', 'comment4',
            # default, # exists, but never generated.
            'function',
            'keyword1', 'keyword2', 'keyword3', 'keyword4',
            'label', 'literal1', 'literal2', 'literal3', 'literal4',
            'markup', 'operator',
            'trailing_whitespace',
        ]
    #@+node:ekr.20110605121601.18641: *3* BaseColorizer.setTag
    def setTag(self, tag: str, s: str, i: int, j: int) -> None:
        """Set the tag in the highlighter."""
        trace = (
            'coloring' in g.app.debug
            and not g.unitTesting
            and not self.in_full_recolor
        )
        full_tag = f"{self.language}.{tag}"
        default_tag = f"{tag}_font"  # See default_font_dict.
        font: Any = None  # Set below. Define here for report().

        def report(extra: str = None) -> None:
            """A superb trace. Don't remove it."""
            s2 = repr(s[i:j])
            if len(s2) > 20:
                s2 = repr(s[i : i + 17 - 2] + '...')
            delegate_s = f":{self.delegate_name}:" if self.delegate_name else ''
            font_s = id(font) if font else 'None'
            matcher_name = g.caller(3)
            print(
                f"setTag: {full_tag:32} {i:3} {j:3} {colorName:7} font: {font_s:<14} {s2:>22} "
                f"{self.rulesetName}:{delegate_s}{matcher_name}"
            )
            if extra:
                print(f"{' ':48} {extra}")

        self.n_setTag += 1
        if i == j:
            return
        if not tag or not tag.strip():
            return
        tag = tag.lower().strip()
        # A hack to allow continuation dots on any tag.
        dots = tag.startswith('dots')
        if dots:
            tag = tag[len('dots') :]
        # This color name should already be valid.
        d = self.configDict
        colorName = d.get(f"{self.language}.{tag}") or d.get(tag)
        if not colorName:
            return
        # New in Leo 5.8.1: allow symbolic color names here.
        #                   (All keys in leo_color_database are normalized.)
        colorName = self.normalize(colorName)
        colorName = leo_color_database.get(colorName, colorName)
        # Get the actual color.
        color = self.actualColorDict.get(colorName)
        if not color:
            color = QtGui.QColor(colorName)
            if color.isValid():
                self.actualColorDict[colorName] = color
            else:
                # Leo 6.7.2: This should never happen: configure_colors does a pre-check.
                report(extra='*** unknown color name')
                g.trace(full_tag, d.get(full_tag))
                g.trace(tag, d.get(tag))
                return
        underline = self.configUnderlineDict.get(tag)
        format = QtGui.QTextCharFormat()
        for font_name in (full_tag, tag, default_tag):
            font = self.fonts.get(font_name)
            if font:
                format.setFont(font)
                self.configure_hard_tab_width(font)  # #1919.
                break
        if tag in ('blank', 'tab'):
            if tag == 'tab' or colorName == 'black':
                format.setFontUnderline(True)
            if colorName != 'black':
                format.setBackground(color)
        elif underline:
            format.setForeground(color)
            format.setUnderlineStyle(UnderlineStyle.SingleUnderline)
            format.setFontUnderline(True)
        elif dots or tag == 'trailing_whitespace':
            format.setForeground(color)
            format.setUnderlineStyle(UnderlineStyle.DotLine)
        else:
            format.setForeground(color)
            format.setUnderlineStyle(UnderlineStyle.NoUnderline)
        self.tagCount += 1
        if trace:
            report()  # A superb trace.
        self.highlighter.setFormat(i, j - i, format)
    #@+node:ekr.20170127142001.1: *3* BaseColorizer.updateSyntaxColorer & helpers
    # Note: these are used by unit tests.

    def updateSyntaxColorer(self, p: Position) -> None:
        """
        Scan for color directives in p and its ancestors.
        Return True unless an coloring is unambiguously disabled.
        Called from Leo's node-selection logic and from the colorizer.
        """
        if p:  # This guard is required.
            try:
                self.enabled = self.useSyntaxColoring(p)
                self.language = self.scanLanguageDirectives(p)
            except Exception:
                g.es_print('unexpected exception in updateSyntaxColorer')
                g.es_exception()
    #@+node:ekr.20170127142001.2: *4* BaseColorizer.scanLanguageDirectives
    def scanLanguageDirectives(self, p: Position) -> str:
        """Return language based on the directives in p's ancestors."""
        c = self.c
        language = g.getLanguageFromAncestorAtFileNode(p)
        return language or c.target_language
    #@+node:ekr.20170127142001.7: *4* BaseColorizer.useSyntaxColoring & helper
    def useSyntaxColoring(self, p: Position) -> bool:
        """True if syntax coloring is enabled in p."""
        #@verbatim
        # @nocolor-node only applies to p.
        d = self.findColorDirectives(p)
        if 'nocolor-node' in d:
            return False
        # Bug fix 2024/07/15: Examine p, then its parents.
        for p in p.self_and_parents():
            d = self.findColorDirectives(p)
            if 'killcolor' in d:
                #@verbatim
                # @killcolor anywhere disables coloring.
                return False
            # unambiguous @color enables coloring.
            if 'color' in d and 'nocolor' not in d:
                return True
            # Unambiguous @nocolor disables coloring.
            if 'nocolor' in d and 'color' not in d:
                return False
        return True
    #@+node:ekr.20170127142001.8: *5* BaseColorizer.findColorDirectives
    # Order is important: put longest matches first.
    color_directives_pat = re.compile(
        r'(^@color|^@killcolor|^@nocolor-node|^@nocolor)'
        , re.MULTILINE)

    def findColorDirectives(self, p: Position) -> dict[str, str]:
        """Return a dict with each color directive in p.b, without the leading '@'."""
        d: dict[str, str] = {}
        for m in self.color_directives_pat.finditer(p.b):
            word = m.group(0)[1:]
            d[word] = word
        return d
    #@-others
#@+node:ekr.20110605121601.18569: ** class JEditColorizer(BaseColorizer)
# This is c.frame.body.colorizer


class JEditColorizer(BaseColorizer):
    """
    The JEditColorizer class adapts jEdit pattern matchers for QSyntaxHighlighter.
    For full documentation, see:
    https://github.com/leo-editor/leo-editor/blob/master/leo/doc/colorizer.md
    """
    #@+others
    #@+node:ekr.20220317050804.1: *3*  jedit: Birth
    #@+node:ekr.20110605121601.18572: *4* jedit.__init__ & helpers
    def __init__(self, c: Cmdr, widget: Widget) -> None:
        """Ctor for JEditColorizer class."""
        super().__init__(c, widget)

        # Create the highlighter. The default is NullObject.
        if isinstance(widget, QtWidgets.QTextEdit):
            self.highlighter = LeoHighlighter(c,
                colorizer=self,
                document=widget.document(),
            )

        # State data used only by this class...
        self.after_doc_language: str = None
        self.initialStateNumber = -1
        self.old_v: VNode = None
        self.nested = False  # True: allow nested comments, etc.
        self.nested_level = 0  # Nesting level if self.nested is True.
        # Keys are language names, values are imported *new* modes.
        self.new_mode_module_dict: dict[str, Any] = {}
        self.nextState = 1  # Don't use 0.
        self.n2languageDict: dict[int, str] = {-1: c.target_language}
        self.prev: tuple[int, int, str] = None
        self.restartDict: dict[int, Callable] = {}  # Keys are state numbers, values are restart functions.
        self.stateDict: dict[int, str] = {}  # Keys are state numbers, values state names.
        self.stateNameDict: dict[str, int] = {}  # Keys are state names, values are state numbers.
        # #2276: Set by init_section_delims.
        self.section_delim1 = '<<'
        self.section_delim2 = '>>'
        #
        # Init common data...
        self.reloadSettings()
    #@+node:ekr.20110605121601.18580: *5* jedit.init
    def init(self) -> None:
        """Init the colorizer, but *not* state."""

        # These *must* be recomputed.
        self.initialStateNumber = self.setInitialStateNumber()

        # Fix #389. Do *not* change these.
            # self.nextState = 1 # Don't use 0.
            # self.stateDict = {}
            # self.stateNameDict = {}
            # self.restartDict = {}
        self.init_mode(self.language)
        self.clearState()
        # Used by matchers.
        self.prev = None
        # Must be done to support per-language @font/@color settings.
        self.init_section_delims()  # #2276
    #@+node:ekr.20170201082248.1: *5* jedit.init_all_state
    def init_all_state(self, v: VNode) -> None:
        """Completely init all state data."""
        assert self.language, g.callers(8)
        self.old_v = v
        self.n2languageDict = {-1: self.language}
        self.nextState = 1  # Don't use 0.
        self.restartDict = {}
        self.stateDict = {}
        self.stateNameDict = {}
    #@+node:ekr.20211029073553.1: *5* jedit.init_section_delims
    def init_section_delims(self) -> None:

        p = self.c.p

        def find_delims(v: VNode) -> Optional[re.Match]:
            for s in g.splitLines(v.b):
                if m := g.g_section_delims_pat.match(s):
                    return m
            return None

        v = g.findAncestorVnodeByPredicate(p, v_predicate=find_delims)
        if v:
            m = find_delims(v)
            self.section_delim1 = m.group(1)
            self.section_delim2 = m.group(2)
        else:
            self.section_delim1 = '<<'
            self.section_delim2 = '>>'
    #@+node:ekr.20110605121601.18576: *4* jedit.addImportedRules
    def addImportedRules(self, mode: Mode, rulesDict: dict[str, Any], rulesetName: str) -> None:
        """Append any imported rules at the end of the rulesets specified in mode.importDict"""
        if self.importedRulesets.get(rulesetName):
            return
        self.importedRulesets[rulesetName] = True
        names = mode.importDict.get(rulesetName, []) if hasattr(mode, 'importDict') else []
        for name in names:
            savedBunch = self.modeBunch
            ok = self.init_mode(name)
            if ok:
                rulesDict2 = self.rulesDict
                for key in rulesDict2.keys():
                    aList = self.rulesDict.get(key, [])
                    aList2 = rulesDict2.get(key)
                    if aList2:
                        # Don't add the standard rules again.
                        rules = [z for z in aList2 if z not in aList]
                        if rules:
                            aList.extend(rules)
                            self.rulesDict[key] = aList
            self.initModeFromBunch(savedBunch)
    #@+node:ekr.20110605121601.18577: *4* jedit.addLeoRules
    def addLeoRules(self, theDict: dict[str, Any]) -> None:
        """Put Leo-specific rules to theList."""
        table = [
            # Rules added at front are added in **reverse** order.
            # Debatable: Leo keywords override langauge keywords.
            ('@', self.match_leo_keywords, True),  # Called after all other Leo matchers.
            ('@', self.match_at_color, True),
            ('@', self.match_at_killcolor, True),
            ('@', self.match_at_language, True),  # 2011/01/17
            ('@', self.match_at_nocolor, True),
            ('@', self.match_at_nocolor_node, True),
            ('@', self.match_at_wrap, True),  # 2015/06/22
            ('@', self.match_doc_part, True),
            ('f', self.match_any_url, True),
            ('g', self.match_gnx, True),  # Leo 6.6.3.
            ('g', self.match_any_url, True),
            ('h', self.match_any_url, True),
            ('m', self.match_any_url, True),
            ('n', self.match_any_url, True),
            ('p', self.match_any_url, True),
            ('t', self.match_any_url, True),
            ('u', self.match_unl, True),
            ('w', self.match_any_url, True),
            ('<', self.match_section_ref, True),  # Called **first**.
            # Rules added at back are added in normal order.
            (' ', self.match_blanks, False),
            ('\t', self.match_tabs, False),
        ]
        if self.c.config.getBool("color-trailing-whitespace"):
            table += [
                (' ', self.match_trailing_ws, True),
                ('\t', self.match_trailing_ws, True),
            ]
        # Replace the bound method by an unbound method.
        for ch, rule, atFront, in table:
            rule = rule.__func__
            theList = theDict.get(ch, [])
            if rule not in theList:
                if atFront:
                    theList.insert(0, rule)
                else:
                    theList.append(rule)
                theDict[ch] = theList
    #@+node:ekr.20110605121601.18581: *4* jedit.init_mode & helpers
    def init_mode(self, name: str) -> bool:
        """Name may be a language name or a delegate name."""
        if not name:
            return False
        if name == 'latex':
            name = 'tex'  # #1088: use tex mode for both tex and latex.
        language, rulesetName = self.nameToRulesetName(name)
        bunch = self.modes.get(rulesetName)
        if bunch:
            if bunch.language == 'unknown-language':
                return False
            self.initModeFromBunch(bunch)
            self.language = language  # 2011/05/30
            return True
        # Don't try to import a non-existent language
        path = g.os_path_join(g.app.loadDir, '..', 'modes')
        mode_paths = (
            f"new_{language}",  # Prefer the new mode file.
            language,
        )
        for mode_path in mode_paths:
            fn = g.os_path_join(path, f"{mode_path}.py")
            if g.os_path_exists(fn):
                mode = g.import_module(name=f"leo.modes.{mode_path}")
                if mode is None:
                    g.trace(f"Import failed! leo.modes.{language}")
                else:
                    if 'coloring' in g.app.debug:
                        g.trace('imported:', g.shortFileName(mode.__file__))
                        g.trace('mode:', repr(mode))
                    if mode_path.startswith('new_'):
                        self.new_mode_module_dict[language] = mode
                    break
        else:
            mode = None
        return self.init_mode_from_module(name, mode)
    #@+node:btheado.20131124162237.16303: *5* jedit.init_mode_from_module
    def init_mode_from_module(self, name: str, mode: Mode) -> bool:
        """
        Name may be a language name or a delegate name.
        Mode is a python module or class containing all
        coloring rule attributes for the mode.
        """
        language, rulesetName = self.nameToRulesetName(name)
        if mode:
            # A hack to give modes/forth.py access to c.
            if hasattr(mode, 'pre_init_mode'):
                mode.pre_init_mode(self.c)
        else:
            # Create a dummy bunch to limit recursion.
            self.modes[language] = self.modeBunch = g.Bunch(
                attributesDict={},
                defaultColor=None,
                keywordsDict={},
                language='unknown-language',
                mode=mode,
                properties={},
                rulesDict={},
                rulesetName=rulesetName,
                word_chars=self.word_chars,  # 2011/05/21
            )
            self.rulesetName = rulesetName
            self.language = 'unknown-language'
            return False
        self.language = language
        self.rulesetName = rulesetName
        self.properties = getattr(mode, 'properties', None) or {}
        #
        # #1334: Careful: getattr(mode, ivar, {}) might be None!
        #
        d: dict[Any, Any] = getattr(mode, 'keywordsDictDict', {}) or {}
        self.keywordsDict = d.get(rulesetName, {})
        self.setKeywords()
        d = getattr(mode, 'attributesDictDict', {}) or {}
        self.attributesDict: dict[str, Any] = d.get(rulesetName, {})
        self.setModeAttributes()
        d = getattr(mode, 'rulesDictDict', {}) or {}
        self.rulesDict: dict[str, Any] = d.get(rulesetName, {})
        self.addLeoRules(self.rulesDict)
        self.defaultColor = 'null'
        self.mode = mode
        self.modes[rulesetName] = self.modeBunch = g.Bunch(
            attributesDict=self.attributesDict,
            defaultColor=self.defaultColor,
            keywordsDict=self.keywordsDict,
            language=self.language,
            mode=self.mode,
            properties=self.properties,
            rulesDict=self.rulesDict,
            rulesetName=self.rulesetName,
            word_chars=self.word_chars,  # 2011/05/21
        )
        # Do this after 'officially' initing the mode, to limit recursion.
        self.addImportedRules(mode, self.rulesDict, rulesetName)
        self.updateDelimsTables()
        initialDelegate = self.properties.get('initialModeDelegate')
        if initialDelegate:
            # Replace the original mode by the delegate mode.
            self.init_mode(initialDelegate)
            language2, rulesetName2 = self.nameToRulesetName(initialDelegate)
            self.modes[rulesetName] = self.modes.get(rulesetName2)
            self.language = language2  # 2017/01/31
        else:
            self.language = language  # 2017/01/31
        # Complete the late replacements.
        self.modeBunch.language = self.language
        self.modes[rulesetName] = self.modeBunch
        return True
    #@+node:ekr.20110605121601.18582: *5* jedit.nameToRulesetName
    def nameToRulesetName(self, name: str) -> tuple[str, str]:
        """
        Compute language and rulesetName from name, which is either a language
        name or a delegate name.
        """
        if not name:
            return 'unknown-language', None
        # #1334. Lower-case the name, regardless of the spelling in @language.
        name = name.lower()
        i = name.find('::')
        if i == -1:
            # New in Leo 5.0: allow delegated language names.
            language = g.app.delegate_language_dict.get(name, name)
            rulesetName = f"{language}_main"
        else:
            language = name[:i]
            delegate_language = name[i + 2 :]
            rulesetName = self.munge(f"{language}_{delegate_language}")
        return language, rulesetName
    #@+node:ekr.20110605121601.18583: *5* jedit.setKeywords
    def setKeywords(self) -> None:
        """
        Initialize the keywords for the present language.

         Set self.word_chars ivar to string.letters + string.digits + '_'
         plus any other character appearing in any keyword.
         """
        # Add any new user keywords to leoKeywordsDict.
        d = self.keywordsDict
        keys = list(d.keys())
        for s in g.globalDirectiveList:
            key = '@' + s
            if key not in keys:
                d[key] = 'leokeyword'
        # Create a temporary chars list.  It will be converted to a dict later.
        chars = [z for z in string.ascii_letters + string.digits]
        chars.append('_')  # #2933.
        for key in list(d.keys()):
            for ch in key:
                if ch not in chars:
                    chars.append(g.checkUnicode(ch))
        # jEdit2Py now does this check, so this isn't really needed.
        # But it is needed for forth.py.
        for ch in (' ', '\t'):
            if ch in chars:
                # g.es_print('removing %s from word_chars' % (repr(ch)))
                chars.remove(ch)
        # Convert chars to a dict for faster access.
        self.word_chars: dict[str, str] = {}
        for z in chars:
            self.word_chars[z] = z
    #@+node:ekr.20110605121601.18584: *5* jedit.setModeAttributes
    def setModeAttributes(self) -> None:
        """
        Set the ivars from self.attributesDict,
        converting 'true'/'false' to True and False.
        """
        d = self.attributesDict
        aList = (
            ('default', 'null'),
            ('digit_re', ''),
            ('escape', ''),  # New in Leo 4.4.2.
            ('highlight_digits', True),
            ('ignore_case', True),
            ('no_word_sep', ''),
        )
        for key, default in aList:
            val = d.get(key, default)
            if val in ('true', 'True'):
                val = True
            if val in ('false', 'False'):
                val = False
            setattr(self, key, val)
    #@+node:ekr.20110605121601.18585: *5* jedit.initModeFromBunch
    def initModeFromBunch(self, bunch: Any) -> None:
        self.modeBunch = bunch
        self.attributesDict = bunch.attributesDict
        self.setModeAttributes()
        self.defaultColor = bunch.defaultColor
        self.keywordsDict = bunch.keywordsDict
        self.language = bunch.language
        self.mode = bunch.mode
        self.properties = bunch.properties
        self.rulesDict = bunch.rulesDict
        self.rulesetName = bunch.rulesetName
        self.word_chars = bunch.word_chars  # 2011/05/21
    #@+node:ekr.20110605121601.18586: *5* jedit.updateDelimsTables
    def updateDelimsTables(self) -> None:
        """Update g.app.language_delims_dict if no entry for the language exists."""
        d = self.properties
        lineComment = d.get('lineComment')
        startComment = d.get('commentStart')
        endComment = d.get('commentEnd')
        if lineComment and startComment and endComment:
            delims = f"{lineComment} {startComment} {endComment}"
        elif startComment and endComment:
            delims = f"{startComment} {endComment}"
        elif lineComment:
            delims = f"{lineComment}"
        else:
            delims = None
        if delims:
            d = g.app.language_delims_dict
            if not d.get(self.language):
                d[self.language] = delims
    #@+node:ekr.20110605121601.18587: *4* jedit.munge
    def munge(self, s: str) -> str:
        """Munge a mode name so that it is a valid python id."""
        valid = string.ascii_letters + string.digits + '_'
        return ''.join([ch.lower() if ch in valid else '_' for ch in s])
    #@+node:ekr.20170205055743.1: *4* jedit.set_wikiview_patterns
    def set_wikiview_patterns(self, leadins: list[str], patterns: list[re.Pattern]) -> None:
        """
        Init the colorizer so it will *skip* all patterns.
        The wikiview plugin calls this method.
        """
        d = self.rulesDict
        for leadins_list, pattern in zip(leadins, patterns):
            for ch in leadins_list:

                def wiki_rule(self: Any, s: str, i: int, pattern: re.Pattern = pattern) -> int:
                    """Bind pattern and leadin for jedit.match_wiki_pattern."""
                    return self.match_wiki_pattern(s, i, pattern)

                aList = d.get(ch, [])
                if wiki_rule not in aList:
                    aList.insert(0, wiki_rule)
                    d[ch] = aList
        self.rulesDict = d
    #@+node:ekr.20240423042341.1: *3* jedit.colorize
    def colorize(self, p: Position) -> None:
        """
        jedit.Colorize: recolor p.b using the QSyntaxHighlighter class.
        """
        if not p:  # This guard is required.
            return

        # #4146: Fully recolor p.b *only* if necessary.
        old_language = self.language
        self.updateSyntaxColorer(p)
        if p.v == self.old_v and self.language == old_language:
            return

        # g.trace(f"Full Redraw: {self.language} {p.h}")

        # Initialize *all* state.
        self.init_all_state(p.v)  # Sets self.old_v.
        self.init()
<<<<<<< HEAD
        # Force QSyntaxHighlighter to do a full recolor.
        self.highlighter.rehighlight()
    #@+node:ekr.20110605121601.18638: *3* jedit.mainLoop & helpers
    last_v = None
=======

        # Tell QSyntaxHighlighter to do a full recolor.
        try:
            self.in_full_recolor = True  # A flag for debugging traces.
            # This is the *only* call to rehighlight.
            self.highlighter.rehighlight()
        finally:
            self.in_full_recolor = False
    #@+node:ekr.20110605121601.18638: *3* jedit.mainLoop
>>>>>>> b1e4f09b
    tot_time = 0.0
    tot_calls = 0

    def mainLoop(self, n: int, s: str) -> None:
        """Colorize a *single* line s, starting in state n."""
<<<<<<< HEAD
        trace = True and 'leoPy.leo' not in self.c.fileName()
        t1 = time.process_time()
        self.tot_calls += 1

        mode_module = self.new_mode_module_dict.get(self.language)
        if mode_module is None:
            self.legacy_main_loop(n, s)
        else:
            self.new_main_loop(mode_module, n, s)

        self.tot_time += time.process_time() - t1

        if trace:
            new = int(mode_module is not None)
            g.trace(f"new? {new} calls: {self.tot_calls:2} state: {n} {s!r}")
    #@+node:ekr.20241103060926.1: *4* jedit.legacy_main_loop
    def legacy_main_loop(self, n: int, s: str) -> None:
        """
        The legacy main loop. Colorize using legacy mode files.
        
        Colorize a *single* line s, starting in state n.
        """
        trace = False and 'leoPy.leo' not in self.c.fileName()
        c = self.c
        p = c.p
        if 'coloring' in g.app.debug:
            if p and p.v != self.last_v:
                self.last_v = p.v
                print('')
                g.trace(f"NEW NODE: {p.h}\n")

        if trace:  ###
            g.trace(n, repr(s))

        f = self.restartDict.get(n)
=======
        #@+<< jedit.mainLoop: tests >>
        #@+node:ekr.20241104105301.1: *4* << jedit.mainLoop: tests >>
        # Do not remove this test! See #4146.
        if not g.unitTesting:
            known_callers = (
                '_recolor',
                'restart_match_span_delegated_lines',  # This hack may be removed.
            )
            if g.callers(1) not in known_callers:
                message = f"jedit.mainLoop: unexpected callers: {g.callers(6)}"
                g.print_unique_message(message)
        #@-<< jedit.mainLoop: tests >>
        f = self.restartDict.get(n)
        t1 = time.process_time()
>>>>>>> b1e4f09b
        i = f(s) if f else 0
        while i < len(s):
            progress = i
            functions = self.rulesDict.get(s[i], [])
            for f in functions:
                n = f(self, s, i)
                if n is None:
                    g.trace('Can not happen: n is None', repr(f))
                    break
                elif n > 0:  # Success. The match has already been colored.
                    # Trace successful matches.
                    # f.__name__ != 'match_blanks':
                        # g.trace(f"{i:<3} {f.__name__:30} {s.rstrip()}")
                    i += n
                    break
                elif n < 0:  # Total failure.
                    i += -n
                    break
                else:  # Partial failure: Do not break or change i!
                    pass
            else:
                i += 1
            assert i > progress
        # Don't even *think* about changing state here.
<<<<<<< HEAD
    #@+node:ekr.20241103060929.1: *4* jedit.new_main_loop
    def new_main_loop(self, mode_module: Any, n: int, s: str) -> None:
        """
        The new main colorizing loop. Colorize using new mode files.
        
        Colorize a *single* line "s".
        The "n" arg is the previous QSyntaxHighlighter state.
        """

        trace = False and 'leoPy.leo' not in self.c.fileName()
        c = self.c
        p = c.p
        old_n: int

        def update_state(state: str) -> int:
            """Set the QSyntaxHighlighter state."""
            ### assert isinstance(state, str), g.callers()
            state_number = self.computeState(f=None, keys={'state': state})
            n = self.setState(state_number)
            return n


        if True:  ###
            if p and p.v == self.last_v:
                old_n = n
            else:
                self.last_v = p.v
                state1 = mode_module.init_scanner(n)
                n = old_n = update_state(state1)
                ### g.trace(state1, '-->', old_n)
                if trace or 'coloring' in g.app.debug:  ###
                    print('')
                    g.trace(f"NEW NODE: {state1!r} -> {n} {p.h}\n")

        ### Temp hack.
        if False and n == 1:
            state1 = mode_module.init_scanner(n)
            n = old_n = update_state(state1)

        # colorize line s.
        state = mode_module.colorize_line(self, n, s)
        new_n = update_state(state)
        if trace:
            g.trace(repr(state), old_n, '->', n, repr(s))  ###
    #@+node:ekr.20110605121601.18640: *3* jedit.recolor & helpers
    def recolor(self, s: str) -> None:
=======
        self.tot_time += time.process_time() - t1
    #@+node:ekr.20110605121601.18640: *3* jedit._recolor & helpers
    def _recolor(self, s: str) -> None:
>>>>>>> b1e4f09b
        """
        jEdit.recolor: Recolor a *single* line, s.
        QSyntaxHighligher calls this method repeatedly and automatically.
        """
<<<<<<< HEAD
        trace = True and 'leoPy.leo' not in self.c.fileName()  ###
        p = self.c.p
=======
>>>>>>> b1e4f09b
        self.recolorCount += 1

        # A permanent test:
        # *only* LeoHighlighter.highlightBlock should call this method!
        if g.callers(1) != 'highlightBlock':
            message = f"jedit._recolor: unexpected callers: {g.callers(2)}"
            g.print_unique_message(message)

        # Set n, the integer state number.
        block_n = self.currentBlockNumber()
<<<<<<< HEAD
        n = self.prevState()
        if p.v == self.old_v:
            new_language = self.n2languageDict.get(n)
            if new_language != self.language:
                self.language = new_language
                self.init()
        else:
            if trace:  ###
                print('')
                g.trace('Full recolor!', self.language, p.h, g.callers(2))
                print('')
            self.updateSyntaxColorer(p)  # Force a full recolor
            assert self.language
            self.init_all_state(p.v)
            self.init()
        if block_n == 0:
            n = self.initBlock0()
=======
        n = self.initBlock0() if block_n == 0 else self.prevState()
>>>>>>> b1e4f09b
        n = self.setState(n)  # Required.

        # Always color the line, even if colorizing is disabled.
        if s:
            self.mainLoop(n, s)
    #@+node:ekr.20170126100139.1: *4* jedit.initBlock0
    def initBlock0(self) -> int:
        """
        Init *local* ivars when handling block 0.
        This prevents endless recalculation of the proper default state.
        """
        if self.enabled:
            n = self.setInitialStateNumber()
        else:
            n = self.setRestart(self.restartNoColor)
        return n
    #@+node:ekr.20170126101049.1: *4* jedit.setInitialStateNumber
    def setInitialStateNumber(self) -> int:
        """
        Init the initialStateNumber ivar for clearState()
        This saves a lot of work.

        Called from init() and initBlock0.
        """
        state = self.languageTag(self.language)
        n = self.stateNameToStateNumber(None, state)
        self.initialStateNumber = n
        self.blankStateNumber = self.stateNameToStateNumber(None, state + ';blank')
        return n
    #@+node:ekr.20170126103925.1: *4* jedit.languageTag
    def languageTag(self, name: str) -> str:
        """
        Return the standardized form of the language name.
        Doing this consistently prevents subtle bugs.
        """
        if name:
            table = (
                ('markdown', 'md'),
                ('python', 'py'),
                ('javascript', 'js'),
            )
            for pattern, s in table:
                name = name.replace(pattern, s)
            return name
        return 'no-language'
    #@+node:ekr.20110605121601.18589: *3* jedit:Pattern matchers
    #@+node:ekr.20110605121601.18590: *4*  About the pattern matchers
    #@@language rest
    #@+at
    # The following jEdit matcher methods return the length of the matched text if the
    # match succeeds, and zero otherwise. In most cases, these methods colorize all
    # the matched text.
    #
    # The following arguments affect matching:
    #
    # - at_line_start         True: sequence must start the line.
    # - at_whitespace_end     True: sequence must be first non-whitespace text of the line.
    # - at_word_start         True: sequence must start a word.
    # - hash_char             The first character that must match in a regular expression.
    # - no_escape:            True: ignore an 'end' string if it is preceded by
    #                         the ruleset's escape character.
    # - no_line_break         True: the match will not succeed across line breaks.
    # - no_word_break:        True: the match will not cross word breaks.
    #
    # The following arguments affect coloring when a match succeeds:
    #
    # - delegate              A ruleset name. The matched text will be colored recursively
    #                         by the indicated ruleset.
    # - exclude_match         If True, the actual text that matched will not be colored.
    # - kind                  The color tag to be applied to colored text.
    #@+node:ekr.20110605121601.18637: *4* jedit.colorRangeWithTag
    def colorRangeWithTag(self,
        s: str, i: int, j: int, tag: str, delegate: str = '', exclude_match: bool = False,
    ) -> None:
        """
        Actually colorize the selected range.

        This is called whenever a pattern matcher succeed.
        """
        # setTag does most tracing.
        trace = (
            'coloring' in g.app.debug
            and not g.unitTesting
            and not self.in_full_recolor
        )
        if not self.inColorState():
            # Do *not* check x.flag here. It won't work.
            if trace:
                g.trace('not in color state')
            return
        self.delegate_name = delegate
        if delegate:
            self.modeStack.append(self.modeBunch)
            self.init_mode(delegate)
            while 0 <= i < j and i < len(s):
                progress = i
                assert j >= 0, j
                for f in self.rulesDict.get(s[i], []):
                    n = f(self, s, i)
                    if n is None:
                        g.trace('Can not happen: delegate matcher returns None')
                    elif n > 0:
                        i += n
                        break
                else:
                    # Use the default chars for everything else.
                    # Use the *delegate's* default characters if possible.
                    default_tag = self.attributesDict.get('default')
                    self.setTag(default_tag or tag, s, i, i + 1)
                    i += 1
                assert i > progress
            bunch = self.modeStack.pop()
            self.initModeFromBunch(bunch)
        elif not exclude_match:
            self.setTag(tag, s, i, j)
        if tag != 'url':
            # Allow UNL's, URL's, and GNX's *everywhere*.
            j = min(j, len(s))
            while i < j:
                ch = s[i].lower()
                if ch == 'g':
                    n = self.match_gnx(s, i)
                    if n > 0:
                        i += n
                        continue
                if ch == 'u':
                    n = self.match_unl(s, i)
                    if n > 0:
                        i += n
                        continue
                if ch in g.url_leadins:
                    n = self.match_any_url(s, i)
                    if n > 0:
                        i += n
                        continue
                i += 1
    #@+node:ekr.20110605121601.18591: *4* jedit.dump
    def dump(self, s: str) -> str:
        if s.find('\n') == -1:
            return s
        return '\n' + s + '\n'
    #@+node:ekr.20110605121601.18592: *4* jedit.Leo rule functions
    #@+node:ekr.20110605121601.18608: *5* jedit.match_any_url
    def match_any_url(self, s: str, i: int) -> int:
        """Like match_compiled_regexp, but with special case for trailing ')'"""
        # Called by the main colorizer loop and colorRangeWithTag.
        n = self.match_compiled_regexp_helper(s, i, g.url_regex)
        if n <= 0:
            return 0
        # Special case for trailing period.
        s2 = s[i : i + n]
        if s2.endswith('.'):
            n -= 1
            s2 = s[i : i + n]
        # Special case for trailing ')'
        if s2.endswith(')') and '(' not in s2:
            n -= 1
        j = i + n
        kind = 'url'
        self.colorRangeWithTag(s, i, j, kind)
        self.prev = (i, j, kind)
        self.trace_match(kind, s, i, j)
        return n
    #@+node:ekr.20110605121601.18593: *5* jedit.match_at_color
    def match_at_color(self, s: str, i: int) -> int:
        if self.trace_leo_matches:
            g.trace()
        # Only matches at start of line.
        if i == 0 and g.match_word(s, 0, '@color'):
            n = self.setRestart(self.restartColor)
            self.setState(n)  # Enable coloring of *this* line.
            # Now required. Sets state.
            self.colorRangeWithTag(s, 0, len('@color'), 'leokeyword')
            return len('@color')
        return 0
    #@+node:ekr.20170125140113.1: *6* restartColor
    def restartColor(self, s: str) -> int:
        """Change all lines up to the next color directive."""
        if g.match_word(s, 0, '@killcolor'):
            self.colorRangeWithTag(s, 0, len('@color'), 'leokeyword')
            self.setRestart(self.restartKillColor)
            return -len(s)  # Continue to suppress coloring.
        if g.match_word(s, 0, '@nocolor-node'):
            self.setRestart(self.restartNoColorNode)
            return -len(s)  # Continue to suppress coloring.
        if g.match_word(s, 0, '@nocolor'):
            self.setRestart(self.restartNoColor)
            return -len(s)  # Continue to suppress coloring.
        n = self.setRestart(self.restartColor)
        self.setState(n)  # Enables coloring of *this* line.
        return 0  # Allow colorizing!
    #@+node:ekr.20110605121601.18597: *5* jedit.match_at_killcolor & restarter
    def match_at_killcolor(self, s: str, i: int) -> int:

        # Only matches at start of line.
        if i == 0 and g.match_word(s, i, '@killcolor'):
            self.setRestart(self.restartKillColor)
            return len(s)  # Match everything.
        return 0
    #@+node:ekr.20110605121601.18598: *6* jedit.restartKillColor
    def restartKillColor(self, s: str) -> int:
        self.setRestart(self.restartKillColor)
        return len(s) + 1
    #@+node:ekr.20110605121601.18594: *5* jedit.match_at_language
    def match_at_language(self, s: str, i: int) -> int:
        """Match Leo's @language directive."""
        # Only matches at start of line.
        if i != 0:
            return 0
        if g.match_word(s, i, '@language'):
            old_name = self.language
            j = g.skip_ws(s, i + len('@language'))
            k = g.skip_c_id(s, j)
            name = s[j:k]
            ok = self.init_mode(name)
            if ok:
                self.colorRangeWithTag(s, i, k, 'leokeyword')
                if name != old_name:
                    # Solves the recoloring problem!
                    n = self.setInitialStateNumber()
                    self.setState(n)
            return k - i
        return 0
    #@+node:ekr.20110605121601.18595: *5* jedit.match_at_nocolor & restarter
    def match_at_nocolor(self, s: str, i: int) -> int:

        if self.trace_leo_matches:
            g.trace(i, repr(s))
        # Only matches at start of line.
        if i == 0 and not g.match(s, i, '@nocolor-') and g.match_word(s, i, '@nocolor'):
            self.setRestart(self.restartNoColor)
            return len(s)  # Match everything.
        return 0
    #@+node:ekr.20110605121601.18596: *6* jedit.restartNoColor
    def restartNoColor(self, s: str) -> int:
        if self.trace_leo_matches:
            g.trace(repr(s))
        if g.match_word(s, 0, '@color'):
            n = self.setRestart(self.restartColor)
            self.setState(n)  # Enables coloring of *this* line.
            self.colorRangeWithTag(s, 0, len('@color'), 'leokeyword')
            return len('@color')
        self.setRestart(self.restartNoColor)
        return len(s)  # Match everything.
    #@+node:ekr.20110605121601.18599: *5* jedit.match_at_nocolor_node & restarter
    def match_at_nocolor_node(self, s: str, i: int) -> int:

        # Only matches at start of line.
        if i == 0 and g.match_word(s, i, '@nocolor-node'):
            self.setRestart(self.restartNoColorNode)
            return len(s)  # Match everything.
        return 0
    #@+node:ekr.20110605121601.18600: *6* jedit.restartNoColorNode
    def restartNoColorNode(self, s: str) -> int:
        self.setRestart(self.restartNoColorNode)
        return len(s) + 1
    #@+node:ekr.20150622072456.1: *5* jedit.match_at_wrap
    def match_at_wrap(self, s: str, i: int) -> int:
        """Match Leo's @wrap directive."""
        c = self.c
        # Only matches at start of line.
        seq = '@wrap'
        if i == 0 and g.match_word(s, i, seq):
            j = i + len(seq)
            k = g.skip_ws(s, j)
            self.colorRangeWithTag(s, i, k, 'leokeyword')
            c.frame.forceWrap(c.p)
            return k - i
        return 0
    #@+node:ekr.20110605121601.18601: *5* jedit.match_blanks
    def match_blanks(self, s: str, i: int) -> int:
        # Use Qt code to show invisibles.
        return 0
    #@+node:ekr.20110605121601.18602: *5* jedit.match_doc_part & restarter
    def match_doc_part(self, s: str, i: int) -> int:
        """
        Colorize Leo's @ and @ doc constructs.
        Matches only at the start of the line.
        """
        if i != 0:
            return 0
        if g.match_word(s, i, '@doc'):
            j = i + 4
        elif g.match(s, i, '@') and (i + 1 >= len(s) or s[i + 1] in (' ', '\t', '\n')):
            j = i + 1
        else:
            return 0
        c = self.c
        self.colorRangeWithTag(s, 0, j, 'leokeyword')
        # New in Leo 5.5: optionally colorize doc parts using reStructuredText
        if c.config.getBool('color-doc-parts-as-rest'):
            # Switch languages.
            self.after_doc_language = self.language
            self.language = 'rest'
            self.clearState()
            self.init()
            # Restart.
            self.setRestart(self.restartDocPart)
            # Do *not* color the text here!
            return j
        self.clearState()
        self.setRestart(self.restartDocPart)
        self.colorRangeWithTag(s, j, len(s), 'docpart')
        return len(s)
    #@+node:ekr.20110605121601.18603: *6* jedit.restartDocPart
    def restartDocPart(self, s: str) -> int:
        """
        Restarter for @ and @ constructs.
        Continue until an @c, @code or @language at the start of the line.
        """
        for tag in ('@c', '@code', '@language'):
            if g.match_word(s, 0, tag):
                if tag == '@language':
                    return self.match_at_language(s, 0)
                j = len(tag)
                self.colorRangeWithTag(s, 0, j, 'leokeyword')  # 'docpart')
                # Switch languages.
                self.language = self.after_doc_language
                self.clearState()
                self.init()
                self.after_doc_language = None
                return j
        # Color the next line.
        self.setRestart(self.restartDocPart)
        if self.c.config.getBool('color-doc-parts-as-rest'):
            # Do *not* colorize the text here.
            return 0
        self.colorRangeWithTag(s, 0, len(s), 'docpart')
        return len(s)
    #@+node:ekr.20220704215504.1: *5* jedit.match_gnx
    def match_gnx(self, s: str, i: int) -> int:
        # Called by the main colorizer loop and colorRangeWithTag.
        return self.match_compiled_regexp(s, i, kind='url', regexp=g.gnx_regex)
    #@+node:ekr.20170204072452.1: *5* jedit.match_image
    image_url = re.compile(r'^\s*<\s*img\s+.*src=\"(.*)\".*>\s*$')

    def match_image(self, s: str, i: int) -> int:
        """Matcher for <img...>"""
        if m := self.image_url.match(s, i):
            self.image_src = src = m.group(1)
            j = len(src)
            doc = self.highlighter.document()
            block_n = self.currentBlockNumber()
            text_block = doc.findBlockByNumber(block_n)
            g.trace(f"block_n: {block_n:2} {s!r}")
            # How to get the cursor of the colorized line.
                # body = self.c.frame.body
                # s = body.wrapper.getAllText()
                # wrapper.delete(0, j)
                # cursor.insertHtml(src)
            g.trace(f"block text: {repr(text_block.text())}")
            return j
        return 0
    #@+node:ekr.20110605121601.18604: *5* jedit.match_leo_keywords
    def match_leo_keywords(self, s: str, i: int) -> int:
        """Succeed if s[i:] is a Leo keyword."""
        self.totalLeoKeywordsCalls += 1
        if s[i] != '@':
            return 0
        # fail if something besides whitespace precedes the word on the line.
        i2 = i - 1
        while i2 >= 0:
            ch = s[i2]
            if ch == '\n':
                break
            elif ch in (' ', '\t'):
                i2 -= 1
            else:
                return 0
        # Get the word as quickly as possible.
        j = i + 1
        while j < len(s) and s[j] in self.word_chars:
            j += 1
        word = s[i + 1 : j]  # entries in leoKeywordsDict do not start with '@'.
        if j < len(s) and s[j] not in (' ', '\t', '\n'):
            return 0  # Fail, but allow a rescan, as in objective_c.
        if self.leoKeywordsDict.get(word):
            kind = 'leokeyword'
            self.colorRangeWithTag(s, i, j, kind)
            self.prev = (i, j, kind)
            result = j - i + 1  # Bug fix: skip the last character.
            self.trace_match(kind, s, i, j)
            return result
        # 2010/10/20: also check the keywords dict here.
        # This allows for objective_c keywords starting with '@'
        # This will not slow down Leo, because it is called
        # for things that look like Leo directives.
        word = '@' + word
        kind = self.keywordsDict.get(word)
        if kind:
            self.colorRangeWithTag(s, i, j, kind)
            self.prev = (i, j, kind)
            self.trace_match(kind, s, i, j)
            return j - i
        # Bug fix: allow rescan.  Affects @language patch.
        return 0
    #@+node:ekr.20110605121601.18605: *5* jedit.match_section_ref
    def match_section_ref(self, s: str, i: int) -> int:
        p = self.c.p
        if self.trace_leo_matches:
            g.trace(self.section_delim1, self.section_delim2, s)
        #
        # Special case for @language patch: section references are not honored.
        if self.language == 'patch':
            return 0
        n1, n2 = len(self.section_delim1), len(self.section_delim2)
        if not g.match(s, i, self.section_delim1):
            return 0
        k = g.find_on_line(s, i + n1, self.section_delim2)
        if k == -1:
            return 0
        j = k + n2
        # Special case for @section-delims.
        if s.startswith('@section-delims'):
            self.colorRangeWithTag(s, i, i + n1, 'namebrackets')
            self.colorRangeWithTag(s, k, j, 'namebrackets')
            return j - i
        # An actual section reference.
        self.colorRangeWithTag(s, i, i + n1, 'namebrackets')
        ref = g.findReference(s[i:j], p)
        if ref:
            if self.use_hyperlinks:
                #@+<< set the hyperlink >>
                #@+node:ekr.20110605121601.18606: *6* << set the hyperlink >> (jedit)
                # Set the bindings to VNode callbacks.
                tagName = "hyper" + str(self.hyperCount)
                self.hyperCount += 1
                ref.tagName = tagName
                #@-<< set the hyperlink >>
            else:
                self.colorRangeWithTag(s, i + n1, k, 'link')
        else:
            self.colorRangeWithTag(s, i + n1, k, 'name')
        self.colorRangeWithTag(s, k, j, 'namebrackets')
        return j - i
    #@+node:ekr.20110605121601.18607: *5* jedit.match_tabs
    def match_tabs(self, s: str, i: int) -> int:
        # Use Qt code to show invisibles.
        return 0
        # Old code...
            # if not self.showInvisibles:
                # return 0
            # if self.trace_leo_matches: g.trace()
            # j = i; n = len(s)
            # while j < n and s[j] == '\t':
                # j += 1
            # if j > i:
                # self.colorRangeWithTag(s, i, j, 'tab')
                # return j - i
            # return 0
    #@+node:tbrown.20170707150713.1: *5* jedit.match_tabs
    def match_trailing_ws(self, s: str, i: int) -> int:
        """match trailing whitespace"""
        j = i
        n = len(s)
        while j < n and s[j] in ' \t':
            j += 1
        if j > i and j == n:
            self.colorRangeWithTag(s, i, j, 'trailing_whitespace')
            return j - i
        return 0
    #@+node:ekr.20170225103140.1: *5* jedit.match_unl
    def match_unl(self, s: str, i: int) -> int:
        # Called by the main colorizer loop and colorRangeWithTag.
        return self.match_compiled_regexp(s, i, kind='url', regexp=g.unl_regex)
    #@+node:ekr.20110605121601.18609: *4* jedit.match_compiled_regexp
    def match_compiled_regexp(self,
        s: str, i: int, kind: str, regexp: Any, delegate: str = '',
    ) -> int:
        """Succeed if the compiled regular expression regexp matches at s[i:]."""
        n = self.match_compiled_regexp_helper(s, i, regexp)
        if n > 0:
            j = i + n
            self.colorRangeWithTag(s, i, j, kind, delegate=delegate)
            self.prev = (i, j, kind)
            self.trace_match(kind, s, i, j)
            return n
        return 0
    #@+node:ekr.20110605121601.18610: *5* jedit.match_compiled_regexp_helper
    def match_compiled_regexp_helper(self, s: str, i: int, regex: re.Pattern) -> int:
        """
        Return the length of the matching text if
        seq (a regular expression) matches the present position.
        """
        # Match succeeds or fails more quickly than search.
        self.match_obj = mo = regex.match(s, i)  # re_obj.search(s,i)
        if mo is None:
            return 0
        start, end = mo.start(), mo.end()
        if start != i:
            return 0
        return end - start
    #@+node:ekr.20110605121601.18611: *4* jedit.match_eol_span
    def match_eol_span(
        self,
        s: str,
        i: int,
        kind: str = None,
        seq: str = '',
        at_line_start: bool = False,
        at_whitespace_end: bool = False,
        at_word_start: bool = False,
        delegate: str = '',
        exclude_match: bool = False,
    ) -> int:
        """Succeed if seq matches s[i:]"""
        if at_line_start and i != 0 and s[i - 1] != '\n':
            return 0
        if at_whitespace_end and i != g.skip_ws(s, 0):
            return 0
        if at_word_start and i > 0 and s[i - 1] in self.word_chars:
            return 0
        if at_word_start and i + len(
            seq) + 1 < len(s) and s[i + len(seq)] in self.word_chars:
            return 0
        if g.match(s, i, seq):
            j = len(s)
            self.colorRangeWithTag(
                s, i, j, kind, delegate=delegate, exclude_match=exclude_match)
            self.prev = (i, j, kind)
            self.trace_match(kind, s, i, j)
            return j  # (was j-1) With a delegate, this could clear state.
        return 0
    #@+node:ekr.20110605121601.18612: *4* jedit.match_eol_span_regexp
    def match_eol_span_regexp(
        self,
        s: str,
        i: int,
        kind: str = '',
        regexp: str = '',
        at_line_start: bool = False,
        at_whitespace_end: bool = False,
        at_word_start: bool = False,
        delegate: str = '',
        exclude_match: bool = False,
    ) -> int:
        """Succeed if the regular expression regex matches s[i:]."""
        if at_line_start and i != 0 and s[i - 1] != '\n':
            return 0
        if at_whitespace_end and i != g.skip_ws(s, 0):
            return 0
        if at_word_start and i > 0 and s[i - 1] in self.word_chars:
            return 0  # 7/5/2008
        n = self.match_regexp_helper(s, i, regexp)
        if n > 0:
            j = len(s)
            self.colorRangeWithTag(
                s, i, j, kind, delegate=delegate, exclude_match=exclude_match)
            self.prev = (i, j, kind)
            self.trace_match(kind, s, i, j)
            return j - i
        return 0
    #@+node:ekr.20110605121601.18613: *4* jedit.match_everything
    # def match_everything (self,s,i,kind=None,delegate='',exclude_match=False):
        # """Match the entire rest of the string."""
        # j = len(s)
        # self.colorRangeWithTag(s,i,j,kind,delegate=delegate)
        # return j
    #@+node:ekr.20231209010844.1: *4* jedit.match_fstring & helper
    f_string_nesting_level = 0

    def match_fstring(self, s: str, i: int) -> int:
        """
        Match a python 3.12 f-string.

        Called only for python 3.12+.
        """
        # Fail quickly if possible.
        if i + 1 >= len(s):
            return 0

        # Make sure this is an f-string.
        if 'f' not in s[i : i + 2].lower():
            return 0

        # Find the opening string delim.
        j = 1 if s[i + 1] in 'rfRF' else 0
        delim_offset = i + j + 1
        if delim_offset >= len(s):
            return 0
        delim = s[delim_offset]
        if delim not in ('"', '"'):
            return 0

        # Init.
        self.f_string_nesting_level = 0
        if g.match(s, delim_offset, delim * 3):
            delim = delim * 3

        # print(f"  match_fstring i: {i:2} delim: {delim} s: {s}")

        # Similar to code for docstrings (match_span).
        start = delim_offset
        end = self.match_fstring_helper(s, start + len(delim), delim)
        if end == -1:
            return 0  # A real failure.

        # Color this line.
        self.colorRangeWithTag(s, start, end, tag='literal1')
        self.prev = (i, end, delim)
        self.trace_match(delim, s, i, end)

        # Continue the f-string if necessary.
        if end > len(s):
            end = len(s) + 1

            def fstring_restarter(s: str) -> int:
                """Freeze the binding of delim"""
                return self.restart_fstring(s, delim)

            self.setRestart(fstring_restarter)

        return end - i  # Correct, whatever end is.
    #@+node:ekr.20231209015334.1: *5* jedit.match_fstring_helper
    def match_fstring_helper(self, s: str, i: int, delim: str) -> int:
        """
        s is an fstring (or its continuation) *without* the leadin characters and the opening delim.

        Return n >= 0 if s[i:] contains with a non-escaped delim at fstring-level 0.

        Return len(s) + 1 if the fstring should continue.
        """
        escape, escapes = '\\', 0
        level = self.f_string_nesting_level
        alt_delim = '"' if delim == "'" else "'"  # Works for triple delims.
        in_alt_delim, in_comment = False, False

        # Scan, incrementing escape count and f-string level.
        while i < len(s):
            progress = i
            if g.match(s, i, delim):
                if (escapes % 2) == 0 and level == 0 and not in_alt_delim:
                    return i + len(delim)
                i += len(delim)
                continue
            if g.match(s, i, alt_delim):
                in_alt_delim = not in_alt_delim
                i += 1
                continue
            if in_comment:
                i += 1
                continue
            ch = s[i]
            i += 1
            if ch == '#' and (escapes % 2) == 0 and not in_alt_delim:
                in_comment = True
            elif ch == escape:
                escapes += 1
            elif ch == '{':
                level += 1
            elif ch == '}':
                level -= 1
            else:
                escapes = 0
            assert progress < i, (i, s)

        # Continue scanning.
        self.f_string_nesting_level = level
        return len(s) + 1
    #@+node:ekr.20231209082830.1: *5* jedit.restart_fstring
    def restart_fstring(self, s: str, delim: str) -> int:
        """Remain in this state until 'delim' is seen."""
        i = 0
        j = self.match_fstring_helper(s, i, delim)
        j2 = len(s) + 1 if j == -1 else j
        self.colorRangeWithTag(s, i, j2, tag='literal1')
        self.trace_match(delim, s, i, j2)

        # Restart of necessary.
        if j > len(s):

            def fstring_restarter(s: str) -> int:
                """Freeze the binding of delim."""
                return self.restart_fstring(s, delim)

            self.setRestart(fstring_restarter)

        else:
            self.clearState()
        return j  # Return the new i, *not* the length of the match.
    #@+node:ekr.20110605121601.18614: *4* jedit.match_keywords
    # This is a time-critical method.

    def match_keywords(self, s: str, i: int) -> int:
        """
        Succeed if s[i:] is a keyword.
        Returning -len(word) for failure greatly reduces the number of times this
        method is called.
        """
        self.totalKeywordsCalls += 1
        # We must be at the start of a word.
        if i > 0 and s[i - 1] in self.word_chars:
            return 0
        # Get the word as quickly as possible.
        j = i
        n = len(s)
        chars = self.word_chars
        # Special cases...
        if self.language in ('haskell', 'clojure'):
            chars["'"] = "'"
        if self.language == 'c':
            chars['_'] = '_'
        while j < n and s[j] in chars:
            j += 1
        word = s[i:j]
        # Fix part of #585: A kludge for css.
        if self.language == 'css' and word.endswith(':'):
            j -= 1
            word = word[:-1]
        if not word:
            g.trace(
                'can not happen',
                repr(s[i : max(j, i + 1)]),
                repr(s[i : i + 10]),
                g.callers(),
            )
            return 0
        if self.ignore_case:
            word = word.lower()
        kind = self.keywordsDict.get(word)
        if kind:
            self.colorRangeWithTag(s, i, j, kind)
            self.prev = (i, j, kind)
            result = j - i
            self.trace_match(kind, s, i, j)
            return result
        return -len(word)  # An important new optimization.
    #@+node:ekr.20110605121601.18615: *4* jedit.match_line
    def match_line(self,
        s: str, i: int, kind: str = None, delegate: str = '', exclude_match: bool = False,
    ) -> int:
        """Match the rest of the line."""
        j = g.skip_to_end_of_line(s, i)
        self.colorRangeWithTag(s, i, j, kind, delegate=delegate)
        return j - i
    #@+node:ekr.20190606201152.1: *4* jedit.match_lua_literal
    def match_lua_literal(self, s: str, i: int, kind: str) -> int:
        """Succeed if s[i:] is a lua literal. See #1175"""
        k = self.match_span(s, i, kind=kind, begin="[[", end="]]")
        if k not in (None, 0):
            return k
        if not g.match(s, i, '[='):
            return 0
        # Calculate begin and end, then just call match_span
        j = i + 2
        while g.match(s, j, '='):
            j += 1
        if not g.match(s, j, '['):
            return 0
        return self.match_span(s, i, kind=kind, begin=s[i:j], end=s[i + 1 : j] + ']')
    #@+node:ekr.20110605121601.18616: *4* jedit.match_mark_following & getNextToken
    def match_mark_following(
        self,
        s: str,
        i: int,
        kind: str = '',
        pattern: str = '',
        at_line_start: bool = False,
        at_whitespace_end: bool = False,
        at_word_start: bool = False,
        exclude_match: bool = False,
    ) -> int:
        """Succeed if s[i:] matches pattern."""
        if not self.allow_mark_prev:
            return 0
        if at_line_start and i != 0 and s[i - 1] != '\n':
            return 0
        if at_whitespace_end and i != g.skip_ws(s, 0):
            return 0
        if at_word_start and i > 0 and s[i - 1] in self.word_chars:
            return 0  # 7/5/2008
        if (
            at_word_start
            and i + len(pattern) + 1 < len(s)
            and s[i + len(pattern)] in self.word_chars
        ):
            return 0
        if g.match(s, i, pattern):
            j = i + len(pattern)
            # self.colorRangeWithTag(s,i,j,kind,exclude_match=exclude_match)
            k = self.getNextToken(s, j)
            # 2011/05/31: Do not match *anything* unless there is a token following.
            if k > j:
                self.colorRangeWithTag(s, i, j, kind, exclude_match=exclude_match)
                self.colorRangeWithTag(s, j, k, kind, exclude_match=False)
                j = k
                self.prev = (i, j, kind)
                self.trace_match(kind, s, i, j)
                return j - i
        return 0
    #@+node:ekr.20110605121601.18617: *5* jedit.getNextToken
    def getNextToken(self, s: str, i: int) -> int:
        """
        Return the index of the end of the next token for match_mark_following.

        The jEdit docs are not clear about what a 'token' is, but experiments with jEdit
        show that token means a word, as defined by word_chars.
        """
        # 2011/05/31: Might we extend the concept of token?
        # If s[i] is not a word char, should we return just it?
        i0 = i
        while i < len(s) and s[i].isspace():
            i += 1
        i1 = i
        while i < len(s) and s[i] in self.word_chars:
            i += 1
        if i == i1:
            return i0
        return min(len(s), i)
    #@+node:ekr.20110605121601.18618: *4* jedit.match_mark_previous
    def match_mark_previous(
        self,
        s: str,
        i: int,
        kind: str = '',
        pattern: str = '',
        at_line_start: bool = False,
        at_whitespace_end: bool = False,
        at_word_start: bool = False,
        exclude_match: bool = False,
    ) -> int:
        """
        Return the length of a matched SEQ or 0 if no match.

        'at_line_start':    True: sequence must start the line.
        'at_whitespace_end':True: sequence must be first non-whitespace text of the line.
        'at_word_start':    True: sequence must start a word.
        """
        # This match was causing most of the syntax-color problems.
        return 0  # 2009/6/23
    #@+node:ekr.20110605121601.18619: *4* jedit.match_regexp_helper
    def match_regexp_helper(self, s: str, i: int, pattern: Any) -> int:
        """
        Return the length of the matching text if
        seq (a regular expression) matches the present position.
        """
        # Leo 6.7.6: Allow compiled regexes.
        if isinstance(pattern, str):
            try:
                flags = re.MULTILINE
                if self.ignore_case:
                    flags |= re.IGNORECASE
                # Suppress a FutureWarning: possible nested set.
                with warnings.catch_warnings():
                    warnings.filterwarnings("ignore", category=FutureWarning)
                    re_obj = re.compile(pattern, flags)
            except Exception:
                # Do not call g.es here!
                g.trace(f"Invalid regular expression: {pattern}")
                return 0
        else:
            re_obj = pattern
        # Match succeeds or fails more quickly than search.
        self.match_obj = mo = re_obj.match(s, i)  # re_obj.search(s,i)
        if mo is None:
            return 0
        start, end = mo.start(), mo.end()
        if start != i:  # Bug fix 2007-12-18: no match at i
            return 0
        return end - start
    #@+node:ekr.20110605121601.18620: *4* jedit.match_seq
    def match_seq(
        self,
        s: str,
        i: int,
        kind: str = '',
        *,
        seq: str = '',
        at_line_start: bool = False,
        at_whitespace_end: bool = False,
        at_word_start: bool = False,
        delegate: str = '',
    ) -> int:
        """Succeed if s[:] matches seq."""
        if at_line_start and i != 0 and s[i - 1] != '\n':
            j = i
        elif at_whitespace_end and i != g.skip_ws(s, 0):
            j = i
        elif at_word_start and i > 0 and s[i - 1] in self.word_chars:  # 7/5/2008
            j = i
        if at_word_start and i + len(
            seq) + 1 < len(s) and s[i + len(seq)] in self.word_chars:
            j = i  # 7/5/2008
        elif g.match(s, i, seq):
            j = i + len(seq)
            self.colorRangeWithTag(s, i, j, kind, delegate=delegate)
            self.prev = (i, j, kind)
            self.trace_match(kind, s, i, j)
        else:
            j = i
        return j - i
    #@+node:ekr.20110605121601.18621: *4* jedit.match_seq_regexp
    def match_seq_regexp(
        self,
        s: str,
        i: int,
        kind: str = '',
        regexp: str = '',
        at_line_start: bool = False,
        at_whitespace_end: bool = False,
        at_word_start: bool = False,
        delegate: str = '',
    ) -> int:
        """Succeed if the regular expression regexp matches at s[i:]."""
        if at_line_start and i != 0 and s[i - 1] != '\n':
            return 0
        if at_whitespace_end and i != g.skip_ws(s, 0):
            return 0
        if at_word_start and i > 0 and s[i - 1] in self.word_chars:
            return 0
        n = self.match_regexp_helper(s, i, regexp)
        j = i + n
        assert j - i == n
        self.colorRangeWithTag(s, i, j, kind, delegate=delegate)
        self.prev = (i, j, kind)
        self.trace_match(kind, s, i, j)
        return j - i
    #@+node:ekr.20110605121601.18622: *4* jedit.match_span & helpers
    def match_span(
        self,
        s: str,
        i: int,
        *,
        kind: str,
        begin: str,
        end: str,
        at_line_start: bool = False,
        at_whitespace_end: bool = False,
        at_word_start: bool = False,
        delegate: str = '',
        exclude_match: bool = False,
        nested: bool = False,  # New in Leo 6.7.8.
        no_escape: bool = False,
        no_line_break: bool = False,
        no_word_break: bool = False,
    ) -> int:
        """Succeed if s[i:] starts with 'begin' and contains a following 'end'."""
        self.nested = nested
        self.nesting_level = -1
        if i >= len(s):
            return 0
        if at_line_start and i != 0 and s[i - 1] != '\n':
            return 0
        if at_whitespace_end and i != g.skip_ws(s, 0):
            return 0
        if at_word_start and i > 0 and s[i - 1] in self.word_chars:
            return 0
        if at_word_start and i + len(begin) + 1 < len(s) and s[i + len(begin)] in self.word_chars:
            return 0
        if not g.match(s, i, begin):
            return 0

        # We have matched the start of the span.
        j = self.match_span_helper(s, i + len(begin), begin, end,
            no_escape=no_escape,
            no_line_break=no_line_break,
            no_word_break=no_word_break,
        )
        if j == -1:
            return 0  # A real failure.
        # A hack to handle continued strings. Should work for most languages.
        # Prepend "dots" to the kind, as a flag to setTag.
        dots = (
            j > len(s)
            and begin in "'\""
            and end in "'\""
            and kind.startswith('literal')
        )
        dots = dots and self.language not in ('lisp', 'elisp', 'rust', 'scheme')
        if dots:
            kind = 'dots' + kind
        # A match
        i2 = i + len(begin)
        j2 = j + len(end)
        if delegate:
            self.colorRangeWithTag(
                s, i, i2, kind, delegate=None, exclude_match=exclude_match)
            self.colorRangeWithTag(
                s, i2, j, kind, delegate=delegate, exclude_match=exclude_match)
            self.colorRangeWithTag(
                s, j, j2, kind, delegate=None, exclude_match=exclude_match)
        else:
            self.colorRangeWithTag(
                s, i, j2, kind, delegate=None, exclude_match=exclude_match)
        j = j2
        self.prev = (i, j, kind)
        self.trace_match(kind, s, i, j)
        # New in Leo 5.5: don't recolor everything after continued strings.
        if j > len(s) and not dots:
            j = len(s) + 1

            def span(s: str) -> int:
                # Freeze all bindings.
                return self.restart_match_span(s, kind,
                    # Keyword args...
                    delegate=delegate,
                    begin=begin,
                    end=end,
                    exclude_match=exclude_match,
                    no_escape=no_escape,
                    no_line_break=no_line_break,
                    no_word_break=no_word_break,
                )

            self.setRestart(span,
                # These must be keyword args.
                delegate=delegate,
                end=end,
                exclude_match=exclude_match,
                kind=kind,
                no_escape=no_escape,
                no_line_break=no_line_break,
                no_word_break=no_word_break)
        return j - i  # Correct, whatever j is.
    #@+node:ekr.20110605121601.18623: *5* jedit.match_span_helper
    def match_span_helper(self,
        s: str,
        i: int,
        begin_pattern: str,
        end_pattern: str,
        *,
        no_escape: bool,
        no_line_break: bool,
        no_word_break: bool,
    ) -> int:
        """
        Return n >= 0 if s[i] ends with a non-escaped 'end' string.
        """
        esc = self.escape
        while 1:
            if self.nested:
                j = s.find(begin_pattern, i)
                if j > -1:
                    self.nesting_level += 1
                    i += len(begin_pattern)
                    continue
            j = s.find(end_pattern, i)
            if j == -1:
                # Match to end of text if not found and no_line_break is False
                if no_line_break:
                    return -1
                return len(s) + 1
            if self.nested:
                self.nesting_level -= 1
                if self.nesting_level > 0:
                    return -1
            if no_word_break and j > 0 and s[j - 1] in self.word_chars:
                return -1  # New in Leo 4.5.
            if no_line_break and '\n' in s[i:j]:
                return -1
            if esc and not no_escape:
                # Only an odd number of escapes is a 'real' escape.
                escapes = 0
                k = 1
                while j - k >= 0 and s[j - k] == esc:
                    escapes += 1
                    k += 1
                if (escapes % 2) == 1:
                    assert s[j - 1] == esc
                    # Advance past *one* escaped character.
                    i += 1
                else:
                    return j
            else:
                return j
        # For pylint.
        return -1
    #@+node:ekr.20110605121601.18624: *5* jedit.restart_match_span
    def restart_match_span(
        self,
        s: str,
        kind: str,
        *,
        begin: str,
        end: str,
        delegate: str = '',
        exclude_match: bool = False,
        no_escape: bool = False,
        no_line_break: bool = False,
        no_word_break: bool = False,
    ) -> int:
        """Remain in this state until 'end' is seen."""
        i = 0
        j = self.match_span_helper(s, i, begin, end,
            # Must be keyword arguments.
            no_escape=no_escape,
            no_line_break=no_line_break,
            no_word_break=no_word_break,
        )
        if j == -1:
            j2 = len(s) + 1
        elif j > len(s):
            j2 = j
        else:
            j2 = j + len(end)
        if delegate:
            self.colorRangeWithTag(s, i, j, kind,
                delegate=delegate, exclude_match=exclude_match)
            self.colorRangeWithTag(s, j, j2, kind,
                delegate=None, exclude_match=exclude_match)
        else:  # avoid having to merge ranges in addTagsToList.
            self.colorRangeWithTag(s, i, j2, kind,
                delegate=None, exclude_match=exclude_match)
        j = j2
        self.trace_match(kind, s, i, j)
        if j > len(s):

            def span(s: str) -> int:
                return self.restart_match_span(s, kind,
                    # Must be keyword arguments.
                    delegate=delegate,
                    begin=begin,
                    end=end,
                    exclude_match=exclude_match,
                    no_escape=no_escape,
                    no_line_break=no_line_break,
                    no_word_break=no_word_break,
                )

            self.setRestart(span,
                # Must be keyword arguments.
                delegate=delegate,
                end=end,
                kind=kind,
                no_escape=no_escape,
                no_line_break=no_line_break,
                no_word_break=no_word_break,
            )
        else:
            self.clearState()
        return j  # Return the new i, *not* the length of the match.
    #@+node:ekr.20241031070448.1: *4* jedit.match_span_delegated_lines & helper
    delegated_lines_language = None

    def match_span_delegated_lines(self, s: str, i: int, *, language: str, predicate: Callable) -> None:
        """
        Colorize the *following* lines with the given delegate until the predicate is true.
        """
        if i > 0:  # Should not happen.
            return

        # Continue the colorizing on the *next* line.
        self.delegated_lines_language = language

        def span(s: str) -> int:
            # Freeze all bindings.
            return self.restart_match_span_delegated_lines(s, predicate=predicate)  # Must be kwargs.

        self.setRestart(span, predicate=predicate)
    #@+node:ekr.20241031072812.1: *5* jedit.restart_match_span_delegated_lines
    def restart_match_span_delegated_lines(self, s: str, *, predicate: Callable) -> int:
        """
        Colorize all lines with delegated_lines_language until the predicate matches.
        """
        line = s.strip()
        if s.startswith('@language'):
            return 0

        language = predicate(s)
        if language:
            self.delegated_lines_language = language
            return 0

        # Colorize *this* entire line with the language.
        if line:
            n = self.currentState()
            self.init()
            self.language = self.delegated_lines_language
            self.mainLoop(n, s)

        # Continue the colorizing on the *next* line.

        def span(s: str) -> int:
            return self.restart_match_span_delegated_lines(s, predicate=predicate)  # Must be kwargs.

        self.setRestart(span, predicate=predicate)
        return len(s)  # Suppress any other rules.
    #@+node:ekr.20110605121601.18625: *4* jedit.match_span_regexp
    def match_span_regexp(
        self,
        s: str,
        i: int,
        kind: str = '',
        begin: Union[re.Pattern, str] = '',
        end: str = '',
        at_line_start: bool = False,
        at_whitespace_end: bool = False,
        at_word_start: bool = False,
        delegate: str = '',
        exclude_match: bool = False,
        no_escape: bool = False,
        no_line_break: bool = False,
        no_word_break: bool = False,
    ) -> int:
        """
        Succeed if s[i:] matches 'begin' a regex string or compiled regex.

        Callers should use regex features to limit the search.

        New in Leo 6.7.6:
        - The 'begin' arg may be compiled pattern (re.Pattern).
        - The 'end' arg is optional.
        """
        if at_line_start and i != 0 and s[i - 1] != '\n':
            return 0
        if at_whitespace_end and i != g.skip_ws(s, 0):
            return 0
        if at_word_start and i > 0 and s[i - 1] in self.word_chars:
            return 0  # 7/5/2008
        if (
            isinstance(begin, str)
            and at_word_start
            and i + len(begin) + 1 < len(s)
            and s[i + len(begin)] in self.word_chars
        ):
            return 0  # 7/5/2008
        n = self.match_regexp_helper(s, i, begin)
        # We may have to allow $n here, in which case we must use a regex object?
        if n > 0:
            j = j2 = i + n
            if end:  # Leo 6.7.6.
                j2 = s.find(end, j)
                if j2 == -1:
                    return 0
            if self.escape and not no_escape:
                # Only an odd number of escapes is a 'real' escape.
                escapes = 0
                k = 1
                while j - k >= 0 and s[j - k] == self.escape:
                    escapes += 1
                    k += 1
                if (escapes % 2) == 1:
                    # An escaped end **aborts the entire match**:
                    # there is no way to 'restart' the regex.
                    return 0
            i2 = j2 - len(end)
            if delegate:
                self.colorRangeWithTag(
                    s, i, j, kind, delegate=None, exclude_match=exclude_match)
                self.colorRangeWithTag(
                    s, j, i2, kind, delegate=delegate, exclude_match=False)
                self.colorRangeWithTag(
                    s, i2, j2, kind, delegate=None, exclude_match=exclude_match)
            else:  # avoid having to merge ranges in addTagsToList.
                self.colorRangeWithTag(
                    s, i, j2, kind, delegate=None, exclude_match=exclude_match)
            self.prev = (i, j, kind)
            self.trace_match(kind, s, i, j2)
            return j2 - i
        return 0
    #@+node:ekr.20190623132338.1: *4* jedit.match_tex_backslash
    ascii_letters = re.compile(r'[a-zA-Z]+')

    def match_tex_backslash(self, s: str, i: int, kind: str) -> int:
        """
        Match the tex s[i:].

        (Conventional) macro names are a backslash followed by either:
        1. One or more ascii letters, or
        2. Exactly one character, of any kind.
        """
        assert s[i] == '\\'
        if m := self.ascii_letters.match(s, i + 1):
            n = len(m.group(0))
            j = i + n + 1
        else:
            # Colorize the backslash plus exactly one more character.
            j = i + 2
        self.colorRangeWithTag(s, i, j, kind, delegate='')
        self.prev = (i, j, kind)
        self.trace_match(kind, s, i, j)
        return j - i
    #@+node:ekr.20170205074106.1: *4* jedit.match_wiki_pattern
    def match_wiki_pattern(self, s: str, i: int, pattern: Any) -> int:
        """Show or hide a regex pattern managed by the wikiview plugin."""
        if m := pattern.match(s, i):
            n = len(m.group(0))
            self.colorRangeWithTag(s, i, i + n, 'url')
            return n
        return 0
    #@+node:ekr.20110605121601.18626: *4* jedit.match_word_and_regexp
    def match_word_and_regexp(
        self,
        s: str,
        i: int,
        kind1: str = '',
        word: str = '',
        kind2: str = '',
        pattern: str = '',
        at_line_start: bool = False,
        at_whitespace_end: bool = False,
        at_word_start: bool = False,
        exclude_match: bool = False,
    ) -> int:
        """Succeed if s[i:] matches pattern."""
        if not self.allow_mark_prev:
            return 0
        if at_line_start and i != 0 and s[i - 1] != '\n':
            return 0
        if at_whitespace_end and i != g.skip_ws(s, 0):
            return 0
        if at_word_start and i > 0 and s[i - 1] in self.word_chars:
            return 0
        if (
            at_word_start
            and i + len(word) + 1 < len(s)
            and s[i + len(word)] in self.word_chars
        ):
            j = i
        if not g.match(s, i, word):
            return 0
        j = i + len(word)
        n = self.match_regexp_helper(s, j, pattern)
        if n == 0:
            return 0
        self.colorRangeWithTag(s, i, j, kind1, exclude_match=exclude_match)
        k = j + n
        self.colorRangeWithTag(s, j, k, kind2, exclude_match=False)
        self.prev = (j, k, kind2)
        self.trace_match(kind1, s, i, j)
        self.trace_match(kind2, s, j, k)
        return k - i
    #@+node:ekr.20230420052804.1: *4* jedit.match_plain_seq
    def match_plain_seq(self, s: str, i: int, *, kind: str, seq: str) -> int:
        """Matcher for plain sequence match at at s[i:]."""
        if not g.match(s, i, seq):
            return 0
        j = i + len(seq)
        self.colorRangeWithTag(s, i, j, kind)
        self.prev = (i, j, kind)
        self.trace_match(kind, s, i, j)
        return len(seq)
    #@+node:ekr.20230420052841.1: *4* jedit.match_plain_span
    def match_plain_span(self, s: str, i: int, kind: str, *, begin: str, end: str) -> int:
        """Matcher for simple span at s[i:] with no delegate."""
        if not g.match(s, i, begin):
            return 0
        j = self.match_plain_span_helper(s, i + len(begin), end)
        if j == -1:
            return 0  # A real failure.

        # A hack to handle continued strings. Should work for most languages.
        # Prepend "dots" to the kind, as a flag to setTag.
        quotes = "'\""
        dots = (
            j > len(s)
            and begin in quotes
            and end in quotes
            and kind.startswith('literal')
            and self.language not in ('lisp', 'elisp', 'rust')
        )
        if dots:
            kind = 'dots' + kind
        j2 = j + len(end)
        self.colorRangeWithTag(s, i, j2, kind)
        j = j2
        self.prev = (i, j, kind)
        self.trace_match(kind, s, i, j)

        # Don't recolor everything after continued strings.
        if j > len(s) and not dots:
            j = len(s) + 1

            def span(s: str) -> int:
                # Freeze all bindings.
                return self.restart_match_span(s, kind, begin=begin, end=end)

            self.setRestart(span,
                # These must be keyword args.
                delegate='',
                end=end,
                exclude_match=False,
                kind=kind,
                no_escape=False,
                no_line_break=False,
                no_word_break=False)
        return j - i  # Correct, whatever j is.
    #@+node:ekr.20230420055058.1: *5* jedit.match_plain_span_helper
    def match_plain_span_helper(self, s: str, i: int, pattern: str,
    ) -> int:
        """
        Return n >= 0 if s[i] ends with the 'end' string.
        """
        esc = self.escape
        while 1:
            j = s.find(pattern, i)
            if j == -1:
                # Match to end of text if not found and no_line_break is False
                return len(s) + 1
            if esc:
                # Only an odd number of escapes is a 'real' escape.
                escapes = 0
                k = 1
                while j - k >= 0 and s[j - k] == esc:
                    escapes += 1
                    k += 1
                if (escapes % 2) == 1:
                    assert s[j - 1] == esc
                    i += 1  # Advance past *one* escaped character.
                else:
                    return j
            else:
                return j
        # For pylint.
        return -1
    #@+node:ekr.20110605121601.18627: *4* jedit.skip_line
    def skip_line(self, s: str, i: int) -> int:
        if self.escape:
            escape = self.escape + '\n'
            n = len(escape)
            while i < len(s):
                j = g.skip_line(s, i)
                if not g.match(s, j - n, escape):
                    return j
                i = j
            return i
        # Include the newline so we don't get a flash at the end of the line.
        return g.skip_line(s, i)
    #@+node:ekr.20110605121601.18628: *4* jedit.trace_match
    def trace_match(self, kind: str, s: str, i: int, j: int) -> None:

        if j != i and self.trace_match_flag:
            g.trace(kind, i, j, g.callers(2), self.dump(s[i:j]))
    #@+node:ekr.20110605121601.18629: *3* jedit:State methods
    #@+node:ekr.20110605121601.18630: *4* jedit.clearState
    def clearState(self) -> int:
        """
        Create a *language-specific* default state.
        This properly forces a full recoloring when @language changes.
        """
        n = self.initialStateNumber
        self.setState(n)
        return n
    #@+node:ekr.20110605121601.18631: *4* jedit.computeState
    def computeState(self, f: Any, keys: Any) -> int:
        """
        Compute the state name associated with f and all the keys.
        Return a unique int n representing that state.
        """
        # Abbreviate arg names.
        d = {
            'delegate': '=>',
            'end': 'end',
            'at_line_start': 'start',
            'at_whitespace_end': 'ws-end',
            'exclude_match': '!match',
            'no_escape': '!esc',
            'no_line_break': '!lbrk',
            'no_word_break': '!wbrk',
        }
        result = [self.languageTag(self.language)]
        if not self.rulesetName.endswith('_main'):
            result.append(self.rulesetName)
        if f:
            result.append(f.__name__)
        for key in sorted(keys):
            keyVal = keys.get(key)
            val = d.get(key)
            if key == 'predicate':
                pass
            elif val is None:
                val = keys.get(key)
                result.append(f"{key}={val}")
            elif keyVal is True:
                result.append(f"{val}")
            elif keyVal is False:
                pass
            elif keyVal not in (None, ''):
                result.append(f"{key}={keyVal}")
        ### g.printObj(result, tag='result')
        state = ';'.join(result).lower()
        table = (
            ('kind=', ''),
            ('literal', 'lit'),
            ('restart', '@'),
            ('state=', ''),
        )
        for pattern, s in table:
            state = state.replace(pattern, s)
        n = self.stateNameToStateNumber(f, state)
        return n
    #@+node:ekr.20110605121601.18632: *4* jedit.getters & setters
    def currentBlockNumber(self) -> int:
        block = self.highlighter.currentBlock()
        return block.blockNumber() if block and block.isValid() else -1

    def currentState(self) -> int:
        return self.highlighter.currentBlockState()

    def prevState(self) -> int:
        return self.highlighter.previousBlockState()

    def setState(self, n: int) -> int:
        self.highlighter.setCurrentBlockState(n)
        return n
    #@+node:ekr.20170125141148.1: *4* jedit.inColorState
    def inColorState(self) -> bool:
        """True if the *current* state is enabled."""
        n = self.currentState()
        state = self.stateDict.get(n, 'no-state')
        enabled = (
            not state.endswith('@nocolor') and
            not state.endswith('@nocolor-node') and
            not state.endswith('@killcolor'))
        return enabled
    #@+node:ekr.20110605121601.18633: *4* jedit.setRestart
    def setRestart(self, f: Any, **keys: Any) -> int:
        n = self.computeState(f, keys)
        self.setState(n)
        return n
    #@+node:ekr.20110605121601.18635: *4* jedit.show...
    def showState(self, n: int) -> str:
        state = self.stateDict.get(n, 'no-state')
        return f"{n:2}:{state}"

    def showCurrentState(self) -> str:
        n = self.currentState()
        return self.showState(n)

    def showPrevState(self) -> str:
        n = self.prevState()
        return self.showState(n)
    #@+node:ekr.20110605121601.18636: *4* jedit.stateNameToStateNumber
    def stateNameToStateNumber(self, f: Any, stateName: Any) -> int:
        """
        stateDict:     Keys are state numbers, values state names.
        stateNameDict: Keys are state names, values are state numbers.
        restartDict:   Keys are state numbers, values are restart functions.
        
        clearAllState clears the stateNameDict, perhaps needlessly.
        """
        n = self.stateNameDict.get(stateName)
        if n is None:
            n = self.nextState
            self.stateNameDict[stateName] = n
            self.stateDict[n] = stateName
            self.restartDict[n] = f
            self.nextState += 1
            self.n2languageDict[n] = self.language
            ### g.trace(f"NEW STATE NUMBER: {n} {stateName:15}", g.callers(2))  ###
        return n
    #@+node:ekr.20241104162429.1: *4* jedit.stateNumberToStateString
    def stateNumberToStateString(self, n: int) -> str:
        """
        Return the string state corresponding to the given integer state.
        """
        return self.stateDict.get(n, f"No state for {n}")
    #@-others
#@+node:ekr.20110605121601.18565: ** class LeoHighlighter (QSyntaxHighlighter)
# Careful: we may be running from the bridge.

if QtGui:


    class LeoHighlighter(QtGui.QSyntaxHighlighter):  # type:ignore
        """
        A subclass of QSyntaxHighlighter that overrides
        the highlightBlock and rehighlight methods.

        All actual syntax coloring is done in the highlighter class.

        Used by both the JeditColorizer and PygmentsColorizer classes.
        """
        # This is c.frame.body.colorizer.highlighter
        #@+others
        #@+node:ekr.20110605121601.18566: *3* leo_h.ctor (sets style)
        def __init__(self, c: Cmdr, colorizer: Any, document: Any) -> None:
            """ctor for LeoHighlighter class."""
            self.c = c
            self.colorizer = colorizer
            self.n_calls = 0
            # Alas, a QsciDocument is not a QTextDocument.
            assert isinstance(document, QtGui.QTextDocument), document
            self.leo_document = document
            super().__init__(document)
            self.reloadSettings()
        #@+node:ekr.20110605121601.18567: *3* leo_h.highlightBlock
        def highlightBlock(self, s: str) -> None:
            """ Called by QSyntaxHighlighter """
            self.n_calls += 1
            s = g.toUnicode(s)
            self.colorizer._recolor(s)  # Highlight just one line.
        #@+node:ekr.20190327052228.1: *3* leo_h.reloadSettings
        def reloadSettings(self) -> None:
            """Reload all reloadable settings."""
            c, document = self.c, self.leo_document
            if not pygments:
                return
            if not c.config.getBool('use-pygments', default=False):
                return
            # Init pygments ivars.
            self._brushes: dict = {}
            self._document = document
            self._formats: dict = {}
            self.colorizer.style_name = 'default'
            # Style gallery: https://help.farbox.com/pygments.html
            # Dark styles: fruity, monokai, native, vim
            # https://github.com/gthank/solarized-dark-pygments
            style_name = c.config.getString('pygments-style-name') or 'default'
            if not c.config.getBool('use-pygments-styles', default=True):
                return
            # Init pygments style.
            try:
                self.setStyle(style_name)
                # print('using %r pygments style in %r' % (style_name, c.shortFileName()))
            except Exception:
                print(f'pygments {style_name!r} style not found. Using "default" style')
                self.setStyle('default')
                style_name = 'default'
            self.colorizer.style_name = style_name
            assert self._style
        #@+node:ekr.20190320154014.1: *3* leo_h: From PygmentsHighlighter
        #
        # All code in this tree is based on PygmentsHighlighter.
        #
        # Copyright (c) Jupyter Development Team.
        # Distributed under the terms of the Modified BSD License.
        #@+others
        #@+node:ekr.20190320153605.1: *4* leo_h._get_format & helpers
        def _get_format(self, token: Any) -> Any:
            """ Returns a QTextCharFormat for token or None.
            """
            if token in self._formats:
                return self._formats[token]
            if self._style is None:
                result = self._get_format_from_document(token, self._document)
            else:
                result = self._get_format_from_style(token, self._style)
            result = self._get_format_from_style(token, self._style)
            self._formats[token] = result
            return result
        #@+node:ekr.20190320162831.1: *5* pyg_h._get_format_from_document
        def _get_format_from_document(self, token: Any, document: Any) -> Any:
            """ Returns a QTextCharFormat for token by
            """
            # Modified by EKR.
            # These lines cause unbounded recursion.
                # code, html = next(self._formatter._format_lines([(token, 'dummy')]))
                # self._document.setHtml(html)
            return QtGui.QTextCursor(self._document).charFormat()
        #@+node:ekr.20190320153716.1: *5* leo_h._get_format_from_style
        def _get_format_from_style(self, token: Any, style: Any) -> Any:
            """ Returns a QTextCharFormat for token by reading a Pygments style.
            """
            result = QtGui.QTextCharFormat()

            # EKR: handle missing tokens.
            try:
                data = style.style_for_token(token).items()
            except KeyError as err:
<<<<<<< HEAD
                g.print_unique_message(repr(err))
=======
                message = f"_get_format_from_style: {err!r}"
                g.print_unique_message(message)
>>>>>>> b1e4f09b
                return result
            for key, value in data:
                if value:
                    if key == 'color':
                        result.setForeground(self._get_brush(value))
                    elif key == 'bgcolor':
                        result.setBackground(self._get_brush(value))
                    elif key == 'bold':
                        result.setFontWeight(Weight.Bold)
                    elif key == 'italic':
                        result.setFontItalic(True)
                    elif key == 'underline':
                        result.setUnderlineStyle(UnderlineStyle.SingleUnderline)
                    elif key == 'sans':
                        result.setFontStyleHint(Weight.SansSerif)
                    elif key == 'roman':
                        result.setFontStyleHint(Weight.Times)
                    elif key == 'mono':
                        result.setFontStyleHint(Weight.TypeWriter)
            return result
        #@+node:ekr.20190320153958.1: *4* leo_h.setStyle
        def setStyle(self, style: Any) -> None:
            """ Sets the style to the specified Pygments style.
            """
            from pygments.styles import get_style_by_name  # type:ignore

            if isinstance(style, str):
                style = get_style_by_name(style)
            self._style = style
            self._clear_caches()
        #@+node:ekr.20190320154604.1: *4* leo_h.clear_caches
        def _clear_caches(self) -> None:
            """ Clear caches for brushes and formats.
            """
            self._brushes = {}
            self._formats = {}
        #@+node:ekr.20190320154752.1: *4* leo_h._get_brush/color
        def _get_brush(self, color: Any) -> Any:
            """ Returns a brush for the color.
            """
            result = self._brushes.get(color)
            if result is None:
                qcolor = self._get_color(color)
                result = QtGui.QBrush(qcolor)
                self._brushes[color] = result
            return result

        def _get_color(self, color: Any) -> Any:
            """ Returns a QColor built from a Pygments color string.
            """
            qcolor = QtGui.QColor()
            qcolor.setRgb(int(color[:2], base=16),
                          int(color[2:4], base=16),
                          int(color[4:6], base=16))
            return qcolor
        #@-others
        #@-others
#@+node:ekr.20140906095826.18717: ** class NullScintillaLexer (QsciLexerCustom)
if Qsci:


    class NullScintillaLexer(Qsci.QsciLexerCustom):  # type:ignore
        """A do-nothing colorizer for Scintilla."""

        def __init__(self, c: Cmdr, parent: QtWidgets.QWidget = None) -> None:
            super().__init__(parent)  # Init the pase class
            self.leo_c = c
            self.configure_lexer()

        def description(self, style: Any) -> str:
            return 'NullScintillaLexer'

        def setStyling(self, length: Any, style: Any) -> None:
            g.trace('(NullScintillaLexer)', length, style)

        def styleText(self, start: Any, end: Any) -> None:
            """Style the text from start to end."""

        def configure_lexer(self) -> None:
            """Configure the QScintilla lexer."""
            # c = self.leo_c
            lexer = self
            font = QtGui.QFont("DejaVu Sans Mono", 14)
            lexer.setFont(font)
#@+node:ekr.20190319151826.1: ** class PygmentsColorizer(BaseColorizer)
class PygmentsColorizer(BaseColorizer):
    """
    This class adapts pygments tokens to QSyntaxHighlighter.
    """
    # This is c.frame.body.colorizer
    #@+others
    #@+node:ekr.20220317053040.1: *3*  pyg_c: Birth
    #@+node:ekr.20190319151826.3: *4* pyg_c.__init__
    def __init__(self, c: Cmdr, widget: Widget) -> None:
        """Ctor for PygmentsColorizer class."""
        super().__init__(c, widget)
        # Create the highlighter. The default is NullObject.
        if isinstance(widget, QtWidgets.QTextEdit):
            self.highlighter = LeoHighlighter(c,
                colorizer=self,
                document=widget.document(),
            )
        # State unique to this class...
        self.color_enabled = self.enabled
        self.getDefaultFormat: Any
        self.old_v = None
        # Monkey-patch g.isValidLanguage.
        g.isValidLanguage = self.pygments_isValidLanguage
        # Init common data...
        self.reloadSettings()
    #@+node:ekr.20190324063349.1: *4* pyg_c.format getters
    def getLegacyDefaultFormat(self) -> None:
        return None

    def getLegacyFormat(self, token: Any, text: Any) -> str:
        """Return a jEdit tag for the given pygments token."""
        # Tables and setTag assume lower-case.
        r = repr(token).lstrip('Token.').lstrip('Literal.').lower()
        if r == 'name':
            # Avoid a collision with existing Leo tag.
            r = 'name.pygments'
        return r

    def getPygmentsFormat(self, token: Any, text: Any) -> str:
        """Return a pygments format."""
        format = self.highlighter._formats.get(token)
        if not format:
            format = self.highlighter._get_format(token)
        return format
    #@+node:ekr.20190324064341.1: *4* pyg_c.format setters
    def setLegacyFormat(self, index: int, length: Any, format: Any, s: str) -> None:
        """Call the jEdit style setTag."""
        super().setTag(format, s, index, index + length)

    def setPygmentsFormat(self, index: int, length: Any, format: Any, s: str) -> None:
        """Call the base setTag to set the Qt format."""
        self.highlighter.setFormat(index, length, format)
    #@+node:ekr.20240716051511.1: *3* pyg_c.force_recolor
    def force_recolor(self) -> None:
        """
        Force a complete recolor. A hook for the 'recolor' command.
        """
        c = self.c
        p = c.p
        self.updateSyntaxColorer(p)
        self.color_enabled = self.enabled
        self.old_v = p.v  # Fix a major performance bug.
        self.init()
    #@+node:ekr.20220316200022.1: *3* pyg_c.pygments_isValidLanguage
    def pygments_isValidLanguage(self, language: str) -> bool:
        """
        A hack: we will monkey-patch g.isValidLanguage to be this method.

        Without this hack this class would have to define its own copy of the
        (complex!) g.getLanguageFromAncestorAtFileNode function.
        """
        lexer_name = 'python3' if language == 'python' else language
        try:
            import pygments.lexers as lexers  # type: ignore
            lexers.get_lexer_by_name(lexer_name)
            return True
        except Exception:
            return False
    #@+node:ekr.20190324051704.1: *3* pyg_c.reloadSettings
    def reloadSettings(self) -> None:
        """Reload the base settings, plus pygments settings."""
        # Do basic inits.
        super().reloadSettings()
        # Bind methods.

        if self.use_pygments_styles:
            self.getDefaultFormat = QtGui.QTextCharFormat
            self.getFormat = self.getPygmentsFormat
            self.setFormat = self.setPygmentsFormat
        else:
            self.getDefaultFormat = self.getLegacyDefaultFormat
            self.getFormat = self.getLegacyFormat
            self.setFormat = self.setLegacyFormat
    #@+node:ekr.20190319151826.78: *3* pyg_c.mainLoop & helpers
    format_dict: dict[str, str] = {}  # Keys are repr(Token), values are formats.
    lexers_dict: dict[str, Callable] = {}  # Keys are language names, values are instantiated, patched lexers.
    state_s_dict: dict[str, int] = {}  # Keys are strings, values are ints.
    state_n_dict: dict[int, str] = {}  # # Keys are ints, values are strings.
    state_index = 1  # Index of state number to be allocated.
    # For traces.
    last_v = None
    tot_time = 0.0

    def mainLoop(self, s: str) -> None:
        """Colorize a *single* line s"""
        if 'coloring' in g.app.debug:
            p = self.c and self.c.p
            if p and p.v != self.last_v:
                self.last_v = p.v
                g.trace(f"(pygments) NEW NODE: {p.h}\n")
        t1 = time.process_time()
        highlighter = self.highlighter
        #
        # First, set the *expected* lexer. It may change later.
        lexer = self.set_lexer()
        #
        # Restore the state.
        # Based on Jupyter code: (c) Jupyter Development Team.
        stack_ivar = '_saved_state_stack'
        prev_data = highlighter.currentBlock().previous().userData()
        if prev_data is not None:
            # New code by EKR. Restore the language if necessary.
            if self.language != prev_data.leo_language:
                # Change the language and the lexer!
                self.language = prev_data.leo_language
                lexer = self.set_lexer()
            setattr(lexer, stack_ivar, prev_data.syntax_stack)
        elif hasattr(lexer, stack_ivar):
            delattr(lexer, stack_ivar)
        #
        # The main loop. Warning: this can change self.language.
        index = 0
        for token, text in lexer.get_tokens(s):
            length = len(text)
            if self.color_enabled:
                format = self.getFormat(token, text)
            else:
                format = self.getDefaultFormat()
            self.setFormat(index, length, format, s)
            index += length
        #
        # Save the state.
        # Based on Jupyter code: (c) Jupyter Development Team.
        stack = getattr(lexer, stack_ivar, None)
        if stack:
            data = PygmentsBlockUserData(syntax_stack=stack, leo_language=self.language)
            highlighter.currentBlock().setUserData(data)
            # Clean up for the next go-round.
            delattr(lexer, stack_ivar)
        #
        # New code by EKR:
        # - Fixes a bug so multiline tokens work.
        # - State supports Leo's color directives.
        state_s = f"{self.language}; {self.color_enabled}: {stack!r}"
        state_n = self.state_s_dict.get(state_s)
        if state_n is None:
            state_n = self.state_index
            self.state_index += 1
            self.state_s_dict[state_s] = state_n
            self.state_n_dict[state_n] = state_s
        highlighter.setCurrentBlockState(state_n)
        self.tot_time += time.process_time() - t1
    #@+node:ekr.20190323045655.1: *4* pyg_c.at_color_callback
    def at_color_callback(self, lexer: Any, match: Any) -> Generator:
        from pygments.token import Name, Text  # type: ignore
        kind = match.group(0)
        self.color_enabled = kind == '@color'
        if self.color_enabled:
            yield match.start(), Name.Decorator, kind
        else:
            yield match.start(), Text, kind
    #@+node:ekr.20190323045735.1: *4* pyg_c.at_language_callback
    def at_language_callback(self, lexer: Any, match: Any) -> Generator:
        """Colorize the name only if the language has a lexer."""
        from pygments.token import Name
        language = match.group(2)
        # #2484:  The language is known if there is a lexer for it.
        if self.pygments_isValidLanguage(language):
            self.language = language
            yield match.start(), Name.Decorator, match.group(0)
        else:
            # Color only the @language, indicating an unknown language.
            yield match.start(), Name.Decorator, match.group(1)
    #@+node:ekr.20190322082533.1: *4* pyg_c.get_lexer
    unknown_languages: list[str] = []

    def get_lexer(self, language: str) -> Any:
        """Return the lexer for self.language, creating it if necessary."""
        import pygments.lexers as lexers  # type: ignore
        trace = 'coloring' in g.app.debug
        try:
            # #1520: always define lexer_language.
            lexer_name = 'python3' if language == 'python' else language
            lexer = lexers.get_lexer_by_name(lexer_name)
        except Exception:
            # One of the lexer's will not exist.
            if trace and language not in self.unknown_languages:
                self.unknown_languages.append(language)
                g.trace(f"\nno pygments lexer for {language!r}. Using python 3 lexer\n")
            lexer = lexers.Python3Lexer()  # pylint: disable=no-member
        return lexer
    #@+node:ekr.20190322094034.1: *4* pyg_c.patch_lexer
    def patch_lexer(self, language: Any, lexer: Any) -> Any:

        from pygments.token import Comment  # type:ignore
        from pygments.lexer import inherit  # type:ignore

        class PatchedLexer(DelegatingLexer, lexer.__class__):  # type:ignore

            leo_sec_ref_pat = r'(?-m:\<\<(.*?)\>\>)'
            tokens = {
                'root': [
                    (r'^@(color|nocolor|killcolor)\b', self.at_color_callback),
                    (r'^(@language)\s+(\w+)', self.at_language_callback),
                    # Single-line, non-greedy match.
                    (leo_sec_ref_pat, self.section_ref_callback),
                    # Multi-line, non-greedy match.
                    (r'(^\s*@doc|@)(\s+|\n)(.|\n)*?^@c', Comment.Leo.DocPart),
                   inherit,
                ],
            }

            def __init__(self, **options: Any) -> None:
                super().__init__(PatchedLexer, lexer.__class__, **options)

        try:
            return PatchedLexer()
        except Exception:
            if 0:  # #3456: Suppress this error.
                g.trace(f"can not patch {language!r}")
                g.es_exception()
            return lexer
    #@+node:ekr.20190322133358.1: *4* pyg_c.section_ref_callback
    def section_ref_callback(self, lexer: Any, match: Any) -> Generator:
        """pygments callback for section references."""
        c = self.c
        from pygments.token import Comment, Name
        name, ref, start = match.group(1), match.group(0), match.start()
        found = g.findReference(ref, c.p)
        found_tok = Name.Entity if found else Name.Other
        yield match.start(), Comment, '<<'
        yield start + 2, found_tok, name
        yield start + 2 + len(name), Comment, '>>'
    #@+node:ekr.20190323064820.1: *4* pyg_c.set_lexer
    def set_lexer(self) -> Any:
        """Return the lexer for self.language."""
        if self.language == 'patch':
            self.language = 'diff'
        key = f"{self.language}:{id(self)}"
        lexer = self.lexers_dict.get(key)
        if not lexer:
            lexer = self.get_lexer(self.language)
            lexer = self.patch_lexer(self.language, lexer)
            self.lexers_dict[key] = lexer
        return lexer
    #@+node:ekr.20190319151826.79: *3* pyg_c.recolor
    def recolor(self, s: str) -> None:
        """
        PygmentsColorizer.recolor: Recolor a *single* line, s.
        QSyntaxHighligher calls this method repeatedly and automatically.
        """
        p = self.c.p
        self.recolorCount += 1
        if p.v != self.old_v:
            # Force a full recolor
            # sets self.language and self.enabled.
            self.updateSyntaxColorer(p)
            self.color_enabled = self.enabled
            self.old_v = p.v  # Fix a major performance bug.
            self.init()
            assert self.language
        if s is not None:
            # For pygments, we *must* call for all lines.
            self.mainLoop(s)
    #@-others
#@+node:ekr.20140906081909.18689: ** class QScintillaColorizer(BaseColorizer)
# This is c.frame.body.colorizer


class QScintillaColorizer(BaseColorizer):
    """A colorizer for a QsciScintilla widget."""
    #@+others
    #@+node:ekr.20140906081909.18709: *3* qsc.__init__ & reloadSettings
    def __init__(self, c: Cmdr, widget: Widget) -> None:
        """Ctor for QScintillaColorizer. widget is a """
        super().__init__(c)
        self.count = 0  # For unit testing.
        self.colorCacheFlag = False
        self.error = False  # Set if there is an error in jeditColorizer.recolor
        self.flag = True  # Per-node enable/disable flag.
        self.full_recolor_count = 0  # For unit testing.
        self.language = 'python'  # set by scanLanguageDirectives.
        self.highlighter = None
        self.lexer = None  # Set in changeLexer.
        widget.leo_colorizer = self
        # Define/configure various lexers.
        self.reloadSettings()
        if Qsci:
            self.lexersDict = self.makeLexersDict()
            self.nullLexer = NullScintillaLexer(c)
        else:
            self.lexersDict = {}  # type:ignore
            self.nullLexer = g.NullObject()  # type:ignore

    def reloadSettings(self) -> None:
        c = self.c
        self.enabled = c.config.getBool('use-syntax-coloring')
    #@+node:ekr.20170128141158.1: *3* qsc.scanColorDirectives (over-ride)
    def scanColorDirectives(self, p: Position) -> str:
        """
        Return language based on the directives in p's ancestors.
        Same as BaseColorizer.scanColorDirectives, except it also scans p.b.
        """
        c = self.c
        root = p.copy()
        for p in root.self_and_parents(copy=False):
            language = g.findFirstValidAtLanguageDirective(p.b)
            if language:
                return language
        #  Get the language from the nearest ancestor @<file> node.
        language = g.getLanguageFromAncestorAtFileNode(root) or c.target_language
        return language
    #@+node:ekr.20140906081909.18718: *3* qsc.changeLexer
    def changeLexer(self, language: str) -> None:
        """Set the lexer for the given language."""
        c = self.c
        wrapper = c.frame.body.wrapper
        w = wrapper.widget  # A Qsci.QsciSintilla object.
        self.lexer = self.lexersDict.get(language, self.nullLexer)  # type:ignore
        w.setLexer(self.lexer)
    #@+node:ekr.20140906081909.18707: *3* qsc.colorize
    def colorize(self, p: Position) -> None:
        """The main Scintilla colorizer entry point."""
        # It would be much better to use QSyntaxHighlighter.
        # Alas, a QSciDocument is not a QTextDocument.
        self.updateSyntaxColorer(p)
        self.changeLexer(self.language)
        # if self.NEW:
            # # Works, but QScintillaWrapper.tag_configuration is presently a do-nothing.
            # for s in g.splitLines(p.b):
                # self.jeditColorizer.recolor(s)
    #@+node:ekr.20140906095826.18721: *3* qsc.configure_lexer
    def configure_lexer(self, lexer: Any) -> None:
        """Configure the QScintilla lexer using @data qt-scintilla-styles."""
        c = self.c
        qcolor, qfont = QtGui.QColor, QtGui.QFont
        font = qfont("DejaVu Sans Mono", 14)
        lexer.setFont(font)
        lexer.setEolFill(False, -1)
        if hasattr(lexer, 'setStringsOverNewlineAllowed'):
            lexer.setStringsOverNewlineAllowed(False)
        table: list[tuple[str, str]] = []
        aList = c.config.getData('qt-scintilla-styles')
        color: Any
        style: Any
        if aList:
            aList = [s.split(',') for s in aList]  # type:ignore
            for z in aList:
                if len(z) == 2:
                    color, style = z  # type:ignore
                    table.append((color.strip(), style.strip()),)
                else:
                    g.trace(f"entry: {z}")
        if not table:
            black = '#000000'
            firebrick3 = '#CD2626'
            leo_green = '#00aa00'
            # See http://pyqt.sourceforge.net/Docs/QScintilla2/classQsciLexerPython.html
            # for list of selector names.
            table = [
                # EKR's personal settings are reasonable defaults.
                (black, 'ClassName'),
                (firebrick3, 'Comment'),
                (leo_green, 'Decorator'),
                (leo_green, 'DoubleQuotedString'),
                (black, 'FunctionMethodName'),
                ('blue', 'Keyword'),
                (black, 'Number'),
                (leo_green, 'SingleQuotedString'),
                (leo_green, 'TripleSingleQuotedString'),
                (leo_green, 'TripleDoubleQuotedString'),
                (leo_green, 'UnclosedString'),
                # End of line where string is not closed
                # style.python.13=fore:#000000,$(font.monospace),back:#E0C0E0,eolfilled
            ]
        for color, style in table:
            if hasattr(lexer, style):
                style_number = getattr(lexer, style)
                try:
                    lexer.setColor(qcolor(color), style_number)
                except Exception:
                    g.trace('bad color', color)
            else:
                pass
                # Not an error. Not all lexers have all styles.
                    # g.trace('bad style: %s.%s' % (lexer.__class__.__name__, style))
    #@+node:ekr.20170128031840.1: *3* qsc.init
    def init(self) -> None:
        """QScintillaColorizer.init"""
        self.updateSyntaxColorer(self.c.p)
        self.changeLexer(self.language)
    #@+node:ekr.20170128133525.1: *3* qsc.makeLexersDict
    def makeLexersDict(self) -> dict[str, Any]:
        """Make a dictionary of Scintilla lexers, and configure each one."""
        c = self.c
        # g.printList(sorted(dir(Qsci)))
        parent = c.frame.body.wrapper.widget
        table = (
            # 'Asm', 'Erlang', 'Forth', 'Haskell',
            # 'LaTeX', 'Lisp', 'Markdown', 'Nsis', 'R',
            'Bash', 'Batch', 'CPP', 'CSS', 'CMake', 'CSharp', 'CoffeeScript',
            'D', 'Diff', 'Fortran', 'Fortran77', 'HTML',
            'Java', 'JavaScript', 'Lua', 'Makefile', 'Matlab',
            'Pascal', 'Perl', 'Python', 'PostScript', 'Properties',
            'Ruby', 'SQL', 'TCL', 'TeX', 'XML', 'YAML',
        )
        d: dict[str, Any] = {}
        for language_name in table:
            class_name = 'QsciLexer' + language_name
            lexer_class = getattr(Qsci, class_name, None)
            if lexer_class:
                lexer = lexer_class(parent=parent)  # pylint: disable=not-callable
                self.configure_lexer(lexer)
                d[language_name.lower()] = lexer
            elif 0:
                g.trace('no lexer for', class_name)
        return d
    #@-others
#@+node:ekr.20190320062618.1: ** Jupyter classes
# Copyright (c) Jupyter Development Team.
# Distributed under the terms of the Modified BSD License.

if pygments:
    #@+others
    #@+node:ekr.20190320062624.2: *3* RegexLexer.get_tokens_unprocessed
    # Copyright (c) Jupyter Development Team.
    # Distributed under the terms of the Modified BSD License.

    def get_tokens_unprocessed(self: Any, text: str, stack: Sequence[str] = ('root',)) -> Generator:
        """
        Split ``text`` into (tokentype, text) pairs.

        Monkey patched to store the final stack on the object itself.

        The `text` parameter this gets passed is only the current line, so to
        highlight things like multiline strings correctly, we need to retrieve
        the state from the previous line (this is done in PygmentsHighlighter,
        below), and use it to continue processing the current line.
        """
        pos = 0
        tokendefs = self._tokens
        if hasattr(self, '_saved_state_stack'):
            statestack = list(self._saved_state_stack)
        else:
            statestack = list(stack)
        # Fix #1113...
        try:
            statetokens = tokendefs[statestack[-1]]
        except Exception:
            # g.es_exception()
            return
        while 1:
            for rexmatch, action, new_state in statetokens:
                if m := rexmatch(text, pos):
                    if action is not None:
                        # pylint: disable=unidiomatic-typecheck
                        # EKR: Why not use isinstance?
                        if type(action) is _TokenType:
                            yield pos, action, m.group()
                        else:
                            for item in action(self, m):
                                yield item
                    pos = m.end()
                    if new_state is not None:
                        # state transition
                        if isinstance(new_state, tuple):
                            for state in new_state:
                                if state == '#pop':
                                    statestack.pop()
                                elif state == '#push':
                                    statestack.append(statestack[-1])
                                else:
                                    statestack.append(state)
                        elif isinstance(new_state, int):
                            # pop
                            del statestack[new_state:]
                        elif new_state == '#push':
                            statestack.append(statestack[-1])
                        else:
                            assert False, f"wrong state def: {new_state!r}"  # noqa
                        statetokens = tokendefs[statestack[-1]]
                    break
            else:
                try:
                    if text[pos] == '\n':
                        # at EOL, reset state to "root"
                        pos += 1
                        statestack = ['root']
                        statetokens = tokendefs['root']
                        yield pos, Text, '\n'
                        continue
                    yield pos, Error, text[pos]
                    pos += 1
                except IndexError:
                    break
        self._saved_state_stack = list(statestack)

    # Monkeypatch!

    if pygments:
        RegexLexer.get_tokens_unprocessed = get_tokens_unprocessed  # type:ignore
    #@+node:ekr.20190320062624.3: *3* class PygmentsBlockUserData(QTextBlockUserData)
    # Copyright (c) Jupyter Development Team.
    # Distributed under the terms of the Modified BSD License.

    if QtGui:


        class PygmentsBlockUserData(QtGui.QTextBlockUserData):  # type:ignore
            """ Storage for the user data associated with each line."""

            syntax_stack = ('root',)

            def __init__(self, **kwds: Any) -> None:
                for key, value in kwds.items():
                    setattr(self, key, value)
                super().__init__()

            def __repr__(self) -> str:
                attrs = ['syntax_stack']
                kwds = ', '.join([
                    f"{attr}={getattr(self, attr)!r}"
                        for attr in attrs
                ])
                return f"PygmentsBlockUserData({kwds})"
    #@-others
#@-others
#@@language python
#@@tabwidth -4
#@@pagewidth 70
#@-leo<|MERGE_RESOLUTION|>--- conflicted
+++ resolved
@@ -882,22 +882,20 @@
     def __init__(self, c: Cmdr, widget: Widget) -> None:
         """Ctor for JEditColorizer class."""
         super().__init__(c, widget)
-
+        #
         # Create the highlighter. The default is NullObject.
         if isinstance(widget, QtWidgets.QTextEdit):
             self.highlighter = LeoHighlighter(c,
                 colorizer=self,
                 document=widget.document(),
             )
-
+        #
         # State data used only by this class...
         self.after_doc_language: str = None
         self.initialStateNumber = -1
         self.old_v: VNode = None
         self.nested = False  # True: allow nested comments, etc.
         self.nested_level = 0  # Nesting level if self.nested is True.
-        # Keys are language names, values are imported *new* modes.
-        self.new_mode_module_dict: dict[str, Any] = {}
         self.nextState = 1  # Don't use 0.
         self.n2languageDict: dict[int, str] = {-1: c.target_language}
         self.prev: tuple[int, int, str] = None
@@ -913,10 +911,10 @@
     #@+node:ekr.20110605121601.18580: *5* jedit.init
     def init(self) -> None:
         """Init the colorizer, but *not* state."""
-
+        #
         # These *must* be recomputed.
         self.initialStateNumber = self.setInitialStateNumber()
-
+        #
         # Fix #389. Do *not* change these.
             # self.nextState = 1 # Don't use 0.
             # self.stateDict = {}
@@ -1038,25 +1036,13 @@
             self.initModeFromBunch(bunch)
             self.language = language  # 2011/05/30
             return True
-        # Don't try to import a non-existent language
+        # Don't try to import a non-existent language.
         path = g.os_path_join(g.app.loadDir, '..', 'modes')
-        mode_paths = (
-            f"new_{language}",  # Prefer the new mode file.
-            language,
-        )
-        for mode_path in mode_paths:
-            fn = g.os_path_join(path, f"{mode_path}.py")
-            if g.os_path_exists(fn):
-                mode = g.import_module(name=f"leo.modes.{mode_path}")
-                if mode is None:
-                    g.trace(f"Import failed! leo.modes.{language}")
-                else:
-                    if 'coloring' in g.app.debug:
-                        g.trace('imported:', g.shortFileName(mode.__file__))
-                        g.trace('mode:', repr(mode))
-                    if mode_path.startswith('new_'):
-                        self.new_mode_module_dict[language] = mode
-                    break
+        fn = g.os_path_join(path, f"{language}.py")
+        if g.os_path_exists(fn):
+            mode = g.import_module(name=f"leo.modes.{language}")
+            if mode is None:  # An important message.
+                g.trace(f"Import failed! leo.modes.{language}")
         else:
             mode = None
         return self.init_mode_from_module(name, mode)
@@ -1281,12 +1267,6 @@
         # Initialize *all* state.
         self.init_all_state(p.v)  # Sets self.old_v.
         self.init()
-<<<<<<< HEAD
-        # Force QSyntaxHighlighter to do a full recolor.
-        self.highlighter.rehighlight()
-    #@+node:ekr.20110605121601.18638: *3* jedit.mainLoop & helpers
-    last_v = None
-=======
 
         # Tell QSyntaxHighlighter to do a full recolor.
         try:
@@ -1296,49 +1276,10 @@
         finally:
             self.in_full_recolor = False
     #@+node:ekr.20110605121601.18638: *3* jedit.mainLoop
->>>>>>> b1e4f09b
     tot_time = 0.0
-    tot_calls = 0
 
     def mainLoop(self, n: int, s: str) -> None:
         """Colorize a *single* line s, starting in state n."""
-<<<<<<< HEAD
-        trace = True and 'leoPy.leo' not in self.c.fileName()
-        t1 = time.process_time()
-        self.tot_calls += 1
-
-        mode_module = self.new_mode_module_dict.get(self.language)
-        if mode_module is None:
-            self.legacy_main_loop(n, s)
-        else:
-            self.new_main_loop(mode_module, n, s)
-
-        self.tot_time += time.process_time() - t1
-
-        if trace:
-            new = int(mode_module is not None)
-            g.trace(f"new? {new} calls: {self.tot_calls:2} state: {n} {s!r}")
-    #@+node:ekr.20241103060926.1: *4* jedit.legacy_main_loop
-    def legacy_main_loop(self, n: int, s: str) -> None:
-        """
-        The legacy main loop. Colorize using legacy mode files.
-        
-        Colorize a *single* line s, starting in state n.
-        """
-        trace = False and 'leoPy.leo' not in self.c.fileName()
-        c = self.c
-        p = c.p
-        if 'coloring' in g.app.debug:
-            if p and p.v != self.last_v:
-                self.last_v = p.v
-                print('')
-                g.trace(f"NEW NODE: {p.h}\n")
-
-        if trace:  ###
-            g.trace(n, repr(s))
-
-        f = self.restartDict.get(n)
-=======
         #@+<< jedit.mainLoop: tests >>
         #@+node:ekr.20241104105301.1: *4* << jedit.mainLoop: tests >>
         # Do not remove this test! See #4146.
@@ -1353,7 +1294,6 @@
         #@-<< jedit.mainLoop: tests >>
         f = self.restartDict.get(n)
         t1 = time.process_time()
->>>>>>> b1e4f09b
         i = f(s) if f else 0
         while i < len(s):
             progress = i
@@ -1378,67 +1318,13 @@
                 i += 1
             assert i > progress
         # Don't even *think* about changing state here.
-<<<<<<< HEAD
-    #@+node:ekr.20241103060929.1: *4* jedit.new_main_loop
-    def new_main_loop(self, mode_module: Any, n: int, s: str) -> None:
-        """
-        The new main colorizing loop. Colorize using new mode files.
-        
-        Colorize a *single* line "s".
-        The "n" arg is the previous QSyntaxHighlighter state.
-        """
-
-        trace = False and 'leoPy.leo' not in self.c.fileName()
-        c = self.c
-        p = c.p
-        old_n: int
-
-        def update_state(state: str) -> int:
-            """Set the QSyntaxHighlighter state."""
-            ### assert isinstance(state, str), g.callers()
-            state_number = self.computeState(f=None, keys={'state': state})
-            n = self.setState(state_number)
-            return n
-
-
-        if True:  ###
-            if p and p.v == self.last_v:
-                old_n = n
-            else:
-                self.last_v = p.v
-                state1 = mode_module.init_scanner(n)
-                n = old_n = update_state(state1)
-                ### g.trace(state1, '-->', old_n)
-                if trace or 'coloring' in g.app.debug:  ###
-                    print('')
-                    g.trace(f"NEW NODE: {state1!r} -> {n} {p.h}\n")
-
-        ### Temp hack.
-        if False and n == 1:
-            state1 = mode_module.init_scanner(n)
-            n = old_n = update_state(state1)
-
-        # colorize line s.
-        state = mode_module.colorize_line(self, n, s)
-        new_n = update_state(state)
-        if trace:
-            g.trace(repr(state), old_n, '->', n, repr(s))  ###
-    #@+node:ekr.20110605121601.18640: *3* jedit.recolor & helpers
-    def recolor(self, s: str) -> None:
-=======
         self.tot_time += time.process_time() - t1
     #@+node:ekr.20110605121601.18640: *3* jedit._recolor & helpers
     def _recolor(self, s: str) -> None:
->>>>>>> b1e4f09b
         """
         jEdit.recolor: Recolor a *single* line, s.
         QSyntaxHighligher calls this method repeatedly and automatically.
         """
-<<<<<<< HEAD
-        trace = True and 'leoPy.leo' not in self.c.fileName()  ###
-        p = self.c.p
-=======
->>>>>>> b1e4f09b
         self.recolorCount += 1
 
         # A permanent test:
@@ -1449,27 +1335,7 @@
 
         # Set n, the integer state number.
         block_n = self.currentBlockNumber()
-<<<<<<< HEAD
-        n = self.prevState()
-        if p.v == self.old_v:
-            new_language = self.n2languageDict.get(n)
-            if new_language != self.language:
-                self.language = new_language
-                self.init()
-        else:
-            if trace:  ###
-                print('')
-                g.trace('Full recolor!', self.language, p.h, g.callers(2))
-                print('')
-            self.updateSyntaxColorer(p)  # Force a full recolor
-            assert self.language
-            self.init_all_state(p.v)
-            self.init()
-        if block_n == 0:
-            n = self.initBlock0()
-=======
         n = self.initBlock0() if block_n == 0 else self.prevState()
->>>>>>> b1e4f09b
         n = self.setState(n)  # Required.
 
         # Always color the line, even if colorizing is disabled.
@@ -2939,13 +2805,11 @@
                 pass
             elif keyVal not in (None, ''):
                 result.append(f"{key}={keyVal}")
-        ### g.printObj(result, tag='result')
         state = ';'.join(result).lower()
         table = (
             ('kind=', ''),
             ('literal', 'lit'),
             ('restart', '@'),
-            ('state=', ''),
         )
         for pattern, s in table:
             state = state.replace(pattern, s)
@@ -2997,9 +2861,7 @@
         """
         stateDict:     Keys are state numbers, values state names.
         stateNameDict: Keys are state names, values are state numbers.
-        restartDict:   Keys are state numbers, values are restart functions.
-        
-        clearAllState clears the stateNameDict, perhaps needlessly.
+        restartDict:   Keys are state numbers, values are restart functions
         """
         n = self.stateNameDict.get(stateName)
         if n is None:
@@ -3009,7 +2871,6 @@
             self.restartDict[n] = f
             self.nextState += 1
             self.n2languageDict[n] = self.language
-            ### g.trace(f"NEW STATE NUMBER: {n} {stateName:15}", g.callers(2))  ###
         return n
     #@+node:ekr.20241104162429.1: *4* jedit.stateNumberToStateString
     def stateNumberToStateString(self, n: int) -> str:
@@ -3120,12 +2981,8 @@
             try:
                 data = style.style_for_token(token).items()
             except KeyError as err:
-<<<<<<< HEAD
-                g.print_unique_message(repr(err))
-=======
                 message = f"_get_format_from_style: {err!r}"
                 g.print_unique_message(message)
->>>>>>> b1e4f09b
                 return result
             for key, value in data:
                 if value:
