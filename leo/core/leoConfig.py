--- conflicted
+++ resolved
@@ -486,11 +486,6 @@
         p = p.copy()
         after = p.nodeAfterTree()
         p.moveToThreadNext()
-<<<<<<< HEAD
-        chars = string.ascii_letters + string.digits + '@' + '-'
-            # Characters valid in command names.
-=======
->>>>>>> ea4b87d8
         while p and p != after:
             self.debug_count += 1
             h = p.h
@@ -514,19 +509,12 @@
                         else:
                             kind = tag
                             head = itemName
-<<<<<<< HEAD
-                            # Fix #1117: Similar to cleanButtonText in mod_scripting.py.
-                            s = ''.join([ch if ch in chars else '' for ch in head])
-                            head2 = s.replace('--', '-').lower()
-                            aList.append((kind, head2, body),)
-=======
                             # Wrong: we must not clean non-unicode characters!
                                 # # Fix #1117: Similar to cleanButtonText in mod_scripting.py.
                                 # s = ''.join([ch if ch in chars else '' for ch in g.toUnicode(head)])
                                 # head2 = s.replace('--', '-').lower()
                                 # aList.append((kind, head2, body),)
                             aList.append((kind, head, body),)
->>>>>>> ea4b87d8
                             p.moveToThreadNext()
                             break
             else:
