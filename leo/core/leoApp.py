--- conflicted
+++ resolved
@@ -2402,13 +2402,7 @@
             g.app.recentFilesManager.readRecentFiles(localConfigFile)
         # Create the gui after reading options and settings.
         lm.createGui(pymacs)
-<<<<<<< HEAD
-        # We can't print the signon until we know the gui.
-        g.app.computeSignon()  # Set app.signon/signon1 for commanders.
-    # @+node:ekr.20170302093006.1: *5* LM.createAllImporterData & helpers
-=======
     #@+node:ekr.20170302093006.1: *5* LM.createAllImporterData & helpers
->>>>>>> ce7cd011
     def createAllImporterData(self) -> None:
         """
         New in Leo 5.5:
