--- conflicted
+++ resolved
@@ -1662,7 +1662,6 @@
         else:
             c.bodyWantsFocus()
         c.outerUpdate()
-<<<<<<< HEAD
     #@+node:ekr.20190613062357.1: *3* app.WindowState...
     #@+node:ekr.20200305102656.1: *4* app.restoreEditorDockState (new)
     def restoreEditorDockState(self, c):
@@ -1696,9 +1695,6 @@
             body.selectLabel(wrapper)
             body.selectEditor(wrapper)
             g.trace(i, dock_name, ap, p and p.h)
-=======
-    #@+node:ekr.20190613062357.1: *3* app.WindowState
->>>>>>> af815ba0
     #@+node:ekr.20190826022349.1: *4* app.restoreGlobalWindowState
     def restoreGlobalWindowState(self):
         """
@@ -1815,7 +1811,6 @@
         except Exception:
             g.es_print(tag, 'unexpected exception setting window state')
             g.es_exception()
-<<<<<<< HEAD
     #@+node:ekr.20200305061637.1: *4* app.saveEditorDockState (new)
     def saveEditorDockState(self, c):
         """
@@ -1851,8 +1846,6 @@
         if 0: ###
             g.trace('added_editor_apps', c.db['added_editor_aps'])
             g.trace('added_editor_docks', c.db['added_editor_docks'])
-=======
->>>>>>> af815ba0
     #@+node:ekr.20190826021428.1: *4* app.saveGlobalWindowState
     def saveGlobalWindowState(self):
         """
