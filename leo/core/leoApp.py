--- conflicted
+++ resolved
@@ -1443,15 +1443,9 @@
                 title='Already Open Files',
                 message=message,
                 text="Ok")
-<<<<<<< HEAD
-    # @+node:ekr.20171127111141.1: *3* app.Import utils
-    # @+node:ekr.20140727180847.17985: *4* app.scanner_for_at_auto
-    def scanner_for_at_auto(self, c: Cmdr, p: Position) -> Optional[Callable]:
-=======
     #@+node:ekr.20171127111141.1: *3* app.Import utils
     #@+node:ekr.20140727180847.17985: *4* app.scanner_for_at_auto
     def scanner_for_at_auto(self, p: Position) -> Optional[Callable]:
->>>>>>> 59935474
         """A factory returning a scanner function for p, an @auto node."""
         d = g.app.atAutoDict
         for key in d:
@@ -1459,13 +1453,8 @@
             if func and g.match_word(p.h, 0, key):
                 return func
         return None
-<<<<<<< HEAD
-    # @+node:ekr.20140130172810.15471: *4* app.scanner_for_ext
-    def scanner_for_ext(self, c: Cmdr, ext: str) -> Optional[Callable]:
-=======
     #@+node:ekr.20140130172810.15471: *4* app.scanner_for_ext
     def scanner_for_ext(self, ext: str) -> Optional[Callable]:
->>>>>>> 59935474
         """A factory returning a scanner function for the given file extension."""
         return g.app.classDispatchDict.get(ext)
     # @+node:ekr.20170429152049.1: *3* app.listenToLog
