# -*- coding: utf-8 -*-
#@+leo-ver=4-thin
#@+node:ekr.20080708094444.1:@thin leoShadow.py
#@@first

#@<< docstring >>
#@+node:ekr.20080708094444.78:<< docstring >>
'''
leoShadow.py


This code allows users to use Leo with files which contain no sentinels
and still have information flow in both directions between outlines and
derived files.

Private files contain sentinels: they live in the Leo-shadow subdirectory.
Public files contain no sentinels: they live in the parent (main) directory.

When Leo first reads an @shadow we create a file without sentinels in the regular directory.

The slightly hard thing to do is to pick up changes from the file without
sentinels, and put them into the file with sentinels.



Settings:
- @string shadow_subdir (default: LeoFolder): name of the shadow directory.

- @string shadow_prefix (default: x): prefix of shadow files.
  This prefix allows the shadow file and the original file to have different names.
  This is useful for name-based tools like py.test.
'''
#@-node:ekr.20080708094444.78:<< docstring >>
#@nl
#@<< imports >>
#@+node:ekr.20080708094444.52:<< imports >>
import leo.core.leoGlobals as g

import difflib
import os
import unittest
#@-node:ekr.20080708094444.52:<< imports >>
#@nl

#@@language python
#@@tabwidth -4
#@@pagewidth 80

#@+others
#@+node:ekr.20080708094444.80:class shadowController
class shadowController:

    '''A class to manage @shadow files'''

    #@    @+others
    #@+node:ekr.20080708094444.79: x.ctor
    def __init__ (self,c,trace=False,trace_writers=False):

        self.c = c

        # Configuration...
        self.shadow_subdir = c.config.getString('shadow_subdir') or '.leo_shadow'
        self.shadow_prefix = c.config.getString('shadow_prefix') or ''

        # Munch shadow_subdir
        self.shadow_subdir = g.os_path_normpath(self.shadow_subdir)

        # Debugging...
        self.trace = trace
        self.trace_writers = trace_writers  # True: enable traces in all sourcewriters.

        # Error handling...
        self.errors = 0
        self.last_error  = '' # The last error message, regardless of whether it was actually shown.

        # Support for goto-line-number.
        self.line_mapping = []
    #@-node:ekr.20080708094444.79: x.ctor
    #@+node:ekr.20080711063656.1:x.File utils
    #@+node:ekr.20080711063656.7:x.baseDirName
    def baseDirName (self):

        x = self ; filename = x.c.fileName()

        if filename:
            return g.os_path_dirname(g.os_path_abspath(filename))
        else:
            self.error('Can not compute shadow path: .leo file has not been saved')
            return None
    #@nonl
    #@-node:ekr.20080711063656.7:x.baseDirName
    #@+node:ekr.20080711063656.4:x.dirName and pathName
    def dirName (self,filename):

        '''Return the directory for filename.'''

        x = self

        return g.os_path_dirname(x.pathName(filename))

    def pathName (self,filename):

        '''Return the full path name of filename.'''

        x = self ; theDir = x.baseDirName()

        return theDir and g.os_path_abspath(g.os_path_join(theDir,filename))
    #@nonl
    #@-node:ekr.20080711063656.4:x.dirName and pathName
    #@+node:ekr.20080712080505.3:x.isSignificantPublicFile
    def isSignificantPublicFile (self,fn):

        '''This tells the atFile.read logic whether to import a public file or use an existing public file.'''

        return g.os_path_exists(fn) and g.os_path_isfile(fn) and g.os_path_getsize(fn) > 10
    #@-node:ekr.20080712080505.3:x.isSignificantPublicFile
    #@+node:ekr.20080710082231.19:x.makeShadowDirectory
    def makeShadowDirectory (self,fn):

        '''Make a shadow directory for the **public** fn.'''

        x = self ; path = x.shadowDirName(fn)

        if not g.os_path_exists(path):

            # Force the creation of the directories.
            g.makeAllNonExistentDirectories(path,c=None,force=True)

        return g.os_path_exists(path) and g.os_path_isdir(path)
    #@-node:ekr.20080710082231.19:x.makeShadowDirectory
    #@+node:ekr.20080711063656.2:x.rename
    def rename (self,src,dst,mode=None,silent=False):

        x = self ; c = x.c

        ok = g.utils_rename (c,src,dst,mode=mode,verbose=not silent)
        if not ok:
            x.error('can not rename %s to %s' % (src,dst),silent=silent)

        return ok
    #@-node:ekr.20080711063656.2:x.rename
    #@+node:ekr.20080713091247.1:x.replaceFileWithString
    def replaceFileWithString (self,fn,s):

        '''Replace the file with s if s is different from theFile's contents.

        Return True if theFile was changed.
        '''

        x = self ; testing = g.app.unitTesting ; trace = False

        exists = g.os_path_exists(fn)

        if exists: # Read the file.  Return if it is the same.
            try:
                f = open(fn,'rb')
                s2 = f.read()
                f.close()
            except IOError:
                x.error('unexpected exception creating %s' % fn)
                g.es_exception()
                return False
            if s == s2:
                if not testing: g.es('unchanged:',fn)
                return False

        # Replace the file.
        try:
            f = open(fn,'wb')
            f.write(s)
            if trace: g.trace('fn',fn,
                '\nlines...\n%s' %(g.listToString(g.splitLines(s))),
                '\ncallers',g.callers(4))
            f.close()
            if not testing:
                # g.trace('created:',fn,g.callers())
                if exists:  g.es('wrote:    ',fn)
                else:       g.es('created:  ',fn)
            return True
        except IOError:
            x.error('unexpected exception writing file: %s' % (fn))
            g.es_exception()
            return False
    #@-node:ekr.20080713091247.1:x.replaceFileWithString
    #@+node:ekr.20080711063656.6:x.shadowDirName and shadowPathName
    def shadowDirName (self,filename):

        '''Return the directory for the shadow file corresponding to filename.'''

        x = self

        return g.os_path_dirname(x.shadowPathName(filename))

    def shadowPathName (self,filename):

        '''Return the full path name of filename, resolved using c.fileName()'''

        x = self ; baseDir = x.baseDirName()
        fileDir = g.os_path_dirname(filename)
        # g.trace(baseDir)
        # g.trace(x.shadow_subdir)
        # g.trace(fileDir)

        return baseDir and g.os_path_abspath(g.os_path_normpath(g.os_path_join(
                baseDir,
                fileDir, # Bug fix: honor any directories specified in filename.
                x.shadow_subdir,
                x.shadow_prefix + g.shortFileName(filename))))
    #@nonl
    #@-node:ekr.20080711063656.6:x.shadowDirName and shadowPathName
    #@+node:ekr.20080711063656.3:x.unlink
    def unlink (self, filename,silent=False):

        '''Unlink filename from the file system.
        Give an error on failure.'''

        x = self

        ok = g.utils_remove(filename, verbose=not silent)
        if not ok:
            x.error('can not delete %s' % (filename),silent=silent)

        return ok
    #@-node:ekr.20080711063656.3:x.unlink
    #@-node:ekr.20080711063656.1:x.File utils
    #@+node:ekr.20080708192807.1:x.Propagation
    #@+node:ekr.20080708094444.35:x.check_the_final_output
    def check_the_final_output(self, new_private_lines, new_public_lines, sentinel_lines, marker):
        """
        Check that we produced a valid output.

        Input:
            new_targetlines:   the lines with sentinels which produce changed_lines_without_sentinels.
            sentinels:         new_targetlines should include all the lines from sentinels.

        checks:
            1. new_targetlines without sentinels must equal changed_lines_without_sentinels.
            2. the sentinel lines of new_targetlines must match 'sentinels'
        """
        new_public_lines2, new_sentinel_lines2 = self.separate_sentinels (new_private_lines, marker)

        ok = True
        if new_public_lines2 != new_public_lines:
            last_line2 = new_public_lines2[-1]
            last_line  = new_public_lines[-1]
            if (
                new_public_lines2[:-1] == new_public_lines[:-1] and
                last_line2 == last_line + '\n'
            ):
                ok = True
            else:
                ok = False
                self.show_error(
                    lines1 = new_public_lines2,
                    lines2 = new_public_lines,
                    message = "Error in updating public file!",
                    lines1_message = "new public lines (derived from new private lines)",
                    lines2_message = "new public lines")
            # g.trace(g.callers())

        if new_sentinel_lines2 != sentinel_lines:
            ok = False
            self.show_error(
                lines1 = sentinel_lines,
                lines2 = new_sentinel_lines2,
                message = "Sentinals not preserved!",
                lines1_message = "old sentinels",
                lines2_message = "new sentinels")

        # if ok: g.trace("success!")
    #@-node:ekr.20080708094444.35:x.check_the_final_output
    #@+node:ekr.20080708094444.37:x.copy_sentinels
    def copy_sentinels(self,reader,writer,marker,limit):

        '''Copy sentinels from reader to writer while reader.index() < limit.'''

        x = self
        start = reader.index()
        while reader.index() < limit:
            line = reader.get()
            if x.is_sentinel(line, marker):
                if x.is_verbatim(line,marker):
                    # # if reader.index() < limit:
                        # # # We are *copying* the @verbatim sentinel.
                        # # line = reader.get()
                        # # writer.put(line,tag='copy sent %s:%s' % (start,limit))
                    # We are *deleting* non-sentinel lines, so we must delete @verbatim sentinels!
                    # We must **extend** the limit to get the next line.
                    if reader.index() < limit + 1:
                        # Skip the next line, whatever it is.
                        # Important: this **deletes** the @verbatim sentinel,
                        # so this is a exception to the rule that sentinels are preserved.
                        line = reader.get()
                    else:
                        x.verbatim_error()
                else:
                    # g.trace('put line',repr(line))
                    writer.put(line,tag='copy sent %s:%s' % (start,limit))
    #@-node:ekr.20080708094444.37:x.copy_sentinels
    #@+node:ekr.20080708094444.38:x.propagate_changed_lines
    def propagate_changed_lines(self,new_public_lines,old_private_lines,marker,p=None):

        '''Propagate changes from 'new_public_lines' to 'old_private_lines.

        We compare the old and new public lines, create diffs and
        propagate the diffs to the new private lines, copying sentinels as well.

        We have two invariants:
        1. We *never* delete any sentinels.
        2. Insertions that happen at the boundary between nodes will be put at
           the end of a node.  However, insertions must always be done within sentinels.
        '''

        x = self ; trace = False ; verbose = True
        # mapping tells which line of old_private_lines each line of old_public_lines comes from.
        old_public_lines, mapping = self.strip_sentinels_with_map(old_private_lines,marker)

        #@    << init vars >>
        #@+node:ekr.20080708094444.40:<< init vars >>
        new_private_lines_wtr = sourcewriter(self)
        # collects the contents of the new file.

        new_public_lines_rdr = sourcereader(self,new_public_lines)
            # Contains the changed source code.

        old_public_lines_rdr = sourcereader(self,old_public_lines)
            # this is compared to new_public_lines_rdr to find out the changes.

        old_private_lines_rdr = sourcereader(self,old_private_lines) # lines_with_sentinels)
            # This is the file which is currently produced by Leo, with sentinels.

        # Check that all ranges returned by get_opcodes() are contiguous
        old_old_j, old_i2_modified_lines = -1,-1

        tag = old_i = old_j = new_i = new_j = None
        #@nonl
        #@-node:ekr.20080708094444.40:<< init vars >>
        #@nl
        #@    << define print_tags >>
        #@+node:ekr.20080708094444.39:<< define print_tags >>
        def print_tags(tag, old_i, old_j, new_i, new_j, message):

            sep1 = '=' * 10 ; sep2 = '-' * 20

            g.pr('\n',sep1,message,sep1,p and p.headString())

            g.pr('\n%s: old[%s:%s] new[%s:%s]' % (tag,old_i,old_j,new_i,new_j))

            g.pr('\n',sep2)

            table = (
                (old_private_lines_rdr,'old private lines'),
                (old_public_lines_rdr,'old public lines'),
                (new_public_lines_rdr,'new public lines'),
                (new_private_lines_wtr,'new private lines'),
            )

            for f,tag in table:
                f.dump(tag)
                g.pr(sep2)


        #@-node:ekr.20080708094444.39:<< define print_tags >>
        #@nl

        sm = difflib.SequenceMatcher(None,old_public_lines,new_public_lines)
        prev_old_j = 0 ; prev_new_j = 0

        for tag,old_i,old_j,new_i,new_j in sm.get_opcodes():

            #@        << About this loop >>
            #@+node:ekr.20080708192807.2:<< about this loop >>
            #@+at
            # 
            # This loop writes all output lines using a single writer: 
            # new_private_lines_wtr.
            # 
            # The output lines come from two, and *only* two readers:
            # 
            # 1. old_private_lines_rdr delivers the complete original sources. 
            # All
            #    sentinels and unchanged regular lines come from this reader.
            # 
            # 2. new_public_lines_rdr delivers the new, changed sources. All 
            # inserted or
            #    replacement text comes from this reader.
            # 
            # Each time through the loop, the following are true:
            # 
            # - old_i is the index into old_public_lines of the start of the 
            # present SequenceMatcher opcode.
            # 
            # - mapping[old_i] is the index into old_private_lines of the 
            # start of the same opcode.
            # 
            # At the start of the loop, the call to copy_sentinels effectively 
            # skips (deletes)
            # all previously unwritten non-sentinel lines in 
            # old_private_lines_rdr whose index
            # less than mapping[old_i].
            # 
            # As a result, the opcode handlers do not need to delete elements 
            # from the
            # old_private_lines_rdr explicitly. This explains why opcode 
            # handlers for the
            # 'insert' and 'delete' opcodes are identical.
            #@-at
            #@-node:ekr.20080708192807.2:<< about this loop >>
            #@nl

            # Verify that SequenceMatcher never leaves gaps.
            if old_i != prev_old_j: # assert old_i == prev_old_j
                x.error('can not happen: gap in old:',old_i,prev_old_j)
            if new_i != prev_new_j: # assert new_i == prev_new_j
                x.error('can not happen: gap in new:',new_i,prev_new_j)

            #@        << Handle the opcode >>
            #@+node:ekr.20080708192807.5:<< Handle the opcode >>
            # Do not copy sentinels if a) we are inserting and b) limit is at the end of the old_private_lines.
            # In this special case, we must do the insert before the sentinels.
            limit=mapping[old_i]

            if trace: g.trace(tag,'old_i',old_i,'limit',limit)

            if tag == 'insert' and limit >= old_private_lines_rdr.size():
                pass
            else:
                # Ignore (delete) all unwritten lines of old_private_lines_rdr up to limit.
                # Because of this, nothing has to be explicitly deleted below.
                self.copy_sentinels(old_private_lines_rdr,new_private_lines_wtr,marker,limit=limit)

            if tag == 'equal':
                # Copy all lines (including sentinels) from the old private file to the new private file.
                start = old_private_lines_rdr.index()
                while old_private_lines_rdr.index() <= mapping[old_j-1]:
                    line = old_private_lines_rdr.get()
                    new_private_lines_wtr.put(line,tag='%s %s:%s' % (tag,start,mapping[old_j-1]))

                # Ignore all new lines up to new_j: the same lines (with sentinels) have just been written.
                new_public_lines_rdr.sync(new_j)

            elif tag in ('insert','replace'):
                # All unwritten lines from old_private_lines_rdr up to mapping[old_i] have already been ignored.
                # Copy lines from new_public_lines_rdr up to new_j.
                start = new_public_lines_rdr.index()
                while new_public_lines_rdr.index() < new_j:
                    line = new_public_lines_rdr.get()
                    if x.is_sentinel(line,marker):
                        new_private_lines_wtr.put('%sverbatim\n' % (marker),tag='%s %s:%s' % ('new sent',start,new_j))
                    new_private_lines_wtr.put(line,tag='%s %s:%s' % (tag,start,new_j))

            elif tag=='delete':
                # All unwritten lines from old_private_lines_rdr up to mapping[old_i] have already been ignored.
                # Leave new_public_lines_rdr unchanged.
                pass

            else: g.trace('can not happen: unknown difflib.SequenceMather tag: %s' % repr(tag))

            if trace and verbose:
                print_tags(tag, old_i, old_j, new_i, new_j, "After tag")
            #@nonl
            #@-node:ekr.20080708192807.5:<< Handle the opcode >>
            #@nl

            # Remember the ends of the previous tag ranges.
            prev_old_j = old_j
            prev_new_j = new_j

        # Copy all unwritten sentinels.
        self.copy_sentinels(
            old_private_lines_rdr,new_private_lines_wtr,
            marker, limit = old_private_lines_rdr.size())

        # Get the result.
        result = new_private_lines_wtr.getlines()
        if 1:
            #@        << do final correctness check>>
            #@+node:ekr.20080708094444.45:<< do final correctness check >>
            t_sourcelines, t_sentinel_lines = self.separate_sentinels(
                new_private_lines_wtr.lines, marker)

            self.check_the_final_output(
                new_private_lines   = result,
                new_public_lines    = new_public_lines,
                sentinel_lines      = t_sentinel_lines,
                marker              = marker)
            #@-node:ekr.20080708094444.45:<< do final correctness check >>
            #@nl
        return result
    #@-node:ekr.20080708094444.38:x.propagate_changed_lines
    #@+node:ekr.20080708094444.36:x.propagate_changes
    def propagate_changes(self, old_public_file, old_private_file):

        '''Propagate the changes from the public file (without_sentinels)
        to the private file (with_sentinels)'''

        x = self ; trace = False

<<<<<<< HEAD
        # Bug fix: 2008/8/12: make sure the old_public lines end with a newline.
        if 1: # We really do not want to change the public file here.
            old_public_lines  = open(old_public_file).readlines()
        else: # An emergency measure.
            s = open(old_public_file).read()
            if s and not s.endswith('\n'): s = s + '\n'
            old_public_lines = g.splitLines(s)
        old_private_lines = open(old_private_file).readlines()
=======
        old_public_lines  = file(old_public_file).readlines()
        old_private_lines = file(old_private_file).readlines()
>>>>>>> c2befe6e
        marker = x.marker_from_extension(old_public_file)

        if trace:
            g.trace(
                'marker',marker,
                '\npublic_file',old_public_file,
                '\npublic lines...\n%s' %(g.listToString(old_public_lines)),
                '\nprivate_file',old_private_file,
                '\nprivate lines...\n%s\n' %(g.listToString(old_private_lines)))

        if not marker:
            return False

        new_private_lines = x.propagate_changed_lines(
            old_public_lines,old_private_lines,marker)

        # Important bug fix: Never create the private file here!
        fn = old_private_file
        copy = os.path.exists(fn) and new_private_lines != old_private_lines

        if copy and x.errors == 0:
            s = ''.join(new_private_lines)
            ok = x.replaceFileWithString(fn,s)
            # g.trace('ok',ok,'writing private file',fn)

        return copy
    #@-node:ekr.20080708094444.36:x.propagate_changes
    #@+node:ekr.20080708094444.34:x.strip_sentinels_with_map
    def strip_sentinels_with_map (self, lines, marker):

        '''Strip sentinels from lines, a list of lines with sentinels.

        Return (results,mapping)

        'lines':     A list of lines containing sentinels.
        'results':   The list of non-sentinel lines.
        'mapping':   A list mapping each line in results to the original list.
                    results[i] comes from line mapping[i] of the original lines.'''

        x = self
        mapping = [] ; results = [] ; i = 0 ; n = len(lines)
        while i < n:
            line = lines[i]
            if x.is_sentinel(line,marker):
                if x.is_verbatim(line,marker):
                    i += 1
                    if i < n:
                        # Not a sentinel, whatever it looks like.
                        line = lines[i]
                        # g.trace('not a sentinel',repr(line))
                        results.append(line)
                        mapping.append(i)
                    else:
                        x.verbatim_error()
            else:
                results.append(line)
                mapping.append(i)
            i += 1

        mapping.append(len(lines)) # To terminate loops.
        return results, mapping 
    #@-node:ekr.20080708094444.34:x.strip_sentinels_with_map
    #@+node:bwmulder.20041231170726:x.updatePublicAndPrivateFiles
    def updatePublicAndPrivateFiles (self,fn,shadow_fn):

        '''handle crucial @shadow read logic.

        This will be called only if the public and private files both exist.'''

        x = self ; trace = False

        if trace and not g.app.unitTesting:
            g.trace('significant',x.isSignificantPublicFile(fn),fn)

        if x.isSignificantPublicFile(fn):
            # Update the private shadow file from the public file.
            written = x.propagate_changes(fn,shadow_fn)
            if written: x.message("updated private %s from public %s" % (shadow_fn, fn))
        else:
            # Don't write *anything*.
            if 0: # This causes considerable problems.
                # Create the public file from the private shadow file.
                x.copy_file_removing_sentinels(shadow_fn,fn)
                x.message("created public %s from private %s " % (fn, shadow_fn))
    #@+node:ekr.20080708094444.27:x.copy_file_removing_sentinels
    def copy_file_removing_sentinels (self,source_fn,target_fn):

        '''Copies sourcefilename to targetfilename, removing sentinel lines.'''

        x = self

        marker = x.marker_from_extension(source_fn)
        if not marker:
            return

        old_lines = open(source_fn).readlines()
        new_lines, junk = x.separate_sentinels(old_lines,marker)

        copy = not os.path.exists(target_fn) or old_lines != new_lines
        if copy:
            s = ''.join(new_lines)
            x.replaceFileWithString(target_fn,s)
    #@-node:ekr.20080708094444.27:x.copy_file_removing_sentinels
    #@-node:bwmulder.20041231170726:x.updatePublicAndPrivateFiles
    #@-node:ekr.20080708192807.1:x.Propagation
    #@+node:ekr.20080708094444.89:x.Utils...
    #@+node:ekr.20080708094444.85:x.error & message & verbatim_error
    def error (self,s,silent=False):

        x = self

        if not silent:
            g.es_print(s,color='red')

        # For unit testing.
        x.last_error = s
        x.errors += 1

    def message (self,s):

        g.es_print(s,color='orange')

    def verbatim_error(self):

        x = self

        x.error('file syntax error: nothing follows verbatim sentinel')
        g.trace(g.callers())
    #@-node:ekr.20080708094444.85:x.error & message & verbatim_error
    #@+node:ekr.20080708094444.11:x.is_sentinel & is_verbatim
    def is_sentinel (self, line, marker):

        '''Return true if the line is a sentinel.'''

        return line.lstrip().startswith(marker)

    def is_verbatim (self,line,marker):

        return line.lstrip().startswith(marker+'verbatim')
    #@-node:ekr.20080708094444.11:x.is_sentinel & is_verbatim
    #@+node:ekr.20080708094444.9:x.marker_from_extension
    def marker_from_extension (self,filename,addAtSign=True):

        '''Return the sentinel delimiter comment to be used for filename.'''

        x = self
        if not filename: return None
        root,ext = g.os_path_splitext(filename)
        if ext=='.tmp':
            root, ext = os.path.splitext(root)

        delims = g.comment_delims_from_extension(filename)

        # New in leo 4.5.1: require a single-line delim.
        if delims[0]:
            marker = delims[0]
        else:
            # Yes, we *can* use a special marker for unknown languages,
            # provided we make it impossible to type by mistake,
            # and provided no real language will be the prefix of the comment delim.
            marker = g.app.language_delims_dict.get('unknown_language')

        if addAtSign:
            return marker + '@'
        else:
            return marker
    #@-node:ekr.20080708094444.9:x.marker_from_extension
    #@+node:ekr.20080708094444.30:x.push_filter_mapping
    def push_filter_mapping (self,lines, marker):
        """
        Given the lines of a file, filter out all
        Leo sentinels, and return a mapping:

          stripped file -> original file

        Filtering should be the same as
        separate_sentinels
        """

        x = self ; mapping = [None]

        i = 0 ; n = len(lines)
        while i < n:
            line = lines[i]
            if x.is_sentinel(line,marker):
                if x.is_verbatim(line,marker):
                    i += 1
                    if i < n:
                        mapping.append(i+1)
                    else:
                        x.verbatim_error()
            else:
                mapping.append(i+1)
            i += 1

        # for i, line in enumerate(filelines):
            # if not self.is_sentinel(line,marker):
                # mapping.append(i+1)

        return mapping 
    #@-node:ekr.20080708094444.30:x.push_filter_mapping
    #@+node:ekr.20080708094444.29:x.separate_sentinels
    def separate_sentinels (self, lines, marker):

        '''
        Separates regular lines from sentinel lines.

        Returns (regular_lines, sentinel_lines)
        '''

        x = self ; regular_lines = [] ; sentinel_lines = []

        i = 0 ; n = len(lines)
        while i < len(lines):
            line = lines[i]
            if x.is_sentinel(line,marker):
                sentinel_lines.append(line)
                if x.is_verbatim(line,marker):
                    i += 1
                    if i < len(lines):
                        line = lines[i]
                        regular_lines.append(line)
                    else:
                        x.verbatim_error()
            else:
                regular_lines.append(line)
            i += 1

        return regular_lines, sentinel_lines 
    #@-node:ekr.20080708094444.29:x.separate_sentinels
    #@+node:ekr.20080708094444.33:x.show_error
    def show_error (self, lines1, lines2, message, lines1_message, lines2_message):

<<<<<<< HEAD
        def p(s):
            sys.stdout.write(s)
            f1.write(s)
        g.pr("=================================")
        g.pr(message)
        g.pr("=================================")
        g.pr(lines1_message )
        g.pr("---------------------------------")
        f1 = open("mod_shadow.tmp1", "w")
        for line in lines1:
            p(line)
        f1.close()
        g.pr("\n==================================")
        g.pr(lines2_message )
        g.pr("---------------------------------")
        f1 = open("mod_shadow.tmp2", "w")
        for line in lines2:
            p(line)
        f1.close()
        g.pr('')
        g.es("@shadow did not pick up the external changes correctly; please check shadow.tmp1 and shadow.tmp2 for differences")
        # assert 0, "Malfunction of @shadow"
=======
        x = self
        banner1 = '=' * 30
        banner2 = '-' * 30
        g.es_print('%s\n%s\n%s\n%s\n%s' % (
            banner1,message,banner1,lines1_message,banner2))

        x.show_error_lines(lines1,'shadow_errors.tmp1')

        g.es_print('\n%s\n%s\n%s' % (
            banner1,lines2_message,banner1))

        x.show_error_lines(lines2,'shadow_errors.tmp2')

        g.es_print('\n@shadow did not pick up the external changes correctly')

        # g.es_print('Please check shadow.tmp1 and shadow.tmp2 for differences')
    #@+node:ekr.20080822065427.4:show_error_lines
    def show_error_lines (self,lines,fileName):

        for line in lines:
            g.es_print(line)

        if False: # Only for major debugging.
            try:
                f1 = open(fileName, "w")
                for line in lines:
                    f1.write(line)
                f1.close()
            except IOError:
                g.es_exception()
                g.es_print('can not open',fileName)
    #@-node:ekr.20080822065427.4:show_error_lines
>>>>>>> c2befe6e
    #@-node:ekr.20080708094444.33:x.show_error
    #@-node:ekr.20080708094444.89:x.Utils...
    #@+node:ekr.20080709062932.2:atShadowTestCase
    class atShadowTestCase (unittest.TestCase):

        '''Support @shadow-test nodes.

        These nodes should have two descendant nodes: 'before' and 'after'.

        '''

        #@    @+others
        #@+node:ekr.20080709062932.6:__init__
        def __init__ (self,c,p,shadowController,lax,trace=False):

             # Init the base class.
            unittest.TestCase.__init__(self)

            self.c = c
            self.lax = lax
            self.p = p.copy()
            self.shadowController=shadowController

            # Hard value for now.
            self.marker = '#@'

            # For teardown...
            self.ok = True

            # Debugging
            self.trace = trace
        #@-node:ekr.20080709062932.6:__init__
        #@+node:ekr.20080709062932.7: fail
        def fail (self,msg=None):

            """Mark a unit test as having failed."""

            import leo.core.leoGlobals as g

            g.app.unitTestDict["fail"] = g.callers()
        #@-node:ekr.20080709062932.7: fail
        #@+node:ekr.20080709062932.8:setUp & helpers
        def setUp (self):

            c = self.c ; p = self.p ; x = self.shadowController

            old = self.findNode (c,p,'old')
            new = self.findNode (c,p,'new')

            self.old_private_lines = self.makePrivateLines(old)
            self.new_private_lines = self.makePrivateLines(new)

            self.old_public_lines = self.makePublicLines(self.old_private_lines)
            self.new_public_lines = self.makePublicLines(self.new_private_lines)

            # We must change node:new to node:old
            self.expected_private_lines = self.mungePrivateLines(self.new_private_lines,'node:new','node:old')

        #@+node:ekr.20080709062932.19:findNode
        def findNode(self,c,p,headline):
            p = g.findNodeInTree(c,p,headline)
            if not p:
                g.es_print('can not find',headline)
                assert False
            return p
        #@nonl
        #@-node:ekr.20080709062932.19:findNode
        #@+node:ekr.20080709062932.20:createSentinelNode
        def createSentinelNode (self,root,p):

            '''Write p's tree to a string, as if to a file.'''

            h = p.headString()
            p2 = root.insertAsLastChild()
            p2.setHeadString(h + '-sentinels')
            return p2

        #@-node:ekr.20080709062932.20:createSentinelNode
        #@+node:ekr.20080709062932.21:makePrivateLines
        def makePrivateLines (self,p):

            c = self.c ; at = c.atFileCommands

            at.write (p,
                nosentinels = False,
                thinFile = False,  # Debatable.
                scriptWrite = True,
                toString = True,
                write_strips_blank_lines = None,)

            s = at.stringOutput

            # g.trace(p.headString(),'\n',s)

            return g.splitLines(s)
        #@-node:ekr.20080709062932.21:makePrivateLines
        #@+node:ekr.20080709062932.22:makePublicLines
        def makePublicLines (self,lines):

            x = self.shadowController

            lines,mapping = x.strip_sentinels_with_map(lines,self.marker)

            # g.trace(lines)

            return lines
        #@-node:ekr.20080709062932.22:makePublicLines
        #@+node:ekr.20080709062932.23:mungePrivateLines
        def mungePrivateLines (self,lines,find,replace):

            x = self.shadowController ; marker = self.marker

            i = 0 ; n = len(lines) ; results = []
            while i < n:
            # for line in lines:
                line = lines[i]
                if x.is_sentinel(line,self.marker):
                    new_line = line.replace(find,replace)
                    results.append(new_line)
                    if x.is_verbatim(line,marker):
                        i += 1
                        if i < len(lines):
                            line = lines[i]
                            results.append(line)
                        else:
                            x.verbatim_error()

                    # if line != new_line: g.trace(new_line)
                else:
                    results.append(line)
                i += 1

            return results
        #@-node:ekr.20080709062932.23:mungePrivateLines
        #@-node:ekr.20080709062932.8:setUp & helpers
        #@+node:ekr.20080709062932.9:tearDown
        def tearDown (self):

            pass

            # No change is made to the outline.
            # self.c.redraw()
        #@-node:ekr.20080709062932.9:tearDown
        #@+node:ekr.20080709062932.10:runTest (atShadowTestCase)
        def runTest (self,define_g = True):

            x = self.shadowController

            results = x.propagate_changed_lines(
                self.new_public_lines,
                self.old_private_lines,
                marker="#@",
                p = self.p.copy())

            if not self.lax and results != self.expected_private_lines:

                g.pr('%s atShadowTestCase.runTest:failure' % ('*' * 40))
                for aList,tag in ((results,'results'),(self.expected_private_lines,'expected_private_lines')):
                    g.pr('%s...' % tag)
                    for i, line in enumerate(aList):
                        g.pr('%3s %s' % (i,repr(line)))
                    g.pr('-' * 40)

                assert results == self.expected_private_lines

            assert self.ok
            return self.ok
        #@nonl
        #@-node:ekr.20080709062932.10:runTest (atShadowTestCase)
        #@+node:ekr.20080709062932.11:shortDescription
        def shortDescription (self):

            return self.p and self.p.headString() or '@test-shadow: no self.p'
        #@-node:ekr.20080709062932.11:shortDescription
        #@-others

    #@-node:ekr.20080709062932.2:atShadowTestCase
    #@-others
#@-node:ekr.20080708094444.80:class shadowController
#@+node:ekr.20080708094444.12:class sourcereader
class sourcereader:
    """
    A simple class to read lines sequentially.

    The class keeps an internal index, so that each
    call to get returns the next line.

    Index returns the internal index, and sync
    advances the index to the the desired line.

    The index is the *next* line to be returned.

    The line numbering starts from 0.

    The code might be expanded inline once the plugin
    is considered stable
    """
    #@    @+others
    #@+node:ekr.20080708094444.13:__init__
    def __init__ (self,shadowController,lines):
        self.lines = lines 
        self.length = len(self.lines)
        self.i = 0
        self.shadowController=shadowController
    #@-node:ekr.20080708094444.13:__init__
    #@+node:ekr.20080708094444.14:index
    def index (self):
        return self.i
    #@-node:ekr.20080708094444.14:index
    #@+node:ekr.20080708094444.15:get
    def get (self):
        result = self.lines[self.i]
        self.i+=1
        return result 
    #@-node:ekr.20080708094444.15:get
    #@+node:ekr.20080708094444.16:sync
    def sync (self,i):
        self.i = i 
    #@-node:ekr.20080708094444.16:sync
    #@+node:ekr.20080708094444.17:size
    def size (self):
        return self.length 
    #@-node:ekr.20080708094444.17:size
    #@+node:ekr.20080708094444.18:atEnd
    def atEnd (self):
        return self.index>=self.length 
    #@-node:ekr.20080708094444.18:atEnd
    #@+node:ekr.20080708094444.19:clone
    def clone(self):
        sr = sourcereader(self.lines)
        sr.i = self.i
        return sr
    #@nonl
    #@-node:ekr.20080708094444.19:clone
    #@+node:ekr.20080708094444.20:dump
    def dump(self, title):

        g.pr(title)
        # g.pr('self.i',self.i)
        for i, line in enumerate(self.lines):
            marker = g.choose(i==self.i,'**','  ')
            g.pr("%s %3s:%s" % (marker, i, line),)
    #@nonl
    #@-node:ekr.20080708094444.20:dump
    #@-others
#@-node:ekr.20080708094444.12:class sourcereader
#@+node:ekr.20080708094444.21:class sourcewriter
class sourcewriter:
    """
    Convenience class to capture output to a file.

    Similar to class sourcereader.
    """
    #@	@+others
    #@+node:ekr.20080708094444.22:__init__
    def __init__ (self,shadowController):

        self.i = 0
        self.lines =[]
        self.shadowController=shadowController
        self.trace = False or self.shadowController.trace_writers
    #@-node:ekr.20080708094444.22:__init__
    #@+node:ekr.20080708094444.23:put
    def put(self, line, tag=''):

        trace = False or self.trace

        # An important hack.  Make sure *all* lines end with a newline.
        # This will cause a mismatch later in check_the_final_output,
        # and a special case has been inserted to forgive this newline.
        if not line.endswith('\n'):
            if trace: g.trace('adding newline',repr(line))
            line = line + '\n'

        self.lines.append(line)
        self.i+=1

        if trace: g.trace('%16s %s' % (tag,repr(line)))
    #@-node:ekr.20080708094444.23:put
    #@+node:ekr.20080708094444.24:index
    def index (self):

        return self.i 
    #@-node:ekr.20080708094444.24:index
    #@+node:ekr.20080708094444.25:getlines
    def getlines (self):

        return self.lines 
    #@-node:ekr.20080708094444.25:getlines
    #@+node:ekr.20080708094444.26:dump
    def dump(self, title):

        '''Dump lines for debugging.'''

        g.pr(title)
        for i, line in enumerate(self.lines):
            marker = '  '
            g.es("%s %3s:%s" % (marker, i, line),newline=False)
    #@-node:ekr.20080708094444.26:dump
    #@-others
#@-node:ekr.20080708094444.21:class sourcewriter
#@-others
#@-node:ekr.20080708094444.1:@thin leoShadow.py
#@-leo<|MERGE_RESOLUTION|>--- conflicted
+++ resolved
@@ -1,1105 +1,1069 @@
-# -*- coding: utf-8 -*-
-#@+leo-ver=4-thin
-#@+node:ekr.20080708094444.1:@thin leoShadow.py
-#@@first
-
-#@<< docstring >>
-#@+node:ekr.20080708094444.78:<< docstring >>
-'''
-leoShadow.py
-
-
-This code allows users to use Leo with files which contain no sentinels
-and still have information flow in both directions between outlines and
-derived files.
-
-Private files contain sentinels: they live in the Leo-shadow subdirectory.
-Public files contain no sentinels: they live in the parent (main) directory.
-
-When Leo first reads an @shadow we create a file without sentinels in the regular directory.
-
-The slightly hard thing to do is to pick up changes from the file without
-sentinels, and put them into the file with sentinels.
-
-
-
-Settings:
-- @string shadow_subdir (default: LeoFolder): name of the shadow directory.
-
-- @string shadow_prefix (default: x): prefix of shadow files.
-  This prefix allows the shadow file and the original file to have different names.
-  This is useful for name-based tools like py.test.
-'''
-#@-node:ekr.20080708094444.78:<< docstring >>
-#@nl
-#@<< imports >>
-#@+node:ekr.20080708094444.52:<< imports >>
-import leo.core.leoGlobals as g
-
-import difflib
-import os
-import unittest
-#@-node:ekr.20080708094444.52:<< imports >>
-#@nl
-
-#@@language python
-#@@tabwidth -4
-#@@pagewidth 80
-
-#@+others
-#@+node:ekr.20080708094444.80:class shadowController
-class shadowController:
-
-    '''A class to manage @shadow files'''
-
-    #@    @+others
-    #@+node:ekr.20080708094444.79: x.ctor
-    def __init__ (self,c,trace=False,trace_writers=False):
-
-        self.c = c
-
-        # Configuration...
-        self.shadow_subdir = c.config.getString('shadow_subdir') or '.leo_shadow'
-        self.shadow_prefix = c.config.getString('shadow_prefix') or ''
-
-        # Munch shadow_subdir
-        self.shadow_subdir = g.os_path_normpath(self.shadow_subdir)
-
-        # Debugging...
-        self.trace = trace
-        self.trace_writers = trace_writers  # True: enable traces in all sourcewriters.
-
-        # Error handling...
-        self.errors = 0
-        self.last_error  = '' # The last error message, regardless of whether it was actually shown.
-
-        # Support for goto-line-number.
-        self.line_mapping = []
-    #@-node:ekr.20080708094444.79: x.ctor
-    #@+node:ekr.20080711063656.1:x.File utils
-    #@+node:ekr.20080711063656.7:x.baseDirName
-    def baseDirName (self):
-
-        x = self ; filename = x.c.fileName()
-
-        if filename:
-            return g.os_path_dirname(g.os_path_abspath(filename))
-        else:
-            self.error('Can not compute shadow path: .leo file has not been saved')
-            return None
-    #@nonl
-    #@-node:ekr.20080711063656.7:x.baseDirName
-    #@+node:ekr.20080711063656.4:x.dirName and pathName
-    def dirName (self,filename):
-
-        '''Return the directory for filename.'''
-
-        x = self
-
-        return g.os_path_dirname(x.pathName(filename))
-
-    def pathName (self,filename):
-
-        '''Return the full path name of filename.'''
-
-        x = self ; theDir = x.baseDirName()
-
-        return theDir and g.os_path_abspath(g.os_path_join(theDir,filename))
-    #@nonl
-    #@-node:ekr.20080711063656.4:x.dirName and pathName
-    #@+node:ekr.20080712080505.3:x.isSignificantPublicFile
-    def isSignificantPublicFile (self,fn):
-
-        '''This tells the atFile.read logic whether to import a public file or use an existing public file.'''
-
-        return g.os_path_exists(fn) and g.os_path_isfile(fn) and g.os_path_getsize(fn) > 10
-    #@-node:ekr.20080712080505.3:x.isSignificantPublicFile
-    #@+node:ekr.20080710082231.19:x.makeShadowDirectory
-    def makeShadowDirectory (self,fn):
-
-        '''Make a shadow directory for the **public** fn.'''
-
-        x = self ; path = x.shadowDirName(fn)
-
-        if not g.os_path_exists(path):
-
-            # Force the creation of the directories.
-            g.makeAllNonExistentDirectories(path,c=None,force=True)
-
-        return g.os_path_exists(path) and g.os_path_isdir(path)
-    #@-node:ekr.20080710082231.19:x.makeShadowDirectory
-    #@+node:ekr.20080711063656.2:x.rename
-    def rename (self,src,dst,mode=None,silent=False):
-
-        x = self ; c = x.c
-
-        ok = g.utils_rename (c,src,dst,mode=mode,verbose=not silent)
-        if not ok:
-            x.error('can not rename %s to %s' % (src,dst),silent=silent)
-
-        return ok
-    #@-node:ekr.20080711063656.2:x.rename
-    #@+node:ekr.20080713091247.1:x.replaceFileWithString
-    def replaceFileWithString (self,fn,s):
-
-        '''Replace the file with s if s is different from theFile's contents.
-
-        Return True if theFile was changed.
-        '''
-
-        x = self ; testing = g.app.unitTesting ; trace = False
-
-        exists = g.os_path_exists(fn)
-
-        if exists: # Read the file.  Return if it is the same.
-            try:
-                f = open(fn,'rb')
-                s2 = f.read()
-                f.close()
-            except IOError:
-                x.error('unexpected exception creating %s' % fn)
-                g.es_exception()
-                return False
-            if s == s2:
-                if not testing: g.es('unchanged:',fn)
-                return False
-
-        # Replace the file.
-        try:
-            f = open(fn,'wb')
-            f.write(s)
-            if trace: g.trace('fn',fn,
-                '\nlines...\n%s' %(g.listToString(g.splitLines(s))),
-                '\ncallers',g.callers(4))
-            f.close()
-            if not testing:
-                # g.trace('created:',fn,g.callers())
-                if exists:  g.es('wrote:    ',fn)
-                else:       g.es('created:  ',fn)
-            return True
-        except IOError:
-            x.error('unexpected exception writing file: %s' % (fn))
-            g.es_exception()
-            return False
-    #@-node:ekr.20080713091247.1:x.replaceFileWithString
-    #@+node:ekr.20080711063656.6:x.shadowDirName and shadowPathName
-    def shadowDirName (self,filename):
-
-        '''Return the directory for the shadow file corresponding to filename.'''
-
-        x = self
-
-        return g.os_path_dirname(x.shadowPathName(filename))
-
-    def shadowPathName (self,filename):
-
-        '''Return the full path name of filename, resolved using c.fileName()'''
-
-        x = self ; baseDir = x.baseDirName()
-        fileDir = g.os_path_dirname(filename)
-        # g.trace(baseDir)
-        # g.trace(x.shadow_subdir)
-        # g.trace(fileDir)
-
-        return baseDir and g.os_path_abspath(g.os_path_normpath(g.os_path_join(
-                baseDir,
-                fileDir, # Bug fix: honor any directories specified in filename.
-                x.shadow_subdir,
-                x.shadow_prefix + g.shortFileName(filename))))
-    #@nonl
-    #@-node:ekr.20080711063656.6:x.shadowDirName and shadowPathName
-    #@+node:ekr.20080711063656.3:x.unlink
-    def unlink (self, filename,silent=False):
-
-        '''Unlink filename from the file system.
-        Give an error on failure.'''
-
-        x = self
-
-        ok = g.utils_remove(filename, verbose=not silent)
-        if not ok:
-            x.error('can not delete %s' % (filename),silent=silent)
-
-        return ok
-    #@-node:ekr.20080711063656.3:x.unlink
-    #@-node:ekr.20080711063656.1:x.File utils
-    #@+node:ekr.20080708192807.1:x.Propagation
-    #@+node:ekr.20080708094444.35:x.check_the_final_output
-    def check_the_final_output(self, new_private_lines, new_public_lines, sentinel_lines, marker):
-        """
-        Check that we produced a valid output.
-
-        Input:
-            new_targetlines:   the lines with sentinels which produce changed_lines_without_sentinels.
-            sentinels:         new_targetlines should include all the lines from sentinels.
-
-        checks:
-            1. new_targetlines without sentinels must equal changed_lines_without_sentinels.
-            2. the sentinel lines of new_targetlines must match 'sentinels'
-        """
-        new_public_lines2, new_sentinel_lines2 = self.separate_sentinels (new_private_lines, marker)
-
-        ok = True
-        if new_public_lines2 != new_public_lines:
-            last_line2 = new_public_lines2[-1]
-            last_line  = new_public_lines[-1]
-            if (
-                new_public_lines2[:-1] == new_public_lines[:-1] and
-                last_line2 == last_line + '\n'
-            ):
-                ok = True
-            else:
-                ok = False
-                self.show_error(
-                    lines1 = new_public_lines2,
-                    lines2 = new_public_lines,
-                    message = "Error in updating public file!",
-                    lines1_message = "new public lines (derived from new private lines)",
-                    lines2_message = "new public lines")
-            # g.trace(g.callers())
-
-        if new_sentinel_lines2 != sentinel_lines:
-            ok = False
-            self.show_error(
-                lines1 = sentinel_lines,
-                lines2 = new_sentinel_lines2,
-                message = "Sentinals not preserved!",
-                lines1_message = "old sentinels",
-                lines2_message = "new sentinels")
-
-        # if ok: g.trace("success!")
-    #@-node:ekr.20080708094444.35:x.check_the_final_output
-    #@+node:ekr.20080708094444.37:x.copy_sentinels
-    def copy_sentinels(self,reader,writer,marker,limit):
-
-        '''Copy sentinels from reader to writer while reader.index() < limit.'''
-
-        x = self
-        start = reader.index()
-        while reader.index() < limit:
-            line = reader.get()
-            if x.is_sentinel(line, marker):
-                if x.is_verbatim(line,marker):
-                    # # if reader.index() < limit:
-                        # # # We are *copying* the @verbatim sentinel.
-                        # # line = reader.get()
-                        # # writer.put(line,tag='copy sent %s:%s' % (start,limit))
-                    # We are *deleting* non-sentinel lines, so we must delete @verbatim sentinels!
-                    # We must **extend** the limit to get the next line.
-                    if reader.index() < limit + 1:
-                        # Skip the next line, whatever it is.
-                        # Important: this **deletes** the @verbatim sentinel,
-                        # so this is a exception to the rule that sentinels are preserved.
-                        line = reader.get()
-                    else:
-                        x.verbatim_error()
-                else:
-                    # g.trace('put line',repr(line))
-                    writer.put(line,tag='copy sent %s:%s' % (start,limit))
-    #@-node:ekr.20080708094444.37:x.copy_sentinels
-    #@+node:ekr.20080708094444.38:x.propagate_changed_lines
-    def propagate_changed_lines(self,new_public_lines,old_private_lines,marker,p=None):
-
-        '''Propagate changes from 'new_public_lines' to 'old_private_lines.
-
-        We compare the old and new public lines, create diffs and
-        propagate the diffs to the new private lines, copying sentinels as well.
-
-        We have two invariants:
-        1. We *never* delete any sentinels.
-        2. Insertions that happen at the boundary between nodes will be put at
-           the end of a node.  However, insertions must always be done within sentinels.
-        '''
-
-        x = self ; trace = False ; verbose = True
-        # mapping tells which line of old_private_lines each line of old_public_lines comes from.
-        old_public_lines, mapping = self.strip_sentinels_with_map(old_private_lines,marker)
-
-        #@    << init vars >>
-        #@+node:ekr.20080708094444.40:<< init vars >>
-        new_private_lines_wtr = sourcewriter(self)
-        # collects the contents of the new file.
-
-        new_public_lines_rdr = sourcereader(self,new_public_lines)
-            # Contains the changed source code.
-
-        old_public_lines_rdr = sourcereader(self,old_public_lines)
-            # this is compared to new_public_lines_rdr to find out the changes.
-
-        old_private_lines_rdr = sourcereader(self,old_private_lines) # lines_with_sentinels)
-            # This is the file which is currently produced by Leo, with sentinels.
-
-        # Check that all ranges returned by get_opcodes() are contiguous
-        old_old_j, old_i2_modified_lines = -1,-1
-
-        tag = old_i = old_j = new_i = new_j = None
-        #@nonl
-        #@-node:ekr.20080708094444.40:<< init vars >>
-        #@nl
-        #@    << define print_tags >>
-        #@+node:ekr.20080708094444.39:<< define print_tags >>
-        def print_tags(tag, old_i, old_j, new_i, new_j, message):
-
-            sep1 = '=' * 10 ; sep2 = '-' * 20
-
-            g.pr('\n',sep1,message,sep1,p and p.headString())
-
-            g.pr('\n%s: old[%s:%s] new[%s:%s]' % (tag,old_i,old_j,new_i,new_j))
-
-            g.pr('\n',sep2)
-
-            table = (
-                (old_private_lines_rdr,'old private lines'),
-                (old_public_lines_rdr,'old public lines'),
-                (new_public_lines_rdr,'new public lines'),
-                (new_private_lines_wtr,'new private lines'),
-            )
-
-            for f,tag in table:
-                f.dump(tag)
-                g.pr(sep2)
-
-
-        #@-node:ekr.20080708094444.39:<< define print_tags >>
-        #@nl
-
-        sm = difflib.SequenceMatcher(None,old_public_lines,new_public_lines)
-        prev_old_j = 0 ; prev_new_j = 0
-
-        for tag,old_i,old_j,new_i,new_j in sm.get_opcodes():
-
-            #@        << About this loop >>
-            #@+node:ekr.20080708192807.2:<< about this loop >>
-            #@+at
-            # 
-            # This loop writes all output lines using a single writer: 
-            # new_private_lines_wtr.
-            # 
-            # The output lines come from two, and *only* two readers:
-            # 
-            # 1. old_private_lines_rdr delivers the complete original sources. 
-            # All
-            #    sentinels and unchanged regular lines come from this reader.
-            # 
-            # 2. new_public_lines_rdr delivers the new, changed sources. All 
-            # inserted or
-            #    replacement text comes from this reader.
-            # 
-            # Each time through the loop, the following are true:
-            # 
-            # - old_i is the index into old_public_lines of the start of the 
-            # present SequenceMatcher opcode.
-            # 
-            # - mapping[old_i] is the index into old_private_lines of the 
-            # start of the same opcode.
-            # 
-            # At the start of the loop, the call to copy_sentinels effectively 
-            # skips (deletes)
-            # all previously unwritten non-sentinel lines in 
-            # old_private_lines_rdr whose index
-            # less than mapping[old_i].
-            # 
-            # As a result, the opcode handlers do not need to delete elements 
-            # from the
-            # old_private_lines_rdr explicitly. This explains why opcode 
-            # handlers for the
-            # 'insert' and 'delete' opcodes are identical.
-            #@-at
-            #@-node:ekr.20080708192807.2:<< about this loop >>
-            #@nl
-
-            # Verify that SequenceMatcher never leaves gaps.
-            if old_i != prev_old_j: # assert old_i == prev_old_j
-                x.error('can not happen: gap in old:',old_i,prev_old_j)
-            if new_i != prev_new_j: # assert new_i == prev_new_j
-                x.error('can not happen: gap in new:',new_i,prev_new_j)
-
-            #@        << Handle the opcode >>
-            #@+node:ekr.20080708192807.5:<< Handle the opcode >>
-            # Do not copy sentinels if a) we are inserting and b) limit is at the end of the old_private_lines.
-            # In this special case, we must do the insert before the sentinels.
-            limit=mapping[old_i]
-
-            if trace: g.trace(tag,'old_i',old_i,'limit',limit)
-
-            if tag == 'insert' and limit >= old_private_lines_rdr.size():
-                pass
-            else:
-                # Ignore (delete) all unwritten lines of old_private_lines_rdr up to limit.
-                # Because of this, nothing has to be explicitly deleted below.
-                self.copy_sentinels(old_private_lines_rdr,new_private_lines_wtr,marker,limit=limit)
-
-            if tag == 'equal':
-                # Copy all lines (including sentinels) from the old private file to the new private file.
-                start = old_private_lines_rdr.index()
-                while old_private_lines_rdr.index() <= mapping[old_j-1]:
-                    line = old_private_lines_rdr.get()
-                    new_private_lines_wtr.put(line,tag='%s %s:%s' % (tag,start,mapping[old_j-1]))
-
-                # Ignore all new lines up to new_j: the same lines (with sentinels) have just been written.
-                new_public_lines_rdr.sync(new_j)
-
-            elif tag in ('insert','replace'):
-                # All unwritten lines from old_private_lines_rdr up to mapping[old_i] have already been ignored.
-                # Copy lines from new_public_lines_rdr up to new_j.
-                start = new_public_lines_rdr.index()
-                while new_public_lines_rdr.index() < new_j:
-                    line = new_public_lines_rdr.get()
-                    if x.is_sentinel(line,marker):
-                        new_private_lines_wtr.put('%sverbatim\n' % (marker),tag='%s %s:%s' % ('new sent',start,new_j))
-                    new_private_lines_wtr.put(line,tag='%s %s:%s' % (tag,start,new_j))
-
-            elif tag=='delete':
-                # All unwritten lines from old_private_lines_rdr up to mapping[old_i] have already been ignored.
-                # Leave new_public_lines_rdr unchanged.
-                pass
-
-            else: g.trace('can not happen: unknown difflib.SequenceMather tag: %s' % repr(tag))
-
-            if trace and verbose:
-                print_tags(tag, old_i, old_j, new_i, new_j, "After tag")
-            #@nonl
-            #@-node:ekr.20080708192807.5:<< Handle the opcode >>
-            #@nl
-
-            # Remember the ends of the previous tag ranges.
-            prev_old_j = old_j
-            prev_new_j = new_j
-
-        # Copy all unwritten sentinels.
-        self.copy_sentinels(
-            old_private_lines_rdr,new_private_lines_wtr,
-            marker, limit = old_private_lines_rdr.size())
-
-        # Get the result.
-        result = new_private_lines_wtr.getlines()
-        if 1:
-            #@        << do final correctness check>>
-            #@+node:ekr.20080708094444.45:<< do final correctness check >>
-            t_sourcelines, t_sentinel_lines = self.separate_sentinels(
-                new_private_lines_wtr.lines, marker)
-
-            self.check_the_final_output(
-                new_private_lines   = result,
-                new_public_lines    = new_public_lines,
-                sentinel_lines      = t_sentinel_lines,
-                marker              = marker)
-            #@-node:ekr.20080708094444.45:<< do final correctness check >>
-            #@nl
-        return result
-    #@-node:ekr.20080708094444.38:x.propagate_changed_lines
-    #@+node:ekr.20080708094444.36:x.propagate_changes
-    def propagate_changes(self, old_public_file, old_private_file):
-
-        '''Propagate the changes from the public file (without_sentinels)
-        to the private file (with_sentinels)'''
-
-        x = self ; trace = False
-
-<<<<<<< HEAD
-        # Bug fix: 2008/8/12: make sure the old_public lines end with a newline.
-        if 1: # We really do not want to change the public file here.
-            old_public_lines  = open(old_public_file).readlines()
-        else: # An emergency measure.
-            s = open(old_public_file).read()
-            if s and not s.endswith('\n'): s = s + '\n'
-            old_public_lines = g.splitLines(s)
-        old_private_lines = open(old_private_file).readlines()
-=======
-        old_public_lines  = file(old_public_file).readlines()
-        old_private_lines = file(old_private_file).readlines()
->>>>>>> c2befe6e
-        marker = x.marker_from_extension(old_public_file)
-
-        if trace:
-            g.trace(
-                'marker',marker,
-                '\npublic_file',old_public_file,
-                '\npublic lines...\n%s' %(g.listToString(old_public_lines)),
-                '\nprivate_file',old_private_file,
-                '\nprivate lines...\n%s\n' %(g.listToString(old_private_lines)))
-
-        if not marker:
-            return False
-
-        new_private_lines = x.propagate_changed_lines(
-            old_public_lines,old_private_lines,marker)
-
-        # Important bug fix: Never create the private file here!
-        fn = old_private_file
-        copy = os.path.exists(fn) and new_private_lines != old_private_lines
-
-        if copy and x.errors == 0:
-            s = ''.join(new_private_lines)
-            ok = x.replaceFileWithString(fn,s)
-            # g.trace('ok',ok,'writing private file',fn)
-
-        return copy
-    #@-node:ekr.20080708094444.36:x.propagate_changes
-    #@+node:ekr.20080708094444.34:x.strip_sentinels_with_map
-    def strip_sentinels_with_map (self, lines, marker):
-
-        '''Strip sentinels from lines, a list of lines with sentinels.
-
-        Return (results,mapping)
-
-        'lines':     A list of lines containing sentinels.
-        'results':   The list of non-sentinel lines.
-        'mapping':   A list mapping each line in results to the original list.
-                    results[i] comes from line mapping[i] of the original lines.'''
-
-        x = self
-        mapping = [] ; results = [] ; i = 0 ; n = len(lines)
-        while i < n:
-            line = lines[i]
-            if x.is_sentinel(line,marker):
-                if x.is_verbatim(line,marker):
-                    i += 1
-                    if i < n:
-                        # Not a sentinel, whatever it looks like.
-                        line = lines[i]
-                        # g.trace('not a sentinel',repr(line))
-                        results.append(line)
-                        mapping.append(i)
-                    else:
-                        x.verbatim_error()
-            else:
-                results.append(line)
-                mapping.append(i)
-            i += 1
-
-        mapping.append(len(lines)) # To terminate loops.
-        return results, mapping 
-    #@-node:ekr.20080708094444.34:x.strip_sentinels_with_map
-    #@+node:bwmulder.20041231170726:x.updatePublicAndPrivateFiles
-    def updatePublicAndPrivateFiles (self,fn,shadow_fn):
-
-        '''handle crucial @shadow read logic.
-
-        This will be called only if the public and private files both exist.'''
-
-        x = self ; trace = False
-
-        if trace and not g.app.unitTesting:
-            g.trace('significant',x.isSignificantPublicFile(fn),fn)
-
-        if x.isSignificantPublicFile(fn):
-            # Update the private shadow file from the public file.
-            written = x.propagate_changes(fn,shadow_fn)
-            if written: x.message("updated private %s from public %s" % (shadow_fn, fn))
-        else:
-            # Don't write *anything*.
-            if 0: # This causes considerable problems.
-                # Create the public file from the private shadow file.
-                x.copy_file_removing_sentinels(shadow_fn,fn)
-                x.message("created public %s from private %s " % (fn, shadow_fn))
-    #@+node:ekr.20080708094444.27:x.copy_file_removing_sentinels
-    def copy_file_removing_sentinels (self,source_fn,target_fn):
-
-        '''Copies sourcefilename to targetfilename, removing sentinel lines.'''
-
-        x = self
-
-        marker = x.marker_from_extension(source_fn)
-        if not marker:
-            return
-
-        old_lines = open(source_fn).readlines()
-        new_lines, junk = x.separate_sentinels(old_lines,marker)
-
-        copy = not os.path.exists(target_fn) or old_lines != new_lines
-        if copy:
-            s = ''.join(new_lines)
-            x.replaceFileWithString(target_fn,s)
-    #@-node:ekr.20080708094444.27:x.copy_file_removing_sentinels
-    #@-node:bwmulder.20041231170726:x.updatePublicAndPrivateFiles
-    #@-node:ekr.20080708192807.1:x.Propagation
-    #@+node:ekr.20080708094444.89:x.Utils...
-    #@+node:ekr.20080708094444.85:x.error & message & verbatim_error
-    def error (self,s,silent=False):
-
-        x = self
-
-        if not silent:
-            g.es_print(s,color='red')
-
-        # For unit testing.
-        x.last_error = s
-        x.errors += 1
-
-    def message (self,s):
-
-        g.es_print(s,color='orange')
-
-    def verbatim_error(self):
-
-        x = self
-
-        x.error('file syntax error: nothing follows verbatim sentinel')
-        g.trace(g.callers())
-    #@-node:ekr.20080708094444.85:x.error & message & verbatim_error
-    #@+node:ekr.20080708094444.11:x.is_sentinel & is_verbatim
-    def is_sentinel (self, line, marker):
-
-        '''Return true if the line is a sentinel.'''
-
-        return line.lstrip().startswith(marker)
-
-    def is_verbatim (self,line,marker):
-
-        return line.lstrip().startswith(marker+'verbatim')
-    #@-node:ekr.20080708094444.11:x.is_sentinel & is_verbatim
-    #@+node:ekr.20080708094444.9:x.marker_from_extension
-    def marker_from_extension (self,filename,addAtSign=True):
-
-        '''Return the sentinel delimiter comment to be used for filename.'''
-
-        x = self
-        if not filename: return None
-        root,ext = g.os_path_splitext(filename)
-        if ext=='.tmp':
-            root, ext = os.path.splitext(root)
-
-        delims = g.comment_delims_from_extension(filename)
-
-        # New in leo 4.5.1: require a single-line delim.
-        if delims[0]:
-            marker = delims[0]
-        else:
-            # Yes, we *can* use a special marker for unknown languages,
-            # provided we make it impossible to type by mistake,
-            # and provided no real language will be the prefix of the comment delim.
-            marker = g.app.language_delims_dict.get('unknown_language')
-
-        if addAtSign:
-            return marker + '@'
-        else:
-            return marker
-    #@-node:ekr.20080708094444.9:x.marker_from_extension
-    #@+node:ekr.20080708094444.30:x.push_filter_mapping
-    def push_filter_mapping (self,lines, marker):
-        """
-        Given the lines of a file, filter out all
-        Leo sentinels, and return a mapping:
-
-          stripped file -> original file
-
-        Filtering should be the same as
-        separate_sentinels
-        """
-
-        x = self ; mapping = [None]
-
-        i = 0 ; n = len(lines)
-        while i < n:
-            line = lines[i]
-            if x.is_sentinel(line,marker):
-                if x.is_verbatim(line,marker):
-                    i += 1
-                    if i < n:
-                        mapping.append(i+1)
-                    else:
-                        x.verbatim_error()
-            else:
-                mapping.append(i+1)
-            i += 1
-
-        # for i, line in enumerate(filelines):
-            # if not self.is_sentinel(line,marker):
-                # mapping.append(i+1)
-
-        return mapping 
-    #@-node:ekr.20080708094444.30:x.push_filter_mapping
-    #@+node:ekr.20080708094444.29:x.separate_sentinels
-    def separate_sentinels (self, lines, marker):
-
-        '''
-        Separates regular lines from sentinel lines.
-
-        Returns (regular_lines, sentinel_lines)
-        '''
-
-        x = self ; regular_lines = [] ; sentinel_lines = []
-
-        i = 0 ; n = len(lines)
-        while i < len(lines):
-            line = lines[i]
-            if x.is_sentinel(line,marker):
-                sentinel_lines.append(line)
-                if x.is_verbatim(line,marker):
-                    i += 1
-                    if i < len(lines):
-                        line = lines[i]
-                        regular_lines.append(line)
-                    else:
-                        x.verbatim_error()
-            else:
-                regular_lines.append(line)
-            i += 1
-
-        return regular_lines, sentinel_lines 
-    #@-node:ekr.20080708094444.29:x.separate_sentinels
-    #@+node:ekr.20080708094444.33:x.show_error
-    def show_error (self, lines1, lines2, message, lines1_message, lines2_message):
-
-<<<<<<< HEAD
-        def p(s):
-            sys.stdout.write(s)
-            f1.write(s)
-        g.pr("=================================")
-        g.pr(message)
-        g.pr("=================================")
-        g.pr(lines1_message )
-        g.pr("---------------------------------")
-        f1 = open("mod_shadow.tmp1", "w")
-        for line in lines1:
-            p(line)
-        f1.close()
-        g.pr("\n==================================")
-        g.pr(lines2_message )
-        g.pr("---------------------------------")
-        f1 = open("mod_shadow.tmp2", "w")
-        for line in lines2:
-            p(line)
-        f1.close()
-        g.pr('')
-        g.es("@shadow did not pick up the external changes correctly; please check shadow.tmp1 and shadow.tmp2 for differences")
-        # assert 0, "Malfunction of @shadow"
-=======
-        x = self
-        banner1 = '=' * 30
-        banner2 = '-' * 30
-        g.es_print('%s\n%s\n%s\n%s\n%s' % (
-            banner1,message,banner1,lines1_message,banner2))
-
-        x.show_error_lines(lines1,'shadow_errors.tmp1')
-
-        g.es_print('\n%s\n%s\n%s' % (
-            banner1,lines2_message,banner1))
-
-        x.show_error_lines(lines2,'shadow_errors.tmp2')
-
-        g.es_print('\n@shadow did not pick up the external changes correctly')
-
-        # g.es_print('Please check shadow.tmp1 and shadow.tmp2 for differences')
-    #@+node:ekr.20080822065427.4:show_error_lines
-    def show_error_lines (self,lines,fileName):
-
-        for line in lines:
-            g.es_print(line)
-
-        if False: # Only for major debugging.
-            try:
-                f1 = open(fileName, "w")
-                for line in lines:
-                    f1.write(line)
-                f1.close()
-            except IOError:
-                g.es_exception()
-                g.es_print('can not open',fileName)
-    #@-node:ekr.20080822065427.4:show_error_lines
->>>>>>> c2befe6e
-    #@-node:ekr.20080708094444.33:x.show_error
-    #@-node:ekr.20080708094444.89:x.Utils...
-    #@+node:ekr.20080709062932.2:atShadowTestCase
-    class atShadowTestCase (unittest.TestCase):
-
-        '''Support @shadow-test nodes.
-
-        These nodes should have two descendant nodes: 'before' and 'after'.
-
-        '''
-
-        #@    @+others
-        #@+node:ekr.20080709062932.6:__init__
-        def __init__ (self,c,p,shadowController,lax,trace=False):
-
-             # Init the base class.
-            unittest.TestCase.__init__(self)
-
-            self.c = c
-            self.lax = lax
-            self.p = p.copy()
-            self.shadowController=shadowController
-
-            # Hard value for now.
-            self.marker = '#@'
-
-            # For teardown...
-            self.ok = True
-
-            # Debugging
-            self.trace = trace
-        #@-node:ekr.20080709062932.6:__init__
-        #@+node:ekr.20080709062932.7: fail
-        def fail (self,msg=None):
-
-            """Mark a unit test as having failed."""
-
-            import leo.core.leoGlobals as g
-
-            g.app.unitTestDict["fail"] = g.callers()
-        #@-node:ekr.20080709062932.7: fail
-        #@+node:ekr.20080709062932.8:setUp & helpers
-        def setUp (self):
-
-            c = self.c ; p = self.p ; x = self.shadowController
-
-            old = self.findNode (c,p,'old')
-            new = self.findNode (c,p,'new')
-
-            self.old_private_lines = self.makePrivateLines(old)
-            self.new_private_lines = self.makePrivateLines(new)
-
-            self.old_public_lines = self.makePublicLines(self.old_private_lines)
-            self.new_public_lines = self.makePublicLines(self.new_private_lines)
-
-            # We must change node:new to node:old
-            self.expected_private_lines = self.mungePrivateLines(self.new_private_lines,'node:new','node:old')
-
-        #@+node:ekr.20080709062932.19:findNode
-        def findNode(self,c,p,headline):
-            p = g.findNodeInTree(c,p,headline)
-            if not p:
-                g.es_print('can not find',headline)
-                assert False
-            return p
-        #@nonl
-        #@-node:ekr.20080709062932.19:findNode
-        #@+node:ekr.20080709062932.20:createSentinelNode
-        def createSentinelNode (self,root,p):
-
-            '''Write p's tree to a string, as if to a file.'''
-
-            h = p.headString()
-            p2 = root.insertAsLastChild()
-            p2.setHeadString(h + '-sentinels')
-            return p2
-
-        #@-node:ekr.20080709062932.20:createSentinelNode
-        #@+node:ekr.20080709062932.21:makePrivateLines
-        def makePrivateLines (self,p):
-
-            c = self.c ; at = c.atFileCommands
-
-            at.write (p,
-                nosentinels = False,
-                thinFile = False,  # Debatable.
-                scriptWrite = True,
-                toString = True,
-                write_strips_blank_lines = None,)
-
-            s = at.stringOutput
-
-            # g.trace(p.headString(),'\n',s)
-
-            return g.splitLines(s)
-        #@-node:ekr.20080709062932.21:makePrivateLines
-        #@+node:ekr.20080709062932.22:makePublicLines
-        def makePublicLines (self,lines):
-
-            x = self.shadowController
-
-            lines,mapping = x.strip_sentinels_with_map(lines,self.marker)
-
-            # g.trace(lines)
-
-            return lines
-        #@-node:ekr.20080709062932.22:makePublicLines
-        #@+node:ekr.20080709062932.23:mungePrivateLines
-        def mungePrivateLines (self,lines,find,replace):
-
-            x = self.shadowController ; marker = self.marker
-
-            i = 0 ; n = len(lines) ; results = []
-            while i < n:
-            # for line in lines:
-                line = lines[i]
-                if x.is_sentinel(line,self.marker):
-                    new_line = line.replace(find,replace)
-                    results.append(new_line)
-                    if x.is_verbatim(line,marker):
-                        i += 1
-                        if i < len(lines):
-                            line = lines[i]
-                            results.append(line)
-                        else:
-                            x.verbatim_error()
-
-                    # if line != new_line: g.trace(new_line)
-                else:
-                    results.append(line)
-                i += 1
-
-            return results
-        #@-node:ekr.20080709062932.23:mungePrivateLines
-        #@-node:ekr.20080709062932.8:setUp & helpers
-        #@+node:ekr.20080709062932.9:tearDown
-        def tearDown (self):
-
-            pass
-
-            # No change is made to the outline.
-            # self.c.redraw()
-        #@-node:ekr.20080709062932.9:tearDown
-        #@+node:ekr.20080709062932.10:runTest (atShadowTestCase)
-        def runTest (self,define_g = True):
-
-            x = self.shadowController
-
-            results = x.propagate_changed_lines(
-                self.new_public_lines,
-                self.old_private_lines,
-                marker="#@",
-                p = self.p.copy())
-
-            if not self.lax and results != self.expected_private_lines:
-
-                g.pr('%s atShadowTestCase.runTest:failure' % ('*' * 40))
-                for aList,tag in ((results,'results'),(self.expected_private_lines,'expected_private_lines')):
-                    g.pr('%s...' % tag)
-                    for i, line in enumerate(aList):
-                        g.pr('%3s %s' % (i,repr(line)))
-                    g.pr('-' * 40)
-
-                assert results == self.expected_private_lines
-
-            assert self.ok
-            return self.ok
-        #@nonl
-        #@-node:ekr.20080709062932.10:runTest (atShadowTestCase)
-        #@+node:ekr.20080709062932.11:shortDescription
-        def shortDescription (self):
-
-            return self.p and self.p.headString() or '@test-shadow: no self.p'
-        #@-node:ekr.20080709062932.11:shortDescription
-        #@-others
-
-    #@-node:ekr.20080709062932.2:atShadowTestCase
-    #@-others
-#@-node:ekr.20080708094444.80:class shadowController
-#@+node:ekr.20080708094444.12:class sourcereader
-class sourcereader:
-    """
-    A simple class to read lines sequentially.
-
-    The class keeps an internal index, so that each
-    call to get returns the next line.
-
-    Index returns the internal index, and sync
-    advances the index to the the desired line.
-
-    The index is the *next* line to be returned.
-
-    The line numbering starts from 0.
-
-    The code might be expanded inline once the plugin
-    is considered stable
-    """
-    #@    @+others
-    #@+node:ekr.20080708094444.13:__init__
-    def __init__ (self,shadowController,lines):
-        self.lines = lines 
-        self.length = len(self.lines)
-        self.i = 0
-        self.shadowController=shadowController
-    #@-node:ekr.20080708094444.13:__init__
-    #@+node:ekr.20080708094444.14:index
-    def index (self):
-        return self.i
-    #@-node:ekr.20080708094444.14:index
-    #@+node:ekr.20080708094444.15:get
-    def get (self):
-        result = self.lines[self.i]
-        self.i+=1
-        return result 
-    #@-node:ekr.20080708094444.15:get
-    #@+node:ekr.20080708094444.16:sync
-    def sync (self,i):
-        self.i = i 
-    #@-node:ekr.20080708094444.16:sync
-    #@+node:ekr.20080708094444.17:size
-    def size (self):
-        return self.length 
-    #@-node:ekr.20080708094444.17:size
-    #@+node:ekr.20080708094444.18:atEnd
-    def atEnd (self):
-        return self.index>=self.length 
-    #@-node:ekr.20080708094444.18:atEnd
-    #@+node:ekr.20080708094444.19:clone
-    def clone(self):
-        sr = sourcereader(self.lines)
-        sr.i = self.i
-        return sr
-    #@nonl
-    #@-node:ekr.20080708094444.19:clone
-    #@+node:ekr.20080708094444.20:dump
-    def dump(self, title):
-
-        g.pr(title)
-        # g.pr('self.i',self.i)
-        for i, line in enumerate(self.lines):
-            marker = g.choose(i==self.i,'**','  ')
-            g.pr("%s %3s:%s" % (marker, i, line),)
-    #@nonl
-    #@-node:ekr.20080708094444.20:dump
-    #@-others
-#@-node:ekr.20080708094444.12:class sourcereader
-#@+node:ekr.20080708094444.21:class sourcewriter
-class sourcewriter:
-    """
-    Convenience class to capture output to a file.
-
-    Similar to class sourcereader.
-    """
-    #@	@+others
-    #@+node:ekr.20080708094444.22:__init__
-    def __init__ (self,shadowController):
-
-        self.i = 0
-        self.lines =[]
-        self.shadowController=shadowController
-        self.trace = False or self.shadowController.trace_writers
-    #@-node:ekr.20080708094444.22:__init__
-    #@+node:ekr.20080708094444.23:put
-    def put(self, line, tag=''):
-
-        trace = False or self.trace
-
-        # An important hack.  Make sure *all* lines end with a newline.
-        # This will cause a mismatch later in check_the_final_output,
-        # and a special case has been inserted to forgive this newline.
-        if not line.endswith('\n'):
-            if trace: g.trace('adding newline',repr(line))
-            line = line + '\n'
-
-        self.lines.append(line)
-        self.i+=1
-
-        if trace: g.trace('%16s %s' % (tag,repr(line)))
-    #@-node:ekr.20080708094444.23:put
-    #@+node:ekr.20080708094444.24:index
-    def index (self):
-
-        return self.i 
-    #@-node:ekr.20080708094444.24:index
-    #@+node:ekr.20080708094444.25:getlines
-    def getlines (self):
-
-        return self.lines 
-    #@-node:ekr.20080708094444.25:getlines
-    #@+node:ekr.20080708094444.26:dump
-    def dump(self, title):
-
-        '''Dump lines for debugging.'''
-
-        g.pr(title)
-        for i, line in enumerate(self.lines):
-            marker = '  '
-            g.es("%s %3s:%s" % (marker, i, line),newline=False)
-    #@-node:ekr.20080708094444.26:dump
-    #@-others
-#@-node:ekr.20080708094444.21:class sourcewriter
-#@-others
-#@-node:ekr.20080708094444.1:@thin leoShadow.py
-#@-leo+# -*- coding: utf-8 -*-
+#@+leo-ver=4-thin
+#@+node:ekr.20080708094444.1:@thin leoShadow.py
+#@@first
+
+#@<< docstring >>
+#@+node:ekr.20080708094444.78:<< docstring >>
+'''
+leoShadow.py
+
+
+This code allows users to use Leo with files which contain no sentinels
+and still have information flow in both directions between outlines and
+derived files.
+
+Private files contain sentinels: they live in the Leo-shadow subdirectory.
+Public files contain no sentinels: they live in the parent (main) directory.
+
+When Leo first reads an @shadow we create a file without sentinels in the regular directory.
+
+The slightly hard thing to do is to pick up changes from the file without
+sentinels, and put them into the file with sentinels.
+
+
+
+Settings:
+- @string shadow_subdir (default: LeoFolder): name of the shadow directory.
+
+- @string shadow_prefix (default: x): prefix of shadow files.
+  This prefix allows the shadow file and the original file to have different names.
+  This is useful for name-based tools like py.test.
+'''
+#@-node:ekr.20080708094444.78:<< docstring >>
+#@nl
+#@<< imports >>
+#@+node:ekr.20080708094444.52:<< imports >>
+import leo.core.leoGlobals as g
+
+import difflib
+import os
+import unittest
+#@-node:ekr.20080708094444.52:<< imports >>
+#@nl
+
+#@@language python
+#@@tabwidth -4
+#@@pagewidth 80
+
+#@+others
+#@+node:ekr.20080708094444.80:class shadowController
+class shadowController:
+
+    '''A class to manage @shadow files'''
+
+    #@    @+others
+    #@+node:ekr.20080708094444.79: x.ctor
+    def __init__ (self,c,trace=False,trace_writers=False):
+
+        self.c = c
+
+        # Configuration...
+        self.shadow_subdir = c.config.getString('shadow_subdir') or '.leo_shadow'
+        self.shadow_prefix = c.config.getString('shadow_prefix') or ''
+
+        # Munch shadow_subdir
+        self.shadow_subdir = g.os_path_normpath(self.shadow_subdir)
+
+        # Debugging...
+        self.trace = trace
+        self.trace_writers = trace_writers  # True: enable traces in all sourcewriters.
+
+        # Error handling...
+        self.errors = 0
+        self.last_error  = '' # The last error message, regardless of whether it was actually shown.
+
+        # Support for goto-line-number.
+        self.line_mapping = []
+    #@-node:ekr.20080708094444.79: x.ctor
+    #@+node:ekr.20080711063656.1:x.File utils
+    #@+node:ekr.20080711063656.7:x.baseDirName
+    def baseDirName (self):
+
+        x = self ; filename = x.c.fileName()
+
+        if filename:
+            return g.os_path_dirname(g.os_path_abspath(filename))
+        else:
+            self.error('Can not compute shadow path: .leo file has not been saved')
+            return None
+    #@nonl
+    #@-node:ekr.20080711063656.7:x.baseDirName
+    #@+node:ekr.20080711063656.4:x.dirName and pathName
+    def dirName (self,filename):
+
+        '''Return the directory for filename.'''
+
+        x = self
+
+        return g.os_path_dirname(x.pathName(filename))
+
+    def pathName (self,filename):
+
+        '''Return the full path name of filename.'''
+
+        x = self ; theDir = x.baseDirName()
+
+        return theDir and g.os_path_abspath(g.os_path_join(theDir,filename))
+    #@nonl
+    #@-node:ekr.20080711063656.4:x.dirName and pathName
+    #@+node:ekr.20080712080505.3:x.isSignificantPublicFile
+    def isSignificantPublicFile (self,fn):
+
+        '''This tells the atFile.read logic whether to import a public file or use an existing public file.'''
+
+        return g.os_path_exists(fn) and g.os_path_isfile(fn) and g.os_path_getsize(fn) > 10
+    #@-node:ekr.20080712080505.3:x.isSignificantPublicFile
+    #@+node:ekr.20080710082231.19:x.makeShadowDirectory
+    def makeShadowDirectory (self,fn):
+
+        '''Make a shadow directory for the **public** fn.'''
+
+        x = self ; path = x.shadowDirName(fn)
+
+        if not g.os_path_exists(path):
+
+            # Force the creation of the directories.
+            g.makeAllNonExistentDirectories(path,c=None,force=True)
+
+        return g.os_path_exists(path) and g.os_path_isdir(path)
+    #@-node:ekr.20080710082231.19:x.makeShadowDirectory
+    #@+node:ekr.20080711063656.2:x.rename
+    def rename (self,src,dst,mode=None,silent=False):
+
+        x = self ; c = x.c
+
+        ok = g.utils_rename (c,src,dst,mode=mode,verbose=not silent)
+        if not ok:
+            x.error('can not rename %s to %s' % (src,dst),silent=silent)
+
+        return ok
+    #@-node:ekr.20080711063656.2:x.rename
+    #@+node:ekr.20080713091247.1:x.replaceFileWithString
+    def replaceFileWithString (self,fn,s):
+
+        '''Replace the file with s if s is different from theFile's contents.
+
+        Return True if theFile was changed.
+        '''
+
+        x = self ; testing = g.app.unitTesting ; trace = False
+
+        exists = g.os_path_exists(fn)
+
+        if exists: # Read the file.  Return if it is the same.
+            try:
+                f = open(fn,'rb')
+                s2 = f.read()
+                f.close()
+            except IOError:
+                x.error('unexpected exception creating %s' % fn)
+                g.es_exception()
+                return False
+            if s == s2:
+                if not testing: g.es('unchanged:',fn)
+                return False
+
+        # Replace the file.
+        try:
+            f = open(fn,'wb')
+            f.write(s)
+            if trace: g.trace('fn',fn,
+                '\nlines...\n%s' %(g.listToString(g.splitLines(s))),
+                '\ncallers',g.callers(4))
+            f.close()
+            if not testing:
+                # g.trace('created:',fn,g.callers())
+                if exists:  g.es('wrote:    ',fn)
+                else:       g.es('created:  ',fn)
+            return True
+        except IOError:
+            x.error('unexpected exception writing file: %s' % (fn))
+            g.es_exception()
+            return False
+    #@-node:ekr.20080713091247.1:x.replaceFileWithString
+    #@+node:ekr.20080711063656.6:x.shadowDirName and shadowPathName
+    def shadowDirName (self,filename):
+
+        '''Return the directory for the shadow file corresponding to filename.'''
+
+        x = self
+
+        return g.os_path_dirname(x.shadowPathName(filename))
+
+    def shadowPathName (self,filename):
+
+        '''Return the full path name of filename, resolved using c.fileName()'''
+
+        x = self ; baseDir = x.baseDirName()
+        fileDir = g.os_path_dirname(filename)
+        # g.trace(baseDir)
+        # g.trace(x.shadow_subdir)
+        # g.trace(fileDir)
+
+        return baseDir and g.os_path_abspath(g.os_path_normpath(g.os_path_join(
+                baseDir,
+                fileDir, # Bug fix: honor any directories specified in filename.
+                x.shadow_subdir,
+                x.shadow_prefix + g.shortFileName(filename))))
+    #@nonl
+    #@-node:ekr.20080711063656.6:x.shadowDirName and shadowPathName
+    #@+node:ekr.20080711063656.3:x.unlink
+    def unlink (self, filename,silent=False):
+
+        '''Unlink filename from the file system.
+        Give an error on failure.'''
+
+        x = self
+
+        ok = g.utils_remove(filename, verbose=not silent)
+        if not ok:
+            x.error('can not delete %s' % (filename),silent=silent)
+
+        return ok
+    #@-node:ekr.20080711063656.3:x.unlink
+    #@-node:ekr.20080711063656.1:x.File utils
+    #@+node:ekr.20080708192807.1:x.Propagation
+    #@+node:ekr.20080708094444.35:x.check_the_final_output
+    def check_the_final_output(self, new_private_lines, new_public_lines, sentinel_lines, marker):
+        """
+        Check that we produced a valid output.
+
+        Input:
+            new_targetlines:   the lines with sentinels which produce changed_lines_without_sentinels.
+            sentinels:         new_targetlines should include all the lines from sentinels.
+
+        checks:
+            1. new_targetlines without sentinels must equal changed_lines_without_sentinels.
+            2. the sentinel lines of new_targetlines must match 'sentinels'
+        """
+        new_public_lines2, new_sentinel_lines2 = self.separate_sentinels (new_private_lines, marker)
+
+        ok = True
+        if new_public_lines2 != new_public_lines:
+            last_line2 = new_public_lines2[-1]
+            last_line  = new_public_lines[-1]
+            if (
+                new_public_lines2[:-1] == new_public_lines[:-1] and
+                last_line2 == last_line + '\n'
+            ):
+                ok = True
+            else:
+                ok = False
+                self.show_error(
+                    lines1 = new_public_lines2,
+                    lines2 = new_public_lines,
+                    message = "Error in updating public file!",
+                    lines1_message = "new public lines (derived from new private lines)",
+                    lines2_message = "new public lines")
+            # g.trace(g.callers())
+
+        if new_sentinel_lines2 != sentinel_lines:
+            ok = False
+            self.show_error(
+                lines1 = sentinel_lines,
+                lines2 = new_sentinel_lines2,
+                message = "Sentinals not preserved!",
+                lines1_message = "old sentinels",
+                lines2_message = "new sentinels")
+
+        # if ok: g.trace("success!")
+    #@-node:ekr.20080708094444.35:x.check_the_final_output
+    #@+node:ekr.20080708094444.37:x.copy_sentinels
+    def copy_sentinels(self,reader,writer,marker,limit):
+
+        '''Copy sentinels from reader to writer while reader.index() < limit.'''
+
+        x = self
+        start = reader.index()
+        while reader.index() < limit:
+            line = reader.get()
+            if x.is_sentinel(line, marker):
+                if x.is_verbatim(line,marker):
+                    # # if reader.index() < limit:
+                        # # # We are *copying* the @verbatim sentinel.
+                        # # line = reader.get()
+                        # # writer.put(line,tag='copy sent %s:%s' % (start,limit))
+                    # We are *deleting* non-sentinel lines, so we must delete @verbatim sentinels!
+                    # We must **extend** the limit to get the next line.
+                    if reader.index() < limit + 1:
+                        # Skip the next line, whatever it is.
+                        # Important: this **deletes** the @verbatim sentinel,
+                        # so this is a exception to the rule that sentinels are preserved.
+                        line = reader.get()
+                    else:
+                        x.verbatim_error()
+                else:
+                    # g.trace('put line',repr(line))
+                    writer.put(line,tag='copy sent %s:%s' % (start,limit))
+    #@-node:ekr.20080708094444.37:x.copy_sentinels
+    #@+node:ekr.20080708094444.38:x.propagate_changed_lines
+    def propagate_changed_lines(self,new_public_lines,old_private_lines,marker,p=None):
+
+        '''Propagate changes from 'new_public_lines' to 'old_private_lines.
+
+        We compare the old and new public lines, create diffs and
+        propagate the diffs to the new private lines, copying sentinels as well.
+
+        We have two invariants:
+        1. We *never* delete any sentinels.
+        2. Insertions that happen at the boundary between nodes will be put at
+           the end of a node.  However, insertions must always be done within sentinels.
+        '''
+
+        x = self ; trace = False ; verbose = True
+        # mapping tells which line of old_private_lines each line of old_public_lines comes from.
+        old_public_lines, mapping = self.strip_sentinels_with_map(old_private_lines,marker)
+
+        #@    << init vars >>
+        #@+node:ekr.20080708094444.40:<< init vars >>
+        new_private_lines_wtr = sourcewriter(self)
+        # collects the contents of the new file.
+
+        new_public_lines_rdr = sourcereader(self,new_public_lines)
+            # Contains the changed source code.
+
+        old_public_lines_rdr = sourcereader(self,old_public_lines)
+            # this is compared to new_public_lines_rdr to find out the changes.
+
+        old_private_lines_rdr = sourcereader(self,old_private_lines) # lines_with_sentinels)
+            # This is the file which is currently produced by Leo, with sentinels.
+
+        # Check that all ranges returned by get_opcodes() are contiguous
+        old_old_j, old_i2_modified_lines = -1,-1
+
+        tag = old_i = old_j = new_i = new_j = None
+        #@nonl
+        #@-node:ekr.20080708094444.40:<< init vars >>
+        #@nl
+        #@    << define print_tags >>
+        #@+node:ekr.20080708094444.39:<< define print_tags >>
+        def print_tags(tag, old_i, old_j, new_i, new_j, message):
+
+            sep1 = '=' * 10 ; sep2 = '-' * 20
+
+            g.pr('\n',sep1,message,sep1,p and p.headString())
+
+            g.pr('\n%s: old[%s:%s] new[%s:%s]' % (tag,old_i,old_j,new_i,new_j))
+
+            g.pr('\n',sep2)
+
+            table = (
+                (old_private_lines_rdr,'old private lines'),
+                (old_public_lines_rdr,'old public lines'),
+                (new_public_lines_rdr,'new public lines'),
+                (new_private_lines_wtr,'new private lines'),
+            )
+
+            for f,tag in table:
+                f.dump(tag)
+                g.pr(sep2)
+
+
+        #@-node:ekr.20080708094444.39:<< define print_tags >>
+        #@nl
+
+        sm = difflib.SequenceMatcher(None,old_public_lines,new_public_lines)
+        prev_old_j = 0 ; prev_new_j = 0
+
+        for tag,old_i,old_j,new_i,new_j in sm.get_opcodes():
+
+            #@        << About this loop >>
+            #@+node:ekr.20080708192807.2:<< about this loop >>
+            #@+at
+            # 
+            # This loop writes all output lines using a single writer: 
+            # new_private_lines_wtr.
+            # 
+            # The output lines come from two, and *only* two readers:
+            # 
+            # 1. old_private_lines_rdr delivers the complete original sources. 
+            # All
+            #    sentinels and unchanged regular lines come from this reader.
+            # 
+            # 2. new_public_lines_rdr delivers the new, changed sources. All 
+            # inserted or
+            #    replacement text comes from this reader.
+            # 
+            # Each time through the loop, the following are true:
+            # 
+            # - old_i is the index into old_public_lines of the start of the 
+            # present SequenceMatcher opcode.
+            # 
+            # - mapping[old_i] is the index into old_private_lines of the 
+            # start of the same opcode.
+            # 
+            # At the start of the loop, the call to copy_sentinels effectively 
+            # skips (deletes)
+            # all previously unwritten non-sentinel lines in 
+            # old_private_lines_rdr whose index
+            # less than mapping[old_i].
+            # 
+            # As a result, the opcode handlers do not need to delete elements 
+            # from the
+            # old_private_lines_rdr explicitly. This explains why opcode 
+            # handlers for the
+            # 'insert' and 'delete' opcodes are identical.
+            #@-at
+            #@-node:ekr.20080708192807.2:<< about this loop >>
+            #@nl
+
+            # Verify that SequenceMatcher never leaves gaps.
+            if old_i != prev_old_j: # assert old_i == prev_old_j
+                x.error('can not happen: gap in old:',old_i,prev_old_j)
+            if new_i != prev_new_j: # assert new_i == prev_new_j
+                x.error('can not happen: gap in new:',new_i,prev_new_j)
+
+            #@        << Handle the opcode >>
+            #@+node:ekr.20080708192807.5:<< Handle the opcode >>
+            # Do not copy sentinels if a) we are inserting and b) limit is at the end of the old_private_lines.
+            # In this special case, we must do the insert before the sentinels.
+            limit=mapping[old_i]
+
+            if trace: g.trace(tag,'old_i',old_i,'limit',limit)
+
+            if tag == 'insert' and limit >= old_private_lines_rdr.size():
+                pass
+            else:
+                # Ignore (delete) all unwritten lines of old_private_lines_rdr up to limit.
+                # Because of this, nothing has to be explicitly deleted below.
+                self.copy_sentinels(old_private_lines_rdr,new_private_lines_wtr,marker,limit=limit)
+
+            if tag == 'equal':
+                # Copy all lines (including sentinels) from the old private file to the new private file.
+                start = old_private_lines_rdr.index()
+                while old_private_lines_rdr.index() <= mapping[old_j-1]:
+                    line = old_private_lines_rdr.get()
+                    new_private_lines_wtr.put(line,tag='%s %s:%s' % (tag,start,mapping[old_j-1]))
+
+                # Ignore all new lines up to new_j: the same lines (with sentinels) have just been written.
+                new_public_lines_rdr.sync(new_j)
+
+            elif tag in ('insert','replace'):
+                # All unwritten lines from old_private_lines_rdr up to mapping[old_i] have already been ignored.
+                # Copy lines from new_public_lines_rdr up to new_j.
+                start = new_public_lines_rdr.index()
+                while new_public_lines_rdr.index() < new_j:
+                    line = new_public_lines_rdr.get()
+                    if x.is_sentinel(line,marker):
+                        new_private_lines_wtr.put('%sverbatim\n' % (marker),tag='%s %s:%s' % ('new sent',start,new_j))
+                    new_private_lines_wtr.put(line,tag='%s %s:%s' % (tag,start,new_j))
+
+            elif tag=='delete':
+                # All unwritten lines from old_private_lines_rdr up to mapping[old_i] have already been ignored.
+                # Leave new_public_lines_rdr unchanged.
+                pass
+
+            else: g.trace('can not happen: unknown difflib.SequenceMather tag: %s' % repr(tag))
+
+            if trace and verbose:
+                print_tags(tag, old_i, old_j, new_i, new_j, "After tag")
+            #@nonl
+            #@-node:ekr.20080708192807.5:<< Handle the opcode >>
+            #@nl
+
+            # Remember the ends of the previous tag ranges.
+            prev_old_j = old_j
+            prev_new_j = new_j
+
+        # Copy all unwritten sentinels.
+        self.copy_sentinels(
+            old_private_lines_rdr,new_private_lines_wtr,
+            marker, limit = old_private_lines_rdr.size())
+
+        # Get the result.
+        result = new_private_lines_wtr.getlines()
+        if 1:
+            #@        << do final correctness check>>
+            #@+node:ekr.20080708094444.45:<< do final correctness check >>
+            t_sourcelines, t_sentinel_lines = self.separate_sentinels(
+                new_private_lines_wtr.lines, marker)
+
+            self.check_the_final_output(
+                new_private_lines   = result,
+                new_public_lines    = new_public_lines,
+                sentinel_lines      = t_sentinel_lines,
+                marker              = marker)
+            #@-node:ekr.20080708094444.45:<< do final correctness check >>
+            #@nl
+        return result
+    #@-node:ekr.20080708094444.38:x.propagate_changed_lines
+    #@+node:ekr.20080708094444.36:x.propagate_changes
+    def propagate_changes(self, old_public_file, old_private_file):
+
+        '''Propagate the changes from the public file (without_sentinels)
+        to the private file (with_sentinels)'''
+
+        x = self ; trace = False
+
+        old_public_lines  = file(old_public_file).readlines()
+        old_private_lines = file(old_private_file).readlines()
+        marker = x.marker_from_extension(old_public_file)
+
+        if trace:
+            g.trace(
+                'marker',marker,
+                '\npublic_file',old_public_file,
+                '\npublic lines...\n%s' %(g.listToString(old_public_lines)),
+                '\nprivate_file',old_private_file,
+                '\nprivate lines...\n%s\n' %(g.listToString(old_private_lines)))
+
+        if not marker:
+            return False
+
+        new_private_lines = x.propagate_changed_lines(
+            old_public_lines,old_private_lines,marker)
+
+        # Important bug fix: Never create the private file here!
+        fn = old_private_file
+        copy = os.path.exists(fn) and new_private_lines != old_private_lines
+
+        if copy and x.errors == 0:
+            s = ''.join(new_private_lines)
+            ok = x.replaceFileWithString(fn,s)
+            # g.trace('ok',ok,'writing private file',fn)
+
+        return copy
+    #@-node:ekr.20080708094444.36:x.propagate_changes
+    #@+node:ekr.20080708094444.34:x.strip_sentinels_with_map
+    def strip_sentinels_with_map (self, lines, marker):
+
+        '''Strip sentinels from lines, a list of lines with sentinels.
+
+        Return (results,mapping)
+
+        'lines':     A list of lines containing sentinels.
+        'results':   The list of non-sentinel lines.
+        'mapping':   A list mapping each line in results to the original list.
+                    results[i] comes from line mapping[i] of the original lines.'''
+
+        x = self
+        mapping = [] ; results = [] ; i = 0 ; n = len(lines)
+        while i < n:
+            line = lines[i]
+            if x.is_sentinel(line,marker):
+                if x.is_verbatim(line,marker):
+                    i += 1
+                    if i < n:
+                        # Not a sentinel, whatever it looks like.
+                        line = lines[i]
+                        # g.trace('not a sentinel',repr(line))
+                        results.append(line)
+                        mapping.append(i)
+                    else:
+                        x.verbatim_error()
+            else:
+                results.append(line)
+                mapping.append(i)
+            i += 1
+
+        mapping.append(len(lines)) # To terminate loops.
+        return results, mapping 
+    #@-node:ekr.20080708094444.34:x.strip_sentinels_with_map
+    #@+node:bwmulder.20041231170726:x.updatePublicAndPrivateFiles
+    def updatePublicAndPrivateFiles (self,fn,shadow_fn):
+
+        '''handle crucial @shadow read logic.
+
+        This will be called only if the public and private files both exist.'''
+
+        x = self ; trace = False
+
+        if trace and not g.app.unitTesting:
+            g.trace('significant',x.isSignificantPublicFile(fn),fn)
+
+        if x.isSignificantPublicFile(fn):
+            # Update the private shadow file from the public file.
+            written = x.propagate_changes(fn,shadow_fn)
+            if written: x.message("updated private %s from public %s" % (shadow_fn, fn))
+        else:
+            # Don't write *anything*.
+            if 0: # This causes considerable problems.
+                # Create the public file from the private shadow file.
+                x.copy_file_removing_sentinels(shadow_fn,fn)
+                x.message("created public %s from private %s " % (fn, shadow_fn))
+    #@+node:ekr.20080708094444.27:x.copy_file_removing_sentinels
+    def copy_file_removing_sentinels (self,source_fn,target_fn):
+
+        '''Copies sourcefilename to targetfilename, removing sentinel lines.'''
+
+        x = self
+
+        marker = x.marker_from_extension(source_fn)
+        if not marker:
+            return
+
+        old_lines = open(source_fn).readlines()
+        new_lines, junk = x.separate_sentinels(old_lines,marker)
+
+        copy = not os.path.exists(target_fn) or old_lines != new_lines
+        if copy:
+            s = ''.join(new_lines)
+            x.replaceFileWithString(target_fn,s)
+    #@-node:ekr.20080708094444.27:x.copy_file_removing_sentinels
+    #@-node:bwmulder.20041231170726:x.updatePublicAndPrivateFiles
+    #@-node:ekr.20080708192807.1:x.Propagation
+    #@+node:ekr.20080708094444.89:x.Utils...
+    #@+node:ekr.20080708094444.85:x.error & message & verbatim_error
+    def error (self,s,silent=False):
+
+        x = self
+
+        if not silent:
+            g.es_print(s,color='red')
+
+        # For unit testing.
+        x.last_error = s
+        x.errors += 1
+
+    def message (self,s):
+
+        g.es_print(s,color='orange')
+
+    def verbatim_error(self):
+
+        x = self
+
+        x.error('file syntax error: nothing follows verbatim sentinel')
+        g.trace(g.callers())
+    #@-node:ekr.20080708094444.85:x.error & message & verbatim_error
+    #@+node:ekr.20080708094444.11:x.is_sentinel & is_verbatim
+    def is_sentinel (self, line, marker):
+
+        '''Return true if the line is a sentinel.'''
+
+        return line.lstrip().startswith(marker)
+
+    def is_verbatim (self,line,marker):
+
+        return line.lstrip().startswith(marker+'verbatim')
+    #@-node:ekr.20080708094444.11:x.is_sentinel & is_verbatim
+    #@+node:ekr.20080708094444.9:x.marker_from_extension
+    def marker_from_extension (self,filename,addAtSign=True):
+
+        '''Return the sentinel delimiter comment to be used for filename.'''
+
+        x = self
+        if not filename: return None
+        root,ext = g.os_path_splitext(filename)
+        if ext=='.tmp':
+            root, ext = os.path.splitext(root)
+
+        delims = g.comment_delims_from_extension(filename)
+
+        # New in leo 4.5.1: require a single-line delim.
+        if delims[0]:
+            marker = delims[0]
+        else:
+            # Yes, we *can* use a special marker for unknown languages,
+            # provided we make it impossible to type by mistake,
+            # and provided no real language will be the prefix of the comment delim.
+            marker = g.app.language_delims_dict.get('unknown_language')
+
+        if addAtSign:
+            return marker + '@'
+        else:
+            return marker
+    #@-node:ekr.20080708094444.9:x.marker_from_extension
+    #@+node:ekr.20080708094444.30:x.push_filter_mapping
+    def push_filter_mapping (self,lines, marker):
+        """
+        Given the lines of a file, filter out all
+        Leo sentinels, and return a mapping:
+
+          stripped file -> original file
+
+        Filtering should be the same as
+        separate_sentinels
+        """
+
+        x = self ; mapping = [None]
+
+        i = 0 ; n = len(lines)
+        while i < n:
+            line = lines[i]
+            if x.is_sentinel(line,marker):
+                if x.is_verbatim(line,marker):
+                    i += 1
+                    if i < n:
+                        mapping.append(i+1)
+                    else:
+                        x.verbatim_error()
+            else:
+                mapping.append(i+1)
+            i += 1
+
+        # for i, line in enumerate(filelines):
+            # if not self.is_sentinel(line,marker):
+                # mapping.append(i+1)
+
+        return mapping 
+    #@-node:ekr.20080708094444.30:x.push_filter_mapping
+    #@+node:ekr.20080708094444.29:x.separate_sentinels
+    def separate_sentinels (self, lines, marker):
+
+        '''
+        Separates regular lines from sentinel lines.
+
+        Returns (regular_lines, sentinel_lines)
+        '''
+
+        x = self ; regular_lines = [] ; sentinel_lines = []
+
+        i = 0 ; n = len(lines)
+        while i < len(lines):
+            line = lines[i]
+            if x.is_sentinel(line,marker):
+                sentinel_lines.append(line)
+                if x.is_verbatim(line,marker):
+                    i += 1
+                    if i < len(lines):
+                        line = lines[i]
+                        regular_lines.append(line)
+                    else:
+                        x.verbatim_error()
+            else:
+                regular_lines.append(line)
+            i += 1
+
+        return regular_lines, sentinel_lines 
+    #@-node:ekr.20080708094444.29:x.separate_sentinels
+    #@+node:ekr.20080708094444.33:x.show_error
+    def show_error (self, lines1, lines2, message, lines1_message, lines2_message):
+
+        x = self
+        banner1 = '=' * 30
+        banner2 = '-' * 30
+        g.es_print('%s\n%s\n%s\n%s\n%s' % (
+            banner1,message,banner1,lines1_message,banner2))
+
+        x.show_error_lines(lines1,'shadow_errors.tmp1')
+
+        g.es_print('\n%s\n%s\n%s' % (
+            banner1,lines2_message,banner1))
+
+        x.show_error_lines(lines2,'shadow_errors.tmp2')
+
+        g.es_print('\n@shadow did not pick up the external changes correctly')
+
+        # g.es_print('Please check shadow.tmp1 and shadow.tmp2 for differences')
+    #@+node:ekr.20080822065427.4:show_error_lines
+    def show_error_lines (self,lines,fileName):
+
+        for line in lines:
+            g.es_print(line)
+
+        if False: # Only for major debugging.
+            try:
+                f1 = open(fileName, "w")
+                for line in lines:
+                    f1.write(line)
+                f1.close()
+            except IOError:
+                g.es_exception()
+                g.es_print('can not open',fileName)
+    #@-node:ekr.20080822065427.4:show_error_lines
+    #@-node:ekr.20080708094444.33:x.show_error
+    #@-node:ekr.20080708094444.89:x.Utils...
+    #@+node:ekr.20080709062932.2:atShadowTestCase
+    class atShadowTestCase (unittest.TestCase):
+
+        '''Support @shadow-test nodes.
+
+        These nodes should have two descendant nodes: 'before' and 'after'.
+
+        '''
+
+        #@    @+others
+        #@+node:ekr.20080709062932.6:__init__
+        def __init__ (self,c,p,shadowController,lax,trace=False):
+
+             # Init the base class.
+            unittest.TestCase.__init__(self)
+
+            self.c = c
+            self.lax = lax
+            self.p = p.copy()
+            self.shadowController=shadowController
+
+            # Hard value for now.
+            self.marker = '#@'
+
+            # For teardown...
+            self.ok = True
+
+            # Debugging
+            self.trace = trace
+        #@-node:ekr.20080709062932.6:__init__
+        #@+node:ekr.20080709062932.7: fail
+        def fail (self,msg=None):
+
+            """Mark a unit test as having failed."""
+
+            import leo.core.leoGlobals as g
+
+            g.app.unitTestDict["fail"] = g.callers()
+        #@-node:ekr.20080709062932.7: fail
+        #@+node:ekr.20080709062932.8:setUp & helpers
+        def setUp (self):
+
+            c = self.c ; p = self.p ; x = self.shadowController
+
+            old = self.findNode (c,p,'old')
+            new = self.findNode (c,p,'new')
+
+            self.old_private_lines = self.makePrivateLines(old)
+            self.new_private_lines = self.makePrivateLines(new)
+
+            self.old_public_lines = self.makePublicLines(self.old_private_lines)
+            self.new_public_lines = self.makePublicLines(self.new_private_lines)
+
+            # We must change node:new to node:old
+            self.expected_private_lines = self.mungePrivateLines(self.new_private_lines,'node:new','node:old')
+
+        #@+node:ekr.20080709062932.19:findNode
+        def findNode(self,c,p,headline):
+            p = g.findNodeInTree(c,p,headline)
+            if not p:
+                g.es_print('can not find',headline)
+                assert False
+            return p
+        #@nonl
+        #@-node:ekr.20080709062932.19:findNode
+        #@+node:ekr.20080709062932.20:createSentinelNode
+        def createSentinelNode (self,root,p):
+
+            '''Write p's tree to a string, as if to a file.'''
+
+            h = p.headString()
+            p2 = root.insertAsLastChild()
+            p2.setHeadString(h + '-sentinels')
+            return p2
+
+        #@-node:ekr.20080709062932.20:createSentinelNode
+        #@+node:ekr.20080709062932.21:makePrivateLines
+        def makePrivateLines (self,p):
+
+            c = self.c ; at = c.atFileCommands
+
+            at.write (p,
+                nosentinels = False,
+                thinFile = False,  # Debatable.
+                scriptWrite = True,
+                toString = True,
+                write_strips_blank_lines = None,)
+
+            s = at.stringOutput
+
+            # g.trace(p.headString(),'\n',s)
+
+            return g.splitLines(s)
+        #@-node:ekr.20080709062932.21:makePrivateLines
+        #@+node:ekr.20080709062932.22:makePublicLines
+        def makePublicLines (self,lines):
+
+            x = self.shadowController
+
+            lines,mapping = x.strip_sentinels_with_map(lines,self.marker)
+
+            # g.trace(lines)
+
+            return lines
+        #@-node:ekr.20080709062932.22:makePublicLines
+        #@+node:ekr.20080709062932.23:mungePrivateLines
+        def mungePrivateLines (self,lines,find,replace):
+
+            x = self.shadowController ; marker = self.marker
+
+            i = 0 ; n = len(lines) ; results = []
+            while i < n:
+            # for line in lines:
+                line = lines[i]
+                if x.is_sentinel(line,self.marker):
+                    new_line = line.replace(find,replace)
+                    results.append(new_line)
+                    if x.is_verbatim(line,marker):
+                        i += 1
+                        if i < len(lines):
+                            line = lines[i]
+                            results.append(line)
+                        else:
+                            x.verbatim_error()
+
+                    # if line != new_line: g.trace(new_line)
+                else:
+                    results.append(line)
+                i += 1
+
+            return results
+        #@-node:ekr.20080709062932.23:mungePrivateLines
+        #@-node:ekr.20080709062932.8:setUp & helpers
+        #@+node:ekr.20080709062932.9:tearDown
+        def tearDown (self):
+
+            pass
+
+            # No change is made to the outline.
+            # self.c.redraw()
+        #@-node:ekr.20080709062932.9:tearDown
+        #@+node:ekr.20080709062932.10:runTest (atShadowTestCase)
+        def runTest (self,define_g = True):
+
+            x = self.shadowController
+
+            results = x.propagate_changed_lines(
+                self.new_public_lines,
+                self.old_private_lines,
+                marker="#@",
+                p = self.p.copy())
+
+            if not self.lax and results != self.expected_private_lines:
+
+                g.pr('%s atShadowTestCase.runTest:failure' % ('*' * 40))
+                for aList,tag in ((results,'results'),(self.expected_private_lines,'expected_private_lines')):
+                    g.pr('%s...' % tag)
+                    for i, line in enumerate(aList):
+                        g.pr('%3s %s' % (i,repr(line)))
+                    g.pr('-' * 40)
+
+                assert results == self.expected_private_lines
+
+            assert self.ok
+            return self.ok
+        #@nonl
+        #@-node:ekr.20080709062932.10:runTest (atShadowTestCase)
+        #@+node:ekr.20080709062932.11:shortDescription
+        def shortDescription (self):
+
+            return self.p and self.p.headString() or '@test-shadow: no self.p'
+        #@-node:ekr.20080709062932.11:shortDescription
+        #@-others
+
+    #@-node:ekr.20080709062932.2:atShadowTestCase
+    #@-others
+#@-node:ekr.20080708094444.80:class shadowController
+#@+node:ekr.20080708094444.12:class sourcereader
+class sourcereader:
+    """
+    A simple class to read lines sequentially.
+
+    The class keeps an internal index, so that each
+    call to get returns the next line.
+
+    Index returns the internal index, and sync
+    advances the index to the the desired line.
+
+    The index is the *next* line to be returned.
+
+    The line numbering starts from 0.
+
+    The code might be expanded inline once the plugin
+    is considered stable
+    """
+    #@    @+others
+    #@+node:ekr.20080708094444.13:__init__
+    def __init__ (self,shadowController,lines):
+        self.lines = lines 
+        self.length = len(self.lines)
+        self.i = 0
+        self.shadowController=shadowController
+    #@-node:ekr.20080708094444.13:__init__
+    #@+node:ekr.20080708094444.14:index
+    def index (self):
+        return self.i
+    #@-node:ekr.20080708094444.14:index
+    #@+node:ekr.20080708094444.15:get
+    def get (self):
+        result = self.lines[self.i]
+        self.i+=1
+        return result 
+    #@-node:ekr.20080708094444.15:get
+    #@+node:ekr.20080708094444.16:sync
+    def sync (self,i):
+        self.i = i 
+    #@-node:ekr.20080708094444.16:sync
+    #@+node:ekr.20080708094444.17:size
+    def size (self):
+        return self.length 
+    #@-node:ekr.20080708094444.17:size
+    #@+node:ekr.20080708094444.18:atEnd
+    def atEnd (self):
+        return self.index>=self.length 
+    #@-node:ekr.20080708094444.18:atEnd
+    #@+node:ekr.20080708094444.19:clone
+    def clone(self):
+        sr = sourcereader(self.lines)
+        sr.i = self.i
+        return sr
+    #@nonl
+    #@-node:ekr.20080708094444.19:clone
+    #@+node:ekr.20080708094444.20:dump
+    def dump(self, title):
+
+        g.pr(title)
+        # g.pr('self.i',self.i)
+        for i, line in enumerate(self.lines):
+            marker = g.choose(i==self.i,'**','  ')
+            g.pr("%s %3s:%s" % (marker, i, line),)
+    #@nonl
+    #@-node:ekr.20080708094444.20:dump
+    #@-others
+#@-node:ekr.20080708094444.12:class sourcereader
+#@+node:ekr.20080708094444.21:class sourcewriter
+class sourcewriter:
+    """
+    Convenience class to capture output to a file.
+
+    Similar to class sourcereader.
+    """
+    #@	@+others
+    #@+node:ekr.20080708094444.22:__init__
+    def __init__ (self,shadowController):
+
+        self.i = 0
+        self.lines =[]
+        self.shadowController=shadowController
+        self.trace = False or self.shadowController.trace_writers
+    #@-node:ekr.20080708094444.22:__init__
+    #@+node:ekr.20080708094444.23:put
+    def put(self, line, tag=''):
+
+        trace = False or self.trace
+
+        # An important hack.  Make sure *all* lines end with a newline.
+        # This will cause a mismatch later in check_the_final_output,
+        # and a special case has been inserted to forgive this newline.
+        if not line.endswith('\n'):
+            if trace: g.trace('adding newline',repr(line))
+            line = line + '\n'
+
+        self.lines.append(line)
+        self.i+=1
+
+        if trace: g.trace('%16s %s' % (tag,repr(line)))
+    #@-node:ekr.20080708094444.23:put
+    #@+node:ekr.20080708094444.24:index
+    def index (self):
+
+        return self.i 
+    #@-node:ekr.20080708094444.24:index
+    #@+node:ekr.20080708094444.25:getlines
+    def getlines (self):
+
+        return self.lines 
+    #@-node:ekr.20080708094444.25:getlines
+    #@+node:ekr.20080708094444.26:dump
+    def dump(self, title):
+
+        '''Dump lines for debugging.'''
+
+        g.pr(title)
+        for i, line in enumerate(self.lines):
+            marker = '  '
+            g.es("%s %3s:%s" % (marker, i, line),newline=False)
+    #@-node:ekr.20080708094444.26:dump
+    #@-others
+#@-node:ekr.20080708094444.21:class sourcewriter
+#@-others
+#@-node:ekr.20080708094444.1:@thin leoShadow.py
+#@-leo