<?xml version="1.0" encoding="utf-8"?>
<!-- Created by Leo: http://leoeditor.com/leo_toc.html -->
<leo_file xmlns:leo="http://leoeditor.com/namespaces/leo-python-editor/1.1" >
<leo_header file_format="2"/>
<globals/>
<preferences/>
<find_panel_settings/>
<vnodes>
<v t="ekr.20051031040240"><vh>Startup</vh>
<v t="ekr.20080412053100.5"><vh>@settings</vh>
<v t="ekr.20140902155015.18674"><vh>@bool qt-use-scintilla = False</vh></v>
<v t="ekr.20150425145248.1"><vh>@data history-list</vh></v>
<v t="ekr.20210530065000.2"><vh>@data exec-script-commands</vh></v>
<v t="ekr.20210530065000.3"><vh>@data exec-script-patterns</vh></v>
<v t="ekr.20190406193429.1"><vh>@@enabled-plugins</vh></v>
<v t="ekr.20140920064112.17946"><vh>@int fts_max_hits = 100</vh></v>
<v t="ekr.20140916101314.19538"><vh>@string target_language = python</vh></v>
<v t="ekr.20160122104332.1"><vh>Buttons &amp; commands</vh>
<v t="ekr.20150502050609.1"><vh>@button backup</vh></v>
<v t="ekr.20170811173924.1"><vh>@button backup-repo</vh></v>
<v t="ekr.20220823130338.1"><vh>@button check-leoPy.leo</vh></v>
<v t="ekr.20201018062305.1"><vh>@button write-leoPyRef</vh>
<v t="ekr.20201018065757.1"><vh>check_file_names</vh></v>
<v t="ekr.20201018065921.1"><vh>check_nodes</vh></v>
<v t="ekr.20201018070822.1"><vh>main</vh></v>
<v t="ekr.20201018072911.1"><vh>oops</vh></v>
<v t="ekr.20201018063747.1"><vh>put_content</vh></v>
<v t="ekr.20210510071427.1"><vh>put_prolog</vh></v>
<v t="ekr.20210510071812.1"><vh>put_tnodes</vh></v>
</v>
<v t="ekr.20211020091540.1"><vh>@command b</vh></v>
<v t="ekr.20220527065937.1"><vh>@command json-to-outline</vh></v>
<v t="ekr.20210113054702.1"><vh>@command pwd</vh></v>
<v t="ekr.20220306092217.1"><vh>@command test-one</vh></v>
<v t="ekr.20201013034659.1"><vh>Unused buttons</vh>
<v t="ekr.20150413091056.1"><vh>@@button check-clones</vh></v>
<v t="ekr.20180324065741.1"><vh>@@button copy-to-next</vh></v>
<v t="ekr.20150507170849.1"><vh>@@button create decorators</vh>
<v t="ekr.20150508063538.1"><vh>create_d</vh></v>
<v t="ekr.20150508071622.1"><vh>create_decorator (@button)</vh></v>
<v t="ekr.20150508063412.1"><vh>create_decorators</vh></v>
<v t="ekr.20150508074623.1"><vh>create_fixups</vh></v>
<v t="ekr.20150508063926.1"><vh>find_class</vh></v>
<v t="ekr.20150507174711.1"><vh>find_next_clone</vh></v>
<v t="ekr.20150507175246.1"><vh>munge_lines</vh></v>
<v t="ekr.20150508062944.1"><vh>run</vh></v>
</v>
<v t="ekr.20211011090013.1"><vh>@@button cvt-comments</vh>
<v t="ekr.20220425184232.1"><vh>compute_lws</vh></v>
<v t="ekr.20220425052306.1"><vh>convert</vh></v>
</v>
<v t="ekr.20150509183433.1"><vh>@@button make-decorators2</vh>
<v t="ekr.20150509183433.2"><vh>create_d</vh></v>
<v t="ekr.20150509183433.3"><vh>create_decorator (@button)</vh></v>
<v t="ekr.20150509183433.4"><vh>create_decorators V2</vh></v>
<v t="ekr.20150509183433.8"><vh>munge_lines</vh></v>
<v t="ekr.20150509183433.9"><vh>run V2</vh></v>
</v>
<v t="ekr.20201013034742.2"><vh>@@button make-importer</vh>
<v t="ekr.20201013034742.3"><vh>&lt;&lt; define run &amp; helpers &gt;&gt;</vh>
<v t="ekr.20201013034742.4"><vh>copy_tree (make-importer)</vh></v>
<v t="ekr.20201013034742.5"><vh>make_substitutions</vh></v>
<v t="ekr.20201013034742.6"><vh>run</vh></v>
<v t="ekr.20201013034742.7"><vh>substitue</vh></v>
</v>
<v t="ekr.20201013034742.8"><vh>@@file importers/{{name}}.py</vh>
<v t="ekr.20201013034742.9"><vh>class {{cap_name}}_Importer</vh>
<v t="ekr.20201013034742.10"><vh>{{name}}.Overrides</vh>
<v t="ekr.20201013034742.11"><vh>{{name}}.clean_headline</vh></v>
<v t="ekr.20201013034742.12"><vh>{{name}}.clean_nodes</vh></v>
</v>
</v>
<v t="ekr.20201013034742.13"><vh>class {{cap_name}}_ScanState</vh></v>
</v>
</v>
<v t="ekr.20190406154306.1"><vh>@@button open-pyzo</vh></v>
<v t="ekr.20201013034742.16"><vh>@@button pep8 @key=Ctrl-5</vh>
<v t="ekr.20201013034742.17"><vh>class Pep8</vh>
<v t="ekr.20201013034742.18"><vh>change_all &amp; helpers</vh>
<v t="ekr.20201013034742.19"><vh>change_body</vh></v>
<v t="ekr.20201013034742.20"><vh>change_headline</vh></v>
</v>
<v t="ekr.20201013034742.21"><vh>get_name</vh></v>
<v t="ekr.20201013034742.22"><vh>run</vh></v>
<v t="ekr.20201013034742.23"><vh>to_pep8</vh></v>
</v>
<v t="ekr.20201013034742.24"><vh>clear</vh></v>
</v>
<v t="ekr.20150703061709.1"><vh>@@button run-pylint</vh></v>
<v t="ekr.20180824065751.1"><vh>@@button show-gnx</vh></v>
<v t="ekr.20220207070921.1"><vh>@@button test-findUNL</vh>
<v t="tbrown.20140311095634.15188"><vh>g.findUNL &amp; helpers</vh>
<v t="ekr.20220213142925.1"><vh>function: convert_unl_list</vh></v>
<v t="ekr.20220213142735.1"><vh>function: full_match</vh></v>
</v>
</v>
<v t="ekr.20220211154839.1"><vh>@@button test-show-clones</vh>
<v t="ekr.20191010112910.1"><vh>@g.command('show-clone-ancestors')</vh></v>
</v>
<v t="ekr.20131121084830.16362"><vh>@@button toggle-debug</vh></v>
</v>
</v>
<v t="ekr.20210110092457.1"><vh>leojs buttons</vh>
<v t="ekr.20210110092457.5"><vh>@@@button cov @key=ctrl-6</vh></v>
<v t="ekr.20210110092457.6"><vh>@@@button moz @key=ctrl-7</vh></v>
<v t="ekr.20210110092457.7"><vh>@@@button unit</vh></v>
</v>
<v t="ekr.20200212095937.1"><vh>Beautify command settings</vh>
<v t="ekr.20200212095937.2"><vh>@bool beautify-allow-joined-strings = False</vh></v>
<v t="ekr.20200212095937.3"><vh>@bool beautify-keep-comment-indentation = True</vh></v>
<v t="ekr.20200212095937.5"><vh>@int beautify-max-join-line-length = 0</vh></v>
<v t="ekr.20200212095937.6"><vh>@int beautify-max-split-line-length = 0</vh></v>
</v>
</v>
<v t="ekr.20140103105930.16446"><vh>@views</vh>
<v t="ekr.20140102162014.16438"><vh>@view added strip_comments keyword arg to two config.getData methods</vh></v>
</v>
<v t="ekr.20140808103117.18035"><vh>@persistence</vh>
<v t="ekr.20140808103117.18038"><vh>@data:@auto ../plugins/qt_main.py</vh>
<v t="ekr.20160425070345.1"><vh>@gnxs</vh></v>
</v>
<v t="ekr.20140808103117.18040"><vh>@data:@auto ../plugins/qt_main.ui</vh>
<v t="ekr.20160425070345.2"><vh>@gnxs</vh></v>
</v>
<v t="ekr.20140808103117.18042"><vh>@data:@auto ../plugins/qt_quicksearch.py</vh>
<v t="ekr.20160420054135.4"><vh>@gnxs</vh></v>
</v>
<v t="ekr.20140808103117.18044"><vh>@data:@auto ../plugins/qt_quicksearch.ui</vh>
<v t="ekr.20160420054135.5"><vh>@gnxs</vh></v>
</v>
<v t="ekr.20150604130353.1"><vh>@data:@auto test/unit_tests.py</vh>
<v t="ekr.20150604130353.2"><vh>@gnxs</vh></v>
</v>
<v t="ekr.20201012111649.1"><vh>@data:@auto leo_cloud.py</vh>
<v t="ekr.20210509083811.1"><vh>@gnxs</vh></v>
</v>
<v t="ekr.20201012111649.3"><vh>@data:@auto leo_cloud_server.py</vh>
<v t="ekr.20210509083811.2"><vh>@gnxs</vh></v>
</v>
<v t="ekr.20210911191729.1"><vh>@data:@auto ../test/external_files/at-auto-line-number-test.py</vh>
<v t="ekr.20211107080227.1"><vh>@gnxs</vh></v>
</v>
<v t="ekr.20210911191730.1"><vh>@data:@auto ../test/external_files/at-auto-md-line-number-test.md</vh>
<v t="ekr.20211107080227.2"><vh>@gnxs</vh></v>
</v>
<v t="ekr.20210911191730.3"><vh>@data:@auto ../test/external_files/at-auto-section-ref-test.py</vh>
<v t="ekr.20211107080227.3"><vh>@gnxs</vh></v>
</v>
<v t="ekr.20210911191731.1"><vh>@data:@auto ../test/external_files/at-auto-test.py</vh>
<v t="ekr.20211118024343.1"><vh>@gnxs</vh></v>
</v>
<v t="ekr.20210911191731.3"><vh>@data:@auto ../test/external_files/at-auto-unit-test.py</vh>
<v t="ekr.20211107080227.5"><vh>@gnxs</vh></v>
</v>
<v t="ekr.20210911191731.5"><vh>@data:@auto-org ../test/external_files/at-auto-org-line-number-test.org</vh>
<v t="ekr.20211107080227.6"><vh>@gnxs</vh></v>
</v>
<v t="ekr.20210911191731.7"><vh>@data:@auto-otl ../test/external_files/at-auto-otl-line-number-test.otl</vh>
<v t="ekr.20211107080227.7"><vh>@gnxs</vh></v>
</v>
<v t="ekr.20220811130331.1"><vh>@data:@auto-json c:\test\at-auto-json-test.py</vh>
<v t="ekr.20220811162331.1"><vh>@gnxs</vh></v>
</v>
</v>
<v t="ekr.20170427114412.1"><vh>scripts</vh>
<v t="ekr.20170427112302.1"><vh>check leoPy.leo</vh></v>
<v t="ekr.20170428084123.1"><vh>Recursive import script</vh></v>
<v t="ekr.20201222095250.1"><vh>script: check for duplicate settings in theme files</vh></v>
<v t="ekr.20200308193719.1"><vh>script: check gnx's</vh></v>
<v t="ekr.20210429045101.1"><vh>script: check gnxDict</vh></v>
<v t="ekr.20210118013157.1"><vh>script: convert-LeoFind</vh>
<v t="ekr.20210118024739.1"><vh>convert</vh></v>
<v t="ekr.20210118013807.1"><vh>main</vh></v>
<v t="ekr.20210118020530.1"><vh>new_name</vh></v>
<v t="ekr.20210118021337.1"><vh>exists</vh></v>
</v>
<v t="ekr.20210829132319.1"><vh>script: cvt-tests</vh></v>
<v t="ekr.20190402091335.1"><vh>script: diff-branches/revs (all files)</vh></v>
<v t="ekr.20180816105258.1"><vh>script: diff-branches/revs (one file)</vh></v>
<v t="ekr.20201208114843.1"><vh>script: diff-pr</vh></v>
<v t="ekr.20220319145807.1"><vh>script: diff-two-revs-wo-comments</vh>
<v t="ekr.20220319151900.1"><vh>function: make_diff_outlines_ignoring_comments</vh></v>
<v t="ekr.20220319152417.1"><vh>function: strip_comments</vh></v>
</v>
<v t="ekr.20220318085657.1"><vh>script: find trailing comments</vh></v>
<v t="ekr.20220503081113.1"><vh>script: find-non-calls</vh>
<v t="ekr.20220503193901.1"><vh>old suppressions</vh></v>
<v t="ekr.20220503084900.1"><vh>&lt;&lt; init core_p, command_p and globals_p &gt;&gt;</vh></v>
<v t="ekr.20220503084230.1"><vh>function: check</vh></v>
<v t="ekr.20220503084045.1"><vh>function: scan</vh></v>
</v>
<v t="ekr.20201015145257.1"><vh>script: import legacy file</vh></v>
<v t="ekr.20210630070717.1"><vh>script: restore gnxs in leoserver.py (full version)</vh>
<v t="ekr.20210701044426.1"><vh>&lt;&lt; setup &gt;&gt;</vh></v>
<v t="ekr.20210701044513.1"><vh>&lt;&lt; read into a1_s, b1_s &gt;&gt;</vh></v>
</v>
<v t="ekr.20210630103405.1"><vh>script: restore gnxs in leoserver.py (simple version)</vh></v>
<v t="ekr.20200222083959.1"><vh>script: start loggin</vh></v>
<v t="ekr.20211014103433.1"><vh>script: web-to-outline</vh>
<v t="ekr.20211014112513.1"><vh>Handlers</vh></v>
<v t="ekr.20211014120710.1"><vh>new_node</vh></v>
</v>
<v t="ekr.20200222151754.1"><vh>script: yoton "other end"</vh></v>
</v>
</v>
<v t="EKR.20040430162943"><vh>Notes</vh>
<v t="ekr.20170302123956.1"><vh>@file ../doc/leoAttic.txt</vh></v>
</v>
<v t="ekr.20031218072017.2406"><vh>Code</vh>
<v t="ekr.20140902032918.18591"><vh> About this file</vh>
<v t="ekr.20140831085423.18639"><vh>About widgets and wrappers</vh></v>
<v t="ekr.20140831085423.18630"><vh>Terminology</vh></v>
<v t="ekr.20140831085423.18631"><vh>Official ivars</vh></v>
</v>
<v t="ekr.20031218072017.2604"><vh>Core classes</vh>
<v t="ekr.20031218072017.2608"><vh>@file leoApp.py</vh></v>
<v t="ekr.20141012064706.18389"><vh>@file leoAst.py</vh></v>
<v t="ekr.20150323150718.1"><vh>@file leoAtFile.py</vh></v>
<v t="ekr.20161026193447.1"><vh>@file leoBackground.py</vh></v>
<v t="ekr.20150521115018.1"><vh>@file leoBeautify.py</vh></v>
<v t="ekr.20070227091955.1"><vh>@file leoBridge.py</vh></v>
<v t="ekr.20100208065621.5894"><vh>@file leoCache.py</vh></v>
<v t="ekr.20070317085508.1"><vh>@file leoChapters.py</vh></v>
<v t="ekr.20031218072017.2794"><vh>@file leoColor.py</vh></v>
<v t="ekr.20140827092102.18574"><vh>@file leoColorizer.py</vh></v>
<v t="ekr.20031218072017.2810"><vh>@file leoCommands.py</vh></v>
<v t="ekr.20180212072657.2"><vh>@file leoCompare.py</vh></v>
<v t="ekr.20130925160837.11429"><vh>@file leoConfig.py</vh></v>
<v t="ekr.20130302121602.10208"><vh>@file leoDebugger.py</vh></v>
<v t="ekr.20160306114544.1"><vh>@file leoExternalFiles.py</vh></v>
<v t="ekr.20181202062518.1"><vh>@file leoFastRedraw.py</vh></v>
<v t="ekr.20031218072017.3018"><vh>@file leoFileCommands.py</vh></v>
<v t="ekr.20031218072017.3093" descendentVnodeUnknownAttributes="7d7100285806000000302e31372e3071017d71025808000000616e6e6f7461746571037d7104735806000000302e31382e3071057d710668037d7107735806000000302e32302e3171087d710968037d710a735806000000302e32312e31710b7d710c68037d710d735806000000302e32312e32710e7d710f5808000000616e6e6f7461746571107d7111735806000000302e32322e3171127d71135808000000616e6e6f7461746571147d7115735806000000302e32332e3071167d71175808000000616e6e6f7461746571187d711973752e"><vh>@file leoGlobals.py</vh></v>
<v t="ekr.20150514154159.1"><vh>@file leoHistory.py</vh></v>
<v t="ekr.20031218072017.3206"><vh>@file leoImport.py</vh></v>
<v t="ekr.20120401063816.10072"><vh>@file leoIPython.py</vh></v>
<v t="ekr.20190515070742.1"><vh>@file leoMarkup.py</vh></v>
<v t="ekr.20031218072017.3320"><vh>@file leoNodes.py</vh></v>
<v t="ekr.20140821055201.18331"><vh>@file leoPersistence.py</vh></v>
<v t="ekr.20031218072017.3439"><vh>@file leoPlugins.py</vh></v>
<v t="ekr.20150419124739.1"><vh>@file leoPrinting.py</vh></v>
<v t="ekr.20061024060248.1"><vh>@file leoPymacs.py</vh></v>
<v t="ekr.20140810053602.18074"><vh>@file leoQt.py</vh></v>
<v t="ekr.20210407010914.1"><vh>@file leoQt5.py</vh></v>
<v t="ekr.20210407011013.1"><vh>@file leoQt6.py</vh></v>
<v t="ekr.20140526082700.18440"><vh>@file leoRope.py</vh></v>
<v t="ekr.20090502071837.3"><vh>@file leoRst.py</vh></v>
<v t="ekr.20120420054855.14241" descendentVnodeUnknownAttributes="7d7100285805000000302e332e3071017d71022858090000007374725f6374696d657103580c000000313331393439313330362e30710458090000007374725f6d74696d657105580d000000313331393439323330312e3532710658090000007374725f6174696d657107580d000000313331393534393339302e38397108755805000000302e332e3171097d710a2858090000007374725f6374696d65710b580c000000313331393436303438332e30710c58090000007374725f6d74696d65710d580d000000313331393436373033382e3235710e58090000007374725f6174696d65710f580c000000313332303432323637302e397110755805000000302e332e3271117d71122858090000007374725f6374696d657113580c000000313331393436303438332e30711458090000007374725f6d74696d657115580d000000313331393436373035302e3438711658090000007374725f6174696d657117580d000000313331393436373035302e34387118755805000000302e332e3371197d711a2858090000007374725f6374696d65711b580c000000313331393436303438332e30711c58090000007374725f6d74696d65711d580d000000313332303432323639302e3534711e58090000007374725f6174696d65711f580d000000313332303433343235372e33367120755805000000302e332e3471217d71222858090000007374725f6374696d657123580c000000313331393633383634382e30712458090000007374725f6d74696d657125580d000000313331393634313038352e3038712658090000007374725f6174696d657127580c000000313331393634353330362e327128755805000000302e332e3571297d712a2858090000007374725f6374696d65712b580c000000313331393633383634382e30712c58090000007374725f6d74696d65712d580c000000313331393634313131372e39712e58090000007374725f6174696d65712f580d000000313331393634313435352e3937713075752e"><vh>@file leoSessions.py</vh></v>
<v t="ekr.20080708094444.1"><vh>@file leoShadow.py</vh></v>
<v t="ekr.20180121041003.1"><vh>@file leoTips.py</vh></v>
<v t="ekr.20031218072017.3603"><vh>@file leoUndo.py</vh></v>
<v t="ekr.20131109170017.16504"><vh>@file leoVim.py</vh></v>
</v>
<v t="ekr.20150514035207.1"><vh>Command classes</vh>
<v t="ekr.20150514035236.1"><vh>@file ../commands/abbrevCommands.py</vh></v>
<v t="ekr.20150514035943.1"><vh>@file ../commands/baseCommands.py</vh></v>
<v t="ekr.20150514035559.1"><vh>@file ../commands/bufferCommands.py</vh></v>
<v t="ekr.20161021090740.1"><vh>@file ../commands/checkerCommands.py</vh></v>
<v t="ekr.20171123135539.1"><vh>@file ../commands/commanderEditCommands.py</vh></v>
<v t="ekr.20171123095353.1"><vh>@file ../commands/commanderFileCommands.py</vh></v>
<v t="ekr.20171124073126.1"><vh>@file ../commands/commanderHelpCommands.py</vh></v>
<v t="ekr.20171124080430.1"><vh>@file ../commands/commanderOutlineCommands.py</vh></v>
<v t="ekr.20150514040100.1"><vh>@file ../commands/controlCommands.py</vh></v>
<v t="ekr.20160316095222.1"><vh>@file ../commands/convertCommands.py</vh></v>
<v t="ekr.20150514040118.1"><vh>@file ../commands/debugCommands.py</vh></v>
<v t="ekr.20150514035813.1"><vh>@file ../commands/editCommands.py</vh></v>
<v t="ekr.20150514041209.1"><vh>@file ../commands/editFileCommands.py</vh></v>
<v t="ekr.20150624112334.1"><vh>@file ../commands/gotoCommands.py</vh></v>
<v t="ekr.20150514040138.1"><vh>@file ../commands/helpCommands.py</vh></v>
<v t="ekr.20150514040140.1"><vh>@file ../commands/keyCommands.py</vh></v>
<v t="ekr.20150514040142.1"><vh>@file ../commands/killBufferCommands.py</vh></v>
<v t="ekr.20150514040146.1"><vh>@file ../commands/rectangleCommands.py</vh></v>
<v t="ekr.20150514040236.1"><vh>@file ../commands/searchCommands.py</vh></v>
<v t="ekr.20150514040239.1"><vh>@file ../commands/spellCommands.py</vh></v>
<v t="ekr.20210907103011.1"><vh>@file ../commands/testCommands.py</vh></v>
</v>
<v t="ekr.20031218072017.3625"><vh>Gui base classes</vh>
<v t="ekr.20050721093241"><vh>&lt;&lt; about gui classes and gui plugins &gt;&gt;</vh></v>
<v t="ekr.20060123151617"><vh>@file leoFind.py</vh></v>
<v t="ekr.20031218072017.3655"><vh>@file leoFrame.py</vh></v>
<v t="ekr.20031218072017.3719"><vh>@file leoGui.py</vh></v>
<v t="ekr.20061031131434"><vh>@file leoKeys.py</vh></v>
<v t="ekr.20031218072017.3749"><vh>@file leoMenu.py</vh></v>
</v>
<v t="ekr.20180225010644.1"><vh>Other files</vh>
<v t="ekr.20180225010707.1"><vh>In leo-editor directory</vh>
<v t="ekr.20220222130955.1"><vh>@edit ../../.mypy.ini</vh></v>
<v t="ekr.20210302164046.1"><vh>@edit ../../launchLeo.py</vh></v>
<v t="ekr.20150304125314.4"><vh>@file ../../leo_to_html.xsl</vh></v>
<v t="ekr.20181014073705.1"><vh>@file ../../run_pytest_tests.py</vh></v>
<v t="ekr.20181009072707.1"><vh>@file ../../run_travis_unit_tests.py</vh></v>
<v t="maphew.20180224170853.1"><vh>@file ../../setup.py</vh></v>
<v t="ekr.20150304130753.4"><vh>leo-viewer/leo_to_html.xsl</vh></v>
</v>
<v t="ekr.20180225010913.1"><vh>In leo/core</vh>
<v t="ekr.20210202110241.1"><vh>@file leoclient.py</vh></v>
<v t="ekr.20031218072017.2605"><vh>@file runLeo.py</vh></v>
<v t="felix.20210621233316.1"><vh>@file leoserver.py</vh></v>
</v>
<v t="ekr.20180225010743.1"><vh>In leo/external</vh>
<v t="ekr.20190607124533.1"><vh>@nopylint</vh>
<v t="ekr.20160123142722.1"><vh>@clean ../external/make_stub_files.cfg</vh></v>
<v t="ekr.20180708145905.1"><vh>@clean ../external/py2cs_theory.md</vh>
<v t="ekr.20180708152000.1"><vh>The problem</vh></v>
<v t="ekr.20180708152018.1"><vh>Design</vh></v>
<v t="ekr.20180708145905.6"><vh>Using TokenSync class</vh></v>
<v t="ekr.20180708145905.7"><vh>Summary</vh></v>
</v>
<v t="ekr.20110310091639.14254"><vh>@file ../external/codewise.py</vh></v>
<v t="ekr.20130805134749.12436"><vh>@file ../external/edb.py</vh></v>
<v t="ekr.20220823195205.1"><vh>@clean ../external/leoftsindex.py</vh></v>
<v t="ekr.20120519121124.9919"><vh>@file ../external/leosax.py</vh></v>
<v t="ekr.20170429161422.1"><vh>@file ../external/log_broadcast.py</vh></v>
<v t="ekr.20170429153135.1"><vh>@file ../external/log_listener.py</vh></v>
<v t="ville.20091010232339.6117"><vh>@file ../external/lproto.py</vh></v>
<v t="ekr.20160317054700.1"><vh>@file ../external/make_stub_files.py</vh></v>
<v t="ekr.20180628055640.1"><vh>@file ../external/pdb_listener.py</vh></v>
<v t="ekr.20160316091132.1"><vh>@file ../external/py2cs.py</vh></v>
<v t="ekr.20220823195753.1"><vh>@clean ../external/stringlist.py</vh>
<v t="ekr.20220823195808.1"><vh>class SList</vh>
<v t="ekr.20220823195808.2"><vh>get_list</vh></v>
<v t="ekr.20220823195808.3"><vh>get_spstr</vh></v>
<v t="ekr.20220823195808.4"><vh>get_nlstr</vh></v>
<v t="ekr.20220823195808.5"><vh>Property accessors</vh></v>
<v t="ekr.20220823195808.6"><vh>grep</vh></v>
<v t="ekr.20220823195808.7"><vh>fields</vh></v>
<v t="ekr.20220823195808.8"><vh>sort</vh></v>
</v>
<v t="ekr.20220823195808.9"><vh>shcmd</vh></v>
</v>
<v t="ekr.20170428085201.1"><vh>npyscreen</vh>
<v t="ekr.20170428084207.3"><vh>@file ../external/npyscreen/apNPSApplication.py</vh></v>
<v t="ekr.20170428084207.11"><vh>@file ../external/npyscreen/apNPSApplicationAdvanced.py</vh></v>
<v t="ekr.20170428084207.15"><vh>@file ../external/npyscreen/apNPSApplicationEvents.py</vh></v>
<v t="ekr.20170428084207.29"><vh>@file ../external/npyscreen/apNPSApplicationManaged.py</vh></v>
<v t="ekr.20170428084207.50"><vh>@file ../external/npyscreen/apOptions.py</vh></v>
<v t="ekr.20170428084207.111"><vh>@file ../external/npyscreen/eveventhandler.py</vh></v>
<v t="ekr.20170428084207.121"><vh>@file ../external/npyscreen/fmActionForm.py</vh></v>
<v t="ekr.20170428084207.131"><vh>@file ../external/npyscreen/fmActionFormV2.py</vh></v>
<v t="ekr.20170428084207.153"><vh>@file ../external/npyscreen/fmFileSelector.py</vh></v>
<v t="ekr.20170428084207.174"><vh>@file ../external/npyscreen/fmForm.py</vh></v>
<v t="ekr.20170428084207.223"><vh>@file ../external/npyscreen/fmFormMultiPage.py</vh></v>
<v t="ekr.20170428084207.248"><vh>@file ../external/npyscreen/fmFormMutt.py</vh></v>
<v t="ekr.20170428084207.258"><vh>@file ../external/npyscreen/fmFormMuttActive.py</vh></v>
<v t="ekr.20170428084207.285"><vh>@file ../external/npyscreen/fmFormWithMenus.py</vh></v>
<v t="ekr.20170428084207.303"><vh>@file ../external/npyscreen/fmPopup.py</vh></v>
<v t="ekr.20170428084207.311"><vh>@file ../external/npyscreen/fm_form_edit_loop.py</vh></v>
<v t="ekr.20170428084207.322"><vh>@file ../external/npyscreen/globals.py</vh></v>
<v t="ekr.20170428084207.324"><vh>@file ../external/npyscreen/muMenu.py</vh></v>
<v t="ekr.20170428084207.332"><vh>@file ../external/npyscreen/muNewMenu.py</vh></v>
<v t="ekr.20170428084207.351"><vh>@file ../external/npyscreen/npysGlobalOptions.py</vh></v>
<v t="ekr.20170428084207.353"><vh>@file ../external/npyscreen/npysNPSFilteredData.py</vh></v>
<v t="ekr.20170428084207.364"><vh>@file ../external/npyscreen/npyspmfuncs.py</vh></v>
<v t="ekr.20170428084207.370"><vh>@file ../external/npyscreen/npyssafewrapper.py</vh></v>
<v t="ekr.20170428084207.377"><vh>@file ../external/npyscreen/npysThemeManagers.py</vh></v>
<v t="ekr.20170428084207.390"><vh>@file ../external/npyscreen/npysThemes.py</vh></v>
<v t="ekr.20170428084207.399"><vh>@file ../external/npyscreen/npysTree.py</vh></v>
<v t="ekr.20170428084207.422"><vh>@file ../external/npyscreen/proto_fm_screen_area.py</vh></v>
<v t="ekr.20170428084207.434"><vh>@file ../external/npyscreen/stdfmemail.py</vh></v>
<v t="ekr.20170428084207.464"><vh>@file ../external/npyscreen/utilNotify.py</vh></v>
<v t="ekr.20170428084207.477"><vh>@file ../external/npyscreen/util_viewhelp.py</vh></v>
<v t="ekr.20170428084207.480"><vh>@file ../external/npyscreen/wgannotatetextbox.py</vh></v>
<v t="ekr.20170428084207.494"><vh>@file ../external/npyscreen/wgautocomplete.py</vh></v>
<v t="ekr.20170428084207.503"><vh>@file ../external/npyscreen/wgboxwidget.py</vh></v>
<v t="ekr.20170428084207.524"><vh>@file ../external/npyscreen/wgbutton.py</vh></v>
<v t="ekr.20170428084207.536"><vh>@file ../external/npyscreen/wgcheckbox.py</vh></v>
<v t="ekr.20170428084207.561"><vh>@file ../external/npyscreen/wgcombobox.py</vh></v>
<v t="ekr.20170428084207.575"><vh>@file ../external/npyscreen/wgdatecombo.py</vh></v>
<v t="ekr.20170428084207.586"><vh>@file ../external/npyscreen/wgeditmultiline.py</vh></v>
<v t="ekr.20170428084207.611"><vh>@file ../external/npyscreen/wgfilenamecombo.py</vh></v>
<v t="ekr.20170428084207.618"><vh>@file ../external/npyscreen/wgFormControlCheckbox.py</vh></v>
<v t="ekr.20170428084208.1"><vh>@file ../external/npyscreen/wggrid.py</vh></v>
<v t="ekr.20170428084208.36"><vh>@file ../external/npyscreen/wggridcoltitles.py</vh></v>
<v t="ekr.20170428084208.43"><vh>@file ../external/npyscreen/wgmonthbox.py</vh></v>
<v t="ekr.20170428084208.68"><vh>@file ../external/npyscreen/wgmultiline.py</vh></v>
<v t="ekr.20170428084208.157"><vh>@file ../external/npyscreen/wgmultilineeditable.py</vh></v>
<v t="ekr.20170428084208.173"><vh>@file ../external/npyscreen/wgmultilinetree.py</vh></v>
<v t="ekr.20170428084208.213"><vh>@file ../external/npyscreen/wgmultilinetreeselectable.py</vh></v>
<v t="ekr.20170428084208.225"><vh>@file ../external/npyscreen/wgmultiselect.py</vh></v>
<v t="ekr.20170428084208.245"><vh>@file ../external/npyscreen/wgmultiselecttree.py</vh></v>
<v t="ekr.20170428084208.253"><vh>@file ../external/npyscreen/wgNMenuDisplay.py</vh></v>
<v t="ekr.20170428084208.285"><vh>@file ../external/npyscreen/wgpassword.py</vh></v>
<v t="ekr.20170428084208.290"><vh>@file ../external/npyscreen/wgselectone.py</vh></v>
<v t="ekr.20170428084208.297"><vh>@file ../external/npyscreen/wgslider.py</vh></v>
<v t="ekr.20170428084208.318"><vh>@file ../external/npyscreen/wgtextbox.py</vh></v>
<v t="ekr.20170428084208.354"><vh>@file ../external/npyscreen/wgtextboxunicode.py</vh></v>
<v t="ekr.20170428084208.359"><vh>@file ../external/npyscreen/wgtextbox_controlchrs.py</vh></v>
<v t="ekr.20170428084208.366"><vh>@file ../external/npyscreen/wgtexttokens.py</vh></v>
<v t="ekr.20170428084208.381"><vh>@file ../external/npyscreen/wgtitlefield.py</vh></v>
<v t="ekr.20170428084208.398"><vh>@file ../external/npyscreen/wgwidget.py</vh></v>
<v t="ekr.20170428084208.436"><vh>@file ../external/npyscreen/wgwidget_proto.py</vh></v>
<v t="ekr.20170428084208.443"><vh>@@file ../external/npyscreen/__init__.py</vh>
<v t="ekr.20170428084208.444"><vh>Declarations</vh></v>
</v>
</v>
</v>
</v>
<v t="ekr.20180225010850.1"><vh>In leo/modes</vh>
<v t="ekr.20210223151922.1"><vh>@file ../modes/julia.py</vh></v>
<v t="ekr.20150326145530.1"><vh>@file ../modes/forth.py</vh></v>
<v t="ekr.20210219115553.109"><vh>@edit ../modes/python.py</vh></v>
</v>
<v t="ekr.20210710031237.1"><vh>In leo/scripts</vh>
<v t="ekr.20210709045755.1"><vh>@file ../scripts/wax_off.py</vh></v>
</v>
</v>
<v t="ekr.20201012111545.1"><vh>Plugins</vh>
<v t="ekr.20090430075506.3"><vh>@file ../plugins/leoPluginNotes.txt</vh></v>
<v t="EKR.20040517090508"><vh>  Enable plugins using @enabled-plugins nodes</vh></v>
<v t="ekr.20050303051035"><vh>  Templates</vh>
<v t="ekr.20041114102139"><vh>Notes for plugin writers</vh></v>
<v t="ekr.20050306071629"><vh>Template for plugins that override commander methods</vh>
<v t="ekr.20050306071629.1"><vh>&lt;&lt; docstring &gt;&gt;</vh></v>
<v t="ekr.20050306071629.3"><vh>&lt;&lt; imports &gt;&gt;</vh></v>
<v t="ekr.20050306071629.4"><vh>init</vh></v>
<v t="ekr.20050306071540"><vh>onStart2</vh></v>
</v>
<v t="ekr.20050303051035.2"><vh>Template for plugins with per-commander controller class</vh>
<v t="ekr.20050303051035.5"><vh>&lt;&lt; imports &gt;&gt;</vh></v>
<v t="ekr.20050303051101"><vh>init</vh></v>
<v t="ekr.20050303051150"><vh>onCreate</vh></v>
<v t="ekr.20050303051222"><vh>class pluginController</vh>
<v t="ekr.20050303051222.1"><vh>__init__</vh></v>
</v>
</v>
</v>
<v t="ekr.20100103093121.5365"><vh>Auto completion</vh>
<v t="ekr.20091118065749.5261"><vh>@file ../plugins/ctagscompleter.py</vh></v>
</v>
<v t="edream.110203113231.667"><vh>Commands &amp; directives</vh>
<v t="edream.110203113231.741"><vh>@file ../plugins/add_directives.py</vh></v>
<v t="ekr.20101110084839.5682"><vh>@file ../plugins/bzr_qcommands.py</vh></v>
<v t="EKR.20040517080049.1"><vh>@file ../plugins/empty_leo_file.py</vh></v>
<v t="edream.110203113231.669"><vh>@file ../plugins/import_cisco_config.py</vh></v>
<v t="ekr.20101110092851.5812"><vh>@file ../plugins/initinclass.py</vh></v>
<v t="ekr.20101110091234.5700"><vh>@file ../plugins/leo_interface.py</vh></v>
<v t="ekr.20040419105219"><vh>@file ../plugins/lineNumbers.py</vh></v>
<v t="ekr.20040916084945"><vh>@file ../plugins/macros.py</vh></v>
<v t="edream.110203113231.724"><vh>@file ../plugins/mod_autosave.py</vh></v>
<v t="ekr.20050301083306"><vh>@file ../plugins/mod_read_dir_outline.py</vh></v>
<v t="edream.110203113231.727"><vh>@file ../plugins/mod_timestamp.py</vh></v>
<v t="TL.20090225102340.32"><vh>@file ../plugins/nodeActions.py</vh></v>
<v t="edream.110203113231.720"><vh>@file ../plugins/outline_export.py</vh></v>
<v t="danr7.20060912105041.1"><vh>@file ../plugins/paste_as_headlines.py</vh></v>
<v t="tbrown.20070117104409"><vh>@file ../plugins/quickMove.py</vh></v>
<v t="ekr.20081214160729.1"><vh>@file ../plugins/setHomeDirectory.py</vh></v>
<v t="ajones.20070122160142"><vh>@file ../plugins/textnode.py</vh></v>
<v t="danr7.20061010105952.1"><vh>@file ../plugins/word_count.py</vh></v>
</v>
<v t="edream.110203113231.729"><vh>Debugging</vh>
<v t="ekr.20101110091234.5689"><vh>@file ../plugins/debugger_pudb.py</vh></v>
<v t="edream.110203113231.730"><vh>@file ../plugins/dump_globals.py</vh></v>
<v t="edream.110203113231.732"><vh>@file ../plugins/enable_gc.py</vh></v>
<v t="edream.110203113231.734"><vh>@file ../plugins/quit_leo.py</vh></v>
<v t="edream.110203113231.735"><vh>@file ../plugins/trace_gc_plugin.py</vh></v>
<v t="edream.110203113231.738"><vh>@file ../plugins/trace_tags.py</vh></v>
</v>
<v t="ekr.20041030092101"><vh>Dyna plugins by e</vh></v>
<v t="ekr.20040722141148"><vh>Examples</vh>
<v t="ekr.20040828105233"><vh>@file ../plugins/examples/chinese_menu.py</vh></v>
<v t="EKR.20040517080202.3"><vh>@file ../plugins/examples/french_fm.py</vh></v>
<v t="edream.110203113231.916"><vh>@file ../plugins/examples/override_classes.py</vh></v>
<v t="edream.110203113231.919"><vh>@file ../plugins/examples/override_commands.py</vh></v>
<v t="ekr.20060621123339"><vh>@file ../plugins/examples/print_cp.py</vh></v>
<v t="edream.110203113231.921"><vh>@file ../plugins/examples/redefine_put.py</vh></v>
<v t="ekr.20180119164431.1"><vh>@file ../plugins/patch_python_colorizer.py</vh></v>
<v t="ekr.20210329114352.1"><vh>@file ../plugins/example_rst_filter.py</vh></v>
</v>
<v t="ekr.20101110150056.9457"><vh>Experimental</vh>
<v t="ekr.20090704103932.5160"><vh>@file ../plugins/leo_pdf.py</vh></v>
<v t="danr7.20060902083957"><vh>@file ../plugins/leo_to_rtf.py</vh></v>
<v t="ekr.20040205071616"><vh>@file ../plugins/mnplugins.py</vh></v>
<v t="ekr.20101110094759.5843"><vh>@file ../plugins/mod_speedups.py</vh></v>
<v t="ekr.20040910070811.1"><vh>@file ../plugins/run_nodes.py</vh></v>
<v t="ekr.20170313020320.1"><vh>@file ../plugins/settings_finder.py</vh></v>
<v t="ekr.20100103093121.5339"><vh>@file ../plugins/stickynotes_plus.py</vh></v>
<v t="ekr.20040331071919"><vh>Leo to AsciiDoc</vh>
<v t="ekr.20101110093449.5822"><vh>@file ../plugins/mod_leo2ascd.py</vh></v>
<v t="ekr.20101110150056.9445"><vh>@file ../plugins/mod_leo2ascd.txt</vh></v>
</v>
</v>
<v t="EKR.20040517075715"><vh>External programs</vh>
<v t="ekr.20110125103904.12504"><vh>@file ../plugins/gitarchive.py</vh></v>
<v t="EKR.20040517080049.4"><vh>@file ../plugins/open_shell.py</vh></v>
<v t="ville.20090503124249.1"><vh>@file ../plugins/tomboy_import.py</vh></v>
<v t="EKR.20040517075715.10"><vh>@file ../plugins/vim.py</vh></v>
<v t="EKR.20040517075715.12"><vh>@file ../plugins/xemacs.py</vh></v>
<v t="EKR.20040517075715.13"><vh>Word export</vh>
<v t="EKR.20040517075715.14"><vh>@file ../plugins/word_export.py</vh></v>
<v t="EKR.20040517075715.20"><vh>@file-nosent ../plugins/word_export.ini</vh></v>
</v>
</v>
<v t="edream.110203113231.872"><vh>Files and nodes</vh>
<v t="tbrown.20080613095157.2"><vh>@file ../plugins/active_path.py</vh></v>
<v t="edream.110203113231.873"><vh>@file ../plugins/at_folder.py</vh></v>
<v t="ekr.20040915085351"><vh>@file ../plugins/at_produce.py</vh></v>
<v t="ktenney.20041211072654.1"><vh>@file ../plugins/at_view.py</vh></v>
<v t="ekr.20170619151859.2"><vh>@file ../plugins/auto_colorize2_0.py</vh></v>
<v t="tbrown.20081223111325.3"><vh>@file ../plugins/backlink.py</vh></v>
<v t="tbrown.20070322113635"><vh>@file ../plugins/bookmarks.py</vh></v>
<v t="ekr.20060807103814.1"><vh>@file ../plugins/datenodes.py</vh></v>
<v t="ajones.20070122153625"><vh>@file ../plugins/expfolder.py</vh></v>
<v t="ekr.20040915105758.13"><vh>@file ../plugins/FileActions.py</vh></v>
<v t="ekr.20110110105526.5463"><vh>@file ../plugins/ftp.py</vh></v>
<v t="tbrown.20091214233510.5347"><vh>@file ../plugins/geotag.py</vh></v>
<v t="tbrown.20100228141752.5691"><vh>@file ../plugins/leocursor.py</vh></v>
<v t="ville.20120503224623.3574"><vh>@file ../plugins/leomylyn.py</vh></v>
<v t="ekr.20101110092851.5742"><vh>@file ../plugins/leoOPML.py</vh></v>
<v t="dan.20090217132953.1"><vh>@file ../plugins/mime.py</vh></v>
<v t="mork.20041018204908.1"><vh>@file ../plugins/multifile.py</vh></v>
<v t="ekr.20040331151007"><vh>@file ../plugins/niceNosent.py</vh></v>
<v t="edream.110203113231.876"><vh>@file ../plugins/read_only_nodes.py</vh></v>
<v t="ekr.20040828103325"><vh>@file ../plugins/startfile.py</vh></v>
<v t="ekr.20130808211520.15893"><vh>@file ../plugins/timestamp.py</vh></v>
<v t="tbrown.20110428144124.29061"><vh>@file ../plugins/xml_edit.py</vh></v>
<v t="mork.20041010095009"><vh>@file ../plugins/xsltWithNodes.py</vh></v>
</v>
<v t="ekr.20181030041436.1"><vh>Gui</vh>
<v t="ekr.20150107090324.1"><vh>@file ../plugins/cursesGui.py</vh></v>
<v t="ekr.20170419092835.1"><vh>@file ../plugins/cursesGui2.py</vh></v>
<v t="ekr.20181103094900.1"><vh>@file ../plugins/leoflexx.py</vh></v>
<v t="peckj.20150428142633.1"><vh>@file ../plugins/python_terminal.py</vh></v>
</v>
<v t="ekr.20140723122936.17925"><vh>Importer plugins</vh>
<v t="ekr.20140723122936.18139"><vh>@file ../plugins/importers/__init__.py</vh></v>
<v t="ekr.20140723122936.17926"><vh>@file ../plugins/importers/c.py</vh></v>
<v t="ekr.20160505094722.1"><vh>@file ../plugins/importers/coffeescript.py</vh></v>
<v t="ekr.20140723122936.18140"><vh>@file ../plugins/importers/csharp.py</vh></v>
<v t="tbrown.20140801105909.47549"><vh>@file ../plugins/importers/ctext.py</vh></v>
<v t="ekr.20200619141135.1"><vh>@file ../plugins/importers/cython.py</vh></v>
<v t="ekr.20141116100154.1"><vh>@file ../plugins/importers/dart.py</vh></v>
<v t="ekr.20140723122936.18141"><vh>@file ../plugins/importers/elisp.py</vh></v>
<v t="ekr.20140723122936.18138"><vh>@file ../plugins/importers/html.py</vh></v>
<v t="ekr.20140723122936.18142"><vh>@file ../plugins/importers/ini.py</vh></v>
<v t="ekr.20140723122936.18143"><vh>@file ../plugins/importers/java.py</vh></v>
<v t="ekr.20140723122936.18144"><vh>@file ../plugins/importers/javascript.py</vh></v>
<v t="ekr.20140723122936.18151"><vh>@file ../plugins/importers/leo_rst.py</vh></v>
<v t="ekr.20161108125620.1"><vh>@file ../plugins/importers/linescanner.py</vh></v>
<v t="ekr.20170530024520.2"><vh>@file ../plugins/importers/lua.py</vh></v>
<v t="ekr.20140725190808.18066"><vh>@file ../plugins/importers/markdown.py</vh></v>
<v t="ekr.20140723122936.18146"><vh>@file ../plugins/importers/org.py</vh></v>
<v t="ekr.20140723122936.18150"><vh>@file ../plugins/importers/otl.py</vh></v>
<v t="ekr.20140723122936.18147"><vh>@file ../plugins/importers/pascal.py</vh></v>
<v t="ekr.20161027100313.1"><vh>@file ../plugins/importers/perl.py</vh></v>
<v t="ekr.20140723122936.18148"><vh>@file ../plugins/importers/php.py</vh></v>
<v t="ekr.20211209153303.1"><vh>@file ../plugins/importers/python.py</vh></v>
<v t="ekr.20200316100818.1"><vh>@file ../plugins/importers/rust.py</vh></v>
<v t="ekr.20170615153639.2"><vh>@file ../plugins/importers/tcl.py</vh></v>
<v t="ekr.20180201203240.2"><vh>@file ../plugins/importers/treepad.py</vh></v>
<v t="ekr.20140723122936.18152"><vh>@file ../plugins/importers/typescript.py</vh></v>
<v t="ekr.20140723122936.18137"><vh>@file ../plugins/importers/xml.py</vh></v>
</v>
<v t="ekr.20180504192522.1"><vh>leo_babel</vh>
<v t="ekr.20180504191650.34"><vh>@clean ../plugins/leo_babel/__init__.py</vh></v>
<v t="ekr.20180504191650.36"><vh>examples</vh>
<v t="bob.20170716135108.2"><vh>@file ../plugins/leo_babel/examples/slowOut.py</vh></v>
<v t="bob.20170716135108.3"><vh>@file ../plugins/leo_babel/examples/slowOutNoFlush.py</vh></v>
</v>
<v t="ekr.20180504191650.42"><vh>tests</vh>
<v t="ekr.20180504191650.68"><vh>@clean ../plugins/leo_babel/tests/__init__.py</vh></v>
<v t="bob.20180206123613.1"><vh>@file ../plugins/leo_babel/tests/idle_time.py</vh></v>
<v t="bob.20180205135005.1"><vh>@file ../plugins/leo_babel/tests/lib_test.py</vh></v>
<v t="bob.20180125160225.1"><vh>@file ../plugins/leo_babel/tests/tests.py</vh></v>
</v>
</v>
<v t="ekr.20041001210557"><vh>Scripting</vh>
<v t="tbrown.20100226095909.12777"><vh>@file ../plugins/leoscreen.py</vh></v>
<v t="tbrown.20140806084727.30174"><vh>@file ../plugins/livecode.py</vh></v>
<v t="ekr.20060328125248"><vh>@file ../plugins/mod_scripting.py</vh></v>
<v t="edream.110203113231.925"><vh>@file ../plugins/script_io_to_body.py</vh></v>
</v>
<v t="ekr.20120309073937.9878"><vh>Searching</vh>
<<<<<<< HEAD
<v t="ekr.20220823200700.1"><vh>@clean ../plugins/leofts.py</vh>
<v t="ekr.20220823205609.1"><vh>set_leo</vh></v>
<v t="ekr.20220823205609.2"><vh>init</vh></v>
<v t="ekr.20220823205609.3"><vh>get_fts</vh></v>
<v t="ekr.20220823205609.4"><vh>all_positions_global</vh></v>
<v t="ekr.20220823205609.5"><vh>class GnxCache</vh>
<v t="ekr.20220823205610.1"><vh>__init__</vh></v>
<v t="ekr.20220823205610.2"><vh>update_new_cs</vh></v>
<v t="ekr.20220823205610.3"><vh>get</vh></v>
<v t="ekr.20220823205610.4"><vh>get_p</vh></v>
<v t="ekr.20220823205610.5"><vh>clear</vh></v>
</v>
<v t="ekr.20220823205610.6"><vh>class LeoFts</vh>
<v t="ekr.20220823205610.7"><vh>__init__</vh></v>
<v t="ekr.20220823205610.8"><vh>schema</vh></v>
<v t="ekr.20220823205610.9"><vh>create</vh></v>
<v t="ekr.20220823205610.10"><vh>index_nodes</vh></v>
<v t="ekr.20220823205610.11"><vh>drop_document</vh></v>
<v t="ekr.20220823205610.12"><vh>statistics</vh></v>
<v t="ekr.20220823205610.13"><vh>search</vh></v>
<v t="ekr.20220823205610.14"><vh>close</vh></v>
</v>
<v t="ekr.20220823205610.15"><vh>main</vh></v>
</v>
=======
<v t="ekr.20220823200700.1"><vh>@file ../plugins/leofts.py</vh></v>
>>>>>>> 44b7c76f
<v t="ekr.20120309073748.9872"><vh>@file ../plugins/bigdash.py</vh></v>
<v t="peckj.20140804114520.9427"><vh>@file ../plugins/nodetags.py</vh></v>
<v t="peckj.20131130132659.5964"><vh>@file ../plugins/nodewatch.py</vh></v>
</v>
<v t="ekr.20050111122605"><vh>Servers &amp; web stuff</vh>
<v t="ekr.20170925083314.1"><vh>@file ../plugins/leo_cloud.py</vh></v>
<v t="ekr.20170925083853.1"><vh>@file ../plugins/leo_cloud_server.py</vh></v>
<v t="ville.20110206142055.10640"><vh>@file ../plugins/leofeeds.py</vh></v>
<v t="ville.20110125222411.10536"><vh>@file ../plugins/leomail.py</vh></v>
<v t="ville.20091009202416.10040"><vh>@file ../plugins/leoremote.py</vh></v>
<v t="EKR.20040517080250.1"><vh>@file ../plugins/mod_http.py</vh></v>
<v t="ekr.20131004162848.11444"><vh>@file ../plugins/rss.py</vh></v>
<v t="peckj.20140811080604.9496"><vh>@file ../plugins/sftp.py</vh></v>
<v t="ekr.20210223152423.1"><vh>@file ../plugins/anki.py</vh></v>
</v>
<v t="ekr.20101004082701.5674"><vh>Slideshows, screencasts &amp; screenshots</vh>
<v t="ekr.20170128213103.1"><vh>@file ../plugins/demo.py</vh></v>
<v t="ekr.20211021200745.1"><vh>@file ../plugins/picture_viewer.py</vh></v>
<v t="ekr.20220126054240.1"><vh>@file ../plugins/remove_duplicate_pictures.py</vh></v>
<v t="ekr.20120913110135.10579"><vh>@file ../plugins/screencast.py</vh></v>
<v t="ekr.20101121031443.5330"><vh>@file ../plugins/screenshots.py</vh></v>
<v t="ekr.20060831165821"><vh>@file ../plugins/slideshow.py</vh></v>
</v>
<v t="ekr.20071113084440"><vh>Testing</vh>
<v t="ekr.20080214092357"><vh>@file ../plugins/test/ekr_test.py</vh></v>
<v t="ekr.20050130120433"><vh>@@file ../plugins/test/failed_import.py</vh></v>
<v t="ekr.20071113085315"><vh>@file ../plugins/test/failed_to_load_plugin.py</vh></v>
<v t="ekr.20051016160700"><vh>@file ../plugins/testRegisterCommand.py</vh></v>
</v>
<v t="ekr.20050306081349"><vh>Text formatting</vh>
<v t="timo.20050213160555"><vh>@file ../plugins/bibtex.py</vh></v>
<v t="ekr.20070119094733.1"><vh>@file ../plugins/dtest.py</vh></v>
<v t="ville.20110409151021.5699"><vh>@file ../plugins/jinjarender.py</vh></v>
<v t="danr7.20060902215215.1"><vh>@file ../plugins/leo_to_html.py</vh></v>
<v t="tbrown.20130930160706.23451"><vh>@file ../plugins/markup_inline.py</vh></v>
<v t="vitalije.20180804172140.1"><vh>@file ../plugins/md_docer.py</vh></v>
<v t="peckj.20140113150237.7083"><vh>@file ../plugins/nodediff.py</vh></v>
<v t="tbrown.20130813134319.11942"><vh>@file ../plugins/richtext.py</vh></v>
<v t="ekr.20170217164004.1"><vh>@file ../plugins/tables.py</vh></v>
</v>
<v t="ekr.20121126102050.10134"><vh>Threading</vh>
<v t="ekr.20121126095734.12418"><vh>@file ../plugins/threadutil.py</vh></v>
</v>
<v t="ekr.20040915073259"><vh>User interface</vh>
<v t="ekr.20101110150056.9453"><vh> Qt only plugins</vh>
<v t="tbrown.20091029123555.5319"><vh>@file ../plugins/attrib_edit.py</vh></v>
<v t="ville.20090310191936.10"><vh>@file ../plugins/colorize_headlines.py</vh></v>
<v t="ekr.20090701111504.5294"><vh>@file ../plugins/contextmenu.py</vh></v>
<v t="tom.20210613135525.1"><vh>@file ../plugins/freewin.py</vh></v>
<v t="tbrown.20090206153748.1"><vh>@file ../plugins/graphcanvas.py</vh></v>
<v t="ville.20090518182905.5419"><vh>@file ../plugins/nav_qt.py</vh></v>
<v t="ville.20120604212857.4215"><vh>@file ../plugins/notebook.py</vh></v>
<v t="ekr.20090622063842.5264"><vh>@file ../plugins/projectwizard.py</vh></v>
<v t="ekr.20160928073518.1"><vh>@file ../plugins/pyplot_backend.py</vh></v>
<v t="ville.20090314215508.4"><vh>@file ../plugins/quicksearch.py</vh></v>
<v t="tbrown.20130420091241.44181"><vh>@file ../plugins/screen_capture.py</vh></v>
<v t="ville.20090815203828.5235"><vh>@file ../plugins/spydershell.py</vh></v>
<v t="ekr.20100103093121.5329"><vh>@file ../plugins/stickynotes.py</vh></v>
<v t="tbrown.20090119215428.2" descendentVnodeUnknownAttributes="7d71005808000000302e362e31332e3071017d71025808000000616e6e6f7461746571037d71042858080000007072696f7269747971054d0f27580a000000707269736574646174657106580a000000323031382d30382d313871077573732e"><vh>@file ../plugins/todo.py</vh></v>
<v t="ville.20110403115003.10348"><vh>@file ../plugins/valuespace.py</vh></v>
<v t="tbrown.20100318101414.5990"><vh>@file ../plugins/viewrendered.py</vh></v>
<v t="TomP.20191215195433.1"><vh>@file ../plugins/viewrendered3.py</vh></v>
</v>
<v t="ekr.20160519123329.1"><vh>@file ../plugins/QNCalendarWidget.py</vh></v>
<v t="ekr.20060328125925"><vh>@file ../plugins/chapter_hoist.py</vh></v>
<v t="ville.20110115234843.8742"><vh>@file ../plugins/dragdropgoodies.py</vh></v>
<v t="vitalije.20190928154420.1"><vh>@file ../plugins/history_tracer.py</vh></v>
<v t="tbrown.20090513125417.5244"><vh>@file ../plugins/interact.py</vh></v>
<v t="vitalije.20170727201534.1"><vh>@file ../plugins/line_numbering.py</vh></v>
<v t="ekr.20040915073259.1"><vh>@file ../plugins/maximizeNewWindows.py</vh></v>
<v t="ekr.20101110093301.5818"><vh>@file ../plugins/mod_framesize.py</vh></v>
<v t="EKR.20040517080555.2"><vh>@file ../plugins/plugins_menu.py</vh></v>
<v t="edream.110203113231.924"><vh>@file ../plugins/redirect_to_log.py</vh></v>
<v t="ville.20110304230157.6513"><vh>@file ../plugins/systray.py</vh></v>
<v t="tbrown.20141101114322.1"><vh>@file ../plugins/wikiview.py</vh></v>
<v t="ekr.20181004143535.1"><vh>@file ../plugins/xdb_pane.py</vh></v>
<v t="ekr.20101110095202.5882"><vh>@file ../plugins/zenity_file_dialogs.py</vh></v>
</v>
<v t="ekr.20140726091031.18071"><vh>Writer plugins</vh>
<v t="ekr.20140726091031.18152"><vh>@file ../plugins/writers/__init__.py</vh></v>
<v t="ekr.20140726091031.18143"><vh>@file ../plugins/writers/basewriter.py</vh></v>
<v t="tbrown.20140804103545.29975"><vh>@file ../plugins/writers/ctext.py</vh></v>
<v t="ekr.20141116100154.2"><vh>@file ../plugins/writers/dart.py</vh></v>
<v t="ekr.20140726091031.18080"><vh>@file ../plugins/writers/leo_rst.py</vh></v>
<v t="ekr.20140726091031.18073"><vh>@file ../plugins/writers/markdown.py</vh></v>
<v t="ekr.20140726091031.18079"><vh>@file ../plugins/writers/org.py</vh></v>
<v t="ekr.20140726091031.18078"><vh>@file ../plugins/writers/otl.py</vh></v>
<v t="ekr.20180202053206.1"><vh>@file ../plugins/writers/treepad.py</vh></v>
</v>
</v>
<v t="ekr.20110605121601.17862"><vh>Qt gui</vh>
<v t="ekr.20171031111403.1"><vh>Leo Edit Pane</vh>
<v t="tbrown.20171029210211.1"><vh>@file ../plugins/editpane/clicky_splitter.py</vh></v>
<v t="ekr.20211210102459.1"><vh>@file ../plugins/editpane/csvedit.py</vh></v>
<v t="tbrown.20171028115144.6"><vh>@file ../plugins/editpane/editpane.py</vh></v>
<v t="tbrown.20171028115144.5"><vh>@file ../plugins/editpane/leotextedit.py</vh></v>
<v t="tbrown.20171028115144.4"><vh>@file ../plugins/editpane/markdownview.py</vh></v>
<v t="tbrown.20171028115144.3"><vh>@file ../plugins/editpane/pandownview.py</vh></v>
<v t="tbrown.20171028115144.2"><vh>@file ../plugins/editpane/plaintextedit.py</vh></v>
<v t="tbrown.20171028115144.1"><vh>@file ../plugins/editpane/plaintextview.py</vh></v>
<v t="tbrown.20171028115143.3"><vh>@file ../plugins/editpane/vanillascintilla.py</vh></v>
<v t="tbrown.20171028115143.2"><vh>@file ../plugins/editpane/webengineview.py</vh></v>
<v t="tbrown.20171028115143.1"><vh>@file ../plugins/editpane/webkitview.py</vh></v>
<v t="tbrown.20171028115144.8"><vh>@file ../plugins/editpane/__init__.py</vh></v>
<v t="tbrown.20171028115541.1"><vh>@file signal_manager.py</vh></v>
</v>
<v t="ekr.20120419093256.10048"><vh>@file ../plugins/free_layout.py</vh></v>
<v t="ekr.20110605121601.17954"><vh>@file ../plugins/nested_splitter.py</vh></v>
<v t="ekr.20110605121601.17996"><vh>@file ../plugins/qt_commands.py</vh></v>
<v t="ekr.20140907103315.18766"><vh>@file ../plugins/qt_events.py</vh></v>
<v t="ekr.20140907123524.18774"><vh>@file ../plugins/qt_frame.py</vh></v>
<v t="ekr.20140907085654.18699"><vh>@file ../plugins/qt_gui.py</vh></v>
<v t="ekr.20140907103315.18777"><vh>@file ../plugins/qt_idle_time.py</vh></v>
<v t="ekr.20140907123524.18777"><vh>@file ../plugins/qt_quickheadlines.py</vh></v>
<v t="ekr.20140831085423.18598"><vh>@file ../plugins/qt_text.py</vh></v>
<v t="ekr.20140907131341.18707"><vh>@file ../plugins/qt_tree.py</vh></v>
<v t="ekr.20110605121601.18002"><vh>@file ../plugins/qtGui.py</vh></v>
<v t="ekr.20161223152017.1"><vh>@edit ../plugins/qt_quicksearch.py</vh></v>
<v t="ekr.20161223152353.1"><vh>@edit ../plugins/qt_quicksearch_sub.py</vh></v>
</v>
<v t="ekr.20080730161153.8"><vh>Testing</vh>
<v t="ekr.20080730161153.2"><vh>@file leoBridgeTest.py</vh></v>
<v t="ekr.20080730161153.5"><vh>@file leoDynamicTest.py</vh></v>
<v t="ekr.20201129023817.1"><vh>@file leoTest2.py</vh></v>
</v>
<v t="ekr.20201202144529.1"><vh>leo/unittests</vh>
<v t="ekr.20210926044012.1"><vh>@file ../unittests/test_doctests.py</vh></v>
<v t="ekr.20210910084607.1"><vh>@file ../unittests/test_gui.py</vh></v>
<v t="ekr.20210904064440.2"><vh>@file ../unittests/test_importers.py</vh></v>
<v t="ekr.20210907081548.1"><vh>@file ../unittests/test_plugins.py</vh></v>
<v t="ekr.20210901140718.1"><vh>@file ../unittests/test_syntax.py</vh></v>
<v t="ekr.20220812224747.1"><vh>@file ../unittests/test_writers.py</vh></v>
<v t="ekr.20210912064148.1"><vh>in unittests/commands</vh>
<v t="ekr.20201202144422.1"><vh>@file ../unittests/commands/test_editCommands.py</vh></v>
<v t="ekr.20210904022712.2"><vh>@file ../unittests/commands/test_checkerCommands.py</vh></v>
<v t="ekr.20211013081056.1"><vh>@file ../unittests/commands/test_convertCommands.py</vh></v>
</v>
<v t="ekr.20210912064205.1"><vh>in unittests/core</vh>
<v t="ekr.20210901170451.1"><vh>@file ../unittests/core/test_leoApp.py</vh></v>
<v t="ekr.20210902073413.1"><vh>@file ../unittests/core/test_leoAst.py</vh></v>
<v t="ekr.20210901172411.1"><vh>@file ../unittests/core/test_leoAtFile.py</vh></v>
<v t="ekr.20210903153138.1"><vh>@file ../unittests/core/test_leoBridge.py</vh></v>
<v t="ekr.20210905151702.1"><vh>@file ../unittests/core/test_leoColorizer.py</vh></v>
<v t="ekr.20210903162431.1"><vh>@file ../unittests/core/test_leoCommands.py</vh></v>
<v t="ekr.20210910073303.1"><vh>@file ../unittests/core/test_leoConfig.py</vh></v>
<v t="ekr.20210911052754.1"><vh>@file ../unittests/core/test_leoExternalFiles.py</vh></v>
<v t="ekr.20210910065135.1"><vh>@file ../unittests/core/test_leoFileCommands.py</vh></v>
<v t="ekr.20210829124658.1"><vh>@file ../unittests/core/test_leoFind.py</vh></v>
<v t="ekr.20210903161742.1"><vh>@file ../unittests/core/test_leoFrame.py</vh></v>
<v t="ekr.20210902164946.1"><vh>@file ../unittests/core/test_leoGlobals.py</vh></v>
<v t="ekr.20220822082042.1"><vh>@file ../unittests/core/test_leoImport.py</vh></v>
<v t="ekr.20210903155556.1"><vh>@file ../unittests/core/test_leoKeys.py</vh></v>
<v t="ekr.20201203042030.1"><vh>@file ../unittests/core/test_leoNodes.py</vh></v>
<v t="ekr.20210908171733.1"><vh>@file ../unittests/core/test_leoPersistence.py</vh></v>
<v t="ekr.20210902055206.1"><vh>@file ../unittests/core/test_leoRst.py</vh></v>
<v t="ekr.20210820203000.1"><vh>@file ../unittests/core/test_leoserver.py</vh></v>
<v t="ekr.20210902092024.1"><vh>@file ../unittests/core/test_leoShadow.py</vh></v>
<v t="ekr.20210906141410.1"><vh>@file ../unittests/core/test_leoUndo.py</vh></v>
<v t="ekr.20210910072917.1"><vh>@file ../unittests/core/test_leoVim.py</vh></v>
</v>
</v>
<v t="ekr.20090802181029.5988"><vh>Version</vh>
<v t="ekr.20090717092906.12765"><vh>@file leoVersion.py</vh></v>
</v>
</v>
</vnodes>
<tnodes>
<t tx="ekr.20051031040240" annotate="7d71002858080000007072696f7269747971014d0f27580a000000707269736574646174657102580a000000323032302d31312d31307103752e"></t>
<t tx="ekr.20080412053100.5">@language rest
</t>
<t tx="ekr.20140902155015.18674"></t>
<t tx="ekr.20150425145248.1">test-import
test-one
pylint
backup
show-commands
show-bindings</t>
<t tx="ekr.20210530065000.2"># This node contains the commands needed to execute a program in a particular language.
# Format: language-name: command

#
# execute-general-script always creates a temporary file.
# Just before executing the command, execute-general-script
# Replaces &lt;FILE&gt; by the name of the temporary file.

# This does work.
# python: python -v &lt;FILE&gt;

go: go run .
python: python
rust: rustc
</t>
<t tx="ekr.20210530065000.3"># This node contains the regex pattern to determine the line number in error messages.
# Format: language-name: regex pattern
#
# Patterns must define two groups, in either order:
# One group, containing only digits, defines the line number.
# The other group defines the file name.


go ^\s*(.*):([0-9]+):([0-9]+):.+$
python: ^\s*File "(.+)", line ([0-9]+), in .+$
rust: ^\s*--&gt; (.+):([0-9]+):([0-9]+)\s*$</t>
<t tx="ekr.20190406193429.1"># Extra plugins, for this file only.

# Essential...
plugins_menu.py
# free_layout.py
    # Now loaded automatically.
    # Disabled for testing bug 882824.
mod_scripting.py
viewrendered.py

# Testing only...
# nodetags.py
# python_terminal.py
# multifile.py
# livecode.py

# Others...
# bookmarks.py
# demo.py
# mod_http.py
# richtext.py

# Standard plugins

# backlink.py
# bigdash.py
# contextmenu.py
# line_numbering.py
# nav_qt.py
# nodetags.py
# quicksearch.py
# screen_capture.py
# todo.py
# valuespace.py
# xdb_pane.py
</t>
<t tx="ekr.20140920064112.17946"></t>
<t tx="ekr.20140916101314.19538">The default language if no @language or @comment is in effect.

Valid values are (case is ignored):

actionscript,c,csharp,css,cweb,elisp,html,java,latex,
pascal,perl,perlpod,php,plain,plsql,python,rapidq,rebol,shell,tcltk.</t>
<t tx="ekr.20160122104332.1">@language python
</t>
<t tx="ekr.20150502050609.1">c.backup_helper(sub_dir='leoPy')
</t>
<t tx="ekr.20170811173924.1">@language python
import os
import subprocess
import sys
import time
win = sys.platform.startswith('win')
old_dir = os.getcwd()
if win:
    new_dir = r'C:\Repos\leo-editor'
    path = r'C:\Users\Edward~1\Backup'
else:
    new_dir = '/home/edward/Repos/leo-editor'
    path = '/home/edward/Backup'
assert g.os_path_exists(new_dir), repr(new_dir)
assert g.os_path_exists(path), repr(path)
stamp = time.strftime("%Y%m%d-%H%M%S")
fn = g.os_path_finalize_join(path, f"leo-bundle-all-{stamp}")
bundle_command = 'git bundle create %s --all' % fn
print(bundle_command)
os.chdir(new_dir)
proc = subprocess.Popen(bundle_command, shell=True)
proc.wait()
os.chdir(old_dir)
print('done! wrote %s' % fn)
</t>
<t tx="ekr.20220823130338.1">"""Ensure that all expected @&lt;file&gt; nodes exist."""
# #2743 is a duplicate of #1789. 
g.cls()
import glob
import os
join, norm, sep = os.path.join, os.path.normpath, os.sep

# Compute the directories.
leo_dir = norm(join(g.app.loadDir, '..'))
core_dir = join(leo_dir, 'core')
commands_dir = join(leo_dir, 'commands')
external_dir = join(leo_dir, 'external')
plugins_dir = join(leo_dir, 'plugins')

def make_list(pattern):
    return [norm(z) for z in glob.glob(pattern) if '__init__' not in z]

# Find paths on disk.
core_files = make_list(f"{core_dir}{sep}*.py")
commands_files = make_list(f"{commands_dir}{sep}*.py")
external_files = make_list(f"{external_dir}{sep}*.py")
plugin_files = make_list(f"{plugins_dir}{sep}*.py")

# Compute paths from @&lt;file&gt; nodes.
at_file_paths = sorted([
    norm(g.fullPath(c, z))
        for z in c.all_unique_positions()
            if z.isAnyAtFileNode()
])

excluded_files = (
    r'plugins\qt_main.py',  # Generated automatically.
    r'plugins\baseNativeTree.py',  # No longer used.
)

def is_excluded(path):
    return any(z in path for z in excluded_files)

# Ensure that @&lt;file&gt; nodes exist for every file on disk.
for z in core_files + external_files + plugin_files:
    if z not in at_file_paths and not is_excluded(z):
        print('Missing:', z)
print('done')</t>
<t tx="ekr.20201018062305.1">"""
Overwrite LeoPyRef.leo from the given list of nodes.

This script will delete any nodes that are in LeoPyRef.leo but not in
leoPy.leo.

"""
import io
import os
@others
main(node_list = ['Startup', 'Notes', 'Code'])
</t>
<t tx="ekr.20201018065757.1">def check_file_names():
    """Return True if leoPyRef exists and we are running from leoPy.leo."""
    if not 'leoPy.leo' in c.shortFileName():
        oops('Run this script only from leoPy.leo')
        return None
    fileName = g.os_path_finalize_join(g.app.loadDir, '..', 'core', 'leoPyRef.leo')
    if not os.path.exists(fileName):
        oops(f"Not found: {fileName}")
        return None
    return fileName</t>
<t tx="ekr.20201018065921.1">def check_nodes(node_list):
    """Return True if all nodes are found."""
    result = []
    for node in node_list:
        p = g.findTopLevelNode(c, node, exact=True)
        if p:
            result.append(p.copy())
        else:
            oops(f"Top-level node {node} not found")
            return []
    return result</t>
<t tx="ekr.20201018070822.1">def main(node_list):
    """The main line."""
    c.endEditing()
    fileName = check_file_names()
    if not fileName:
        return  # Error.
    positions_list = check_nodes(node_list)
    if not positions_list:
        return  # Error.
    content = put_content(positions_list)
    if not content:
        return  # Error.
    with open(fileName, 'w', encoding="utf-8", newline='\n') as f:
        f.write(content)
    print('')
    g.es_print(f"Updated {g.shortFileName(fileName)}")
</t>
<t tx="ekr.20201018072911.1">def oops(message):
    """Print an error message"""
    print('')
    g.es_print(message)
    print('')</t>
<t tx="ekr.20201018063747.1">def put_content(positions_list):
    """
    Return the desired contents of leoPyRef.leo.
    
    Based on code by Виталије Милошевић.
    """
    # Make only one copy for all calls.
    fc = c.fileCommands
    fc.currentPosition = c.p
    fc.rootPosition = c.rootPosition()
    old_vnodesDict = fc.vnodesDict  # Save.
    fc.vnodesDict = {}
    # Put the file
    fc.outputFile = io.StringIO()
    put_prolog()  # Put prolog w/o the stylesheet.
    fc.putHeader()
    fc.putGlobals()
    fc.putPrefs()
    fc.putFindSettings()
    fc.put("&lt;vnodes&gt;\n")
    for p in positions_list:
        # An optimization: Write the next top-level node.
        fc.put_v_element(p, isIgnore=p.isAtIgnoreNode())
    fc.put("&lt;/vnodes&gt;\n")
    put_tnodes(positions_list)  # Put only *required* tnodes.
    fc.putPostlog()
    s = fc.outputFile.getvalue()
    fc.outputFile = None
    fc.vnodesDict = old_vnodesDict  # Restore!
    return s
</t>
<t tx="ekr.20210510071427.1">def put_prolog():
    """Same as fc.putProlog, without the stylysheet."""
    fc = c.fileCommands
    tag = 'http://leoeditor.com/namespaces/leo-python-editor/1.1'
    #
    # Put the xml line.
    fc.putXMLLine()
    #
    # Put the "created by Leo" line.
    fc.put('&lt;!-- Created by Leo: http://leoeditor.com/leo_toc.html --&gt;\n')
    #
    # Do *not* put the stylesheet line.
        # fc.putStyleSheetLine()
    #
    # Put the namespace
    fc.put(f'&lt;leo_file xmlns:leo="{tag}" &gt;\n')
</t>
<t tx="ekr.20210510071812.1">def put_tnodes(positions_list):
    """
    Write all tnodes except those for vnodes appearing in @file, @edit or @auto nodes.
    """
        
    def should_suppress(p):
        return any(z.isAtFileNode() or z.isAtEditNode() or z.isAtAutoNode()
            for z in p.self_and_parents())

    fc = c.fileCommands
    fc.put("&lt;tnodes&gt;\n")
    suppress = {}
    for p in c.all_positions(copy=False):
        if should_suppress(p):
            suppress[p.v] = True
    # Write tnodes in *outline* order.
    written = {}
    for root in positions_list:
        for p in root.self_and_subtree():
            if p.v not in suppress and p.v not in written:
                written[p.v] = True
                fc.put_t_element(p.v)
    fc.put("&lt;/tnodes&gt;\n")
</t>
<t tx="ekr.20211020091540.1">c.backup_helper(sub_dir='leoPy')
</t>
<t tx="ekr.20220527065937.1">g.cls()
import json
import os
import textwrap
path = r'C:\Repos\leo-editor\mypy_stubs\3.9\leo\core\leoApp.data.json'
with open(path, 'r') as f:
    d = json.load(f)

def make_outline(d, p, topFlag):
    """Set p.b from dict d. Generate child nodes for inner dicts.."""
    result = []
    for key, value in d.items():
        if isinstance(value, dict):
            h2 = 'top' if topFlag else p.h[2:-2].strip()
            section_name = g.angleBrackets(f" {h2}.{key} ")
            result.append(f'"{key}": {{\n')
            result.append(f"    {section_name}\n")
            result.append('}\n')
            child = p.insertAsLastChild()
            child.h = section_name
            make_outline(value, child, topFlag=False)
        elif isinstance(value, str):
            result.append(f'"{key}": "{value}"\n')
        else:
            result.append(f'"{key}": {value}\n')
    p.b = ''.join(result)

# Recursively make the outline.
top = c.lastTopLevel().insertAfter()
top.h = os.path.basename(path)
make_outline(d, top, topFlag=True)
# Adjust top.b.
top.b = f"{{\n{textwrap.indent(top.b.strip(),' '*4)}\n}}\n"
c.redraw(top)
    </t>
<t tx="ekr.20210113054702.1">import os
print(f"\nos.curdir: {os.path.abspath(os.curdir)}")</t>
<t tx="ekr.20220306092217.1">g.cls()
import os
leo_editor_dir = g.os_path_finalize_join(g.app.loadDir, '..', '..')
os.chdir(leo_editor_dir)
# prolog = 'python3 -m unittest leo.unittests'
# test = 'commands.test_convertCommands.TestAddMypyAnnotations.test_bug_2606'
# test = 'commands.test_editCommands.TestEditCommands.test_merge_node_with_prev_node'
# test = 'commands.test_editCommands.TestEditCommands.test_merge_node_with_next_node'
# test = 'test_gui.TestQtGui.test_put_html_links'
# test = 'core.test_leoConfig.TestConfig.test_local_settings_c_page_width'
# test = 'core.test_leoserver.TestLeoServer.test_find_commands'
# test = 'core.test_leoNodes.TestNodes.test_p_moveToVisBack_in_a_chapter'
test = 'core.test_leoImport.TestPython.test_short_file'
g.execute_shell_commands(f"python3 -m unittest leo.unittests.{test}")</t>
<t tx="ekr.20201013034659.1"></t>
<t tx="ekr.20150413091056.1">"""Warn if leoProjects.txt or leoToDo.txt contain any clones."""

clones,nodes,seen = 0,0,set()
table = (
  '@file ../doc/leoProjects.txt',
  '@file ../doc/leoToDo.txt',
)

def check_clone(c,p0,root):
    """Warn if p appears in any @&lt;file&gt; node outside of root's tree."""
    global nodes,seen
    v = p0.v
    for p in c.all_positions():
        nodes += 1
        if p.v == v:
            # Check *all* ancestors, not just the nearest one.
            for parent in p.self_and_parents():
                nodes += 1
                if parent.isAnyAtFileNode() and parent.v != root.v:
                    if parent.v not in seen:
                        seen.add(parent.v)
                        g.es_print('%s and %s contain clone: %s' % (
                            root.h,parent.h,p0.h))

for h in table:
    root = g.findNodeAnywhere(c,h)
    if root:
        for p in root.self_and_subtree():
            nodes += 1
            if p.isCloned():
                clones += 1
                check_clone(c,p,root)
    else:
        g.es_print('not found',h,color='red')
print('done: %s nodes, %s clones' % (nodes,clones))

@tabwidth -4
@language python
</t>
<t tx="ekr.20180324065741.1">"""Copy the selected text to the next node."""
w = c.frame.body.wrapper
s = w.getSelectedText()
if s.strip():
    w.deleteTextSelection()
    c.p.b = w.getAllText()
    w.setInsertPoint(0)
    p = c.insertHeadline()
    c.selectPosition(p)
    p.b = s
    c.editHeadline()
else:
    g.es_print('no text selected')
</t>
<t tx="ekr.20150507170849.1">g.cls()

print('===== Start =====')

class CreateDecorators:
    """
    A class to create decorators from tables in getPublicCommands.
    
    Note: the node "Found: getPublicCommands" must exist.
    """
    def __init__(self,c,make_changes):
        self.c = c
        self.fixups = self.create_fixups()
        self.n = 0
        self.n_fail = 0
        self.make_changes=make_changes
        self.suppress = [
            'c.frame.body and c.frame.body.addEditor',
            'cls','cloneFindParents','cycleTabFocus',
            'k and k.keyboardQuit',
            'menuShortcutPlaceHolder','removeBlankLines',
            'saveBuffersKillLeo',
        ]
    @others

CreateDecorators(c,make_changes=False).run()
</t>
<t tx="ekr.20150508063538.1">def create_d(self,lines,publicCommands):
    """Create a dict. keys are method names; values are command names."""
    trace = False
    if trace:
        g.trace('\n', publicCommands.h)
    d = {}
    for s in lines:
        aList = s.split()
        if len(aList) &gt; 2:
            aList = [aList[0],' '.join(aList[1:])]
        c_name,f_name = aList[0].strip(),aList[1].strip()
        if ' ' not in f_name:
            f_name = f_name.split('.')[-1]
        # if '(' in f_name:
            # f_name = f_name[:f_name.find('(')]
        if trace: g.trace('%45s %s' % (c_name,f_name))
        d [f_name] = c_name
    return d
</t>
<t tx="ekr.20150508071622.1">def create_decorator(self,c_name,f_name,root):
    """
    Search root for a definition of f_name.
    If found, insert @cmd(f_name) before the definition.
    """
    # g.trace('%45s %s' % (c_name,f_name))
    trace = False
    found = False
    decorator = "@cmd('%s')\n" % (c_name)
    for p in root.self_and_subtree(copy=False):
        changed,result = False,[]
        for s in g.splitLines(p.b):
            if g.match_word(s,0,'def ' + f_name):
                if found:
                    if f_name not in self.suppress:
                        g.trace('duplicate def',f_name)
                else:
                    changed,found = True,True
                    result.append(decorator)
                    # print('%s%s' % (decorator,s))
            result.append(s)
        # if changed and self.make_changes:
            # new_body = ''.join(result)
            # # use git as our undo :-)
            # p.b = new_body
    return found
</t>
<t tx="ekr.20150508063412.1">def create_decorators(self,d,root):
    """Create decorators for all items in d in root's tree."""
    # print('***** %s' % root.h)
    if root.h in self.fixups:
        roots = []
        aList = self.fixups.get(root.h)
        for root2_h in aList:
            root2 = g.findNodeAnywhere(self.c,root2_h)
            if root2:
                # g.trace(root.h,'=====&gt;',root2.h)
                roots.append(root2)
            else:
                g.trace('===== not found',root2_h)
    else:
        roots = [root]
    for f_name in sorted(d.keys()):
        found = False
        for root in roots:
            c_name = d.get(f_name)
            found = self.create_decorator(c_name,f_name,root)
            if found: break
        if not found and f_name not in self.suppress:
            print('===== not found: %30s %s' % (root.h,f_name))
            self.n_fail += 1
</t>
<t tx="ekr.20150508074623.1">def create_fixups(self):
    """
    Return a fixup dict.
    Keys are headlines for classes.
    Values are new headlines of nodes containing the actual class.
    """
    return {
        'ChapterCommandsClass': ['class ChapterController'],
        'EditCommandsClass': [
            'EditCommandsClass',
            'class Commands',
            'class LeoQtFrame',
            'class LeoBody',
        ],
        'class SearchCommandsClass': ['class LeoFind (LeoFind.py)'],
        'KeyHandlerCommandsClass (add docstrings)': [
            'class KeyHandlerClass',
            'class AutoCompleterClass',
        ]
    }
</t>
<t tx="ekr.20150508063926.1">def find_class(self,p):
    """Return the position of the class enclosing p."""
    for p2 in p.parents():
        if p2.h.lower().find('class') &gt; -1 and p2.b.find('class') &gt; -1:
            return p2
    else:
        g.trace('*** no class for p.h')
        return None
</t>
<t tx="ekr.20150507174711.1">def find_next_clone(self,p):
    v = p.v
    p = p.copy()
    p.moveToThreadNext()
    wrapped = False
    while 1:
        # g.trace(p.v,p.h)
        if p and p.v == v:
            break
        elif p:
            p.moveToThreadNext()
        elif wrapped:
            break
        else:
            wrapped = True
            p = c.rootPosition()
    return p
</t>
<t tx="ekr.20150507175246.1">def munge_lines(self,root,publicCommands):
    """Return munged lines of """
    s = publicCommands.b
    i,j = s.find('{'),s.find('}')
    s = s[i+1:j]
    lines = sorted([z.strip() for z in g.splitLines(s) if z.strip()])
    lines = [z for z in lines if not z.startswith('#')]
    lines = [z[:z.find('#')] if z.find('#') &gt; -1 else z for z in lines]
    lines = [z.rstrip().rstrip(',') for z in lines]
    lines = [z[1:] for z in lines]
    lines = [z.replace("':",' ') for z in lines]
    self.n += len(lines)
    return lines
</t>
<t tx="ekr.20150508062944.1">def run(self):
    """Top-level code."""
    self.n = 0
    found = g.findNodeAnywhere(c,'Found: getPublicCommands')
    assert found
    for child in found.children():
        publicCommands = self.find_next_clone(child)
        root = self.find_class(publicCommands)
        if root:
            lines = self.munge_lines(root,publicCommands)
            d = self.create_d(lines,publicCommands)
            self.create_decorators(d,root)
    print('\n%s commands %s failed' % (self.n,self.n_fail))
</t>
<t tx="ekr.20211011090013.1">"""
Find and convert hanging comments.

Warning: do not run this script on unit testing files.
"""
# https://github.com/leo-editor/leo-editor/pull/2622
g.cls()
import re
from typing import Any, List

trace = True  # It's useful to trace even when also replacing.
replace = True  # Replace body text.
max_line_length = 70  # Maximum line length for lines containing trailing comments.

@others

for p in c.p.self_and_subtree():
    convert(p)
print('done')
</t>
<t tx="ekr.20220425184232.1">def compute_lws(s: str) -&gt; int:
    """Return the leading whitespace of s."""
    n = len(s) - len(s.lstrip())
    return s[:n]
</t>
<t tx="ekr.20220425052306.1">compound_statement = (
    # Leo doesn't use 'match'
    'async ', 'class ', 'def ', 'else:', 'elif ', 'except',
    'finally:', 'for ', 'if ', 'try:', 'while ', 'with ',
)
pat = re.compile(r'\)\s*-&gt;.*:\s*$')  # End of multiline def.

def convert(p: Any) -&gt; None:
    """Convert all hanging comments in p.b."""
    if p.isAnyAtFileNode():
        print('   Scan:', p.h)
    changed, last, result = False, '', []
    i, lines = 0, p.b.split('\n')
    sep = '-' * 40
    while i &lt; len(lines):
        progress = i
        more_lines = []
        s = lines[i]
        s_s = s.lstrip()
        last_s = last.lstrip()
        lws_s = compute_lws(s)
        lws_last = compute_lws(last)
        if (
            last_s and s_s.startswith('#')
            and not pat.match(last_s)
            and not last_s.startswith(('#', '"""', "'''"))
            and not last_s.endswith(('[', '(', '{', '):'))
            and not last_s.startswith(compound_statement)
            and lws_last &lt; lws_s
        ):
            changed = True
            result.pop()  # Discard the last line!
            j = i + 1  # Look for more indented lines.
            while j &lt; len(lines):
                s2 = lines[j]
                s2_s = s2.strip()
                lws_s2 = compute_lws(s2)
                if lws_s2 &gt;= lws_s and s2_s.startswith('#'):
                    more_lines.append(s2)
                    j += 1
                else:
                    break
            if not more_lines and len(last_s) + len(s_s) &lt; max_line_length:
                # Emit one line.
                result.append(f"{last}  {s_s}")
                if trace:
                    g.printObj([last, s, sep, f"{last}  {s_s}\n"], tag=p.h)
            else:
                # Emit the first comment line.
                result.append(f"{lws_last}{s_s}")
                # Emit any additional comment lines.
                for z in more_lines:
                    result.append(f"{lws_last}{z.lstrip()}")
                # Emit the last (non-comment) line.
                result.append(last)
                if trace:
                    added_lines = [f"{lws_last}{z.lstrip()}" for z in more_lines]
                    g.printObj(
                        [last, s] + more_lines + [sep] +
                        [f"{lws_last}{s_s}"] + added_lines + [last], tag=p.h)
            i += 1 + len(more_lines)
            last = lines[i]
        else:
            result.append(s)
            last = s
            i += 1
        assert progress &lt; i
    if changed:
        print('Changed:', p.h)
        if replace:
            p.b = '\n'.join(result)
</t>
<t tx="ekr.20150509183433.1">g.cls()

# Changed files:
# leoApp.py
# leoAtFile.py
# leoCommands.py
# leoFileCommands.py
# leoFrame.py
# leoUndo.py
# qt_frame.py

make_changes = True  # True, actually make the change

class CreateDecorators:
    """
    A class to create decorators from tables in getPublicCommands.
    
    Note: the node "Found: getPublicCommands" must exist.
    """
    def __init__(self):
        self.n = 0
        self.n_fail = 0
        self.s = self.define_s()
    @others

CreateDecorators().run()
</t>
<t tx="ekr.20150509183433.2">def create_d(self,lines):
    """Create a dict. keys are method names; values are command names."""
    trace = False
    d = {}
    for s in lines:
        aList = s.split()
        if len(aList) &gt; 2:
            aList = [aList[0],' '.join(aList[1:])]
        c_name,f_name = aList[0].strip(),aList[1].strip()
        if ' ' not in f_name:
            f_name = f_name.split('.')[-1]
        if trace:
            g.trace('%45s %s' % (c_name,f_name))
        d [f_name] = c_name
    return d
</t>
<t tx="ekr.20150509183433.3">def create_decorator(self,c_name,f_name,root):
    """
    Search root for a definition of f_name.
    If found, insert @cmd(f_name) before the definition.
    """
    trace = True
    found = False
    decorator = "@cmd('%s')\n" % (c_name)
    for p in root.self_and_subtree(copy=False):
        changed,result = False,[]
        for s in g.splitLines(p.b):
            if g.match_word(s,0,'def ' + f_name):
                if found:
                    if f_name not in self.suppress:
                        g.trace('duplicate def',f_name)
                else:
                    changed,found = True,True
                    result.append(decorator)
            result.append(s)
        if changed and make_changes:
            new_body = ''.join(result)
            print('%40s %s' % (p.h[:40],decorator.rstrip()))
    return found
</t>
<t tx="ekr.20150509183433.4">def create_decorators(self,d):
    """Create decorators for all items in d in root's tree."""
    table = (
        'class Commands', # c.
        'class LeoQtFrame', # f.
        'class LeoFrame', # f.
        'class LeoApp', # g.app.
        '@file leoAtFile.py', # c.atFileCommands
        '@file leoFileCommands.py', # c.fileCommands
        'class Undoer', # c.undoer
    )
    roots = []
    for h in table:
        root = g.findNodeAnywhere(c,h)
        assert root,h
        roots.append(root)
    for f_name in sorted(d.keys()):
        found = False
        for root in roots:
            c_name = d.get(f_name)
            found = self.create_decorator(c_name,f_name,root)
            if found: break
        if not found and f_name not in self.suppress:
            print(f"===== not found: {f_name!r}")
            self.n_fail += 1
</t>
<t tx="ekr.20150509183433.8">def munge_lines(self,s):
    """Return munged lines of s. """
    lines = sorted([z.strip() for z in g.splitLines(s) if z.strip()])
    lines = [z for z in lines if not z.startswith('#')]
    lines = [z[:z.find('#')] if z.find('#') &gt; -1 else z for z in lines]
    lines = [z.rstrip().rstrip(',') for z in lines]
    lines = [z[1:] for z in lines]
    lines = [z.replace("':",' ') for z in lines]
    self.n += len(lines)
    return lines
</t>
<t tx="ekr.20150509183433.9">def run(self):
    """Top-level code."""
    lines = self.munge_lines(self.s)
    d = self.create_d(lines)
    self.create_decorators(d)
    print('%s commands %s failed' % (self.n,self.n_fail))
</t>
<t tx="ekr.20201013034742.2">g.cls()
# define constants that describe the new language.
name = 'php'  # The name of the file, and the prefix for classes.
language = 'php'  # The name of the language, case doesn't matter.
extensions = ['.php',]  # A list of file extensions supported by this importer.
strict = False  # True if leading whitespace is particularly significant.
state_ivar = 'self.curlies'
    # 'self.indent' for python, coffeescript.
    # 'self.curlies' for many other languages
    # '(self, curlies, self.parens)' for more complex comparisons
&lt;&lt; define run &amp; helpers &gt;&gt;
run(extensions, language, name, state_ivar)
</t>
<t tx="ekr.20201013034742.3">@others</t>
<t tx="ekr.20201013034742.4">def copy_tree(source, root, h):
    """Copy the source tree to the node after p, with headline h."""
    p2 = root.insertAfter()
    source.copyTreeFromSelfTo(p2)
    p2.h = h
    return p2
 </t>
<t tx="ekr.20201013034742.5">def make_substitutions(destination, patterns):
    """Make all substitutions in the destination tree."""
    for p in destination.self_and_subtree():
        h = substitute(p.h, patterns)
        if p.h != h:
            p.h = h
        b = substitute(p.b, patterns)
        if p.b != b:
            p.b = b
</t>
<t tx="ekr.20201013034742.6">def run(extensions, language, name, state_ivar):
    """The driver for this script."""
    patterns = {
        'cap_name': name.capitalize(),
        'extensions': '[%s]' % ', '.join(["'%s'" % (z) for z in extensions]),
        'language': language.lower(),
        'name': name.lower(),
        'strict': 'True' if strict else 'False',
        'state_ivar': state_ivar,
    }
    h = '@button make-importer'
    root = g.findNodeAnywhere(c, h)
    assert root, h
    h = '@@file importers/{{name}}.py'
    source = g.findNodeInTree(c, root, h)
    assert source, h
    destination = copy_tree(source, root, h)
    make_substitutions(destination, patterns)
    c.contractAllHeadlines()
    c.redraw()</t>
<t tx="ekr.20201013034742.7">def substitute(s, patterns):
    """Make all substitutions in s."""
    for pattern in patterns:
        find = '{{%s}}' % pattern
        replace = patterns.get(pattern)
        i = 0
        while i &lt; len(s):
            progress = i
            j = s.find(find, i)
            if j == -1: break
            s = s[:j] + replace + s[j+len(find):]
            i = j+len(replace)
            assert progress &lt; i
    return s
</t>
<t tx="ekr.20201013034742.8">"""The @auto importer for the {{name}} language."""
import leo.plugins.importers.linescanner as linescanner
Importer = linescanner.Importer
@others
importer_dict = {
    'class': {{cap_name}}_Importer,
    'extensions': {{extensions}},
}
@language python
@tabwidth -4


</t>
<t tx="ekr.20201013034742.9">class {{cap_name}}_Importer(Importer):
    """The importer for the {{name}} lanuage."""

    def __init__(self, c):
        """{{cap_name}}_Importer.__init__"""
        # Init the base class.
        Importer.__init__(self,
            c,
            language = '{{language}}',
        )
        
    @others
</t>
<t tx="ekr.20201013034742.10"># These can be overridden in subclasses.
</t>
<t tx="ekr.20201013034742.11"># Define an override if desired...

if 0: # The base class
    def clean_headline(self, s):
        """Return a cleaned up headline s."""
        return s.strip()
        
if 0: # A more complex example, for the C language.
    def clean_headline(self, s):
        """Return a cleaned up headline s."""
        import re
        type1 = r'(static|extern)*'
        type2 = r'(void|int|float|double|char)*'
        class_pattern = r'\s*(%s)\s*class\s+(\w+)' % (type1)
        pattern = r'\s*(%s)\s*(%s)\s*(\w+)' % (type1, type2)
        m = re.match(class_pattern, s)
        if m:
            prefix1 = '%s ' % (m.group(1)) if m.group(1) else ''
            return '%sclass %s' % (prefix1, m.group(2))
        m = re.match(pattern, s)
        if m:
            prefix1 = '%s ' % (m.group(1)) if m.group(1) else ''
            prefix2 = '%s ' % (m.group(2)) if m.group(2) else ''
            h = m.group(3) or '&lt;no c function name&gt;'
            return '%s%s%s' % (prefix1, prefix2, h)
        else:
            return s
</t>
<t tx="ekr.20201013034742.12">def clean_nodes(self, parent):
    """
    Clean all nodes in parent's tree.
    Subclasses override this as desired.
    See perl_i.clean_nodes for an examplle.
    """
    pass
</t>
<t tx="ekr.20201013034742.13">class {{cap_name}}_ScanState:
    """A class representing the state of the {{name}} line-oriented scan."""
    
    def __init__(self, d=None):
        """{{cap_name}}_ScanState.__init__"""
        if d:
            prev = d.get('prev')
            self.context = prev.context
            # Adjust these by hand.
            self.curlies = prev.curlies
        else:
            self.context = ''
            # Adjust these by hand.
            self.curlies = 0

    def __repr__(self):
        """{{cap_name}}_ScanState.__repr__"""
        # Adjust these by hand.
        return "{{cap_name}}_ScanState context: %r curlies: %s" % (
            self.context, self.curlies)

    __str__ = __repr__

    @others
</t>
<t tx="ekr.20190406154306.1">g.openWithFileName(r'C:\apps\pyzo\pyzo.leo')</t>
<t tx="ekr.20201013034742.16">"""Converts the word at the cursor to pep8 style throughout a given tree."""
# aTestExample notFoundExample.
import re
# clear()
table = (
    # 'BLS.new_scan',
    # 'BLS.Code generation',
    # 'class Importer',
)
@others
Pep8(table, change=True).run()
</t>
<t tx="ekr.20201013034742.17">class Pep8:
    """
    Convert the word under the cursor to pep8 style in all subtrees in
    table.
    """
    
    def __init__ (self, table, change=False):
        """Ctor for Pep8 class."""
        self.change = change
        self.table = table
        
    @others
</t>
<t tx="ekr.20201013034742.18">def change_all(self, name, new_name, root):
    """Change name to new_name throughout root's tree."""
    u = c.undoer
    bunch = u.beforeChangeTree(root)
    found = False
    self.pattern = re.compile(r'\b%s\b' % name)
    for p in root.self_and_subtree():
        found = self.change_headline(name, new_name, p) or found
        found = self.change_body(name, new_name, p) or found
    if found:
        u.afterChangeTree(root, 'pep8', bunch)
    return found
</t>
<t tx="ekr.20201013034742.19">def change_body(self, name, new_name, p):
    indices = []
    for m in self.pattern.finditer(p.b):
        indices.append(str(m.start()))
    if indices:
        n = len(indices)
        g.es_print('%s change%s: %s' % (n, g.plural(n), p.h))
        s = p.b
        for i in reversed(indices):
            i = int(i)
            s = s[:i] + new_name + s[i+len(name):]
        if self.change:
            p.b = s
            p.setDirty()
        else:
            g.es_print(s)
    return bool(indices)</t>
<t tx="ekr.20201013034742.20">def change_headline(self, name, new_name, p):
    m = self.pattern.search(p.h)
    if m:
        i = m.start()
        s = p.h
        s = s[:i] + new_name + s[i+len(name):]
        if self.change:
            p.h = s
            p.setDirty()
            g.es_print('changed headline', s)
        else:
            g.es_print('headline', s)
    return bool(m)
</t>
<t tx="ekr.20201013034742.21">def get_name(self):
    i, j = c.editCommands.extendToWord(event=None, select=False)
    w = c.frame.body.wrapper
    s = w.getAllText()
    name = s[i:j]
    return name
</t>
<t tx="ekr.20201013034742.22">def run(self):
    # self.clear()
    name = self.get_name()
    new_name = self.to_pep8(name)
    if len(name) &lt; 2:
        g.es_print('name too short:', name)
    elif new_name == name:
        g.es_print('already pep8:', name)
    else:
        g.es_print('%s -&gt; %s' % (name, new_name))
        # Preload the replacement text.
        c.findCommands.ftm.set_find_text(new_name)
        found = False
        for target in table:
            root = g.findNodeAnywhere(c, target)
            if root:
                found = self.change_all(name, new_name, root) or found
            else:
                g.es_print('not found: %s' % target)
        if found:
            c.redraw()
        else:
            g.es_print('not found:', name)
</t>
<t tx="ekr.20201013034742.23">def to_pep8(self, s):
    
    if len(s) &gt; 1 and s[0].islower() and s.lower() != s:
        result = []
        for ch in s:
            result.append(ch)
            if ch.isupper():
                result.pop()
                result.append('_%s' % (ch.lower()))
        return ''.join(result)
    else:
        return name</t>
<t tx="ekr.20201013034742.24">def clear():
    g.cls()
    c.k.simulateCommand('clear-log')
</t>
<t tx="ekr.20150703061709.1">@language python

"""myLeoSettings.py: save the outline and run the pylint command"""

# print('@button run-pylint: %s' % c.shortFileName())
if c.isChanged():
    c.save()
c.k.simulateCommand('pylint')
</t>
<t tx="ekr.20180824065751.1">print(p.gnx)</t>
<t tx="ekr.20220207070921.1"># Do NOT try to reload g!
g.cls()
import re
from typing import Any, List, Optional
Cmdr = Pos = VNode = Any
    
@others  # g.findUNL should be a cloned child.

unlList = [
    # Old-style.
    'Code:3,0',
    'Plugins:4,0',
    'Auto completion',  # Plain.
    '@file ../plugins/ctagscompleter.py::-8'  # Was -44
]

p = findUNL(unlList, c)
print(p and p.h or '&lt;None&gt;')</t>
<t tx="ekr.20220211154839.1">g.cls()
@others
p = c.lastTopLevel()
c.selectPosition(p)
show_clone_ancestors(event={'c':c})</t>
<t tx="ekr.20131121084830.16362">@language python

# Toggle the settings.
g.app.debug_app = not g.app.debug_app
g.app.debug_widgets = not g.app.debug_widgets
# Report the new settings.
print('g.app.debug_app: %s' % g.app.debug_app)
print('g.app.debug_widgets: %s' % g.app.debug_widgets)
</t>
<t tx="ekr.20210110092457.1">@language python
@nosearch
</t>
<t tx="ekr.20210110092457.5">g.cls()
import os
os.chdir(os.path.join(g.app.loadDir, '..', '..'))
# os.system('py-cov-find')
command = r'pytest --cov-report html --cov-report term-missing --cov leo.core.leoFind leo\core\leoFind.py'
os.system(command)
g.es_print('done')</t>
<t tx="ekr.20210110092457.6">import os
# os.system('moz htmlcov/leo_core_leoFind_py.html')
os.chdir(os.path.join(g.app.loadDir, '..', '..'))
os.system('moz htmlcov/leo_core_leoFind_py.html')</t>
<t tx="ekr.20210110092457.7">g.cls()
import os
os.system('python -m unittest leoFind.py')
g.es_print('done')</t>
<t tx="ekr.20200212095937.1"></t>
<t tx="ekr.20200212095937.2">True:  allow joined lines to contain strings.
False: (Recommended by EKR): Retain alignment of strings.</t>
<t tx="ekr.20200212095937.3">True: Retain indentation of overindented stand-alone comment lines.</t>
<t tx="ekr.20200212095937.5"># At present I am of the opinion that joining lines is usually a bad idea.

Should be &lt;= beautify-max-split-line-length.
Zero suppresses all line joining.</t>
<t tx="ekr.20200212095937.6">Zero suppresses all line splitting.</t>
<t tx="ekr.20140103105930.16446"></t>
<t tx="ekr.20140102162014.16438">unl: Code--&gt;Core classes--&gt;@file leoConfig.py--&gt;class LocalConfigManager--&gt;c.config.Getters--&gt;c.config.Getters--&gt;c.config.getData
unl: Code--&gt;Core classes--&gt;@file leoConfig.py--&gt;class GlobalConfigManager--&gt;gcm.Getters...--&gt;gcm.getData &amp; getOutlineData
unl: Code--&gt;Core classes--&gt;@file leoConfig.py--&gt;&lt;&lt; class ParserBaseClass &gt;&gt;--&gt;kind handlers (ParserBaseClass)--&gt;doData
@language rest
The parser for @data nodes, doData, no longer strips *anything*.</t>
<t tx="ekr.20140808103117.18035"></t>
<t tx="ekr.20140808103117.18038">gnx: ekr.20110605121601.18698
</t>
<t tx="ekr.20160425070345.1">gnx: ekr.20160412193816.1
unl: qt_main declarations
gnx: ekr.20160412193816.2
unl: class Ui_MainWindow
gnx: ekr.20160412193816.3
unl: class Ui_MainWindow--&gt;setupUi
gnx: ekr.20160412193816.4
unl: class Ui_MainWindow--&gt;retranslateUi
</t>
<t tx="ekr.20140808103117.18040">gnx: ekr.20110605121601.18703
</t>
<t tx="ekr.20160425070345.2"></t>
<t tx="ekr.20140808103117.18042">gnx: ekr.20110605121601.18704
</t>
<t tx="ekr.20160420054135.4">gnx: ekr.20160412193816.5
unl: qt_quicksearch declarations
gnx: ekr.20160412193816.6
unl: class Ui_LeoQuickSearchWidget
gnx: ekr.20160412193816.7
unl: class Ui_LeoQuickSearchWidget--&gt;setupUi
gnx: ekr.20160412193816.8
unl: class Ui_LeoQuickSearchWidget--&gt;retranslateUi
</t>
<t tx="ekr.20140808103117.18044">gnx: ekr.20110605121601.18709
</t>
<t tx="ekr.20160420054135.5"></t>
<t tx="ekr.20150604130353.1">gnx: ekr.20150604130223.363
</t>
<t tx="ekr.20150604130353.2"></t>
<t tx="ekr.20201012111649.1">gnx: ekr.20170925083314.1
</t>
<t tx="ekr.20210509083811.1">gnx: ekr.20201012111338.2
unl: Declarations (leo_cloud.py)
gnx: ekr.20201012111338.3
unl: init (leo_cloud.py)
gnx: ekr.20201012111338.4
unl: onCreate (leo_cloud.py)
gnx: ekr.20201012111338.5
unl: onSave (leo_cloud.py)
gnx: ekr.20201012111338.6
unl: lc_read_current (leo_cloud.py)
gnx: ekr.20201012111338.7
unl: lc_write_current (leo_cloud.py)
gnx: ekr.20201012111338.8
unl: class LeoCloudIOBase
gnx: ekr.20201012111338.9
unl: class LeoCloudIOBase--&gt;LeoCloudIOBase.__init__
gnx: ekr.20201012111338.10
unl: class LeoCloudIOBase--&gt;LeoCloudIOBase.get_subtree
gnx: ekr.20201012111338.11
unl: class LeoCloudIOBase--&gt;LeoCloudIOBase.put_subtree
gnx: ekr.20201012111338.12
unl: class LeoCloudIOFileSystem(LeoCloudIOBase)
gnx: ekr.20201012111338.13
unl: class LeoCloudIOFileSystem(LeoCloudIOBase)--&gt;LeoCloudIOFileSystem(LeoCloudIOBase).__init__
gnx: ekr.20201012111338.14
unl: class LeoCloudIOFileSystem(LeoCloudIOBase)--&gt;LeoCloudIOFileSystem(LeoCloudIOBase).get_data
gnx: ekr.20201012111338.15
unl: class LeoCloudIOFileSystem(LeoCloudIOBase)--&gt;LeoCloudIOFileSystem(LeoCloudIOBase).put_data
gnx: ekr.20201012111338.16
unl: class LeoCloudIOGit(LeoCloudIOBase)
gnx: ekr.20201012111338.17
unl: class LeoCloudIOGit(LeoCloudIOBase)--&gt;LeoCloudIOGit(LeoCloudIOBase).__init__
gnx: ekr.20201012111338.18
unl: class LeoCloudIOGit(LeoCloudIOBase)--&gt;LeoCloudIOGit(LeoCloudIOBase)._run_git
gnx: ekr.20201012111338.19
unl: class LeoCloudIOGit(LeoCloudIOBase)--&gt;LeoCloudIOGit(LeoCloudIOBase).get_data
gnx: ekr.20201012111338.20
unl: class LeoCloudIOGit(LeoCloudIOBase)--&gt;LeoCloudIOGit(LeoCloudIOBase).put_data
gnx: ekr.20201012111338.21
unl: class LeoCloud
gnx: ekr.20201012111338.22
unl: class LeoCloud--&gt;LeoCloud.__init__
gnx: ekr.20201012111338.23
unl: class LeoCloud--&gt;LeoCloud.bg_check
gnx: ekr.20201012111338.24
unl: class LeoCloud--&gt;LeoCloud.bg_post_process
gnx: ekr.20201012111338.25
unl: class LeoCloud--&gt;LeoCloud.find_at_leo_cloud
gnx: ekr.20201012111338.26
unl: class LeoCloud--&gt;LeoCloud._find_clouds_recursive
gnx: ekr.20201012111338.27
unl: class LeoCloud--&gt;LeoCloud.find_clouds
gnx: ekr.20201012111338.28
unl: class LeoCloud--&gt;LeoCloud._from_dict_recursive
gnx: ekr.20201012111338.29
unl: class LeoCloud--&gt;LeoCloud.from_dict
gnx: ekr.20201012111338.30
unl: class LeoCloud--&gt;LeoCloud.io_from_node
gnx: ekr.20201012111338.31
unl: class LeoCloud--&gt;LeoCloud.kw_from_node
gnx: ekr.20201012111338.32
unl: class LeoCloud--&gt;LeoCloud.load_clouds
gnx: ekr.20201012111338.33
unl: class LeoCloud--&gt;LeoCloud.read_current
gnx: ekr.20201012111338.34
unl: class LeoCloud--&gt;LeoCloud.recursive_hash
gnx: ekr.20201012111338.35
unl: class LeoCloud--&gt;LeoCloud.save_clouds
gnx: ekr.20201012111338.36
unl: class LeoCloud--&gt;LeoCloud.subtree_changed
gnx: ekr.20201012111338.37
unl: class LeoCloud--&gt;LeoCloud._to_json_serial
gnx: ekr.20201012111338.38
unl: class LeoCloud--&gt;LeoCloud.to_json
gnx: ekr.20201012111338.39
unl: class LeoCloud--&gt;LeoCloud._to_dict_recursive
gnx: ekr.20201012111338.40
unl: class LeoCloud--&gt;LeoCloud.to_dict
gnx: ekr.20201012111338.41
unl: class LeoCloud--&gt;LeoCloud._ua_clean
gnx: ekr.20201012111338.42
unl: class LeoCloud--&gt;LeoCloud.write_current
</t>
<t tx="ekr.20201012111649.3">gnx: ekr.20170925083853.1
</t>
<t tx="ekr.20210509083811.2">gnx: ekr.20201012111338.43
unl: Declarations (leo_cloud_server.py)
</t>
<t tx="ekr.20210911191729.1">gnx: ekr.20190113123439.5
</t>
<t tx="ekr.20211107080227.1">gnx: ekr.20210911191226.3
unl: at_auto_child (at-auto-line-number-test.py)
</t>
<t tx="ekr.20210911191730.1">gnx: ekr.20190113123439.7
</t>
<t tx="ekr.20211107080227.2">gnx: ekr.20210911191226.4
unl: !Declarations
gnx: ekr.20210911191226.5
unl: section 1
gnx: ekr.20210911191226.6
unl: section 2
</t>
<t tx="ekr.20210911191730.3">gnx: ekr.20190113123439.11
</t>
<t tx="ekr.20211107080227.3">gnx: ekr.20210911191226.7
unl: Declarations (at-auto-section-ref-test.py)
</t>
<t tx="ekr.20210911191731.1">gnx: ekr.20190113121550.1
</t>
<t tx="ekr.20211118024343.1">gnx: ekr.20210911191226.8
unl: spam (at-auto-test.py)
gnx: ekr.20210911191226.9
unl: eggs (at-auto-test.py)
</t>
<t tx="ekr.20210911191731.3">gnx: ekr.20190113123439.16
</t>
<t tx="ekr.20211107080227.5">gnx: ekr.20210911191226.10
unl: class class1
gnx: ekr.20210911191226.11
unl: class class1--&gt;class1_method1
gnx: ekr.20210911191226.12
unl: class class1--&gt;class1_method2
gnx: ekr.20210911191226.13
unl: class class2
gnx: ekr.20210911191226.14
unl: class class2--&gt;class2_method1
gnx: ekr.20210911191226.15
unl: class class2--&gt;class2_method2
</t>
<t tx="ekr.20210911191731.5">gnx: ekr.20190113123635.2
</t>
<t tx="ekr.20211107080227.6">gnx: ekr.20210911191226.16
unl: section 1
gnx: ekr.20210911191226.17
unl: section 2
</t>
<t tx="ekr.20210911191731.7">gnx: ekr.20190113123635.5
</t>
<t tx="ekr.20211107080227.7">gnx: ekr.20210911191226.18
unl: First line.
gnx: ekr.20210911191226.19
unl: section 1
gnx: ekr.20210911191226.20
unl: section 2
</t>
<t tx="ekr.20220811130331.1">gnx: ekr.20220811130232.1
</t>
<t tx="ekr.20220811162331.1">gnx: ekr.20220811130300.1
unl: spam
gnx: ekr.20220811162311.1
unl: spam--&gt;ham
gnx: ekr.20220811130530.1
unl: eggs
</t>
<t tx="ekr.20170427114412.1"></t>
<t tx="ekr.20170427112302.1">g.cls()
import glob
files = glob.glob(g.os_path_join(g.app.loadDir, '*.py'))
files = [z for z in files if g.os_path_basename(z).startswith('leo')]
if 0:
    g.printList(files)
found = set()
for p in c.all_unique_positions():
    name = p.isAnyAtFileNode()
    if name and name.startswith('leo'):
        path = g.os_path_join(g.app.loadDir, name)
        found.add(path)
if 0:
    print('found')
    g.printList(list(found))
else:
    missing = set(files) - found
    if missing:
        print('not found...')
        g.printList(list(sorted(missing)))
    else:
        print('done')
        </t>
<t tx="ekr.20170428084123.1">"""Recursively import all python files in a directory and clean the result."""
g.cls()
if 0:
    import importlib
    import leo.core.leoImport as leoImport
    importlib.reload(leoImport)
# dir_ = r'C:\Users\edreamleo\Anaconda3\Lib\site-packages\black.py'
# dir_ = g.os_path_finalize_join(g.app.loadDir, '..', 'modes')
dir_ = r'C:\Users\Edward Ream\Python\python39\Lib\site-packages\mypy'
assert g.os_path_exists(dir_), repr(dir_)
c.recursiveImport(
    add_context = False,
    dir_ = dir_,
    kind = '@clean', # '@clean', '@edit', '@nosent','@auto','@file',
    recursive = False,
    safe_at_file = False,
    theTypes = ['.py',]
)
</t>
<t tx="ekr.20201222095250.1">g.cls()
import glob
import os
theme_dir = os.path.join(g.app.loadDir, '..', 'themes')
assert os.path.exists(theme_dir), repr(theme_dir)
paths = glob.glob(f"{theme_dir}{os.sep}*.leo")

def clean(s):
    return s.strip().replace('-','').replace('_','').replace(' ','')
    
for path in paths:
    d = {}
    c = g.createHiddenCommander(path)
    sfn = c.shortFileName()
    if sfn == 'old_themes.leo':
        continue
    print('checking ', sfn)
    for p in c.all_unique_positions():
        h = clean(p.h)
        if h.startswith('@'):
            if h in d:
                print(f"  {sfn:20}: duplicate {h}")
            else:
                d [h] = True
print('done')</t>
<t tx="ekr.20200308193719.1">d = {}  # Keys are gnxs, values is a list of vnodes with that gnx.
for v in c.all_nodes():
    gnx = v.gnx
    aList = d.get(gnx, [])
    if v not in aList:
        aList.append(v)
        d [gnx] = aList
        if len(aList) &gt; 1:
            print(f"gnx clash: {gnx}")
            g.printObj(aList)
print('done')</t>
<t tx="ekr.20210429045101.1">g.cls()
fc = c.fileCommands
d = fc.gnxDict
for key in sorted(d.keys()):
    v = d.get(key)
    if v.h.lower() == 'newheadline':
        print('in dict', key, v)
        for p in c.all_positions():
            if p.v == v:
                print(p)
        else:
            print('no position for', v)
print('done')</t>
<t tx="ekr.20210118013157.1">"""
Convert defs in LeoFind to pep8 names.
- Don't change defs containing underscores.
- Check for existing target.
"""
g.cls()
import re
h = 'class LeoFind (LeoFind.py)'
root = g.findNodeAnywhere(c, h)
@others
if root:
    main(root)
else:
    print('not found:', root)</t>
<t tx="ekr.20210118024739.1">def convert(old_func, new_func, root):
    print(f"{old_func} =&gt; {new_func}\n")
    for p in root.subtree():
        pattern = rf"\b{old_func}\b"
        p.h = re.sub(pattern, new_func, p.h)
        p.b = re.sub(pattern, new_func, p.b)
        # g.printObj(g.splitLines(s2), tag='p.h')
    print('')</t>
<t tx="ekr.20210118013807.1">def main(root):
    pattern = re.compile(r'^def\s+(\w+)', re.MULTILINE)
    for pass_n in (0, 1):
        n = 0
        for p in root.subtree():
            for m in re.finditer(pattern, p.b):
                target = m.group(0)
                old_func = m.group(1)
                if '_' in target:
                    continue
                if target.islower():
                    continue
                if old_func == 'finishCreate':  # Special case.
                    return
                new_func = new_name(old_func)
                if new_func == old_func:
                    continue
                if pass_n == 0:
                    if exists(new_func, root):
                        g.trace(f"already exists: {old_func} {new_func}")
                        g.trace('aborting')
                        return
                else:
                    n += 1
                    convert(old_func, new_func, root)
    g.trace(f"converted {n} function names")
    c.redraw()
            </t>
<t tx="ekr.20210118020530.1">def new_name(s):
    """Return the new name of s."""
    assert ' ' not in s
    # Convert s to underscore style.
    result = []
    for i, ch in enumerate(s):
        if i &gt; 0 and ch.isupper():
            result.append('_')
        result.append(ch.lower())
    return ''.join(result).replace('i_search', 'isearch')
</t>
<t tx="ekr.20210118021337.1">def exists(s, root):
    """Return True if s exists in any of root's nodes."""
    for p in root.self_and_subtree():
        if s in p.b:
            return True
    return False</t>
<t tx="ekr.20210829132319.1">"""Convert old-style tests to new-style tests"""
g.cls()
import importlib
from leo.commands import convertCommands
importlib.reload(convertCommands)

root_h = '--- To be converted'
root = g.findNodeAnywhere(c, root_h)
converter = convertCommands.ConvertAtTests()
# converter = convertCommands.ConvertShadowTests()
# converter = convertCommands.ConvertUndoTests()
# converter = convertCommands.ConvertColorizerTests()
convertCommands.convert_at_test_nodes(c, converter, root, copy_tree=True)</t>
<t tx="ekr.20190402091335.1">from leo.commands import editFileCommands as efc

efc.GitDiffController(c).diff_two_revs(
    # rev1='f85969ae8cb',  # Before.
    # rev2='dd0fadf7b15',  # After.
    rev1='test',               # Old
    rev2='ekr-mypy',   # New
)
</t>
<t tx="ekr.20180816105258.1">g.cls()
import os
import leo.commands.editFileCommands as efc
path = g.os_path_finalize_join(g.app.loadDir, '..', '..')
print('path:', path)
os.chdir(path)

# Any revspec is valid as an argument to the "branch1" and "branch2" args.
# See https://git-scm.com/book/en/v2/Git-Tools-Revision-Selection

efc.GitDiffController(c).diff_two_branches(
    branch1='devel', # old branch/rev
    branch2='ekr-6.6.1-devel', # new branch/rev
    fn='leo/core/leoAst.py',  # Don't use back slashes.
)
</t>
<t tx="ekr.20201208114843.1"># No longer needed. Use the git-diff-pr command.
import leo.commands.editFileCommands as efc
x = efc.GitDiffController(c)
x.diff_pull_request()
</t>
<t tx="ekr.20220319145807.1">g.cls()

# Monkey-patched git-diff-pr command.
import leo.commands.editFileCommands as efc

rev1 = '7fe2cc486153'  # Preveious commit ofdevel'
rev2 = 'c4d109012028'  # Last commit of ekr-clean-comments
x = efc.GitDiffController(c)

@others

# Monkey-patch, with x bound.
x.make_diff_outlines = make_diff_outlines_ignoring_comments
x.diff_two_revs(rev1, rev2)
</t>
<t tx="ekr.20220319151900.1">def make_diff_outlines_ignoring_comments(c1, c2, fn, rev1='', rev2=''):
    """Create an outline-oriented diff from the *hidden* outlines c1 and c2."""
    self = x
    added, deleted, changed = self.compute_dicts(c1, c2)
    table = (
        (added, 'Added'),
        (deleted, 'Deleted'),
        (changed, 'Changed'))
    for d, kind in table:
        if kind.lower() == 'changed':
            for key in d:
                v1, v2 = d.get(key)
                v1.b = strip_comments(v1.b)
                v2.b = strip_comments(v2.b)
        self.create_compare_node(c1, c2, d, kind, rev1, rev2)
</t>
<t tx="ekr.20220319152417.1">def strip_comments(aString):
    """
    Strip everything that looks like a comment from aString.
    It's fine, for now, to ignore strings and docstrings.
    """
    result = []
    lines = g.splitLines(aString)
    for s in lines:
        if s.strip().startswith('#@'):
            # Retain everything that looks like a sentinel.
            result.append(s)
        else:
            # Strip the comment, ignoring the end of the line.
            i = s.find('#')
            if i == -1:
                result.append(s)
            else:
                tail = s[:i]
                if tail.strip():
                    result.append(tail.rstrip() + '\n')
    return ''.join(result)
</t>
<t tx="ekr.20220318085657.1">"""
Find and mark all nodes containing underindented trailing comments in c's outline.

Such comments have the form:
    
    .. some code ..
        A trailing, overindented comment.
"""
g.cls()
import re
pattern = re.compile(r'\w+\s*=\s\w+')

def do_node(p):
    global count
    prev_assign = False
    old_lws = 0
    lines = g.splitLines(p.b)
    for i, line in enumerate(lines):
        lws = g.computeLeadingWhitespaceWidth(line, tab_width=-4)
        if line.strip().startswith('#'):
            if prev_assign and lws &gt; old_lws:
                # Found a likely trailing comment.
                p.setMarked()
                count += 1
                return True
            prev_assign = False
        else:
            old_lws = lws
            prev_assign = pattern.search(line)
    return False
    
count = 0
c.clearAllMarked()
for p in c.all_unique_positions():
    do_node(p)
print(f"found {count} nodes.")
</t>
<t tx="ekr.20220503081113.1">g.cls()
import re
&lt;&lt; init core_p, command_p and globals_p &gt;&gt;
d = {}  # Dict[func-name, True]
# If I were going to do more work I would do the following:
# exclusions: Dict[str, List[str]] = {}
exclusions = set()  # Set[func-name]
@others
# Create d...
scan(core_p)
scan(command_p)
scan(globals_p)
suppress = ('c',)  # 'g', 'p',
count = 0
words = list(sorted(z for z in d.keys() if z not in suppress))
functions_pat = re.compile(fr".*\b({'|'.join(words)})\b\s*[^(]")
# Check functions...
check(core_p)
check(command_p)
check(globals_p)
print('Found', count)
g.printObj(list(sorted(exclusions)), tag='Function appearing in special contexts')
</t>
<t tx="ekr.20220503193901.1"># 'exception',
# Imports...
    # 'commands', 'cmd', 'core', 'external', 'gui_plugins', 'import_module',
    # 'modes', 'modules',
    # 'os', 'pickle', 'plugins', 'rst3', 'test', 'tests',
# Functions/methods...
# 'caller', 'callers', 'copy', 'count', 'end', 'fileName',
# 'ivars', 'key', 'kind', 'level', 'match', 'remove', 'trace',
    # 'add', 'add_to_dot', 'backup', 'blank',
    # 'caller', 'callers', 'children', 'clone', 'cls', 'command_name', 'commanders',
    # 'commit', 'convert', 'copy', 'count',
    # 'delegate', 'do', 'done', 'dump', 'encode', 'end', 'error', 'es', 'exists', 'expand',
    # 'filename', 'fileName', 'find', 'flush', 'get',
    # 'handler', 'handler1', 'handler2', 'hash',
    # 'IdleTime', 'ignore', 'indent', 'it', 'items', 'ivars', 'join', 'key', 'keys', 'kind',
    # 'level', 'lt', 'lower', 'lws', 'match', 'message', 'name', 'new', 'next', 'nodes', 'note',
    # 'on_idle', 'open', 'parents', 'path', 'predicate', 'put',
    # 'read', 'readline', 'red', 'redoHelper', 'remove', 'replace', 'report', 'rt',
    # 'scan', 'select', 'set', 'show', 'start', 'stop',
    # 'toString', 'toUnicode', 'trace', 'translateString',
    # 'underline', 'undoHelper', 'unl', 'values', 'visit',
    # 'warn', 'warning', 'word',</t>
<t tx="ekr.20220503084900.1">core_p = g.findNodeAnywhere(c, 'Core classes')
command_p = g.findNodeAnywhere(c, 'Command classes')
globals_p = g.findNodeAnywhere(c, '@file leoGlobals.py')
assert core_p and command_p and globals_p
</t>
<t tx="ekr.20220503084230.1">def check(root: "Position") -&gt; None:
    """Print any functions in d that don't look like a function call."""
    global count
    print('Check:', root.h)
    skipping = None
    for p in root.subtree():
        skipping = False
        if '@language rest' in p.b:
            continue
        for s in p.b.split('\n'):
            ss = s.strip()
            # Handle skipping modes...
            if skipping == '@':
                if ss.startswith('@c'):
                    skipping = None
                continue
            if skipping:
                for skipping in ('"""', "'''"):
                    if skipping in ss:
                        skipping = None
                        continue
                continue
            # Not skipping strings. Ignore comments.
            assert not skipping, repr(skipping)
            i = ss.find('#')
            if i &gt; -1:
                ss = ss[:i].strip()
            if not ss:
                continue
            # Start skipping modes.
            if ss.startswith('@ ') or ss=='@':
                skipping = '@'
                continue
            if ss.count('"""') == 1:
                skipping = '"""'
                continue
            if ss.count("'''") == 1:
                skipping = "'''"
                continue
            if '"' in ss or "'" in ss:  # Ignore lines containing strings.
                continue
            # Skip special cases.
            if ss.startswith((
                '&lt;&lt;', '@cmd', '@g.command',
                'def', 'from', 'import', 'print',
            )):
                continue
            m = functions_pat.match(ss)
            if not m:
                continue
            # The function is in the line.
            # Ignore if it is within any kind of special context.
            h = g.truncate(p.h, 25)
            func = m.group(1)
            args_pat = re.compile(rf".*?[\w_]+\s*\(.*?\b{func}\b.*?\)")
            array_pat = re.compile(rf".*?\b{func}\b\s*(\[|\])")
            op_pat = re.compile(
                rf".*?\b{func}\b\s*(\=|\&lt;|\&gt;|\+|\-|\,|\)|\:|\!|\%|"
                rf"in\b|is\b|and\b|or\b|else\b|if\b|not\b)"
            )
            attr_pat = re.compile(rf".*\b{func}\.")
            if args_pat.match(ss):
                if 0: print(f"  Arg: {h:30} {func:20} {ss}")
                exclusions.add(func)
            elif array_pat.match(ss):
                if 0: print(f"Array: {h:30} {func:20} {ss}")
                exclusions.add(func)
            elif op_pat.match(ss):
                if 0: print(f"   OP: {h:30} {func:20} {ss}")
                exclusions.add(func)
            elif attr_pat.match(ss):
                if 0: print(f" Attr: {h:30} {func:20} {ss}")
                exclusions.add(func)
            else:
                count += 1
                print(f"Found: {h:30} {func:20} {ss}")</t>
<t tx="ekr.20220503084045.1">def_pat = re.compile(r'^\s*def ([\w_]+)\s*\(')

def scan(root: "Position") -&gt; None:
    """Add entries in d for all function/method definitions."""
    for p in root.subtree():
        for s in p.b.split('\n'):
            m = def_pat.match(s)
            if m:
                name = m.group(1)
                if not name.startswith('__'):
                    d [m.group(1)] = True</t>
<t tx="ekr.20201015145257.1">import leo.core.leoImport as leoImport
import importlib
importlib.reload(leoImport)
g.cls()
# Change path as necessary.
path = r'c:\users\edreamleo\lsa.py'
assert g.os_path_exists(path)
x = leoImport.LegacyExternalFileImporter(c)
x.import_file(path)
</t>
<t tx="ekr.20210630070717.1">"""
See #2025: https://github.com/leo-editor/leo-editor/issues/2025

Note: I have chosen *not* to update the gnx's. Félix deserves the credit for the changes.

A script to restore gnx's in sentinels in leoserver.py from the devel branch to the felix-server2 branch.

devel-leoserver.py: the version of leoserver.py from devel
felix_server.py:    The version of leoserver.py from felix-server-2
new_server.py:      leoserver.py, with updated gnx's.

After running this script, `kdiff3 devel-leoserver.py new-leoserver.py` shows *only*
the expected changes to sentinel lines.
"""

g.cls()
import difflib
import os
verbose = True
ekr_server = r'c:\diffs\devel-leoserver.py'
felix_server = r'c:\diffs\felix-server2-leoserver.py'
new_server = r'c:\diffs\new-leoserver.py'
assert os.path.exists(ekr_server), ekr_server
assert os.path.exists(felix_server), felix_server
#
# The target (new!) version should be the ekr_server code.
# With this convention:
#   all '-' opcodes will refer to felix gnx's!
#   These lines refer to lines that Félix *inserted* or *changed*
with open(felix_server) as f:
    a1_s = f.read()
with open(ekr_server) as f:
    b1_s = f.read()
print('len ekr', len(b1_s), 'len felix', len(a1_s))
# ndiff compares *lists* of strings.
# a and b are lists of @+node sentinels.
a_list = [z for z in g.splitLines(a1_s) if z.strip().startswith('#@+node:')]
b_list = [z for z in g.splitLines(b1_s) if z.strip().startswith('#@+node:')]
changed, deleted, inserted = [], [], []
diff = list(difflib.ndiff(a_list, b_list))
i = 0
while i &lt; len(diff):
    progress = i
    s = diff[i]
    code = s[0]
    line1 = s[2:]
    if code == '-':  # Félix inserted or changed the node.
        line2_s = diff[i+1] if i+1 &lt; len(diff) else ''
        line3_s = diff[i+2] if i+2 &lt; len(diff) else ''
        line2_code = line2_s[0] if line2_s else ''
        line3 = line3_s[2:]
        assert 'felix' in line1, s
        if line2_code == '?':  # The line changed. Remember the first and third lines.
            assert line2_s
            assert line3_s
            changed.append((line1, line3))
            i += 4
        else: # Félix inserted the node.
            inserted.append(line1)
            i += 1
    elif code == '+':  # Félix deleted the node.
        assert 'ekr' in line1, s
        deleted.append(line1)
        i += 1
    else:
        print(f"{i:&gt;3}: UNKNOWN CODE")
        print(f"{i:&gt;3}: {s!r}")
        print('')
        for j, s in enumerate(diff[:i+1]):
            print(f"{j:&gt;3}: {s!r}")
        break
    assert i &gt; progress
#
# Print the results.
print('')
print(f"Inserted {len(inserted)} nodes")
if verbose:
    print('')
    for i, z in enumerate(inserted):
        print(f"{i:&gt;3}: {z!r}")
    print('')
print(f" Deleted {len(deleted)} nodes")
if verbose:
    print('')
    for i, z in enumerate(deleted):
        print(f"{i:&gt;3}: {z!r}")
    print('')
print(f" Changed {len(changed)} nodes")
if verbose:
    print('')
    for i, z in enumerate(changed):
        a, b = z
        print(f"{i:&gt;3}: felix: {a!r}")
        print(f"{i:&gt;3}:   ekr: {b!r}")
        print('')
#
# Change the leoserver.py, *not* the ekr file.
result = a1_s
for z in changed:
    a, b = z
    assert '#@+node:felix' not in b, repr(b)
    result = result.replace(a, b)
if 0:
    g.printObj(g.splitLines(result), tag=result)
if 0:
    i, n = 0, 0
    tag = '#@+node:felix'
    while True:
        i = result.find(tag, i)
        if i == -1:
            break
        print(n, repr(result[i: i+50]))
        i += len(tag)
        n += 1
if 1:
    # Write the file.
    with open(new_server, 'w') as f:
        f.write(result)
    print(f"wrote {new_server}")
    
</t>
<t tx="ekr.20210701044426.1"></t>
<t tx="ekr.20210701044513.1"></t>
<t tx="ekr.20210630103405.1">g.cls()
import difflib, os, re
ekr_server = r'c:\diffs\devel-leoserver.py'
felix_server = r'c:\diffs\felix-server2-leoserver.py'
with open(ekr_server) as f:
    a1_s = f.read()
with open(felix_server) as f:
    b1_s = f.read()
# a and b are lists of @+node sentinel lines.
a_list = [z.lstrip() for z in g.splitLines(a1_s) if z.strip().startswith('#@+node:')]
b_list = [z.lstrip() for z in g.splitLines(b1_s) if z.strip().startswith('#@+node:')]
# Show the diffs.
diff = difflib.ndiff(a_list, b_list)
for i, s in enumerate(diff):
    print(f"{i:&lt;3}: {s.rstrip()}")
</t>
<t tx="ekr.20200222083959.1">import logging
rootLogger = logging.getLogger('')
rootLogger.setLevel(logging.DEBUG)
socketHandler = logging.handlers.SocketHandler(
    'localhost',
    logging.handlers.DEFAULT_TCP_LOGGING_PORT,
)
rootLogger.addHandler(socketHandler)
logging.info('-' * 20)
</t>
<t tx="ekr.20211014103433.1">"""
Convert the TeX sources, assumed to be in ~/tex.web, to an outline.

https://mirror.las.iastate.edu/tex-archive/systems/knuth/dist/tex/tex.web

"""
g.cls()
import os
import re
# Read
path = os.path.expanduser('~/tex.web')
with open(path) as f:
    contents = f.read()
# Create root.
last = c.lastTopLevel()
if last.h == 'tex.web':
    last.doDelete()
last = c.lastTopLevel()
root = last.insertAfter()
root.h = 'tex.web'
root.b = '@language tex'
prefix = root.insertAsLastChild()
prefix.h = 'prefix'
# Patterns
at_star_pat = re.compile(r'^@\*(.*?)$')
at_space_pat = re.compile(r'^@ (.*?)$')
at_p_pat = re.compile(r'^@p (.*?)$')
at_sec_pat = re.compile(r'^@&lt;(.*?)@&gt;=(.*?)$')
@others  # Define handlers and helpers.
table = (
    (at_star_pat, do_at_star),
    (at_space_pat, do_at_space),
    (at_p_pat, do_p),
    (at_sec_pat, do_sec),
)
count = 0
parents = [('prefix', prefix)]  # Tuples: (kind, p)
for i, s in enumerate(g.splitLines(contents)):
    for pattern, helper in table:
        m = pattern.match(s)
        if m:
            helper(i, m, s)  # m not used at present.
            count += 1
    else:
        parent = parents[-1][1]
        parent.b += s
# Finish
root.expand()
c.redraw(root)
print(f"done: {count} pattern{g.plural(count)}")</t>
<t tx="ekr.20211014112513.1">def do_at_star(i, m, s):
    global parents
    print(s.rstrip())  # A good progress indicator.
    parent = root.insertAsLastChild()
    parent.h = s.strip()
    parents = [('@*', parent)]  # Always prune the stack.

def do_at_space(i, m, s):
    new_node('@ ', s)
    
def do_p(i, m, s):
    new_node('@p', s)

def do_sec(i, m, s):
    new_node('@&lt;', s)
</t>
<t tx="ekr.20211014120710.1">def new_node(kind, h):
    """Create a new node as the last child of an '@*' node."""
    global parents
    kind = parents[-1][0]
    if kind == '@*':
        parent = parents[-1][1]
    else:
        # Prune the stack back to the '@*' entry.
        parent_tuple = parents[0]
        assert parent_tuple[0] == '@*', parents
        parents = [parent_tuple]
        parent = parent_tuple[1]
    child = parent.insertAsLastChild()
    child.h = h.strip()
    parents.append(('@ ', child))
</t>
<t tx="ekr.20200222151754.1">import yoton

# Create another context and a sub channel
ct2 = yoton.Context()
sub = yoton.SubChannel(ct2, 'chat')

# Connect
ct2.connect('publichost:test')

# Receive
while True:
    i = int(sub.recv())
    print(i)
    if i == 10:
        break
</t>
<t tx="EKR.20040430162943">@nosearch
</t>
<t tx="ekr.20031218072017.2406" _bklnk="7d71002858010000007971014b0058010000007871024b00580400000074797065710358080000006e6f646552656374710458050000006c696e6b7371055d7106752e"># This file contains almost all of Leo's sources.

# See the "About this file" node for important notes.
</t>
<t tx="ekr.20140902032918.18591">@language rest
@wrap

Leo uses a model/view/controller architecture.

- Controller: The Commands class and its helpers in leoCommands.py and leoEditCommands.py.

- Model: The VNode and Position classes in leoNodes.py.

- View: The gui-independent base classes are in the node "Gui Base Classes". The Qt-Specific subclasses are in the node "Qt gui".

**Important**: The general organization of these classes have changed hardly at all in Leo's 20+ year history.  The reason is that what each class does is fairly obvious.  How the gets the job done may have changed drastically, but *that's an internal implementation detail of the class itself*.  This is the crucial design principle that allows Leo's code to remain stable.  *Classes do not know or meddle in the internal details of other classes*.  As a result, nobody, including EKR, needs to remember internal details.

</t>
<t tx="ekr.20140831085423.18639">Here is what you *must know* to understand Leo's core:

1. A **widget** is an actual Qt widget.

Leo's core seldom accesses widgets directly.  Instead...

2. A **wrapper class** defines a standard api that hides the details
   of the underlying gui **text** widgets.

Leo's core uses this api almost exclusively. That is, Leo's core code treats wrappers *as if* they were only text widgets there are!

There is, however, a back door for (hopefully rare!) special cases. All wrapper classes define an official ``widget`` ivar, so core or plugin code can gain access to the real Qt widget using wrapper.widget. Searching for wrapper.widget will find all gui-dependent snippets of code in Leo's core.
</t>
<t tx="ekr.20140831085423.18630">This outline contains all of Leo's core source code.

Leo's code uses the following conventions throughout:

c:  a commander.
ch: a character.
d:  a dict.
f:  an open file.
fn: a file name.
g:  the leoGlobals module.
i, j, k: indices into a string.
p:  a Position.
s:  a string.
t:  a text widget.
u:  an undoer.
w:  a gui widget.
v:  a Vnode
z:  a local temp.

In more limited contexts, the following conventions apply:

si:     a g.ShortcutInfo object.
ks:     a g.KeyStroke object
stroke: a KeyStroke object.

btw:    leoFrame.BaseTextWrapper
stw:    leoFrame.StringTextWrapper

bqtw:   qt_text.BaseQTextWrapper
lqtb:   qt_text.LeoQTextBrowser
qhlw:   qt_text.QHeadlineWrapper
qmbw:   qt_text.QMinibufferWrapper
qlew:   qt_text.QLineEditWrapper
qsciw:  qt_text.QScintiallaWrapper
qtew:   qt_text.QTextEditWrapper</t>
<t tx="ekr.20140831085423.18631">The following 'official' ivars will always exist:

c.frame                 The frame containing the log,body,tree, etc.
c.frame.body            The body pane.
c.frame.body.widget     The gui widget for the body pane.
c.frame.body.wrapper    The high level interface for the body widget.
c.frame.iconBar         The icon bar.
c.frame.log             The log pane.
c.frame.log.widget      The gui widget for the log pane.
c.frame.log.wrapper     The high-level inteface for the log pane.
c.frame.tree            The tree pane.

The following were official ivars that no longer exist:

c.frame.body.bodyCtrl   Use c.frame.body.wrapper instead.
c.frame.log.logCtrl     Use c.frame.log.wrapper instead.
</t>
<t tx="ekr.20031218072017.2604"></t>
<t tx="ekr.20150514035207.1"></t>
<t tx="ekr.20031218072017.3625">&lt;&lt; about gui classes and gui plugins &gt;&gt;
</t>
<t tx="ekr.20050721093241">@nobeautify
@nocolor

The following are notes for anyone who is interested in writing
alternate gui's for Leo.

Rule 1: Leo's core is (or should be) free of gui-specific code.

Core code calls 'gui wrapper methods' defined by gui-specific classes.
The base classes for these gui-specific classes are in the node
Code--&gt;Gui Base classes.

Rule 2: Gui-specific code should be localized.

The @file nodes contained in the node 'Code--&gt;Gui Tkinter classes' in
leoPy.leo contain all of Leo's Tkinter-specific code. Gui plugins
would typically put all similar code in a single file.

Rule 3: Gui-specific code can call gui methods directly.

There are no restrictions about the code in the gui-specific classes.

Rule 4: Gui-specific classes must implement the 'gui wrapper methods'
specified in the gui base classes.

This is the way that gui-specific classes provide gui-specific
services to Leo's core.

The alternative would be to implement all gui-specific commands
directly in the gui-specific code.  But this would be much more work
than needed.  For example, only a few gui-specific wrappers are needed
to implement all commands that deal with body text.  Implementing each
of these commands 'from scratch' would duplicate a lot of code
unnecessarily.

Using the gui wrapper methods is a bit messy for two reasons:

1. It requires defining enough wrappers (both in the base gui classes
   and subclasses) so that all gui-specific services needed by Leo's
   core are available.  Adding a wrapper to a gui base class involves
   adding it to all gui-specific subclasses.  It's easy to forget to
   add a wrapper.  The gui base class defines all wrappers as a
   function that just calls oops().  This prints a warning that the
   wrapper should be defined in a subclass.

2. The original wrappers assumed Tkinter-like indices.  Wrappers that
   were defined later assume Python indices (see Rule 5 below).  The
   newer style wrappers that use Python indices have 'Python' in their
   name.  Having two sets of wrappers is one of the ugliest features
   of the present code.  I find it hard to remember which wrappers
   exist and what exactly they do :-)

Rule 5: Leo's core should use Python indices, not gui-specific
indices.

Leo's core mostly follows this rule: there may be a few exceptions.

A Python index is an int that runs from 0 (beginning of text) to
len(s) (end of text s).  That is, there are exactly len(s) + 1 valid
indices.  In contrast, Tkinter indices run from "1.0" to "x.y" where
text s has x lines and where the length of the last line is y-1.

Two (recently written) functions in leoGlobals.py support conversions
from Python indices to the row/column indices used by Tkinter.

- g.convertPythonIndexToRowCol converts a Python index to a row/column
  index used by Tkinter.

- g.convertRowColToPythonIndex does the reverse.

Important: the first Tkinter index is '1.0', not '0.0', but the row
returned by g.convertPythonIndexToRowCol is zero based, so the code
that actually creates Tkinter indices from row/col must add 1 to the
row.  Similar remarks apply when going in the reverse direction.
</t>
<t tx="ekr.20180225010644.1">@nobeautify</t>
<t tx="ekr.20180225010707.1"></t>
<t tx="ekr.20150304130753.4">@language xml
&lt;?xml version="1.0" encoding="UTF-8"?&gt;
&lt;xsl:stylesheet version="1.0"
xmlns:xsl="http://www.w3.org/1999/XSL/Transform"&gt;

&lt;xsl:output method="html" version="1.0" encoding="UTF-8" indent="yes"/&gt;

&lt;!-- The default setting. Not needed unless there is a strip-space element. --&gt;
  &lt;!-- &lt;xsl:preserve-space elements='leo_file nodes t'/&gt; --&gt;

&lt;xsl:template match ='leo_file'&gt;
&lt;html&gt;
  &lt;head&gt;
    &lt;&lt;style&gt;&gt;
    &lt;&lt;scripts&gt;&gt;
  &lt;/head&gt;
  &lt;body&gt;
    &lt;xsl:apply-templates select='tnodes'/&gt;
    &lt;div class="outlinepane"&gt;
      &lt;xsl:apply-templates select='vnodes'/&gt;
    &lt;/div&gt;
    &lt;div class="bodypane"&gt;
      &lt;h1&gt;Body Pane&lt;/h1&gt;
      &lt;pre class="body-text"&gt;body&lt;/pre&gt;
    &lt;/div&gt;
  &lt;/body&gt;
&lt;/html&gt;
&lt;/xsl:template&gt;

&lt;xsl:template match = 'tnodes'&gt;
&lt;div class="tnodes"&gt;
  &lt;xsl:for-each select = 't'&gt;
    &lt;div class="tnode"&gt;
      &lt;xsl:attribute name="id"&gt;&lt;xsl:value-of select='@tx'/&gt;&lt;/xsl:attribute&gt;
      &lt;xsl:value-of select='.'/&gt;
    &lt;/div&gt;
  &lt;/xsl:for-each&gt;
&lt;/div&gt;
&lt;/xsl:template&gt;

&lt;xsl:template match = 'vnodes'&gt;
  &lt;xsl:for-each select = 'v'&gt;
    &lt;xsl:apply-templates select ='.'/&gt;
  &lt;/xsl:for-each&gt;
&lt;/xsl:template&gt;

&lt;xsl:template match='v'&gt;
  &lt;div class="node"&gt;
    &lt;xsl:attribute name="id"&gt;&lt;xsl:value-of select='@t'/&gt;&lt;/xsl:attribute&gt;
    &lt;h1&gt;&lt;xsl:value-of select='vh'/&gt;&lt;/h1&gt;
    &lt;xsl:if test ='./v' &gt;
      &lt;xsl:apply-templates select = 'v'/&gt;
    &lt;/xsl:if&gt;
  &lt;/div&gt;
&lt;/xsl:template&gt;

&lt;/xsl:stylesheet&gt;
</t>
<t tx="ekr.20180225010913.1"></t>
<t tx="ekr.20180225010743.1">@nosearch</t>
<t tx="ekr.20190607124533.1"></t>
<t tx="ekr.20160123142722.1"># An example configuration file for make_stub_files.py.
# By default, this is ~/stubs/make_stub_files.cfg.
# Can be changed using the --config=path command-line option.

[Global]

files:

    # Files to be used *only* if no files are given on the command line.
    # glob.glob wildcards are supported.

    # c:/Repos/leo-editor/leo/core/leoAst.py
    # c:/Repos/leo-editor/leo/core/*.py
    # c:/Repos/leo-editor/plugins/*.py

output_directory: ~/stubs

prefix_lines:
    # Lines to be inserted at the start of each stub file.
    from typing import TypeVar, Iterable, Tuple
    T = TypeVar('T', int, float, complex)

[Def Name Patterns]

[General Patterns]
</t>
<t tx="ekr.20180708145905.1">@language rest
@wrap

This is the theory of operation document for py2cs.py. The most interesting aspect of this script is the TokenSync class. This class provides a reliable way of associating tokenizer tokens with ast nodes.

@others
</t>
<t tx="ekr.20180708152000.1">
### The problem

The initial version of py2cs.py (the script) used only tokens. This solved all token-related problems, but made parsing difficult. Alas, it is [difficult](http://stackoverflow.com/questions/16748029/how-to-get-source-corresponding-to-a-python-ast-node) to associate tokens with ast nodes.

The script needs the following token-related data:

- The **ignored lines** (comment lines and blank lines) that precede any statement.

- The **trailing comment** strings that might follow any line.

- Optionally, the **line breaks** occurring within lines. At present, this script does not preserve such breaks, and it's probably not worth doing. Indeed, automatically breaking long lines seems more useful, especially considering that coffeescript lines may be substantially shorter than the corresponding python lines.

- The **exact spelling** of all strings.

The [ast_utils module](
https://bitbucket.org/plas/thonny/src/3b71fda7ac0b66d5c475f7a668ffbdc7ae48c2b5/thonny/ast_utils.py?at=master) purports to solve this problem with convoluted adjustments to the col_offset field. This approach is subject to subtle Python bugs, and subtle differences between Python 2 and Python 3. There is a better way...
</t>
<t tx="ekr.20180708152018.1">
### Design

The main idea is to use *only* the ast.lineno fields and the tokenizer module to recreate token data. The design assumes only that both the ast.lineno field and Python's tokenizer module are solid. This is a much more reasonable assumption than assuming that the col_offset field always tells the truth. In short, this design *ignores* the ast.col_offset field.

At startup, the TokenSync ctor assigns all the incoming tokens to various lists.  These lists are indexed by lineno:

    ts.line_tokens[i]: all the tokens on line i
    ts.string_tokens[i]: all string tokens on line i
    st.ignored_lines: the blank or comment line on line i

It is very easy to create these lists. The code does not depend on any arcane details.

#### Recovering the exact spelling of stings.

ts.synch_string returns the *next* string on the line. Here it is, stripped of defensive code:

    def sync_string(self, node):
        '''Return the spelling of the string at the given node.'''
        tokens = self.string_tokens[node.lineno-1]
        token = tokens.pop(0)
        self.string_tokens[node.lineno-1] = tokens
        return self.token_val(token)

Stripped of defensive code, the do_Str visitor is just:

    def do_Str(self, node):
        '''A string constant, including docstrings.'''
        return self.sync_string(node)

#### Recovering otherwise ignored nodes

**ts.leading_lines(node)** returns a list of otherwise ignored lines that
precede the node's line that have not already been returned.
**ts.leading_string(node)** is a convenience method that returns ''.join(ts.leading_lines(node)). The visitors of the CoffeeScriptTraverser class show how to use these methods.
</t>
<t tx="ekr.20180708145905.6">
### Using the TokenSync class

The present code is driven by ast trees, but each visitor of the CoffeeScriptTraverser class takes care to preserve **otherwise-ignored tokens**. These are tokens that would otherwise be ignored: namely blank lines and comments, both entire-line comments and trailing comments.

The visitor for each statement intersperses otherwise ignored tokens using calls to the TokenSync class.  The simplest cases are like this:

    def do_Break(self, node):
        head = self.leading_string(node)
        tail = self.trailing_comment(node)
        return head + self.indent('break') + tail

The leading_string and trailing_comment methods simply redirect to the corresponding methods in the TokenSync class.  Saves a bit of typing. Compound statements are a bit more bother, but not overly so. For example:

    def do_If(self, node):

        result = self.leading_lines(node)
        tail = self.trailing_comment(node)
        s = 'if %s:%s' % (self.visit(node.test), tail)
        result.append(self.indent(s))
        for z in node.body:
            self.level += 1
            result.append(self.visit(z))
            self.level -= 1
        if node.orelse:
            tail = self.tail_after_body(node.body, node.orelse, result)
            result.append(self.indent('else:' + tail))
            for z in node.orelse:
                self.level += 1
                result.append(self.visit(z))
                self.level -= 1
        return ''.join(result)

The line:

        tail = self.tail_after_body(node.body, node.orelse, result)

is a hack needed to compensate for the lack of an actual ast.Else node.
</t>
<t tx="ekr.20180708145905.7">
### Summary

The TokenSync class is, a new, elegant, unexpected and happy development. It is a relatively easy-to-use helper that allows parser-based code to preserve data that is not easily accessible in parse trees.

The TokenSync class avoids [problems with the col_offset field](
http://stackoverflow.com/questions/16748029/how-to-get-source-corresponding-to-a-python-ast-node) in ast nodes. The TokenSync class depends only on the ast.lineno field and the tokenize module. We can expect it to be rock solid.

Edward K. Ream
February 20 to 25, 2016



</t>
<t tx="ekr.20220823195205.1">"""
Stand alone GUI free index builder for Leo's full text search system::

  python leoftsindex.py &lt;file1&gt; &lt;file2&gt; &lt;file3&gt;...

If the file name starts with @ it's a assumed to be a simple
text file listing files to be indexed.

If &lt;file&gt; does not contain '#' it's assumed to be a .leo file
to index, and is indexed.

If &lt;file&gt; does contain '#' it's assumed to be a .leo file
containing a list of .leo files to index, with the list in
the node indicated by the UNL after the #, e.g.::

   path/to/myfile.leo#Lists--&gt;List of outlines

In the latter case, if the node identified by the UNL has children,
the list of files to scan is built from the first line of the body
of each child node of the identified node (works well with bookmarks.py).
If the node identified by the UNL does not have children, the
node's body is assumed to be a simple text listing of paths to .leo files).

.. note::

    It may be necessary to quote the "file" on the command line,
    as the '#' may be interpreted as a comment delimiter::

        python leoftsindex.py "workbook.leo#Links"


"""

import sys
# add folder containing 'leo' folder to path
# sys.path.append("/home/tbrown/Package/leo/bzr/leo.repo/trunk")
import leo.core.leoBridge as leoBridge
import leo.plugins.leofts as leofts

controller = leoBridge.controller(
    gui='nullGui',
    loadPlugins=False,  # True: attempt to load plugins.
    readSettings=False,  # True: read standard settings files.
    silent=False,  # True: don't print signon messages.
    verbose=False
)
g = controller.globals()

# list of "files" to process
files = sys.argv[1:]

# set up leofts
leofts.set_leo(g)
g._gnxcache = leofts.GnxCache()
fts = leofts.get_fts()

fn2c = {}  # cache to avoid loading same outline twice
done = set()  # outlines scanned, to avoid repetition repetition

todo = list(files)

while todo:

    item = todo.pop(0)

    print("INDEX: %s" % item)

    if '#' in item:
        fn, node = item.split('#', 1)
    else:
        fn, node = item, None

    if node:
        c = fn2c.setdefault(fn, controller.openLeoFile(fn))
        found, dummy, p = g.recursiveUNLSearch(node.split('--&gt;'), c)
        if not found:
            print("Could not find '%s'" % item)
            break
        if not p:
            p = c.p
        if p.hasChildren():
            # use file named in first node of each child
            files = [chl.b.strip().split('\n', 1)[0].strip() for chl in p.children()]
        else:
            # use all files listed in body
            files = [i.strip() for i in p.b.strip().split('\n')]

    elif fn.startswith('@'):
        todo.extend(open(fn[1:]).read().strip().split('\n'))
        files = []

    else:
        files = [fn]

    for fn in files:

        # file names may still have '#' if taken from a node list
        real_name = fn.split('#', 1)[0]
        if real_name in done:
            continue
        done.add(real_name)

        if len(files) != 1:
            print(" FILE: %s" % real_name)

        c = fn2c.setdefault(real_name, controller.openLeoFile(fn))
        fts.drop_document(real_name)
        fts.index_nodes(c)
@language python
@tabwidth -4
</t>
<<<<<<< HEAD
<t tx="ekr.20220823195753.1">#@+leo-ver=4-thin
#@+node:ville.20090720135131.1484:@thin stringlist.py

#@&lt;&lt; imports &gt;&gt;
#@+node:ville.20090720135131.1640:&lt;&lt; imports &gt;&gt;
import re
import subprocess
#@nonl
#@-node:ville.20090720135131.1640:&lt;&lt; imports &gt;&gt;
#@nl
#@+others
#@+node:ville.20090720135131.1493:class SList
=======
<t tx="ekr.20220823195753.1"># Used by valuespace plugin.
import re
import subprocess
>>>>>>> 44b7c76f
@others
@language python
@tabwidth -4
</t>
<t tx="ekr.20220823195808.1">class SList(list):
    """List derivative with a special access attributes.

    These are normal string lists, but with the special attributes:

        .l: value as list (the list itself).
        .n: value as a string, joined on newlines.
        .s: value as a string, joined on spaces.

    """
<<<<<<< HEAD

    #@    @+others
    #@+node:ville.20090720135131.1494:get_list
=======
>>>>>>> 44b7c76f
    @others
</t>
<t tx="ekr.20220823195808.2">def get_list(self):
    return self
<<<<<<< HEAD

    #@-node:ville.20090720135131.1494:get_list
    #@+node:ville.20090720135131.1495:get_spstr
=======
>>>>>>> 44b7c76f
</t>
<t tx="ekr.20220823195808.3">def get_spstr(self):
    self.__spstr = ' '.join(self)
    return self.__spstr
<<<<<<< HEAD

    #@-node:ville.20090720135131.1495:get_spstr
    #@+node:ville.20090720135131.1496:get_nlstr
=======
>>>>>>> 44b7c76f
</t>
<t tx="ekr.20220823195808.4">def get_nlstr(self):
    self.__nlstr = '\n'.join(self)
    return self.__nlstr
<<<<<<< HEAD

    #@-node:ville.20090720135131.1496:get_nlstr
    #@+node:ville.20090720135131.1501:property accessors
=======
>>>>>>> 44b7c76f
</t>
<t tx="ekr.20220823195808.5">l = property(get_list)
s = property(get_spstr)
n = property(get_nlstr)
<<<<<<< HEAD
    #@nonl
    #@-node:ville.20090720135131.1501:property accessors
    #@+node:ville.20090720135131.1498:grep
=======
>>>>>>> 44b7c76f
</t>
<t tx="ekr.20220823195808.6">def grep(self, pattern, prune=False, field=None):
    """ Return all strings matching 'pattern' (a regex or callable)

    This is case-insensitive. If prune is true, return all items
    NOT matching the pattern.

    If field is specified, the match must occur in the specified
    whitespace-separated field.

    Examples::

        a.grep( lambda x: x.startswith('C') )
        a.grep('Cha.*log', prune=1)
        a.grep('chm', field=-1)
    """

    def match_target(s):
        if field is None:
            return s
        parts = s.split()
        try:
            tgt = parts[field]
            return tgt
        except IndexError:
            return ""

    if isinstance(pattern, str):  # str was basestring
        pred = lambda x: re.search(pattern, x, re.IGNORECASE)
    else:
        pred = pattern
    if not prune:
        return SList([el for el in self if pred(match_target(el))])
    else:
        return SList([el for el in self if not pred(match_target(el))])
<<<<<<< HEAD
    #@-node:ville.20090720135131.1498:grep
    #@+node:ville.20090720135131.1499:fields
=======
>>>>>>> 44b7c76f
</t>
<t tx="ekr.20220823195808.7">def fields(self, *fields):
    """ Collect whitespace-separated fields from string list

    Allows quick awk-like usage of string lists.

    Example data (in var a, created by 'a = !ls -l')::
        -rwxrwxrwx  1 ville None      18 Dec 14  2006 ChangeLog
        drwxrwxrwx+ 6 ville None       0 Oct 24 18:05 IPython

    a.fields(0) is ['-rwxrwxrwx', 'drwxrwxrwx+']
    a.fields(1,0) is ['1 -rwxrwxrwx', '6 drwxrwxrwx+']
    (note the joining by space).
    a.fields(-1) is ['ChangeLog', 'IPython']

    IndexErrors are ignored.

    Without args, fields() just split()'s the strings.
    """
    if len(fields) == 0:
        return [el.split() for el in self]

    res = SList()
    for el in [f.split() for f in self]:
        lineparts = []

        for fd in fields:
            try:
                lineparts.append(el[fd])
            except IndexError:
                pass
        if lineparts:
            res.append(" ".join(lineparts))

    return res
<<<<<<< HEAD
    #@-node:ville.20090720135131.1499:fields
    #@+node:ville.20090720135131.1500:sort
=======
>>>>>>> 44b7c76f
</t>
<t tx="ekr.20220823195808.8">def sort(self, field=None, nums=False):
    """ sort by specified fields (see fields())

    Example::
        a.sort(1, nums = True)

    Sorts a by second field, in numerical order (so that 21 &gt; 3)

    """

    #decorate, sort, undecorate
    if field is not None:
        dsu = [[SList([line]).fields(field), line] for line in self]
    else:
        dsu = [[line, line] for line in self]
    if nums:
        for i in range(len(dsu)):
            numstr = "".join([ch for ch in dsu[i][0] if ch.isdigit()])
            try:
                n = int(numstr)
            except ValueError:
                n = 0;
            dsu[i][0] = n


    dsu.sort()
    return SList([t[1] for t in dsu])
<<<<<<< HEAD

    #@-node:ville.20090720135131.1500:sort
    #@-others
#@-node:ville.20090720135131.1493:class SList
#@+node:ville.20090720134348.1860:shcmd
=======
>>>>>>> 44b7c76f
</t>
<t tx="ekr.20220823195808.9">def shcmd(cmd):
    """ Execute shell command, capture output to string list """

    out = subprocess.Popen(cmd, stdout=subprocess.PIPE, shell=True).communicate()[0]

    sl = SList(out.split('\n'))  # type:ignore
    return sl
<<<<<<< HEAD
#@-node:ville.20090720134348.1860:shcmd
#@-others
#@-node:ville.20090720135131.1484:@thin stringlist.py
#@-leo
=======
>>>>>>> 44b7c76f
</t>
<t tx="ekr.20170428085201.1">@nosearch
@nobeautify</t>
<t tx="ekr.20170428084208.443">#!/usr/bin/python
# This file generates pyflakes warnings for *all* imported symbols.
@others
@language python
@tabwidth -4
</t>
<t tx="ekr.20170428084208.444">from .globals                   import DEBUG, DISABLE_RESIZE_SYSTEM

from .wgwidget                  import TEST_SETTINGS, ExhaustedTestInput, add_test_input_from_iterable, add_test_input_ch

from .npyssafewrapper           import wrapper, wrapper_basic

from   .npysThemeManagers       import ThemeManager, disableColor, enableColor
from   . import npysThemes      as     Themes
from   .apNPSApplication        import NPSApp
from   .apNPSApplicationManaged import NPSAppManaged
from   .proto_fm_screen_area    import setTheme
from   .fmForm                  import FormBaseNew, Form, TitleForm, TitleFooterForm, SplitForm, FormExpanded, FormBaseNewExpanded, blank_terminal
from   .fmActionForm            import ActionForm, ActionFormExpanded
from   .fmActionFormV2          import ActionFormV2, ActionFormExpandedV2, ActionFormMinimal
from   .fmFormWithMenus         import FormWithMenus, ActionFormWithMenus, \
                                       FormBaseNewWithMenus, SplitFormWithMenus, \
                                       ActionFormV2WithMenus
from   .fmPopup                 import Popup, MessagePopup, ActionPopup, PopupWide, ActionPopupWide
from   .fmFormMutt              import FormMutt, FormMuttWithMenus
from   .fmFileSelector          import FileSelector, selectFile

from .fmFormMuttActive          import ActionControllerSimple, TextCommandBox, \
                                       FormMuttActive, FormMuttActiveWithMenus
from .fmFormMuttActive          import FormMuttActiveTraditional, FormMuttActiveTraditionalWithMenus


from .fmFormMultiPage           import FormMultiPage, FormMultiPageAction,\
                                       FormMultiPageActionWithMenus, FormMultiPageWithMenus

from .npysNPSFilteredData       import NPSFilteredDataBase, NPSFilteredDataList

from .wgbutton                  import MiniButton
from .wgbutton                  import MiniButtonPress
from .wgbutton                  import MiniButton      as Button
from .wgbutton                  import MiniButtonPress as ButtonPress

from .wgtextbox                 import Textfield, FixedText
from .wgtitlefield              import TitleText, TitleFixedText
from .wgpassword                import PasswordEntry, TitlePassword
from .wgannotatetextbox         import AnnotateTextboxBase
from .wgannotatetextbox         import AnnotateTextboxBaseRight

from .wgslider                  import Slider, TitleSlider
from .wgslider                  import SliderNoLabel, TitleSliderNoLabel
from .wgslider                  import SliderPercent, TitleSliderPercent

from .wgwidget                  import DummyWidget, NotEnoughSpaceForWidget
from . import wgwidget as widget

from .wgmultiline               import MultiLine, Pager, TitleMultiLine, TitlePager, MultiLineAction, BufferPager, TitleBufferPager
from .wgmultiselect             import MultiSelect, TitleMultiSelect, MultiSelectFixed, \
                                       TitleMultiSelectFixed, MultiSelectAction
from .wgeditmultiline           import MultiLineEdit
from .wgcombobox                import ComboBox, TitleCombo
from .wgcheckbox                import Checkbox, RoundCheckBox, CheckBoxMultiline, RoundCheckBoxMultiline, CheckBox, CheckboxBare
from .wgFormControlCheckbox     import FormControlCheckbox
from .wgautocomplete            import TitleFilename, Filename, Autocomplete
from .muMenu                    import Menu
from .wgselectone               import SelectOne, TitleSelectOne
from .wgdatecombo               import DateCombo, TitleDateCombo

from .npysTree import TreeData
from .wgmultilinetree           import MLTree, MLTreeAnnotated, MLTreeAction, MLTreeAnnotatedAction
from .wgmultilinetreeselectable import MLTreeMultiSelect, TreeLineSelectable
from .wgmultilinetreeselectable import MLTreeMultiSelectAnnotated, TreeLineSelectableAnnotated


# The following are maintained for compatibility with old code only. ##########################################

from .compatibility_code.oldtreeclasses import MultiLineTree, SelectOneTree
from .compatibility_code.oldtreeclasses import MultiLineTreeNew, MultiLineTreeNewAction, TreeLine, TreeLineAnnotated # Experimental
from .compatibility_code.oldtreeclasses import MultiLineTreeNewAnnotatedAction, MultiLineTreeNewAnnotated # Experimental
from .compatibility_code.npysNPSTree import NPSTreeData

# End compatibility. ###########################################################################################

from .wgfilenamecombo           import FilenameCombo, TitleFilenameCombo
from .wgboxwidget               import BoxBasic, BoxTitle
from .wgmultiline               import MultiLineActionWithShortcuts
from .wgmultilineeditable       import MultiLineEditable, MultiLineEditableTitle, MultiLineEditableBoxed

from .wgmonthbox                import MonthBox
from .wggrid                    import SimpleGrid
from .wggridcoltitles           import GridColTitles

from .muNewMenu                 import NewMenu, MenuItem
from .wgNMenuDisplay            import MenuDisplay, MenuDisplayScreen

from .npyspmfuncs               import CallSubShell

from .utilNotify                 import notify, notify_confirm, notify_wait, notify_ok_cancel, notify_yes_no

# Base classes for overriding:

# Standard Forms:
from . import stdfmemail

# Experimental Only
from .wgtextboxunicode import TextfieldUnicode
from .wgtexttokens     import TextTokens, TitleTextTokens

# Very experimental. Don't use for anything serious
from .apOptions import SimpleOptionForm
from .apOptions import OptionListDisplay, OptionChanger, OptionList, OptionLimitedChoices, OptionListDisplayLine
from .apOptions import OptionFreeText, OptionSingleChoice, OptionMultiChoice, OptionMultiFreeList, \
                       OptionBoolean, OptionFilename, OptionDate, OptionMultiFreeText


# This really is about as experimental as it gets
from .apNPSApplicationEvents import StandardApp
from .eveventhandler import Event


</t>
<t tx="ekr.20180225010850.1"></t>
<t tx="ekr.20210710031237.1"></t>
<t tx="ekr.20201012111545.1">@language python
@tabwidth -4
@pagewidth 80
</t>
<t tx="EKR.20040517090508">@nocolor-node

Enable plugins by creating@enabled-plugins nodes in leoSettings files,
typically myLeoSettings.leo.See the node

Users Guide-- &gt; Chapter 8: Customizing Leo-- &gt;@rst
html\customizing.html-- &gt; Specifying settings-- &gt; Complex settings nodes

in LeoDocs.leo for full details.

**Important**: Leo no longer uses pluginsManager.txt to enable or disable plugins.
</t>
<t tx="ekr.20050303051035">@nocolor-node

The following nodes show recommended style when writing plugins.</t>
<t tx="ekr.20041114102139">@nocolor

Comments
--------

Most of the comments in the style guide are comments*about*the style guide.
You would replace these comments with your own, or eliminate them entirely in
your plugin.

Docstrings
----------

Several plugins show the docstring, so please take care to do a good job of
describing what the plugin does and how to use it.

Directives
----------

Please put the following at the end of the plugin's top-level node.

    @language python
    @tabwidth-4

Imports
-------

-Do* not*assume that modules like Qt are always available.

-Do* not*use from m import*

-Your code should test whether modules have been imported only if those modules
  may not be available on all platforms.

-To fail gracefully if the Qt gui is not in effect, put the following at
  the top level::

      #
      # Fail fast, right after all imports.
      g.assertUi('qt')  # May raise g.UiTypeException, caught by the plugins manager.

Exceptions
----------

It is usually best* not*to catch exceptions in plugins: doHook catches all
exceptions and disables further calls to plugins.

If a plugin catches exceptions during startup it should do either raise the
exception again or provide an init function at the top level that reports the
failure by returning False.

Use separate nodes
------------------

**Please**define each class, function or method in a separate node!To
make this work, just put@others in the root of your plugin as shown.Note
that@others may be nested, as shown in class myClass.
</t>
<t tx="ekr.20050306071629">"""
A docstring describing your plugin and how to use it.
If it's long, you might put it in a separate section.
"""
&lt;&lt; imports &gt;&gt;
@others
@language python
@tabwidth-4</t>
<t tx="ekr.20050306071629.1">"""
This docstring should be a clear, concise description of what the plugin does
and how to use it.
"""
</t>
<t tx="ekr.20050306071629.3">from leo.core import leoGlobals as g

# Whatever other imports your plugins uses.
</t>
<t tx="ekr.20050306071629.4">def init():
    """Return True if the plugin has loaded successfully."""
    ok=True # This might depend on imports, etc.
    if ok:
        g.registerHandler('start2',onStart2)
    return ok</t>
<t tx="ekr.20050306071540">def onStart2(tag, keywords):
    """
    A global hook that affects all commanders.
    """

    log=c.frame.log.__class__

    # Replace frame.put with newPut (not shown).
    g.funcToMethod(newPut,log,"put")</t>
<t tx="ekr.20050303051035.2">"""
A docstring describing your plugin and how to use it.
If it's long, you might put it in a separate section.
"""
&lt;&lt; imports &gt;&gt;
@others
@language python
@tabwidth-4
</t>
<t tx="ekr.20050303051035.5">from leo.core import leoGlobals as g

# Whatever other imports your plugins uses.
</t>
<t tx="ekr.20050303051101">def init():
    """Return True if the plugin has loaded successfully."""
    ok=g.app.gui.guiName() in('qt','qttabs')
    if ok:
        if 1: # Use this if you want to create the commander class before the frame is fully created.
            g.registerHandler('before-create-leo-frame',onCreate)
        else: # Use this if you want to create the commander class after the frame is fully created.
            g.registerHandler('after-create-leo-frame',onCreate)
    return ok</t>
<t tx="ekr.20050303051150">def onCreate(tag, keys):

    c=keys.get('c')
    if not c: return

    thePluginController=pluginController(c)
</t>
<t tx="ekr.20050303051222">class pluginController:

    @others</t>
<t tx="ekr.20050303051222.1">def __init__(self,c):

    self.c=c
    # Warning: hook handlers must use keywords.get('c'), NOT self.c.
</t>
<t tx="ekr.20100103093121.5365"># These are experimental plugins.
</t>
<t tx="edream.110203113231.667"></t>
<t tx="edream.110203113231.729"></t>
<t tx="ekr.20041030092101">@Notes by EKR: The dyna plugin is a remarkable body of work by 'e'. Have fun with it.

You may download the latest version at: http: // rclick.netfirms.com / dyna_menu.py.html
</t>
<t tx="ekr.20040722141148">@nocolor-node
@

You would typically not enable any of the following "plugins".

These plugins contain example code only.
</t>
<t tx="ekr.20101110150056.9457"></t>
<t tx="ekr.20040331071919"></t>
<t tx="EKR.20040517075715"></t>
<t tx="EKR.20040517075715.13"></t>
<t tx="EKR.20040517075715.20">[Main]
use_styles = Yes
use_section_numbers = Yes
use_current_document = Yes
max_headings = 6
header_style = Heading
</t>
<t tx="edream.110203113231.872">@nocolor-node

These plugins create new kinds of nodes, some of which affect the file system.</t>
<t tx="ekr.20181030041436.1"></t>
<t tx="ekr.20140723122936.17925"># Leo loads these plugins automatically.  Do not add them to @enabled-plugins nodes.

# These plugins now contain the importer code for all kinds of @auto nodes.
# Each plugin must define a top-level importer_dict dictionary describing the plugin.
@language python
</t>
<t tx="ekr.20180504192522.1"></t>
<t tx="ekr.20180504191650.34"></t>
<t tx="ekr.20180504191650.36"></t>
<t tx="ekr.20180504191650.42"></t>
<t tx="ekr.20180504191650.68"></t>
<t tx="ekr.20041001210557"></t>
<t tx="ekr.20120309073937.9878"></t>
<t tx="ekr.20220823200700.1">import os
from whoosh.index import create_in, open_dir
from whoosh.fields import ID, TEXT, Schema
from whoosh.qparser import MultifieldParser
from whoosh.analysis import RegexTokenizer, LowercaseFilter, StopFilter

g = None

@others
if __name__ == '__main__':
    main()

@language python
@tabwidth -4
</t>
<t tx="ekr.20220823205609.1">def set_leo(gg):
    global g
    g = gg
    g._fts = None

</t>
<t tx="ekr.20220823205609.2">def init():

    print("bigdash init")
    import leo.core.leoGlobals as g

    set_leo(g)
    ok = g.app.gui.guiName() == "qt"
    g._fts = None
    g._gnxcache = GnxCache()

    return ok

</t>
<t tx="ekr.20220823205609.3">def get_fts():
    if g._fts is None:
        g._fts = LeoFts(g.app.homeLeoDir + "/fts_index")
    return g._fts

</t>
<t tx="ekr.20220823205609.4">def all_positions_global():
    for c in g.app.commanders():
        for p in c.all_unique_positions():
            yield(c, p)

</t>
<t tx="ekr.20220823205609.5">class GnxCache:
    """ map gnx =&gt; vnode """
    @others
</t>
<t tx="ekr.20220823205610.1">def __init__(self):
    self.clear()
</t>
<t tx="ekr.20220823205610.2">def update_new_cs(self):
    for c in g.app.commanders():
        if c.hash() not in self.cs:
            for p in c.all_unique_positions():
                k = p.gnx
                self.ps[k] = c, p.v
            self.cs.add(c.hash())

</t>
<t tx="ekr.20220823205610.3">def get(self, gnx):
    if not self.ps:
        self.update_new_cs()
    res = self.ps.get(gnx, None)
    return res
</t>
<t tx="ekr.20220823205610.4">def get_p(self, gnx):
    r = self.get(gnx)
    if r:
        c, v = r
        for p in c.all_unique_positions():
            if p.v is v:
                return c, p.copy()

    print("Not in gnx cache, slow!")

    for c, p in all_positions_global():

        if p.gnx == gnx:
            return c, p.copy()
    return None

</t>
<t tx="ekr.20220823205610.5">def clear(self):
    self.ps = {}
    self.cs = set()

</t>
<t tx="ekr.20220823205610.6">class LeoFts:
    @others
</t>
<t tx="ekr.20220823205610.7">def __init__(self, idx_dir):
    self.idx_dir = idx_dir
    if not os.path.exists(idx_dir):
        os.mkdir(idx_dir)
        self.create()
    else:
        self.ix = open_dir(idx_dir)

</t>
<t tx="ekr.20220823205610.8">def schema(self):
    my_analyzer = RegexTokenizer("[a-zA-Z_]+") | LowercaseFilter() | StopFilter()
    schema = Schema(
        h=TEXT(stored=True, analyzer=my_analyzer),
        gnx=ID(stored=True), b=TEXT(analyzer=my_analyzer),
        parent=ID(stored=True),
        doc=ID(stored=True),
    )
    return schema

</t>
<t tx="ekr.20220823205610.9">def create(self):

    schema = self.schema()
    self.ix = create_in(self.idx_dir, schema)


</t>
<t tx="ekr.20220823205610.10">def index_nodes(self, c):
    writer = self.ix.writer()
    doc = c.mFileName
    for p in c.all_unique_positions():
        #print "pushing",p
        if p.hasParent():
            par = p.parent().get_UNL()
        else:
            par = c.mFileName

        writer.add_document(h=p.h, b=p.b, gnx=p.gnx, parent=par, doc=doc)

    writer.commit()
    g._gnxcache.clear()

</t>
<t tx="ekr.20220823205610.11">def drop_document(self, docfile):
    writer = self.ix.writer()
    print("Drop index", docfile)
    writer.delete_by_term("doc", docfile)
    writer.commit()

</t>
<t tx="ekr.20220823205610.12">def statistics(self):
    r = {}
    with self.ix.searcher() as s:
        r['documents'] = list(s.lexicon("doc"))  # pylint:disable=no-member
    print("stats", r)
    return r


</t>
<t tx="ekr.20220823205610.13">def search(self, searchstring, limit=30):

    res = []
    g._gnxcache.update_new_cs()
    with self.ix.searcher() as searcher:
        #print (list(searcher.lexicon("b")))
        query = MultifieldParser(["h", "b"], schema=self.schema()).parse(searchstring)
        results = searcher.search(query, limit=limit)
        print(results)
        for r in results:
            rr = r.fields()

            gnx = rr["gnx"]
            tup = g._gnxcache.get(gnx)
            if tup:
                rr['f'] = True
                cont = tup[1].b

                hl = r.highlights("b", text=cont)
                rr["highlight"] = hl

            else:
                rr['f'] = False
            res.append(rr)

    return res

</t>
<t tx="ekr.20220823205610.14">def close(self):
    self.ix.close()

</t>
<t tx="ekr.20220823205610.15">def main():
    fts = LeoFts("c:/t/ltest")
    fts.create()


</t>
<t tx="ekr.20050111122605"></t>
<t tx="ekr.20101004082701.5674"></t>
<t tx="ekr.20071113084440"># These plugins are for testing Leo's own plugin loading logic.
# There is no reason ever to enable these plugins.</t>
<t tx="ekr.20050130120433">"""A plugin to test import problems."""

from leo.core import leoGlobals as g

def onStart(tag,keywords):
    pass

# pylint: disable=unused-import
try:
    import xyzzy
except ImportError:
    g.cantImport('xyzzy',pluginName='failed_import')

def init():
    """Return True if the plugin has loaded successfully."""
    g.registerHandler("start2", onStart)
    g.plugin_signon(__name__)
    return True
</t>
<t tx="ekr.20050306081349"></t>
<t tx="ekr.20121126102050.10134"></t>
<t tx="ekr.20040915073259">@nocolor-node

These plugins add buttons and other widgets to the icon area or
affect Leo's panes and windows in various ways.

</t>
<t tx="ekr.20101110150056.9453"># Some of the most important recent plugins work only with the Qt gui.
</t>
<t tx="ekr.20140726091031.18071"># Leo loads these plugins automatically.  Do not add them to @enabled-plugins nodes.

# These plugins contain the write code for all kinds of special @auto nodes.
# Each plugin must define a top-level writer_dict dictionary describing the plugin.
@language python
</t>
<t tx="ekr.20110605121601.17862"># These files are true plugins, but it is more convenient to put them here.
</t>
<t tx="ekr.20171031111403.1"></t>
<t tx="ekr.20080730161153.8"></t>
<t tx="ekr.20201202144529.1"></t>
<t tx="ekr.20210912064148.1"></t>
<t tx="ekr.20210912064205.1"></t>
<t tx="ekr.20090802181029.5988"></t>
</tnodes>
</leo_file><|MERGE_RESOLUTION|>--- conflicted
+++ resolved
@@ -570,7 +570,6 @@
 <v t="edream.110203113231.925"><vh>@file ../plugins/script_io_to_body.py</vh></v>
 </v>
 <v t="ekr.20120309073937.9878"><vh>Searching</vh>
-<<<<<<< HEAD
 <v t="ekr.20220823200700.1"><vh>@clean ../plugins/leofts.py</vh>
 <v t="ekr.20220823205609.1"><vh>set_leo</vh></v>
 <v t="ekr.20220823205609.2"><vh>init</vh></v>
@@ -595,9 +594,6 @@
 </v>
 <v t="ekr.20220823205610.15"><vh>main</vh></v>
 </v>
-=======
-<v t="ekr.20220823200700.1"><vh>@file ../plugins/leofts.py</vh></v>
->>>>>>> 44b7c76f
 <v t="ekr.20120309073748.9872"><vh>@file ../plugins/bigdash.py</vh></v>
 <v t="peckj.20140804114520.9427"><vh>@file ../plugins/nodetags.py</vh></v>
 <v t="peckj.20131130132659.5964"><vh>@file ../plugins/nodewatch.py</vh></v>
@@ -3231,24 +3227,9 @@
 @language python
 @tabwidth -4
 </t>
-<<<<<<< HEAD
-<t tx="ekr.20220823195753.1">#@+leo-ver=4-thin
-#@+node:ville.20090720135131.1484:@thin stringlist.py
-
-#@&lt;&lt; imports &gt;&gt;
-#@+node:ville.20090720135131.1640:&lt;&lt; imports &gt;&gt;
-import re
-import subprocess
-#@nonl
-#@-node:ville.20090720135131.1640:&lt;&lt; imports &gt;&gt;
-#@nl
-#@+others
-#@+node:ville.20090720135131.1493:class SList
-=======
 <t tx="ekr.20220823195753.1"># Used by valuespace plugin.
 import re
 import subprocess
->>>>>>> 44b7c76f
 @others
 @language python
 @tabwidth -4
@@ -3263,52 +3244,22 @@
         .s: value as a string, joined on spaces.
 
     """
-<<<<<<< HEAD
-
-    #@    @+others
-    #@+node:ville.20090720135131.1494:get_list
-=======
->>>>>>> 44b7c76f
     @others
 </t>
 <t tx="ekr.20220823195808.2">def get_list(self):
     return self
-<<<<<<< HEAD
-
-    #@-node:ville.20090720135131.1494:get_list
-    #@+node:ville.20090720135131.1495:get_spstr
-=======
->>>>>>> 44b7c76f
 </t>
 <t tx="ekr.20220823195808.3">def get_spstr(self):
     self.__spstr = ' '.join(self)
     return self.__spstr
-<<<<<<< HEAD
-
-    #@-node:ville.20090720135131.1495:get_spstr
-    #@+node:ville.20090720135131.1496:get_nlstr
-=======
->>>>>>> 44b7c76f
 </t>
 <t tx="ekr.20220823195808.4">def get_nlstr(self):
     self.__nlstr = '\n'.join(self)
     return self.__nlstr
-<<<<<<< HEAD
-
-    #@-node:ville.20090720135131.1496:get_nlstr
-    #@+node:ville.20090720135131.1501:property accessors
-=======
->>>>>>> 44b7c76f
 </t>
 <t tx="ekr.20220823195808.5">l = property(get_list)
 s = property(get_spstr)
 n = property(get_nlstr)
-<<<<<<< HEAD
-    #@nonl
-    #@-node:ville.20090720135131.1501:property accessors
-    #@+node:ville.20090720135131.1498:grep
-=======
->>>>>>> 44b7c76f
 </t>
 <t tx="ekr.20220823195808.6">def grep(self, pattern, prune=False, field=None):
     """ Return all strings matching 'pattern' (a regex or callable)
@@ -3344,11 +3295,6 @@
         return SList([el for el in self if pred(match_target(el))])
     else:
         return SList([el for el in self if not pred(match_target(el))])
-<<<<<<< HEAD
-    #@-node:ville.20090720135131.1498:grep
-    #@+node:ville.20090720135131.1499:fields
-=======
->>>>>>> 44b7c76f
 </t>
 <t tx="ekr.20220823195808.7">def fields(self, *fields):
     """ Collect whitespace-separated fields from string list
@@ -3384,11 +3330,6 @@
             res.append(" ".join(lineparts))
 
     return res
-<<<<<<< HEAD
-    #@-node:ville.20090720135131.1499:fields
-    #@+node:ville.20090720135131.1500:sort
-=======
->>>>>>> 44b7c76f
 </t>
 <t tx="ekr.20220823195808.8">def sort(self, field=None, nums=False):
     """ sort by specified fields (see fields())
@@ -3417,14 +3358,6 @@
 
     dsu.sort()
     return SList([t[1] for t in dsu])
-<<<<<<< HEAD
-
-    #@-node:ville.20090720135131.1500:sort
-    #@-others
-#@-node:ville.20090720135131.1493:class SList
-#@+node:ville.20090720134348.1860:shcmd
-=======
->>>>>>> 44b7c76f
 </t>
 <t tx="ekr.20220823195808.9">def shcmd(cmd):
     """ Execute shell command, capture output to string list """
@@ -3433,13 +3366,6 @@
 
     sl = SList(out.split('\n'))  # type:ignore
     return sl
-<<<<<<< HEAD
-#@-node:ville.20090720134348.1860:shcmd
-#@-others
-#@-node:ville.20090720135131.1484:@thin stringlist.py
-#@-leo
-=======
->>>>>>> 44b7c76f
 </t>
 <t tx="ekr.20170428085201.1">@nosearch
 @nobeautify</t>
