<?xml version="1.0" encoding="utf-8"?>
<!-- Created by Leo: http://leoeditor.com/leo_toc.html -->
<leo_file xmlns:leo="http://leoeditor.com/namespaces/leo-python-editor/1.1" >
<leo_header file_format="2"/>
<globals/>
<preferences/>
<find_panel_settings/>
<vnodes>
<v t="ekr.20051031040240"><vh>Startup</vh>
<v t="ekr.20080412053100.5"><vh>@settings</vh>
<v t="ekr.20140902155015.18674"><vh>@bool qt-use-scintilla = False</vh></v>
<v t="ekr.20150425145248.1"><vh>@data history-list</vh></v>
<v t="ekr.20210530065000.2"><vh>@data exec-script-commands</vh></v>
<v t="ekr.20210530065000.3"><vh>@data exec-script-patterns</vh></v>
<v t="ekr.20190406193429.1"><vh>@@enabled-plugins</vh></v>
<v t="ekr.20140920064112.17946"><vh>@int fts_max_hits = 100</vh></v>
<v t="ekr.20131111060930.18010"><vh>@shortcuts</vh></v>
<v t="ekr.20140916101314.19538"><vh>@string target_language = python</vh></v>
<v t="ekr.20160122104332.1"><vh>Buttons &amp; commands</vh>
<v t="ekr.20150502050609.1"><vh>@button backup</vh></v>
<v t="ekr.20170811173924.1"><vh>@button backup-repo</vh></v>
<v t="ekr.20150413091056.1"><vh>@button check-clones</vh></v>
<v t="ekr.20201018062305.1"><vh>@button write-leoPyRef</vh>
<v t="ekr.20201018065757.1"><vh>check_file_names</vh></v>
<v t="ekr.20201018065921.1"><vh>check_nodes</vh></v>
<v t="ekr.20201018070822.1"><vh>main</vh></v>
<v t="ekr.20201018072911.1"><vh>oops</vh></v>
<v t="ekr.20201018063747.1"><vh>put_content</vh></v>
<v t="ekr.20210510071427.1"><vh>put_prolog</vh></v>
<v t="ekr.20210510071812.1"><vh>put_tnodes (new)</vh></v>
</v>
<v t="ekr.20210113054702.1"><vh>@command pwd</vh></v>
<v t="ekr.20201013034659.1"><vh>Unused buttons</vh>
<v t="ekr.20180324065741.1"><vh>@@button copy-to-next</vh></v>
<v t="ekr.20150507170849.1"><vh>@@button create decorators</vh>
<v t="ekr.20150508063538.1"><vh>create_d</vh></v>
<v t="ekr.20150508071622.1"><vh>create_decorator (@button)</vh></v>
<v t="ekr.20150508063412.1"><vh>create_decorators</vh></v>
<v t="ekr.20150508074623.1"><vh>create_fixups</vh></v>
<v t="ekr.20150508063926.1"><vh>find_class</vh></v>
<v t="ekr.20150507174711.1"><vh>find_next_clone</vh></v>
<v t="ekr.20150507175246.1"><vh>munge_lines</vh></v>
<v t="ekr.20150508062944.1"><vh>run</vh></v>
</v>
<v t="ekr.20150509183433.1"><vh>@@button make-decorators2</vh>
<v t="ekr.20150509183433.2"><vh>create_d</vh></v>
<v t="ekr.20150509183433.3"><vh>create_decorator (@button)</vh></v>
<v t="ekr.20150509183433.4"><vh>create_decorators V2</vh></v>
<v t="ekr.20150509183433.8"><vh>munge_lines</vh></v>
<v t="ekr.20150509183433.9"><vh>run V2</vh></v>
</v>
<v t="ekr.20190406154306.1"><vh>@@button open-pyzo</vh></v>
<v t="ekr.20150703061709.1"><vh>@@button run-pylint</vh></v>
<v t="ekr.20180824065751.1"><vh>@@button show-gnx</vh></v>
<v t="ekr.20131121084830.16362"><vh>@@button toggle-debug</vh></v>
</v>
<v t="ekr.20201013034742.1"><vh>Unused buttons re plugins</vh>
<v t="ekr.20201013034742.2"><vh>@@button make-importer</vh>
<v t="ekr.20201013034742.3"><vh>&lt;&lt; define run &amp; helpers &gt;&gt;</vh>
<v t="ekr.20201013034742.4"><vh>copy_tree</vh></v>
<v t="ekr.20201013034742.5"><vh>make_substitutions</vh></v>
<v t="ekr.20201013034742.6"><vh>run</vh></v>
<v t="ekr.20201013034742.7"><vh>substitue</vh></v>
</v>
<v t="ekr.20201013034742.8"><vh>@@file importers/{{name}}.py</vh>
<v t="ekr.20201013034742.9"><vh>class {{cap_name}}_Importer</vh>
<v t="ekr.20201013034742.10"><vh>{{name}}.Overrides</vh>
<v t="ekr.20201013034742.11"><vh>{{name}}.clean_headline</vh></v>
<v t="ekr.20201013034742.12"><vh>{{name}}.clean_nodes</vh></v>
</v>
</v>
<v t="ekr.20201013034742.13"><vh>class {{cap_name}}_ScanState</vh>
<v t="ekr.20201013034742.14"><vh>{{name}}_state.level</vh></v>
<v t="ekr.20201013034742.15"><vh>{{name}}_state.update</vh></v>
</v>
</v>
</v>
<v t="ekr.20201013034742.16"><vh>@@button pep8 @key=Ctrl-5</vh>
<v t="ekr.20201013034742.17"><vh>class Pep8</vh>
<v t="ekr.20201013034742.18"><vh>change_all &amp; helpers</vh>
<v t="ekr.20201013034742.19"><vh>change_body</vh></v>
<v t="ekr.20201013034742.20"><vh>change_headline</vh></v>
</v>
<v t="ekr.20201013034742.21"><vh>get_name</vh></v>
<v t="ekr.20201013034742.22"><vh>run</vh></v>
<v t="ekr.20201013034742.23"><vh>to_pep8</vh></v>
</v>
<v t="ekr.20201013034742.24"><vh>clear</vh></v>
</v>
<v t="ekr.20201013034742.25"><vh>@@button test-jup-export</vh></v>
<v t="ekr.20201013034742.26"><vh>@@button test-jup-import</vh></v>
</v>
</v>
<v t="ekr.20210110092457.1"><vh>leojs buttons</vh>
<v t="ekr.20210110092457.5"><vh>@@@button cov @key=ctrl-6</vh></v>
<v t="ekr.20210110092457.6"><vh>@@@button moz @key=ctrl-7</vh></v>
<v t="ekr.20210110092457.7"><vh>@@@button unit</vh></v>
</v>
<v t="ekr.20200212095937.1"><vh>Beautify command settings</vh>
<v t="ekr.20200212095937.2"><vh>@bool beautify-allow-joined-strings = False</vh></v>
<v t="ekr.20200212095937.3"><vh>@bool beautify-keep-comment-indentation = True</vh></v>
<v t="ekr.20200212095937.5"><vh>@int beautify-max-join-line-length = 0</vh></v>
<v t="ekr.20200212095937.6"><vh>@int beautify-max-split-line-length = 0</vh></v>
</v>
</v>
<v t="ekr.20140103105930.16446"><vh>@views</vh>
<v t="ekr.20140102162014.16438"><vh>@view added strip_comments keyword arg to two config.getData methods</vh></v>
</v>
<v t="ekr.20140808103117.18035"><vh>@persistence</vh>
<v t="ekr.20140808103117.18038"><vh>@data:@auto ../plugins/qt_main.py</vh>
<v t="ekr.20160425070345.1"><vh>@gnxs</vh></v>
</v>
<v t="ekr.20140808103117.18040"><vh>@data:@auto ../plugins/qt_main.ui</vh>
<v t="ekr.20160425070345.2"><vh>@gnxs</vh></v>
</v>
<v t="ekr.20140808103117.18042"><vh>@data:@auto ../plugins/qt_quicksearch.py</vh>
<v t="ekr.20160420054135.4"><vh>@gnxs</vh></v>
</v>
<v t="ekr.20140808103117.18044"><vh>@data:@auto ../plugins/qt_quicksearch.ui</vh>
<v t="ekr.20160420054135.5"><vh>@gnxs</vh></v>
</v>
<v t="ekr.20150604130353.1"><vh>@data:@auto test/unit_tests.py</vh>
<v t="ekr.20150604130353.2"><vh>@gnxs</vh></v>
</v>
<v t="ekr.20201012111649.1"><vh>@data:@auto leo_cloud.py</vh>
<v t="ekr.20210509083811.1"><vh>@gnxs</vh></v>
</v>
<v t="ekr.20201012111649.3"><vh>@data:@auto leo_cloud_server.py</vh>
<v t="ekr.20210509083811.2"><vh>@gnxs</vh></v>
</v>
</v>
<v t="ekr.20170427114412.1"><vh>scripts</vh>
<v t="ekr.20170427112302.1"><vh>check leoPy.leo</vh></v>
<v t="ekr.20170428084123.1"><vh>Recursive import script</vh></v>
<v t="ekr.20201222095250.1"><vh>script: check for duplicate settings in theme files</vh></v>
<v t="ekr.20200308193719.1"><vh>script: check gnx's</vh></v>
<v t="ekr.20210429045101.1"><vh>script: check gnxDict</vh></v>
<v t="ekr.20210309083845.1"><vh>script: check-files</vh></v>
<v t="ekr.20210118013157.1"><vh>script: convert-LeoFind</vh>
<v t="ekr.20210118024739.1"><vh>convert</vh></v>
<v t="ekr.20210118013807.1"><vh>main</vh></v>
<v t="ekr.20210118020530.1"><vh>new_name</vh></v>
<v t="ekr.20210118021337.1"><vh>exists</vh></v>
</v>
<v t="ekr.20180816105258.1"><vh>script: diff-branches/revs (one file)</vh></v>
<v t="ekr.20201208114843.1"><vh>script: diff-pr</vh></v>
<v t="ekr.20190402091335.1"><vh>script: diff-revs</vh></v>
<v t="ekr.20201015145257.1"><vh>script: import legacy file</vh></v>
<v t="ekr.20200222083959.1"><vh>script: start loggin</vh></v>
<v t="ekr.20181102040815.1"><vh>script: warn about long lines</vh></v>
<v t="ekr.20200222151754.1"><vh>script: yoton "other end"</vh></v>
<v t="ekr.20210630103405.1"><vh>script: restore gnxs in leoserver.py (simple version)</vh></v>
<v t="ekr.20210630070717.1"><vh>script: restore gnxs in leoserver.py (full version)</vh>
<v t="ekr.20210701044426.1"><vh>&lt;&lt; setup &gt;&gt;</vh></v>
<v t="ekr.20210701044513.1"><vh>&lt;&lt; read into a1_s, b1_s &gt;&gt;</vh></v>
</v>
</v>
</v>
<v t="EKR.20040430162943"><vh>Notes</vh>
<v t="ekr.20170302123956.1"><vh>@file ../doc/leoAttic.txt</vh></v>
</v>
<v t="ekr.20031218072017.2406"><vh>Code</vh>
<v t="ekr.20140902032918.18591"><vh> About this file</vh>
<v t="ekr.20140831085423.18639"><vh>About widgets and wrappers</vh></v>
<v t="ekr.20140831085423.18630"><vh>Terminology</vh></v>
<v t="ekr.20140831085423.18631"><vh>Official ivars</vh></v>
</v>
<v t="ekr.20031218072017.2604"><vh>Core classes</vh>
<v t="ekr.20031218072017.2608"><vh>@file leoApp.py</vh></v>
<v t="ekr.20141012064706.18389"><vh>@file leoAst.py</vh></v>
<v t="ekr.20150323150718.1"><vh>@file leoAtFile.py</vh></v>
<v t="ekr.20161026193447.1"><vh>@file leoBackground.py</vh></v>
<v t="ekr.20150521115018.1"><vh>@file leoBeautify.py</vh></v>
<v t="ekr.20070227091955.1"><vh>@file leoBridge.py</vh></v>
<v t="ekr.20100208065621.5894"><vh>@file leoCache.py</vh></v>
<v t="ekr.20070317085508.1"><vh>@file leoChapters.py</vh></v>
<v t="ekr.20031218072017.2794"><vh>@file leoColor.py</vh></v>
<v t="ekr.20140827092102.18574"><vh>@file leoColorizer.py</vh></v>
<v t="ekr.20031218072017.2810"><vh>@file leoCommands.py</vh></v>
<v t="ekr.20180212072657.2"><vh>@file leoCompare.py</vh></v>
<v t="ekr.20130925160837.11429"><vh>@file leoConfig.py</vh></v>
<v t="ekr.20130302121602.10208"><vh>@file leoDebugger.py</vh></v>
<v t="ekr.20160306114544.1"><vh>@file leoExternalFiles.py</vh></v>
<v t="ekr.20181202062518.1"><vh>@file leoFastRedraw.py</vh></v>
<v t="ekr.20031218072017.3018"><vh>@file leoFileCommands.py</vh></v>
<v t="ekr.20031218072017.3093" descendentVnodeUnknownAttributes="7d7100285806000000302e31362e3071017d71025808000000616e6e6f7461746571037d7104735806000000302e31372e3071057d710668037d7107735806000000302e31392e3171087d710968037d710a735806000000302e32302e31710b7d710c68037d710d73752e"><vh>@file leoGlobals.py</vh></v>
<v t="ekr.20150514154159.1"><vh>@file leoHistory.py</vh></v>
<v t="ekr.20031218072017.3206"><vh>@file leoImport.py</vh></v>
<v t="ekr.20120401063816.10072"><vh>@file leoIPython.py</vh></v>
<v t="ekr.20190515070742.1"><vh>@file leoMarkup.py</vh></v>
<v t="ekr.20031218072017.3320"><vh>@file leoNodes.py</vh></v>
<v t="ekr.20140821055201.18331"><vh>@file leoPersistence.py</vh></v>
<v t="ekr.20031218072017.3439"><vh>@file leoPlugins.py</vh></v>
<v t="ekr.20150419124739.1"><vh>@file leoPrinting.py</vh></v>
<v t="ekr.20061024060248.1"><vh>@file leoPymacs.py</vh></v>
<v t="ekr.20140810053602.18074"><vh>@file leoQt.py</vh></v>
<v t="ekr.20210407010904.1"><vh>@file leoQt4.py</vh></v>
<v t="ekr.20210407010914.1"><vh>@file leoQt5.py</vh></v>
<v t="ekr.20210407011013.1"><vh>@file leoQt6.py</vh></v>
<v t="ekr.20140526082700.18440"><vh>@file leoRope.py</vh></v>
<v t="ekr.20090502071837.3"><vh>@file leoRst.py</vh></v>
<v t="ekr.20120420054855.14241" descendentVnodeUnknownAttributes="7d7100285805000000302e332e3071017d71022858090000007374725f6374696d657103580c000000313331393439313330362e30710458090000007374725f6d74696d657105580d000000313331393439323330312e3532710658090000007374725f6174696d657107580d000000313331393534393339302e38397108755805000000302e332e3171097d710a2858090000007374725f6374696d65710b580c000000313331393436303438332e30710c58090000007374725f6d74696d65710d580d000000313331393436373033382e3235710e58090000007374725f6174696d65710f580c000000313332303432323637302e397110755805000000302e332e3271117d71122858090000007374725f6374696d657113580c000000313331393436303438332e30711458090000007374725f6d74696d657115580d000000313331393436373035302e3438711658090000007374725f6174696d657117580d000000313331393436373035302e34387118755805000000302e332e3371197d711a2858090000007374725f6374696d65711b580c000000313331393436303438332e30711c58090000007374725f6d74696d65711d580d000000313332303432323639302e3534711e58090000007374725f6174696d65711f580d000000313332303433343235372e33367120755805000000302e332e3471217d71222858090000007374725f6374696d657123580c000000313331393633383634382e30712458090000007374725f6d74696d657125580d000000313331393634313038352e3038712658090000007374725f6174696d657127580c000000313331393634353330362e327128755805000000302e332e3571297d712a2858090000007374725f6374696d65712b580c000000313331393633383634382e30712c58090000007374725f6d74696d65712d580c000000313331393634313131372e39712e58090000007374725f6174696d65712f580d000000313331393634313435352e3937713075752e"><vh>@file leoSessions.py</vh></v>
<v t="ekr.20080708094444.1"><vh>@file leoShadow.py</vh></v>
<v t="ekr.20180121041003.1"><vh>@file leoTips.py</vh></v>
<v t="ekr.20031218072017.3603"><vh>@file leoUndo.py</vh></v>
<v t="ekr.20131109170017.16504"><vh>@file leoVim.py</vh></v>
</v>
<v t="ekr.20150514035207.1"><vh>Command classes</vh>
<v t="ekr.20150514035236.1"><vh>@file ../commands/abbrevCommands.py</vh></v>
<v t="ekr.20150514035943.1"><vh>@file ../commands/baseCommands.py</vh></v>
<v t="ekr.20150514035559.1"><vh>@file ../commands/bufferCommands.py</vh></v>
<v t="ekr.20161021090740.1"><vh>@file ../commands/checkerCommands.py</vh></v>
<v t="ekr.20171123135539.1"><vh>@file ../commands/commanderEditCommands.py</vh></v>
<v t="ekr.20171123095353.1"><vh>@file ../commands/commanderFileCommands.py</vh></v>
<v t="ekr.20171124073126.1"><vh>@file ../commands/commanderHelpCommands.py</vh></v>
<v t="ekr.20171124080430.1"><vh>@file ../commands/commanderOutlineCommands.py</vh></v>
<v t="ekr.20150514040100.1"><vh>@file ../commands/controlCommands.py</vh></v>
<v t="ekr.20160316095222.1"><vh>@file ../commands/convertCommands.py</vh></v>
<v t="ekr.20150514040118.1"><vh>@file ../commands/debugCommands.py</vh></v>
<v t="ekr.20150514035813.1"><vh>@file ../commands/editCommands.py</vh></v>
<v t="ekr.20150514041209.1"><vh>@file ../commands/editFileCommands.py</vh></v>
<v t="ekr.20150624112334.1"><vh>@file ../commands/gotoCommands.py</vh></v>
<v t="ekr.20150514040138.1"><vh>@file ../commands/helpCommands.py</vh></v>
<v t="ekr.20150514040140.1"><vh>@file ../commands/keyCommands.py</vh></v>
<v t="ekr.20150514040142.1"><vh>@file ../commands/killBufferCommands.py</vh></v>
<v t="ekr.20150514040146.1"><vh>@file ../commands/rectangleCommands.py</vh></v>
<v t="ekr.20150514040236.1"><vh>@file ../commands/searchCommands.py</vh></v>
<v t="ekr.20150514040239.1"><vh>@file ../commands/spellCommands.py</vh></v>
</v>
<v t="ekr.20031218072017.3625"><vh>Gui base classes</vh>
<v t="ekr.20050721093241"><vh>&lt;&lt; about gui classes and gui plugins &gt;&gt;</vh></v>
<v t="ekr.20060123151617"><vh>@file leoFind.py</vh></v>
<v t="ekr.20031218072017.3655"><vh>@file leoFrame.py</vh></v>
<v t="ekr.20031218072017.3719"><vh>@file leoGui.py</vh></v>
<v t="ekr.20061031131434"><vh>@file leoKeys.py</vh></v>
<v t="ekr.20031218072017.3749"><vh>@file leoMenu.py</vh></v>
</v>
<v t="ekr.20201012111545.1"><vh>Plugins</vh>
<v t="ekr.20090430075506.3"><vh>@file ../plugins/leoPluginNotes.txt</vh></v>
<v t="EKR.20040517090508"><vh>  Enable plugins using @enabled-plugins nodes</vh></v>
<v t="ekr.20050303051035"><vh>  Templates</vh>
<v t="ekr.20041114102139"><vh>Notes for plugin writers</vh></v>
<v t="ekr.20050306071629"><vh>Template for plugins that override commander methods</vh>
<v t="ekr.20050306071629.1"><vh>&lt;&lt; docstring &gt;&gt;</vh></v>
<v t="ekr.20050306071629.3"><vh>&lt;&lt; imports &gt;&gt;</vh></v>
<v t="ekr.20050306071629.4"><vh>init</vh></v>
<v t="ekr.20050306071540"><vh>onStart2</vh></v>
</v>
<v t="ekr.20050303051035.2"><vh>Template for plugins with per-commander controller class</vh>
<v t="ekr.20050303051035.5"><vh>&lt;&lt; imports &gt;&gt;</vh></v>
<v t="ekr.20050303051101"><vh>init</vh></v>
<v t="ekr.20050303051150"><vh>onCreate</vh></v>
<v t="ekr.20050303051222"><vh>class pluginController</vh>
<v t="ekr.20050303051222.1"><vh>__init__</vh></v>
</v>
</v>
</v>
<v t="ekr.20100103093121.5365"><vh>Auto completion</vh>
<v t="ekr.20091118065749.5261"><vh>@file ../plugins/ctagscompleter.py</vh></v>
</v>
<v t="edream.110203113231.667"><vh>Commands &amp; directives</vh>
<v t="edream.110203113231.741"><vh>@file ../plugins/add_directives.py</vh></v>
<v t="ekr.20101110084839.5682"><vh>@file ../plugins/bzr_qcommands.py</vh></v>
<v t="EKR.20040517080049.1"><vh>@file ../plugins/empty_leo_file.py</vh></v>
<v t="edream.110203113231.669"><vh>@file ../plugins/import_cisco_config.py</vh></v>
<v t="ekr.20101110092851.5812"><vh>@file ../plugins/initinclass.py</vh></v>
<v t="ekr.20101110091234.5700"><vh>@file ../plugins/leo_interface.py</vh></v>
<v t="ekr.20040419105219"><vh>@file ../plugins/lineNumbers.py</vh></v>
<v t="ekr.20040916084945"><vh>@file ../plugins/macros.py</vh></v>
<v t="edream.110203113231.724"><vh>@file ../plugins/mod_autosave.py</vh></v>
<v t="ekr.20050301083306"><vh>@file ../plugins/mod_read_dir_outline.py</vh></v>
<v t="edream.110203113231.727"><vh>@file ../plugins/mod_timestamp.py</vh></v>
<v t="TL.20090225102340.32"><vh>@file ../plugins/nodeActions.py</vh></v>
<v t="edream.110203113231.720"><vh>@file ../plugins/outline_export.py</vh></v>
<v t="danr7.20060912105041.1"><vh>@file ../plugins/paste_as_headlines.py</vh></v>
<v t="tbrown.20070117104409"><vh>@file ../plugins/quickMove.py</vh></v>
<v t="ekr.20081214160729.1"><vh>@file ../plugins/setHomeDirectory.py</vh></v>
<v t="danr7.20061010105952.1"><vh>@file ../plugins/word_count.py</vh></v>
</v>
<v t="edream.110203113231.729"><vh>Debugging</vh>
<v t="ekr.20101110091234.5689"><vh>@file ../plugins/debugger_pudb.py</vh></v>
<v t="edream.110203113231.730"><vh>@file ../plugins/dump_globals.py</vh></v>
<v t="edream.110203113231.732"><vh>@file ../plugins/enable_gc.py</vh></v>
<v t="edream.110203113231.734"><vh>@file ../plugins/quit_leo.py</vh></v>
<v t="edream.110203113231.735"><vh>@file ../plugins/trace_gc_plugin.py</vh></v>
<v t="edream.110203113231.736"><vh>@file ../plugins/trace_keys.py</vh></v>
<v t="edream.110203113231.738"><vh>@file ../plugins/trace_tags.py</vh></v>
</v>
<v t="ekr.20041030092101"><vh>Dyna plugins by e</vh></v>
<v t="ekr.20040722141148"><vh>Examples</vh>
<v t="ekr.20040828105233"><vh>@file ../plugins/examples/chinese_menu.py</vh></v>
<v t="EKR.20040517080202.3"><vh>@file ../plugins/examples/french_fm.py</vh></v>
<v t="edream.110203113231.916"><vh>@file ../plugins/examples/override_classes.py</vh></v>
<v t="edream.110203113231.919"><vh>@file ../plugins/examples/override_commands.py</vh></v>
<v t="ekr.20060621123339"><vh>@file ../plugins/examples/print_cp.py</vh></v>
<v t="edream.110203113231.921"><vh>@file ../plugins/examples/redefine_put.py</vh></v>
<v t="ekr.20180119164431.1"><vh>@file ../plugins/patch_python_colorizer.py</vh></v>
<v t="ekr.20210329114352.1"><vh>@file ../plugins/example_rst_filter.py</vh></v>
</v>
<v t="ekr.20101110150056.9457"><vh>Experimental</vh>
<v t="ekr.20090704103932.5160"><vh>@file ../plugins/leo_pdf.py</vh></v>
<v t="danr7.20060902083957"><vh>@file ../plugins/leo_to_rtf.py</vh></v>
<v t="ekr.20040205071616"><vh>@file ../plugins/mnplugins.py</vh></v>
<v t="ekr.20101110094759.5843"><vh>@file ../plugins/mod_speedups.py</vh></v>
<v t="ekr.20040910070811.1"><vh>@file ../plugins/run_nodes.py</vh></v>
<v t="ekr.20170313020320.1"><vh>@file ../plugins/settings_finder.py</vh></v>
<v t="ekr.20100103093121.5339"><vh>@file ../plugins/stickynotes_plus.py</vh></v>
<v t="ekr.20140225222704.16748"><vh>@file ../plugins/viewrendered2.py</vh></v>
<v t="ekr.20040331071919"><vh>Leo to AsciiDoc</vh>
<v t="ekr.20101110093449.5822"><vh>@file ../plugins/mod_leo2ascd.py</vh></v>
<v t="ekr.20101110150056.9445"><vh>@file ../plugins/mod_leo2ascd.txt</vh></v>
</v>
</v>
<v t="EKR.20040517075715"><vh>External programs</vh>
<v t="ekr.20110125103904.12504"><vh>@file ../plugins/gitarchive.py</vh></v>
<v t="EKR.20040517080049.4"><vh>@file ../plugins/open_shell.py</vh></v>
<v t="ville.20090503124249.1"><vh>@file ../plugins/tomboy_import.py</vh></v>
<v t="EKR.20040517075715.10"><vh>@file ../plugins/vim.py</vh></v>
<v t="EKR.20040517075715.12"><vh>@file ../plugins/xemacs.py</vh></v>
<v t="EKR.20040517075715.13"><vh>Word export</vh>
<v t="EKR.20040517075715.14"><vh>@file ../plugins/word_export.py</vh></v>
<v t="EKR.20040517075715.20"><vh>@file-nosent ../plugins/word_export.ini</vh></v>
</v>
</v>
<v t="edream.110203113231.872"><vh>Files and nodes</vh>
<v t="tbrown.20080613095157.2"><vh>@file ../plugins/active_path.py</vh></v>
<v t="edream.110203113231.873"><vh>@file ../plugins/at_folder.py</vh></v>
<v t="ekr.20040915085351"><vh>@file ../plugins/at_produce.py</vh></v>
<v t="ktenney.20041211072654.1"><vh>@file ../plugins/at_view.py</vh></v>
<v t="ekr.20170619151859.2"><vh>@file ../plugins/auto_colorize2_0.py</vh></v>
<v t="tbrown.20081223111325.3"><vh>@file ../plugins/backlink.py</vh></v>
<v t="tbrown.20070322113635"><vh>@file ../plugins/bookmarks.py</vh></v>
<v t="ekr.20060807103814.1"><vh>@file ../plugins/datenodes.py</vh></v>
<v t="ajones.20070122153625"><vh>@file ../plugins/expfolder.py</vh></v>
<v t="ekr.20040915105758.13"><vh>@file ../plugins/FileActions.py</vh></v>
<v t="ekr.20110110105526.5463"><vh>@file ../plugins/ftp.py</vh></v>
<v t="tbrown.20091214233510.5347"><vh>@file ../plugins/geotag.py</vh></v>
<v t="tbrown.20100228141752.5691"><vh>@file ../plugins/leocursor.py</vh></v>
<v t="ville.20120503224623.3574"><vh>@file ../plugins/leomylyn.py</vh></v>
<v t="ekr.20101110092851.5742"><vh>@file ../plugins/leoOPML.py</vh></v>
<v t="dan.20090217132953.1"><vh>@file ../plugins/mime.py</vh></v>
<v t="mork.20041018204908.1"><vh>@file ../plugins/multifile.py</vh></v>
<v t="ekr.20040331151007"><vh>@file ../plugins/niceNosent.py</vh></v>
<v t="edream.110203113231.876"><vh>@file ../plugins/read_only_nodes.py</vh></v>
<v t="ekr.20040828103325"><vh>@file ../plugins/startfile.py</vh></v>
<v t="ekr.20130808211520.15893"><vh>@file ../plugins/timestamp.py</vh></v>
<v t="tbrown.20110428144124.29061"><vh>@file ../plugins/xml_edit.py</vh></v>
<v t="mork.20041010095009"><vh>@file ../plugins/xsltWithNodes.py</vh></v>
</v>
<v t="ekr.20181030041436.1"><vh>Gui</vh>
<v t="ekr.20150107090324.1"><vh>@file ../plugins/cursesGui.py</vh></v>
<v t="ekr.20170419092835.1"><vh>@file ../plugins/cursesGui2.py</vh></v>
<v t="ekr.20181103094900.1"><vh>@file ../plugins/leoflexx.py</vh></v>
<v t="ekr.201811100000000.1"><vh>@file ../plugins/leoflexx_js.py</vh></v>
<v t="peckj.20150428142633.1"><vh>@file ../plugins/python_terminal.py</vh></v>
</v>
<v t="ekr.20140723122936.17925"><vh>Importer plugins</vh>
<v t="ekr.20140723122936.18139"><vh>@file ../plugins/importers/__init__.py</vh></v>
<v t="ekr.20140723122936.17926"><vh>@file ../plugins/importers/c.py</vh></v>
<v t="ekr.20160505094722.1"><vh>@file ../plugins/importers/coffeescript.py</vh></v>
<v t="ekr.20140723122936.18140"><vh>@file ../plugins/importers/csharp.py</vh></v>
<v t="tbrown.20140801105909.47549"><vh>@file ../plugins/importers/ctext.py</vh></v>
<v t="ekr.20200619141135.1"><vh>@file ../plugins/importers/cython.py</vh></v>
<v t="ekr.20141116100154.1"><vh>@file ../plugins/importers/dart.py</vh></v>
<v t="ekr.20140723122936.18141"><vh>@file ../plugins/importers/elisp.py</vh></v>
<v t="ekr.20140723122936.18138"><vh>@file ../plugins/importers/html.py</vh></v>
<v t="ekr.20140723122936.18142"><vh>@file ../plugins/importers/ini.py</vh></v>
<v t="ekr.20160412101008.1"><vh>@file ../plugins/importers/ipynb.py</vh></v>
<v t="ekr.20140723122936.18143"><vh>@file ../plugins/importers/java.py</vh></v>
<v t="ekr.20140723122936.18144"><vh>@file ../plugins/importers/javascript.py</vh></v>
<v t="ekr.20160504080826.1"><vh>@file ../plugins/importers/leo_json.py</vh></v>
<v t="ekr.20140723122936.18151"><vh>@file ../plugins/importers/leo_rst.py</vh></v>
<v t="ekr.20161108125620.1"><vh>@file ../plugins/importers/linescanner.py</vh></v>
<v t="ekr.20170530024520.2"><vh>@file ../plugins/importers/lua.py</vh></v>
<v t="ekr.20140725190808.18066"><vh>@file ../plugins/importers/markdown.py</vh></v>
<v t="ekr.20140723122936.18146"><vh>@file ../plugins/importers/org.py</vh></v>
<v t="ekr.20140723122936.18150"><vh>@file ../plugins/importers/otl.py</vh></v>
<v t="ekr.20140723122936.18147"><vh>@file ../plugins/importers/pascal.py</vh></v>
<v t="ekr.20161027100313.1"><vh>@file ../plugins/importers/perl.py</vh></v>
<v t="ekr.20140723122936.18148"><vh>@file ../plugins/importers/php.py</vh></v>
<v t="ekr.20140723122936.18149"><vh>@file ../plugins/importers/python.py</vh></v>
<v t="ekr.20200316100818.1"><vh>@file ../plugins/importers/rust.py</vh></v>
<v t="ekr.20170615153639.2"><vh>@file ../plugins/importers/tcl.py</vh></v>
<v t="ekr.20180201203240.2"><vh>@file ../plugins/importers/treepad.py</vh></v>
<v t="ekr.20140723122936.18152"><vh>@file ../plugins/importers/typescript.py</vh></v>
<v t="ekr.20140723122936.18137"><vh>@file ../plugins/importers/xml.py</vh></v>
</v>
<v t="ekr.20180504192522.1"><vh>leo_babel</vh>
<v t="ekr.20180504191650.34"><vh>@clean ../plugins/leo_babel/__init__.py</vh></v>
<v t="ekr.20180504191650.36"><vh>examples</vh>
<v t="bob.20170716135108.2"><vh>@file ../plugins/leo_babel/examples/slowOut.py</vh></v>
<v t="bob.20170716135108.3"><vh>@file ../plugins/leo_babel/examples/slowOutNoFlush.py</vh></v>
</v>
<v t="ekr.20180504191650.42"><vh>tests</vh>
<v t="ekr.20180504191650.68"><vh>@clean ../plugins/leo_babel/tests/__init__.py</vh></v>
<v t="bob.20180206123613.1"><vh>@file ../plugins/leo_babel/tests/idle_time.py</vh></v>
<v t="bob.20180205135005.1"><vh>@file ../plugins/leo_babel/tests/lib_test.py</vh></v>
<v t="bob.20180125160225.1"><vh>@file ../plugins/leo_babel/tests/tests.py</vh></v>
</v>
</v>
<v t="ekr.20130927050813.13031"><vh>Obsolete</vh>
<v t="ajones.20070122160142"><vh>@file ../plugins/textnode.py</vh></v>
<v t="ekr.20181028052650.1"><vh>@file ../plugins/leowapp.py</vh></v>
<v t="ekr.20190410171646.1"><vh>Unused: pyzo_support.py</vh>
<v t="ekr.20190412042616.1"><vh>&lt;&lt; copyright &gt;&gt;</vh></v>
<v t="ekr.20190410171905.1"><vh>init (pyzo_support.py)</vh></v>
<v t="ekr.20190418161712.1"><vh>class PyzoInterface</vh>
<v t="ekr.20190803175344.1"><vh>pyzo_x.patch_pyzo</vh></v>
</v>
</v>
<v t="ekr.20190805022257.1"><vh>Unused: @file ../plugins/file pyzo_file_browser.py</vh>
<v t="ekr.20190809093446.1"><vh> &lt;&lt; pyzo_file_browser imports &gt;&gt;</vh></v>
<v t="ekr.20190809093459.1"><vh> top-level Leo functions</vh>
<v t="ekr.20190809093459.3"><vh>init (pyzo_file_browser)</vh></v>
<v t="ekr.20190809093459.4"><vh>onCreate</vh></v>
</v>
</v>
</v>
<v t="ekr.20041001210557"><vh>Scripting</vh>
<v t="tbrown.20100226095909.12777"><vh>@file ../plugins/leoscreen.py</vh></v>
<v t="tbrown.20140806084727.30174"><vh>@file ../plugins/livecode.py</vh></v>
<v t="ekr.20060328125248"><vh>@file ../plugins/mod_scripting.py</vh></v>
<v t="edream.110203113231.925"><vh>@file ../plugins/script_io_to_body.py</vh></v>
</v>
<v t="ekr.20120309073937.9878"><vh>Searching</vh>
<v t="ekr.20120309073748.9872"><vh>@file ../plugins/bigdash.py</vh></v>
<v t="peckj.20140804114520.9427"><vh>@file ../plugins/nodetags.py</vh></v>
<v t="peckj.20131130132659.5964"><vh>@file ../plugins/nodewatch.py</vh></v>
</v>
<v t="ekr.20050111122605"><vh>Servers &amp; web stuff</vh>
<v t="ekr.20170925083314.1"><vh>@file ../plugins/leo_cloud.py</vh></v>
<v t="ekr.20170925083853.1"><vh>@file ../plugins/leo_cloud_server.py</vh></v>
<v t="ville.20110206142055.10640"><vh>@file ../plugins/leofeeds.py</vh></v>
<v t="ville.20110125222411.10536"><vh>@file ../plugins/leomail.py</vh></v>
<v t="ville.20091009202416.10040"><vh>@file ../plugins/leoremote.py</vh></v>
<v t="EKR.20040517080250.1"><vh>@file ../plugins/mod_http.py</vh></v>
<v t="ekr.20131004162848.11444"><vh>@file ../plugins/rss.py</vh></v>
<v t="peckj.20140811080604.9496"><vh>@file ../plugins/sftp.py</vh></v>
<v t="ekr.20210223152423.1"><vh>@file ../plugins/anki.py</vh></v>
</v>
<v t="ekr.20101004082701.5674"><vh>Slideshows, screencasts &amp; screenshots</vh>
<v t="ekr.20170128213103.1"><vh>@file ../plugins/demo.py</vh></v>
<v t="ekr.20120913110135.10579"><vh>@file ../plugins/screencast.py</vh></v>
<v t="ekr.20101121031443.5330"><vh>@file ../plugins/screenshots.py</vh></v>
<v t="ekr.20060831165821"><vh>@file ../plugins/slideshow.py</vh></v>
</v>
<v t="ekr.20071113084440"><vh>Testing</vh>
<v t="ekr.20080214092357"><vh>@file ../plugins/test/ekr_test.py</vh></v>
<v t="ekr.20050130120433"><vh>@@file ../plugins/test/failed_import.py</vh></v>
<v t="ekr.20071113085315"><vh>@file ../plugins/test/failed_to_load_plugin.py</vh></v>
<v t="ekr.20051016160700"><vh>@file ../plugins/testRegisterCommand.py</vh></v>
</v>
<v t="ekr.20050306081349"><vh>Text formatting</vh>
<v t="timo.20050213160555"><vh>@file ../plugins/bibtex.py</vh></v>
<v t="ekr.20070119094733.1"><vh>@file ../plugins/dtest.py</vh></v>
<v t="ville.20110409151021.5699"><vh>@file ../plugins/jinjarender.py</vh></v>
<v t="danr7.20060902215215.1"><vh>@file ../plugins/leo_to_html.py</vh></v>
<v t="tbrown.20130930160706.23451"><vh>@file ../plugins/markup_inline.py</vh></v>
<v t="vitalije.20180804172140.1"><vh>@file ../plugins/md_docer.py</vh></v>
<v t="peckj.20140113150237.7083"><vh>@file ../plugins/nodediff.py</vh></v>
<v t="tbrown.20130813134319.11942"><vh>@file ../plugins/richtext.py</vh></v>
<v t="ekr.20170217164004.1"><vh>@file ../plugins/tables.py</vh></v>
</v>
<v t="ekr.20121126102050.10134"><vh>Threading</vh>
<v t="ekr.20121126095734.12418"><vh>@file ../plugins/threadutil.py</vh></v>
</v>
<v t="ekr.20040915073259"><vh>User interface</vh>
<v t="ekr.20101110150056.9453"><vh> Qt only plugins</vh>
<v t="tbrown.20091029123555.5319"><vh>@file ../plugins/attrib_edit.py</vh></v>
<v t="ville.20090310191936.10"><vh>@file ../plugins/colorize_headlines.py</vh></v>
<v t="ekr.20090701111504.5294"><vh>@file ../plugins/contextmenu.py</vh></v>
<v t="tom.20210613135525.1"><vh>@file ../plugins/freewin.py</vh></v>
<v t="tbrown.20090206153748.1"><vh>@file ../plugins/graphcanvas.py</vh></v>
<v t="ville.20090518182905.5419"><vh>@file ../plugins/nav_qt.py</vh></v>
<v t="ville.20120604212857.4215"><vh>@file ../plugins/notebook.py</vh></v>
<v t="ekr.20090622063842.5264"><vh>@file ../plugins/projectwizard.py</vh></v>
<v t="ekr.20160928073518.1"><vh>@file ../plugins/pyplot_backend.py</vh></v>
<v t="ville.20090314215508.4"><vh>@file ../plugins/quicksearch.py</vh></v>
<v t="tbrown.20130420091241.44181"><vh>@file ../plugins/screen_capture.py</vh></v>
<v t="ville.20090815203828.5235"><vh>@file ../plugins/spydershell.py</vh></v>
<v t="ekr.20100103093121.5329"><vh>@file ../plugins/stickynotes.py</vh></v>
<v t="tbrown.20090119215428.2" descendentVnodeUnknownAttributes="7d71005808000000302e362e31332e3071017d71025808000000616e6e6f7461746571037d71042858080000007072696f7269747971054d0f27580a000000707269736574646174657106580a000000323031382d30382d313871077573732e"><vh>@file ../plugins/todo.py</vh></v>
<v t="ville.20110403115003.10348"><vh>@file ../plugins/valuespace.py</vh></v>
<v t="TomP.20191215195433.1"><vh>@file ../plugins/viewrendered3.py</vh></v>
</v>
<<<<<<< HEAD
<v t="tom.20210613135525.1"><vh>@file ../plugins/freewin.py</vh></v>
=======
>>>>>>> 5168cb02
<v t="ekr.20160519123329.1"><vh>@file ../plugins/QNCalendarWidget.py</vh></v>
<v t="ekr.20060328125925"><vh>@file ../plugins/chapter_hoist.py</vh></v>
<v t="ville.20110115234843.8742"><vh>@file ../plugins/dragdropgoodies.py</vh></v>
<v t="vitalije.20190928154420.1"><vh>@file ../plugins/history_tracer.py</vh></v>
<v t="tbrown.20090513125417.5244"><vh>@file ../plugins/interact.py</vh></v>
<v t="vitalije.20170727201534.1"><vh>@file ../plugins/line_numbering.py</vh></v>
<v t="ekr.20040915073259.1"><vh>@file ../plugins/maximizeNewWindows.py</vh></v>
<v t="ekr.20101110093301.5818"><vh>@file ../plugins/mod_framesize.py</vh></v>
<v t="EKR.20040517080555.2"><vh>@file ../plugins/plugins_menu.py</vh></v>
<v t="edream.110203113231.924"><vh>@file ../plugins/redirect_to_log.py</vh></v>
<v t="ville.20110304230157.6513"><vh>@file ../plugins/systray.py</vh></v>
<v t="tbrown.20141101114322.1"><vh>@file ../plugins/wikiview.py</vh></v>
<v t="ekr.20181004143535.1"><vh>@file ../plugins/xdb_pane.py</vh></v>
<v t="ekr.20101110095202.5882"><vh>@file ../plugins/zenity_file_dialogs.py</vh></v>
</v>
<v t="ekr.20140726091031.18071"><vh>Writer plugins</vh>
<v t="ekr.20140726091031.18152"><vh>@file ../plugins/writers/__init__.py</vh></v>
<v t="ekr.20140726091031.18143"><vh>@file ../plugins/writers/basewriter.py</vh></v>
<v t="tbrown.20140804103545.29975"><vh>@file ../plugins/writers/ctext.py</vh></v>
<v t="ekr.20141116100154.2"><vh>@file ../plugins/writers/dart.py</vh></v>
<v t="ekr.20160412101901.1"><vh>@file ../plugins/writers/ipynb.py</vh></v>
<v t="ekr.20160504083330.1"><vh>@file ../plugins/writers/leo_json.py</vh></v>
<v t="ekr.20180202053206.1"><vh>@file ../plugins/writers/treepad.py</vh></v>
<v t="ekr.20140726091031.18080"><vh>@file ../plugins/writers/leo_rst.py</vh></v>
<v t="ekr.20140726091031.18073"><vh>@file ../plugins/writers/markdown.py</vh></v>
<v t="ekr.20140726091031.18079"><vh>@file ../plugins/writers/org.py</vh></v>
<v t="ekr.20140726091031.18078"><vh>@file ../plugins/writers/otl.py</vh></v>
</v>
</v>
<v t="ekr.20110605121601.17862"><vh>Qt gui</vh>
<v t="ekr.20171031111403.1"><vh>Leo Edit Pane</vh>
<v t="tbrown.20171029210211.1"><vh>@file ../plugins/editpane/clicky_splitter.py</vh></v>
<v t="tbrown.20171028115144.6"><vh>@file ../plugins/editpane/editpane.py</vh></v>
<v t="tbrown.20171028115144.5"><vh>@file ../plugins/editpane/leotextedit.py</vh></v>
<v t="tbrown.20171028115144.4"><vh>@file ../plugins/editpane/markdownview.py</vh></v>
<v t="tbrown.20171028115144.3"><vh>@file ../plugins/editpane/pandownview.py</vh></v>
<v t="tbrown.20171028115144.2"><vh>@file ../plugins/editpane/plaintextedit.py</vh></v>
<v t="tbrown.20171028115144.1"><vh>@file ../plugins/editpane/plaintextview.py</vh></v>
<v t="tbrown.20171028115143.3"><vh>@file ../plugins/editpane/vanillascintilla.py</vh></v>
<v t="tbrown.20171028115143.2"><vh>@file ../plugins/editpane/webengineview.py</vh></v>
<v t="tbrown.20171028115143.1"><vh>@file ../plugins/editpane/webkitview.py</vh></v>
<v t="tbrown.20171028115144.8"><vh>@file ../plugins/editpane/__init__.py</vh></v>
<v t="tbrown.20171028115541.1"><vh>@file signal_manager.py</vh></v>
</v>
<v t="ekr.20120419093256.10048"><vh>@file ../plugins/free_layout.py</vh></v>
<v t="ekr.20110605121601.17954"><vh>@file ../plugins/nested_splitter.py</vh></v>
<v t="ekr.20110605121601.17996"><vh>@file ../plugins/qt_commands.py</vh></v>
<v t="ekr.20140907103315.18766"><vh>@file ../plugins/qt_events.py</vh></v>
<v t="ekr.20140907123524.18774"><vh>@file ../plugins/qt_frame.py</vh></v>
<v t="ekr.20140907085654.18699"><vh>@file ../plugins/qt_gui.py</vh></v>
<v t="ekr.20140907103315.18777"><vh>@file ../plugins/qt_idle_time.py</vh></v>
<v t="ekr.20140907123524.18777"><vh>@file ../plugins/qt_quickheadlines.py</vh></v>
<v t="ekr.20140831085423.18598"><vh>@file ../plugins/qt_text.py</vh></v>
<v t="ekr.20140907131341.18707" descendentVnodeUnknownAttributes="7d71005809000000302e312e322e322e3271017d71025808000000616e6e6f7461746571037d71042858080000007072696f7269747971054d0f27580a000000707269736574646174657106580a000000323032312d30332d323971077573732e"><vh>@file ../plugins/qt_tree.py</vh></v>
<v t="ekr.20110605121601.18002"><vh>@file ../plugins/qtGui.py</vh></v>
<v t="ekr.20161223152017.1"><vh>@edit ../plugins/qt_quicksearch.py</vh></v>
<v t="ekr.20161223152353.1"><vh>@edit ../plugins/qt_quicksearch_sub.py</vh></v>
</v>
<v t="ekr.20180225010644.1"><vh>Other files</vh>
<v t="ekr.20180225010707.1"><vh>In leo-editor directory</vh>
<v t="ekr.20150304125314.4"><vh>@file ../../leo_to_html.xsl</vh></v>
<v t="ekr.20181009072707.1"><vh>@file ../../run_travis_unit_tests.py</vh></v>
<v t="ekr.20210302164046.1"><vh>@edit ../../launchLeo.py</vh></v>
<v t="ekr.20181014073705.1"><vh>@file ../../run_pytest_tests.py</vh></v>
<v t="maphew.20180224170853.1"><vh>@file ../../setup.py</vh></v>
<v t="ekr.20150304130753.4"><vh>leo-viewer/leo_to_html.xsl</vh></v>
</v>
<v t="ekr.20180225010913.1"><vh>In leo/core</vh>
<v t="ekr.20210202110241.1"><vh>@file leoclient.py</vh></v>
<v t="ekr.20031218072017.2605"><vh>@file runLeo.py</vh></v>
<v t="felix.20210621233316.1"><vh>@file leoserver.py</vh></v>
<v t="ekr.20210611084045.1"><vh>@file leobridgeserver.py</vh></v>
</v>
<v t="ekr.20180225010743.1"><vh>In leo/external</vh>
<v t="ekr.20190607124533.1"><vh>@nopylint</vh>
<v t="ekr.20160123142722.1"><vh>@clean ../external/make_stub_files.cfg</vh></v>
<v t="ekr.20180708145905.1"><vh>@clean ../external/py2cs_theory.md</vh>
<v t="ekr.20180708152000.1"><vh>The problem</vh></v>
<v t="ekr.20180708152018.1"><vh>Design</vh></v>
<v t="ekr.20180708145905.6"><vh>Using TokenSync class</vh></v>
<v t="ekr.20180708145905.7"><vh>Summary</vh></v>
</v>
<v t="ekr.20110310091639.14254"><vh>@file ../external/codewise.py</vh></v>
<v t="ekr.20130805134749.12436"><vh>@file ../external/edb.py</vh></v>
<v t="ekr.20180628055640.1"><vh>@file ../external/pdb_listener.py</vh></v>
<v t="ekr.20120519121124.9919"><vh>@file ../external/leosax.py</vh></v>
<v t="ekr.20170429161422.1"><vh>@file ../external/log_broadcast.py</vh></v>
<v t="ekr.20170429153135.1"><vh>@file ../external/log_listener.py</vh></v>
<v t="ville.20091010232339.6117"><vh>@file ../external/lproto.py</vh></v>
<v t="ekr.20160317054700.1"><vh>@file ../external/make_stub_files.py</vh></v>
<v t="ekr.20160316091132.1"><vh>@file ../external/py2cs.py</vh></v>
<v t="ekr.20170428085201.1"><vh>npyscreen</vh>
<v t="ekr.20170428084207.3"><vh>@file ../external/npyscreen/apNPSApplication.py</vh></v>
<v t="ekr.20170428084207.11"><vh>@file ../external/npyscreen/apNPSApplicationAdvanced.py</vh></v>
<v t="ekr.20170428084207.15"><vh>@file ../external/npyscreen/apNPSApplicationEvents.py</vh></v>
<v t="ekr.20170428084207.29"><vh>@file ../external/npyscreen/apNPSApplicationManaged.py</vh></v>
<v t="ekr.20170428084207.50"><vh>@file ../external/npyscreen/apOptions.py</vh></v>
<v t="ekr.20170428084207.111"><vh>@file ../external/npyscreen/eveventhandler.py</vh></v>
<v t="ekr.20170428084207.121"><vh>@file ../external/npyscreen/fmActionForm.py</vh></v>
<v t="ekr.20170428084207.131"><vh>@file ../external/npyscreen/fmActionFormV2.py</vh></v>
<v t="ekr.20170428084207.153"><vh>@file ../external/npyscreen/fmFileSelector.py</vh></v>
<v t="ekr.20170428084207.174"><vh>@file ../external/npyscreen/fmForm.py</vh></v>
<v t="ekr.20170428084207.223"><vh>@file ../external/npyscreen/fmFormMultiPage.py</vh></v>
<v t="ekr.20170428084207.248"><vh>@file ../external/npyscreen/fmFormMutt.py</vh></v>
<v t="ekr.20170428084207.258"><vh>@file ../external/npyscreen/fmFormMuttActive.py</vh></v>
<v t="ekr.20170428084207.285"><vh>@file ../external/npyscreen/fmFormWithMenus.py</vh></v>
<v t="ekr.20170428084207.303"><vh>@file ../external/npyscreen/fmPopup.py</vh></v>
<v t="ekr.20170428084207.311"><vh>@file ../external/npyscreen/fm_form_edit_loop.py</vh></v>
<v t="ekr.20170428084207.322"><vh>@file ../external/npyscreen/globals.py</vh></v>
<v t="ekr.20170428084207.324"><vh>@file ../external/npyscreen/muMenu.py</vh></v>
<v t="ekr.20170428084207.332"><vh>@file ../external/npyscreen/muNewMenu.py</vh></v>
<v t="ekr.20170428084207.351"><vh>@file ../external/npyscreen/npysGlobalOptions.py</vh></v>
<v t="ekr.20170428084207.353"><vh>@file ../external/npyscreen/npysNPSFilteredData.py</vh></v>
<v t="ekr.20170428084207.364"><vh>@file ../external/npyscreen/npyspmfuncs.py</vh></v>
<v t="ekr.20170428084207.370"><vh>@file ../external/npyscreen/npyssafewrapper.py</vh></v>
<v t="ekr.20170428084207.377"><vh>@file ../external/npyscreen/npysThemeManagers.py</vh></v>
<v t="ekr.20170428084207.390"><vh>@file ../external/npyscreen/npysThemes.py</vh></v>
<v t="ekr.20170428084207.399"><vh>@file ../external/npyscreen/npysTree.py</vh></v>
<v t="ekr.20170428084207.422"><vh>@file ../external/npyscreen/proto_fm_screen_area.py</vh></v>
<v t="ekr.20170428084207.434"><vh>@file ../external/npyscreen/stdfmemail.py</vh></v>
<v t="ekr.20170428084207.464"><vh>@file ../external/npyscreen/utilNotify.py</vh></v>
<v t="ekr.20170428084207.477"><vh>@file ../external/npyscreen/util_viewhelp.py</vh></v>
<v t="ekr.20170428084207.480"><vh>@file ../external/npyscreen/wgannotatetextbox.py</vh></v>
<v t="ekr.20170428084207.494"><vh>@file ../external/npyscreen/wgautocomplete.py</vh></v>
<v t="ekr.20170428084207.503"><vh>@file ../external/npyscreen/wgboxwidget.py</vh></v>
<v t="ekr.20170428084207.524"><vh>@file ../external/npyscreen/wgbutton.py</vh></v>
<v t="ekr.20170428084207.536"><vh>@file ../external/npyscreen/wgcheckbox.py</vh></v>
<v t="ekr.20170428084207.561"><vh>@file ../external/npyscreen/wgcombobox.py</vh></v>
<v t="ekr.20170428084207.575"><vh>@file ../external/npyscreen/wgdatecombo.py</vh></v>
<v t="ekr.20170428084207.586"><vh>@file ../external/npyscreen/wgeditmultiline.py</vh></v>
<v t="ekr.20170428084207.611"><vh>@file ../external/npyscreen/wgfilenamecombo.py</vh></v>
<v t="ekr.20170428084207.618"><vh>@file ../external/npyscreen/wgFormControlCheckbox.py</vh></v>
<v t="ekr.20170428084208.1"><vh>@file ../external/npyscreen/wggrid.py</vh></v>
<v t="ekr.20170428084208.36"><vh>@file ../external/npyscreen/wggridcoltitles.py</vh></v>
<v t="ekr.20170428084208.43"><vh>@file ../external/npyscreen/wgmonthbox.py</vh></v>
<v t="ekr.20170428084208.68"><vh>@file ../external/npyscreen/wgmultiline.py</vh></v>
<v t="ekr.20170428084208.157"><vh>@file ../external/npyscreen/wgmultilineeditable.py</vh></v>
<v t="ekr.20170428084208.173"><vh>@file ../external/npyscreen/wgmultilinetree.py</vh></v>
<v t="ekr.20170428084208.213"><vh>@file ../external/npyscreen/wgmultilinetreeselectable.py</vh></v>
<v t="ekr.20170428084208.225"><vh>@file ../external/npyscreen/wgmultiselect.py</vh></v>
<v t="ekr.20170428084208.245"><vh>@file ../external/npyscreen/wgmultiselecttree.py</vh></v>
<v t="ekr.20170428084208.253"><vh>@file ../external/npyscreen/wgNMenuDisplay.py</vh></v>
<v t="ekr.20170428084208.285"><vh>@file ../external/npyscreen/wgpassword.py</vh></v>
<v t="ekr.20170428084208.290"><vh>@file ../external/npyscreen/wgselectone.py</vh></v>
<v t="ekr.20170428084208.297"><vh>@file ../external/npyscreen/wgslider.py</vh></v>
<v t="ekr.20170428084208.318"><vh>@file ../external/npyscreen/wgtextbox.py</vh></v>
<v t="ekr.20170428084208.354"><vh>@file ../external/npyscreen/wgtextboxunicode.py</vh></v>
<v t="ekr.20170428084208.359"><vh>@file ../external/npyscreen/wgtextbox_controlchrs.py</vh></v>
<v t="ekr.20170428084208.366"><vh>@file ../external/npyscreen/wgtexttokens.py</vh></v>
<v t="ekr.20170428084208.381"><vh>@file ../external/npyscreen/wgtitlefield.py</vh></v>
<v t="ekr.20170428084208.398"><vh>@file ../external/npyscreen/wgwidget.py</vh></v>
<v t="ekr.20170428084208.436"><vh>@file ../external/npyscreen/wgwidget_proto.py</vh></v>
<v t="ekr.20170428084208.443"><vh>@@file ../external/npyscreen/__init__.py</vh>
<v t="ekr.20170428084208.444"><vh>Declarations</vh></v>
</v>
</v>
</v>
</v>
<v t="ekr.20180225010850.1"><vh>In leo/modes</vh>
<v t="ekr.20210223151922.1"><vh>@file ../modes/julia.py</vh></v>
<v t="ekr.20150326145530.1"><vh>@file ../modes/forth.py</vh></v>
<v t="ekr.20210219115553.109"><vh>@edit ../modes/python.py</vh></v>
</v>
<v t="ekr.20210710031237.1"><vh>In leo/scripts</vh>
<v t="ekr.20210709045755.1"><vh>@file ../scripts/wax_off.py</vh></v>
</v>
<v t="ekr.20181013081645.1"><vh>In leo/core/test</vh></v>
</v>
<v t="ekr.20080730161153.8"><vh>Testing</vh>
<v t="ekr.20160517182239.1"><vh>@file ../../flake8-leo.py</vh></v>
<v t="ekr.20160518000549.1"><vh>@file ../../pyflakes-leo.py</vh></v>
<v t="ekr.20100221142603.5638"><vh>@file ../../pylint-leo.py</vh></v>
<v t="ekr.20170805060844.1"><vh>@file ../test/leo-bridge-test.py</vh></v>
<v t="ekr.20080730161153.2"><vh>@file leoBridgeTest.py</vh></v>
<v t="ekr.20080730161153.5"><vh>@file leoDynamicTest.py</vh></v>
<v t="ekr.20051104075904"><vh>@file leoTest.py</vh></v>
<v t="ekr.20201129023817.1"><vh>@file leoTest2.py</vh></v>
<v t="ekr.20201202144529.1"><vh>leo/unittests</vh>
<v t="ekr.20201202144422.1"><vh>@file ../unittests/commands/test_editCommands.py</vh></v>
<v t="ekr.20201203042030.1"><vh>@file ../unittests/core/test_leoNodes.py</vh></v>
</v>
</v>
<v t="ekr.20090802181029.5988"><vh>Version</vh>
<v t="ekr.20090717092906.12765"><vh>@file leoVersion.py</vh></v>
</v>
</v>
</vnodes>
<tnodes>
<t tx="EKR.20040430162943">@nosearch
</t>
<t tx="EKR.20040517075715"></t>
<t tx="EKR.20040517075715.13"></t>
<t tx="EKR.20040517075715.20">[Main]
use_styles = Yes
use_section_numbers = Yes
use_current_document = Yes
max_headings = 6
header_style = Heading
</t>
<t tx="EKR.20040517090508">@nocolor-node

Enable plugins by creating@enabled-plugins nodes in leoSettings files,
typically myLeoSettings.leo.See the node

Users Guide-- &gt; Chapter 8: Customizing Leo-- &gt;@rst
html\customizing.html-- &gt; Specifying settings-- &gt; Complex settings nodes

in LeoDocs.leo for full details.

**Important**: Leo no longer uses pluginsManager.txt to enable or disable plugins.
</t>
<t tx="edream.110203113231.667"></t>
<t tx="edream.110203113231.729"></t>
<t tx="edream.110203113231.872">@nocolor-node

These plugins create new kinds of nodes, some of which affect the file system.</t>
<t tx="ekr.20031218072017.2406" _bklnk="7d71002858010000007971014b0058010000007871024b00580400000074797065710358080000006e6f646552656374710458050000006c696e6b7371055d7106752e"># This file contains almost all of Leo's sources.

# See the "About this file" node for important notes.
</t>
<t tx="ekr.20031218072017.2604"></t>
<t tx="ekr.20031218072017.3625">&lt;&lt; about gui classes and gui plugins &gt;&gt;
</t>
<t tx="ekr.20040331071919"></t>
<t tx="ekr.20040722141148">@nocolor-node
@

You would typically not enable any of the following "plugins".

These plugins contain example code only.
</t>
<t tx="ekr.20040915073259">@nocolor-node

These plugins add buttons and other widgets to the icon area or
affect Leo's panes and windows in various ways.

</t>
<t tx="ekr.20041001210557"></t>
<t tx="ekr.20041030092101">@Notes by EKR: The dyna plugin is a remarkable body of work by 'e'. Have fun with it.

You may download the latest version at: http: // rclick.netfirms.com / dyna_menu.py.html
</t>
<t tx="ekr.20041114102139">@nocolor

Comments
--------

Most of the comments in the style guide are comments*about*the style guide.
You would replace these comments with your own, or eliminate them entirely in
your plugin.

Docstrings
----------

Several plugins show the docstring, so please take care to do a good job of
describing what the plugin does and how to use it.

Directives
----------

Please put the following at the end of the plugin's top-level node.

    @language python
    @tabwidth-4

Imports
-------

-Do* not*assume that modules like Qt are always available.

-Do* not*use from m import*

-Your code should test whether modules have been imported only if those modules
  may not be available on all platforms.

-To fail gracefully if the Qt gui is not in effect, put the following at
  the top level::

      #
      # Fail fast, right after all imports.
      g.assertUi('qt')  # May raise g.UiTypeException, caught by the plugins manager.

Exceptions
----------

It is usually best* not*to catch exceptions in plugins: doHook catches all
exceptions and disables further calls to plugins.

If a plugin catches exceptions during startup it should do either raise the
exception again or provide an init function at the top level that reports the
failure by returning False.

Use separate nodes
------------------

**Please**define each class, function or method in a separate node!To
make this work, just put@others in the root of your plugin as shown.Note
that@others may be nested, as shown in class myClass.
</t>
<t tx="ekr.20050111122605"></t>
<t tx="ekr.20050130120433">"""A plugin to test import problems."""

from leo.core import leoGlobals as g

def onStart(tag,keywords):
    pass

# pylint: disable=unused-import
try:
    import xyzzy
except ImportError:
    g.cantImport('xyzzy',pluginName='failed_import')

def init():
    """Return True if the plugin has loaded successfully."""
    g.registerHandler("start2", onStart)
    g.plugin_signon(__name__)
    return True
</t>
<t tx="ekr.20050303051035">@nocolor-node

The following nodes show recommended style when writing plugins.</t>
<t tx="ekr.20050303051035.2">"""
A docstring describing your plugin and how to use it.
If it's long, you might put it in a separate section.
"""
&lt;&lt; imports &gt;&gt;
@others
@language python
@tabwidth-4
</t>
<t tx="ekr.20050303051035.5">from leo.core import leoGlobals as g

# Whatever other imports your plugins uses.
</t>
<t tx="ekr.20050303051101">def init():
    """Return True if the plugin has loaded successfully."""
    ok=g.app.gui.guiName() in('qt','qttabs')
    if ok:
        if 1: # Use this if you want to create the commander class before the frame is fully created.
            g.registerHandler('before-create-leo-frame',onCreate)
        else: # Use this if you want to create the commander class after the frame is fully created.
            g.registerHandler('after-create-leo-frame',onCreate)
    return ok</t>
<t tx="ekr.20050303051150">def onCreate(tag, keys):

    c=keys.get('c')
    if not c: return

    thePluginController=pluginController(c)
</t>
<t tx="ekr.20050303051222">class pluginController:

    @others</t>
<t tx="ekr.20050303051222.1">def __init__(self,c):

    self.c=c
    # Warning: hook handlers must use keywords.get('c'), NOT self.c.
</t>
<t tx="ekr.20050306071540">def onStart2(tag, keywords):
    """
    A global hook that affects all commanders.
    """

    log=c.frame.log.__class__

    # Replace frame.put with newPut (not shown).
    g.funcToMethod(newPut,log,"put")</t>
<t tx="ekr.20050306071629">"""
A docstring describing your plugin and how to use it.
If it's long, you might put it in a separate section.
"""
&lt;&lt; imports &gt;&gt;
@others
@language python
@tabwidth-4</t>
<t tx="ekr.20050306071629.1">"""
This docstring should be a clear, concise description of what the plugin does
and how to use it.
"""
</t>
<t tx="ekr.20050306071629.3">from leo.core import leoGlobals as g

# Whatever other imports your plugins uses.
</t>
<t tx="ekr.20050306071629.4">def init():
    """Return True if the plugin has loaded successfully."""
    ok=True # This might depend on imports, etc.
    if ok:
        g.registerHandler('start2',onStart2)
    return ok</t>
<t tx="ekr.20050306081349"></t>
<t tx="ekr.20050721093241">@nobeautify
@nocolor

The following are notes for anyone who is interested in writing
alternate gui's for Leo.

Rule 1: Leo's core is (or should be) free of gui-specific code.

Core code calls 'gui wrapper methods' defined by gui-specific classes.
The base classes for these gui-specific classes are in the node
Code--&gt;Gui Base classes.

Rule 2: Gui-specific code should be localized.

The @file nodes contained in the node 'Code--&gt;Gui Tkinter classes' in
leoPy.leo contain all of Leo's Tkinter-specific code. Gui plugins
would typically put all similar code in a single file.

Rule 3: Gui-specific code can call gui methods directly.

There are no restrictions about the code in the gui-specific classes.

Rule 4: Gui-specific classes must implement the 'gui wrapper methods'
specified in the gui base classes.

This is the way that gui-specific classes provide gui-specific
services to Leo's core.

The alternative would be to implement all gui-specific commands
directly in the gui-specific code.  But this would be much more work
than needed.  For example, only a few gui-specific wrappers are needed
to implement all commands that deal with body text.  Implementing each
of these commands 'from scratch' would duplicate a lot of code
unnecessarily.

Using the gui wrapper methods is a bit messy for two reasons:

1. It requires defining enough wrappers (both in the base gui classes
   and subclasses) so that all gui-specific services needed by Leo's
   core are available.  Adding a wrapper to a gui base class involves
   adding it to all gui-specific subclasses.  It's easy to forget to
   add a wrapper.  The gui base class defines all wrappers as a
   function that just calls oops().  This prints a warning that the
   wrapper should be defined in a subclass.

2. The original wrappers assumed Tkinter-like indices.  Wrappers that
   were defined later assume Python indices (see Rule 5 below).  The
   newer style wrappers that use Python indices have 'Python' in their
   name.  Having two sets of wrappers is one of the ugliest features
   of the present code.  I find it hard to remember which wrappers
   exist and what exactly they do :-)

Rule 5: Leo's core should use Python indices, not gui-specific
indices.

Leo's core mostly follows this rule: there may be a few exceptions.

A Python index is an int that runs from 0 (beginning of text) to
len(s) (end of text s).  That is, there are exactly len(s) + 1 valid
indices.  In contrast, Tkinter indices run from "1.0" to "x.y" where
text s has x lines and where the length of the last line is y-1.

Two (recently written) functions in leoGlobals.py support conversions
from Python indices to the row/column indices used by Tkinter.

- g.convertPythonIndexToRowCol converts a Python index to a row/column
  index used by Tkinter.

- g.convertRowColToPythonIndex does the reverse.

Important: the first Tkinter index is '1.0', not '0.0', but the row
returned by g.convertPythonIndexToRowCol is zero based, so the code
that actually creates Tkinter indices from row/col must add 1 to the
row.  Similar remarks apply when going in the reverse direction.
</t>
<t tx="ekr.20051031040240" annotate="7d71002858080000007072696f7269747971014d0f27580a000000707269736574646174657102580a000000323032302d31312d31307103752e"></t>
<t tx="ekr.20071113084440"># These plugins are for testing Leo's own plugin loading logic.
# There is no reason ever to enable these plugins.</t>
<t tx="ekr.20080412053100.5">@language rest
</t>
<t tx="ekr.20080730161153.8"></t>
<t tx="ekr.20090802181029.5988"></t>
<t tx="ekr.20100103093121.5365"># These are experimental plugins.
</t>
<t tx="ekr.20101004082701.5674"></t>
<t tx="ekr.20101110150056.9453"># Some of the most important recent plugins work only with the Qt gui.
</t>
<t tx="ekr.20101110150056.9457"></t>
<t tx="ekr.20110605121601.17862"># These files are true plugins, but it is more convenient to put them here.
</t>
<t tx="ekr.20120309073937.9878"></t>
<t tx="ekr.20121126102050.10134"></t>
<t tx="ekr.20130927050813.13031"></t>
<t tx="ekr.20131111060930.18010"># Standard bindings...
# run-selected-unit-tests-externally = Alt-4 
# run-marked-unit-tests-externally = Alt-5
# run-marked-unit-tests-locally = Alt-6
run-selected-unit-tests-locally = Alt-4
do-nothing = Alt-5
run-marked-unit-tests-locally = Alt-6
</t>
<t tx="ekr.20131121084830.16362">@language python

# Toggle the settings.
g.app.debug_app = not g.app.debug_app
g.app.debug_widgets = not g.app.debug_widgets
# Report the new settings.
print('g.app.debug_app: %s' % g.app.debug_app)
print('g.app.debug_widgets: %s' % g.app.debug_widgets)
</t>
<t tx="ekr.20140102162014.16438">unl: Code--&gt;Core classes--&gt;@file leoConfig.py--&gt;class LocalConfigManager--&gt;c.config.Getters--&gt;c.config.Getters--&gt;c.config.getData
unl: Code--&gt;Core classes--&gt;@file leoConfig.py--&gt;class GlobalConfigManager--&gt;gcm.Getters...--&gt;gcm.getData &amp; getOutlineData
unl: Code--&gt;Core classes--&gt;@file leoConfig.py--&gt;&lt;&lt; class ParserBaseClass &gt;&gt;--&gt;kind handlers (ParserBaseClass)--&gt;doData
@language rest
The parser for @data nodes, doData, no longer strips *anything*.</t>
<t tx="ekr.20140103105930.16446"></t>
<t tx="ekr.20140723122936.17925"># Leo loads these plugins automatically.  Do not add them to @enabled-plugins nodes.

# These plugins now contain the importer code for all kinds of @auto nodes.
# Each plugin must define a top-level importer_dict dictionary describing the plugin.
@language python
</t>
<t tx="ekr.20140726091031.18071"># Leo loads these plugins automatically.  Do not add them to @enabled-plugins nodes.

# These plugins contain the write code for all kinds of special @auto nodes.
# Each plugin must define a top-level writer_dict dictionary describing the plugin.
@language python
</t>
<t tx="ekr.20140808103117.18035"></t>
<t tx="ekr.20140808103117.18038">gnx: ekr.20110605121601.18698
</t>
<t tx="ekr.20140808103117.18040">gnx: ekr.20110605121601.18703
</t>
<t tx="ekr.20140808103117.18042">gnx: ekr.20110605121601.18704
</t>
<t tx="ekr.20140808103117.18044">gnx: ekr.20110605121601.18709
</t>
<t tx="ekr.20140831085423.18630">This outline contains all of Leo's core source code.

Leo's code uses the following conventions throughout:

c:  a commander.
ch: a character.
d:  a dialog or a dict.
f:  an open file.
fn: a file name.
g:  the leoGlobals module.
i, j, k: indices into a string.
p:  a Position.
s:  a string.
t:  a text widget.
u:  an undoer.
w:  a gui widget.
v:  a Vnode
z:  a local temp.

In more limited contexts, the following conventions apply:

si:     a g.ShortcutInfo object.
ks:     a g.KeyStroke object
stroke: a KeyStroke object.

btw:    leoFrame.BaseTextWrapper
stw:    leoFrame.StringTextWrapper

bqtw:   qt_text.BaseQTextWrapper
lqtb:   qt_text.LeoQTextBrowser
qhlw:   qt_text.QHeadlineWrapper
qmbw:   qt_text.QMinibufferWrapper
qlew:   qt_text.QLineEditWrapper
qsciw:  qt_text.QScintiallaWrapper
qtew:   qt_text.QTextEditWrapper</t>
<t tx="ekr.20140831085423.18631">The following 'official' ivars will always exist:

c.frame                 The frame containing the log,body,tree, etc.
c.frame.body            The body pane.
c.frame.body.widget     The gui widget for the body pane.
c.frame.body.wrapper    The high level interface for the body widget.
c.frame.iconBar         The icon bar.
c.frame.log             The log pane.
c.frame.log.widget      The gui widget for the log pane.
c.frame.log.wrapper     The high-level inteface for the log pane.
c.frame.tree            The tree pane.

The following were official ivars that no longer exist:

c.frame.body.bodyCtrl   Use c.frame.body.wrapper instead.
c.frame.log.logCtrl     Use c.frame.log.wrapper instead.
</t>
<t tx="ekr.20140831085423.18639">Here is what you *must know* to understand Leo's core:

1. A **widget** is an actual Qt widget.

Leo's core seldom accesses widgets directly.  Instead...

2. A **wrapper class** defines a standard api that hides the details
   of the underlying gui **text** widgets.

Leo's core uses this api almost exclusively. That is, Leo's core code treats wrappers *as if* they were only text widgets there are!

There is, however, a back door for (hopefully rare!) special cases. All wrapper classes define an official ``widget`` ivar, so core or plugin code can gain access to the real Qt widget using wrapper.widget. Searching for wrapper.widget will find all gui-dependent snippets of code in Leo's core.
</t>
<t tx="ekr.20140902032918.18591">@language rest
@wrap

Leo uses a model/view/controller architecture.

- Controller: The Commands class and its helpers in leoCommands.py and leoEditCommands.py.

- Model: The VNode and Position classes in leoNodes.py.

- View: The gui-independent base classes are in the node "Gui Base Classes". The Qt-Specific subclasses are in the node "Qt gui".

**Important**: The general organization of these classes have changed hardly at all in Leo's 20+ year history.  The reason is that what each class does is fairly obvious.  How the gets the job done may have changed drastically, but *that's an internal implementation detail of the class itself*.  This is the crucial design principle that allows Leo's code to remain stable.  *Classes do not know or meddle in the internal details of other classes*.  As a result, nobody, including EKR, needs to remember internal details.

</t>
<t tx="ekr.20140902155015.18674"></t>
<t tx="ekr.20140916101314.19538">The default language if no @language or @comment is in effect.

Valid values are (case is ignored):

actionscript,c,csharp,css,cweb,elisp,html,java,latex,
pascal,perl,perlpod,php,plain,plsql,python,rapidq,rebol,shell,tcltk.</t>
<t tx="ekr.20140920064112.17946"></t>
<t tx="ekr.20150304130753.4">@language xml
&lt;?xml version="1.0" encoding="UTF-8"?&gt;
&lt;xsl:stylesheet version="1.0"
xmlns:xsl="http://www.w3.org/1999/XSL/Transform"&gt;

&lt;xsl:output method="html" version="1.0" encoding="UTF-8" indent="yes"/&gt;

&lt;!-- The default setting. Not needed unless there is a strip-space element. --&gt;
  &lt;!-- &lt;xsl:preserve-space elements='leo_file nodes t'/&gt; --&gt;

&lt;xsl:template match ='leo_file'&gt;
&lt;html&gt;
  &lt;head&gt;
    &lt;&lt;style&gt;&gt;
    &lt;&lt;scripts&gt;&gt;
  &lt;/head&gt;
  &lt;body&gt;
    &lt;xsl:apply-templates select='tnodes'/&gt;
    &lt;div class="outlinepane"&gt;
      &lt;xsl:apply-templates select='vnodes'/&gt;
    &lt;/div&gt;
    &lt;div class="bodypane"&gt;
      &lt;h1&gt;Body Pane&lt;/h1&gt;
      &lt;pre class="body-text"&gt;body&lt;/pre&gt;
    &lt;/div&gt;
  &lt;/body&gt;
&lt;/html&gt;
&lt;/xsl:template&gt;

&lt;xsl:template match = 'tnodes'&gt;
&lt;div class="tnodes"&gt;
  &lt;xsl:for-each select = 't'&gt;
    &lt;div class="tnode"&gt;
      &lt;xsl:attribute name="id"&gt;&lt;xsl:value-of select='@tx'/&gt;&lt;/xsl:attribute&gt;
      &lt;xsl:value-of select='.'/&gt;
    &lt;/div&gt;
  &lt;/xsl:for-each&gt;
&lt;/div&gt;
&lt;/xsl:template&gt;

&lt;xsl:template match = 'vnodes'&gt;
  &lt;xsl:for-each select = 'v'&gt;
    &lt;xsl:apply-templates select ='.'/&gt;
  &lt;/xsl:for-each&gt;
&lt;/xsl:template&gt;

&lt;xsl:template match='v'&gt;
  &lt;div class="node"&gt;
    &lt;xsl:attribute name="id"&gt;&lt;xsl:value-of select='@t'/&gt;&lt;/xsl:attribute&gt;
    &lt;h1&gt;&lt;xsl:value-of select='vh'/&gt;&lt;/h1&gt;
    &lt;xsl:if test ='./v' &gt;
      &lt;xsl:apply-templates select = 'v'/&gt;
    &lt;/xsl:if&gt;
  &lt;/div&gt;
&lt;/xsl:template&gt;

&lt;/xsl:stylesheet&gt;
</t>
<t tx="ekr.20150413091056.1">"""Warn if leoProjects.txt or leoToDo.txt contain any clones."""

clones,nodes,seen = 0,0,set()
table = (
  '@file ../doc/leoProjects.txt',
  '@file ../doc/leoToDo.txt',
)

def check_clone(c,p0,root):
    """Warn if p appears in any @&lt;file&gt; node outside of root's tree."""
    global nodes,seen
    v = p0.v
    for p in c.all_positions():
        nodes += 1
        if p.v == v:
            # Check *all* ancestors, not just the nearest one.
            for parent in p.self_and_parents():
                nodes += 1
                if parent.isAnyAtFileNode() and parent.v != root.v:
                    if parent.v not in seen:
                        seen.add(parent.v)
                        g.es_print('%s and %s contain clone: %s' % (
                            root.h,parent.h,p0.h))

for h in table:
    root = g.findNodeAnywhere(c,h)
    if root:
        for p in root.self_and_subtree():
            nodes += 1
            if p.isCloned():
                clones += 1
                check_clone(c,p,root)
    else:
        g.es_print('not found',h,color='red')
print('done: %s nodes, %s clones' % (nodes,clones))

@tabwidth -4
@language python
</t>
<t tx="ekr.20150425145248.1">pylint
cov
moz
backup</t>
<t tx="ekr.20150502050609.1">c.backup_helper(sub_dir='leoPy')
</t>
<t tx="ekr.20150507170849.1">g.cls()

print('===== Start =====')

class CreateDecorators:
    """
    A class to create decorators from tables in getPublicCommands.
    
    Note: the node "Found: getPublicCommands" must exist.
    """
    def __init__(self,c,make_changes):
        self.c = c
        self.fixups = self.create_fixups()
        self.n = 0
        self.n_fail = 0
        self.make_changes=make_changes
        self.suppress = [
            'c.frame.body and c.frame.body.addEditor',
            'cls','cloneFindParents','cycleTabFocus',
            'k and k.keyboardQuit',
            'menuShortcutPlaceHolder','removeBlankLines',
            'saveBuffersKillLeo',
        ]
    @others

CreateDecorators(c,make_changes=False).run()
</t>
<t tx="ekr.20150507174711.1">def find_next_clone(self,p):
    v = p.v
    p = p.copy()
    p.moveToThreadNext()
    wrapped = False
    while 1:
        # g.trace(p.v,p.h)
        if p and p.v == v:
            break
        elif p:
            p.moveToThreadNext()
        elif wrapped:
            break
        else:
            wrapped = True
            p = c.rootPosition()
    return p
</t>
<t tx="ekr.20150507175246.1">def munge_lines(self,root,publicCommands):
    """Return munged lines of """
    s = publicCommands.b
    i,j = s.find('{'),s.find('}')
    s = s[i+1:j]
    lines = sorted([z.strip() for z in g.splitLines(s) if z.strip()])
    lines = [z for z in lines if not z.startswith('#')]
    lines = [z[:z.find('#')] if z.find('#') &gt; -1 else z for z in lines]
    lines = [z.rstrip().rstrip(',') for z in lines]
    lines = [z[1:] for z in lines]
    lines = [z.replace("':",' ') for z in lines]
    self.n += len(lines)
    return lines
</t>
<t tx="ekr.20150508062944.1">def run(self):
    """Top-level code."""
    self.n = 0
    found = g.findNodeAnywhere(c,'Found: getPublicCommands')
    assert found
    for child in found.children():
        publicCommands = self.find_next_clone(child)
        root = self.find_class(publicCommands)
        if root:
            lines = self.munge_lines(root,publicCommands)
            d = self.create_d(lines,publicCommands)
            self.create_decorators(d,root)
    print('\n%s commands %s failed' % (self.n,self.n_fail))
</t>
<t tx="ekr.20150508063412.1">def create_decorators(self,d,root):
    """Create decorators for all items in d in root's tree."""
    # print('***** %s' % root.h)
    if root.h in self.fixups:
        roots = []
        aList = self.fixups.get(root.h)
        for root2_h in aList:
            root2 = g.findNodeAnywhere(self.c,root2_h)
            if root2:
                # g.trace(root.h,'=====&gt;',root2.h)
                roots.append(root2)
            else:
                g.trace('===== not found',root2_h)
    else:
        roots = [root]
    for f_name in sorted(d.keys()):
        found = False
        for root in roots:
            c_name = d.get(f_name)
            found = self.create_decorator(c_name,f_name,root)
            if found: break
        if not found and f_name not in self.suppress:
            print('===== not found: %30s %s' % (root.h,f_name))
            self.n_fail += 1
</t>
<t tx="ekr.20150508063538.1">def create_d(self,lines,publicCommands):
    """Create a dict. keys are method names; values are command names."""
    trace = False
    if trace:
        g.trace('\n', publicCommands.h)
    d = {}
    for s in lines:
        aList = s.split()
        if len(aList) &gt; 2:
            aList = [aList[0],' '.join(aList[1:])]
        c_name,f_name = aList[0].strip(),aList[1].strip()
        if ' ' not in f_name:
            f_name = f_name.split('.')[-1]
        # if '(' in f_name:
            # f_name = f_name[:f_name.find('(')]
        if trace: g.trace('%45s %s' % (c_name,f_name))
        d [f_name] = c_name
    return d
</t>
<t tx="ekr.20150508063926.1">def find_class(self,p):
    """Return the position of the class enclosing p."""
    for p2 in p.parents():
        if p2.h.lower().find('class') &gt; -1 and p2.b.find('class') &gt; -1:
            return p2
    else:
        g.trace('*** no class for p.h')
        return None
</t>
<t tx="ekr.20150508071622.1">def create_decorator(self,c_name,f_name,root):
    """
    Search root for a definition of f_name.
    If found, insert @cmd(f_name) before the definition.
    """
    # g.trace('%45s %s' % (c_name,f_name))
    trace = False
    found = False
    decorator = "@cmd('%s')\n" % (c_name)
    for p in root.self_and_subtree(copy=False):
        changed,result = False,[]
        for s in g.splitLines(p.b):
            if g.match_word(s,0,'def ' + f_name):
                if found:
                    if f_name not in self.suppress:
                        g.trace('duplicate def',f_name)
                else:
                    changed,found = True,True
                    result.append(decorator)
                    # print('%s%s' % (decorator,s))
            result.append(s)
        # if changed and self.make_changes:
            # new_body = ''.join(result)
            # # use git as our undo :-)
            # p.b = new_body
    return found
</t>
<t tx="ekr.20150508074623.1">def create_fixups(self):
    """
    Return a fixup dict.
    Keys are headlines for classes.
    Values are new headlines of nodes containing the actual class.
    """
    return {
        'ChapterCommandsClass': ['class ChapterController'],
        'EditCommandsClass': [
            'EditCommandsClass',
            'class Commands',
            'class LeoQtFrame',
            'class LeoBody',
        ],
        'class SearchCommandsClass': ['class LeoFind (LeoFind.py)'],
        'KeyHandlerCommandsClass (add docstrings)': [
            'class KeyHandlerClass',
            'class AutoCompleterClass',
        ]
    }
</t>
<t tx="ekr.20150509183433.1">g.cls()

# Changed files:
# leoApp.py
# leoAtFile.py
# leoCommands.py
# leoFileCommands.py
# leoFrame.py
# leoUndo.py
# qt_frame.py

make_changes = True
    # True, actually make the change

class CreateDecorators:
    """
    A class to create decorators from tables in getPublicCommands.
    
    Note: the node "Found: getPublicCommands" must exist.
    """
    def __init__(self):
        self.n = 0
        self.n_fail = 0
        self.s = self.define_s()
    @others

CreateDecorators().run()
</t>
<t tx="ekr.20150509183433.2">def create_d(self,lines):
    """Create a dict. keys are method names; values are command names."""
    trace = False
    d = {}
    for s in lines:
        aList = s.split()
        if len(aList) &gt; 2:
            aList = [aList[0],' '.join(aList[1:])]
        c_name,f_name = aList[0].strip(),aList[1].strip()
        if ' ' not in f_name:
            f_name = f_name.split('.')[-1]
        # if '(' in f_name:
            # f_name = f_name[:f_name.find('(')]
        if trace: g.trace('%45s %s' % (c_name,f_name))
        d [f_name] = c_name
    return d
</t>
<t tx="ekr.20150509183433.3">def create_decorator(self,c_name,f_name,root):
    """
    Search root for a definition of f_name.
    If found, insert @cmd(f_name) before the definition.
    """
    trace = True
    found = False
    decorator = "@cmd('%s')\n" % (c_name)
    for p in root.self_and_subtree(copy=False):
        changed,result = False,[]
        for s in g.splitLines(p.b):
            if g.match_word(s,0,'def ' + f_name):
                if found:
                    if f_name not in self.suppress:
                        g.trace('duplicate def',f_name)
                else:
                    changed,found = True,True
                    result.append(decorator)
                    # print('%s%s' % (decorator,s))
            result.append(s)
        if changed and make_changes:
            new_body = ''.join(result)
            print('%40s %s' % (p.h[:40],decorator.rstrip()))
            # use git as our undo :-)
            # p.b = new_body
    return found
</t>
<t tx="ekr.20150509183433.4">def create_decorators(self,d):
    """Create decorators for all items in d in root's tree."""
    table = (
        'class Commands', # c.
        'class LeoQtFrame', # f.
        'class LeoFrame', # f.
        'class LeoApp', # g.app.
        '@file leoAtFile.py', # c.atFileCommands
        '@file leoFileCommands.py', # c.fileCommands
        'class Undoer', # c.undoer
    )
    roots = []
    for h in table:
        root = g.findNodeAnywhere(c,h)
        assert root,h
        roots.append(root)
    for f_name in sorted(d.keys()):
        found = False
        for root in roots:
            c_name = d.get(f_name)
            found = self.create_decorator(c_name,f_name,root)
            if found: break
        if not found and f_name not in self.suppress:
            print(f"===== not found: {f_name!r}")
            self.n_fail += 1
</t>
<t tx="ekr.20150509183433.8">def munge_lines(self,s):
    """Return munged lines of s. """
    lines = sorted([z.strip() for z in g.splitLines(s) if z.strip()])
    lines = [z for z in lines if not z.startswith('#')]
    lines = [z[:z.find('#')] if z.find('#') &gt; -1 else z for z in lines]
    lines = [z.rstrip().rstrip(',') for z in lines]
    lines = [z[1:] for z in lines]
    lines = [z.replace("':",' ') for z in lines]
    self.n += len(lines)
    return lines
</t>
<t tx="ekr.20150509183433.9">def run(self):
    """Top-level code."""
    lines = self.munge_lines(self.s)
    d = self.create_d(lines)
    self.create_decorators(d)
    print('%s commands %s failed' % (self.n,self.n_fail))
</t>
<t tx="ekr.20150514035207.1"></t>
<t tx="ekr.20150604130353.1">gnx: ekr.20150604130223.363
</t>
<t tx="ekr.20150604130353.2"></t>
<t tx="ekr.20150703061709.1">@language python

"""myLeoSettings.py: save the outline and run the pylint command"""

# print('@button run-pylint: %s' % c.shortFileName())
if c.isChanged():
    c.save()
c.k.simulateCommand('pylint')
</t>
<t tx="ekr.20160122104332.1">@language python
</t>
<t tx="ekr.20160123142722.1"># An example configuration file for make_stub_files.py.
# By default, this is ~/stubs/make_stub_files.cfg.
# Can be changed using the --config=path command-line option.

[Global]

files:

    # Files to be used *only* if no files are given on the command line.
    # glob.glob wildcards are supported.

    # c:/leo.repo/leo-editor/leo/core/leoAst.py
    # c:/leo.repo/leo-editor/leo/core/*.py
    # c:/leo.repo/leo-editor/plugins/*.py

output_directory: ~/stubs

prefix_lines:
    # Lines to be inserted at the start of each stub file.
    from typing import TypeVar, Iterable, Tuple
    T = TypeVar('T', int, float, complex)

[Def Name Patterns]

[General Patterns]
</t>
<t tx="ekr.20160420054135.4">gnx: ekr.20160412193816.5
unl: qt_quicksearch declarations
gnx: ekr.20160412193816.6
unl: class Ui_LeoQuickSearchWidget
gnx: ekr.20160412193816.7
unl: class Ui_LeoQuickSearchWidget--&gt;setupUi
gnx: ekr.20160412193816.8
unl: class Ui_LeoQuickSearchWidget--&gt;retranslateUi
</t>
<t tx="ekr.20160420054135.5"></t>
<t tx="ekr.20160425070345.1">gnx: ekr.20160412193816.1
unl: qt_main declarations
gnx: ekr.20160412193816.2
unl: class Ui_MainWindow
gnx: ekr.20160412193816.3
unl: class Ui_MainWindow--&gt;setupUi
gnx: ekr.20160412193816.4
unl: class Ui_MainWindow--&gt;retranslateUi
</t>
<t tx="ekr.20160425070345.2"></t>
<t tx="ekr.20170427112302.1">g.cls()
import glob
files = glob.glob(g.os_path_join(g.app.loadDir, '*.py'))
files = [z for z in files if g.os_path_basename(z).startswith('leo')]
if 0:
    g.printList(files)
found = set()
for p in c.all_unique_positions():
    name = p.isAnyAtFileNode()
    if name and name.startswith('leo'):
        path = g.os_path_join(g.app.loadDir, name)
        found.add(path)
if 0:
    print('found')
    g.printList(list(found))
else:
    missing = set(files) - found
    if missing:
        print('not found...')
        g.printList(list(sorted(missing)))
    else:
        print('done')
        </t>
<t tx="ekr.20170427114412.1"></t>
<t tx="ekr.20170428084123.1">"""Recursively import all python files in a directory and clean the result."""
g.cls()
if 0:
    import importlib
    import leo.core.leoImport as leoImport
    importlib.reload(leoImport)
# dir_ = r'C:\Users\edreamleo\Anaconda3\Lib\site-packages\black.py'
dir_ = g.os_path_finalize_join(g.app.loadDir, '..', 'modes')
assert g.os_path_exists(dir_), repr(dir_)
c.recursiveImport(
    add_context = False,
    dir_ = dir_,
    kind = '@edit', # '@clean', '@edit', '@nosent','@auto','@file',
    recursive = False,
    safe_at_file = False,
    theTypes = ['.py',]
)
</t>
<t tx="ekr.20170428084208.443">#!/usr/bin/python
# This file generates pyflakes warnings for *all* imported symbols.
@others
@language python
@tabwidth -4
</t>
<t tx="ekr.20170428084208.444">from .globals                   import DEBUG, DISABLE_RESIZE_SYSTEM

from .wgwidget                  import TEST_SETTINGS, ExhaustedTestInput, add_test_input_from_iterable, add_test_input_ch

from .npyssafewrapper           import wrapper, wrapper_basic

from   .npysThemeManagers       import ThemeManager, disableColor, enableColor
from   . import npysThemes      as     Themes
from   .apNPSApplication        import NPSApp
from   .apNPSApplicationManaged import NPSAppManaged
from   .proto_fm_screen_area    import setTheme
from   .fmForm                  import FormBaseNew, Form, TitleForm, TitleFooterForm, SplitForm, FormExpanded, FormBaseNewExpanded, blank_terminal
from   .fmActionForm            import ActionForm, ActionFormExpanded
from   .fmActionFormV2          import ActionFormV2, ActionFormExpandedV2, ActionFormMinimal
from   .fmFormWithMenus         import FormWithMenus, ActionFormWithMenus, \
                                       FormBaseNewWithMenus, SplitFormWithMenus, \
                                       ActionFormV2WithMenus
from   .fmPopup                 import Popup, MessagePopup, ActionPopup, PopupWide, ActionPopupWide
from   .fmFormMutt              import FormMutt, FormMuttWithMenus
from   .fmFileSelector          import FileSelector, selectFile

from .fmFormMuttActive          import ActionControllerSimple, TextCommandBox, \
                                       FormMuttActive, FormMuttActiveWithMenus
from .fmFormMuttActive          import FormMuttActiveTraditional, FormMuttActiveTraditionalWithMenus


from .fmFormMultiPage           import FormMultiPage, FormMultiPageAction,\
                                       FormMultiPageActionWithMenus, FormMultiPageWithMenus

from .npysNPSFilteredData       import NPSFilteredDataBase, NPSFilteredDataList

from .wgbutton                  import MiniButton
from .wgbutton                  import MiniButtonPress
from .wgbutton                  import MiniButton      as Button
from .wgbutton                  import MiniButtonPress as ButtonPress

from .wgtextbox                 import Textfield, FixedText
from .wgtitlefield              import TitleText, TitleFixedText
from .wgpassword                import PasswordEntry, TitlePassword
from .wgannotatetextbox         import AnnotateTextboxBase
from .wgannotatetextbox         import AnnotateTextboxBaseRight

from .wgslider                  import Slider, TitleSlider
from .wgslider                  import SliderNoLabel, TitleSliderNoLabel
from .wgslider                  import SliderPercent, TitleSliderPercent

from .wgwidget                  import DummyWidget, NotEnoughSpaceForWidget
from . import wgwidget as widget

from .wgmultiline               import MultiLine, Pager, TitleMultiLine, TitlePager, MultiLineAction, BufferPager, TitleBufferPager
from .wgmultiselect             import MultiSelect, TitleMultiSelect, MultiSelectFixed, \
                                       TitleMultiSelectFixed, MultiSelectAction
from .wgeditmultiline           import MultiLineEdit
from .wgcombobox                import ComboBox, TitleCombo
from .wgcheckbox                import Checkbox, RoundCheckBox, CheckBoxMultiline, RoundCheckBoxMultiline, CheckBox, CheckboxBare
from .wgFormControlCheckbox     import FormControlCheckbox
from .wgautocomplete            import TitleFilename, Filename, Autocomplete
from .muMenu                    import Menu
from .wgselectone               import SelectOne, TitleSelectOne
from .wgdatecombo               import DateCombo, TitleDateCombo

from .npysTree import TreeData
from .wgmultilinetree           import MLTree, MLTreeAnnotated, MLTreeAction, MLTreeAnnotatedAction
from .wgmultilinetreeselectable import MLTreeMultiSelect, TreeLineSelectable
from .wgmultilinetreeselectable import MLTreeMultiSelectAnnotated, TreeLineSelectableAnnotated


# The following are maintained for compatibility with old code only. ##########################################

from .compatibility_code.oldtreeclasses import MultiLineTree, SelectOneTree
from .compatibility_code.oldtreeclasses import MultiLineTreeNew, MultiLineTreeNewAction, TreeLine, TreeLineAnnotated # Experimental
from .compatibility_code.oldtreeclasses import MultiLineTreeNewAnnotatedAction, MultiLineTreeNewAnnotated # Experimental
from .compatibility_code.npysNPSTree import NPSTreeData

# End compatibility. ###########################################################################################

from .wgfilenamecombo           import FilenameCombo, TitleFilenameCombo
from .wgboxwidget               import BoxBasic, BoxTitle
from .wgmultiline               import MultiLineActionWithShortcuts
from .wgmultilineeditable       import MultiLineEditable, MultiLineEditableTitle, MultiLineEditableBoxed

from .wgmonthbox                import MonthBox
from .wggrid                    import SimpleGrid
from .wggridcoltitles           import GridColTitles

from .muNewMenu                 import NewMenu, MenuItem
from .wgNMenuDisplay            import MenuDisplay, MenuDisplayScreen

from .npyspmfuncs               import CallSubShell

from .utilNotify                 import notify, notify_confirm, notify_wait, notify_ok_cancel, notify_yes_no

# Base classes for overriding:

# Standard Forms:
from . import stdfmemail

# Experimental Only
from .wgtextboxunicode import TextfieldUnicode
from .wgtexttokens     import TextTokens, TitleTextTokens

# Very experimental. Don't use for anything serious
from .apOptions import SimpleOptionForm
from .apOptions import OptionListDisplay, OptionChanger, OptionList, OptionLimitedChoices, OptionListDisplayLine
from .apOptions import OptionFreeText, OptionSingleChoice, OptionMultiChoice, OptionMultiFreeList, \
                       OptionBoolean, OptionFilename, OptionDate, OptionMultiFreeText


# This really is about as experimental as it gets
from .apNPSApplicationEvents import StandardApp
from .eveventhandler import Event


</t>
<t tx="ekr.20170428085201.1">@nosearch</t>
<t tx="ekr.20170811173924.1">@language python
import os
import subprocess
import sys
import time
win = sys.platform.startswith('win')
old_dir = g.os_path_abspath('.')
if win:
    new_dir = r'C:\leo.repo\leo-editor'
    path = r'C:\Users\edreamleo\Backup'
else:
    new_dir = '/home/edward/leo.repo/leo-editor'
    path = '/home/edward/Backup'
assert g.os_path_exists(new_dir), repr(new_dir)
assert g.os_path_exists(path), repr(path)
stamp = time.strftime("%Y%m%d-%H%M%S")
fn = g.os_path_finalize_join(path, f"leo-bundle-all-{stamp}")
bundle_command = 'git bundle create %s --all' % fn
print(bundle_command)
os.chdir(new_dir)
# os.system(bundle_command)
proc = subprocess.Popen(bundle_command, shell=True)
proc.wait()
os.chdir(old_dir)
print('done! wrote %s' % fn)
</t>
<t tx="ekr.20171031111403.1"></t>
<t tx="ekr.20180225010644.1">@nobeautify</t>
<t tx="ekr.20180225010707.1"></t>
<t tx="ekr.20180225010743.1">@nosearch</t>
<t tx="ekr.20180225010850.1"></t>
<t tx="ekr.20180225010913.1"></t>
<t tx="ekr.20180324065741.1">"""Copy the selected text to the next node."""
w = c.frame.body.wrapper
s = w.getSelectedText()
if s.strip():
    w.deleteTextSelection()
    c.p.b = w.getAllText()
    w.setInsertPoint(0)
    p = c.insertHeadline()
    c.selectPosition(p)
    p.b = s
    c.editHeadline()
else:
    g.es_print('no text selected')
</t>
<t tx="ekr.20180504191650.34"></t>
<t tx="ekr.20180504191650.36"></t>
<t tx="ekr.20180504191650.42"></t>
<t tx="ekr.20180504191650.68"></t>
<t tx="ekr.20180504192522.1"></t>
<t tx="ekr.20180708145905.1">@language rest
@wrap

This is the theory of operation document for py2cs.py. The most interesting aspect of this script is the TokenSync class. This class provides a reliable way of associating tokenizer tokens with ast nodes.

@others
</t>
<<<<<<< HEAD
<t tx="ekr.20180708145905.6">
### Using the TokenSync class

The present code is driven by ast trees, but each visitor of the CoffeeScriptTraverser class takes care to preserve **otherwise-ignored tokens**. These are tokens that would otherwise be ignored: namely blank lines and comments, both entire-line comments and trailing comments.

The visitor for each statement intersperses otherwise ignored tokens using calls to the TokenSync class.  The simplest cases are like this:

    def do_Break(self, node):
        head = self.leading_string(node)
        tail = self.trailing_comment(node)
        return head + self.indent('break') + tail

The leading_string and trailing_comment methods simply redirect to the corresponding methods in the TokenSync class.  Saves a bit of typing. Compound statements are a bit more bother, but not overly so. For example:

    def do_If(self, node):

        result = self.leading_lines(node)
        tail = self.trailing_comment(node)
        s = 'if %s:%s' % (self.visit(node.test), tail)
        result.append(self.indent(s))
        for z in node.body:
            self.level += 1
            result.append(self.visit(z))
            self.level -= 1
        if node.orelse:
            tail = self.tail_after_body(node.body, node.orelse, result)
            result.append(self.indent('else:' + tail))
            for z in node.orelse:
                self.level += 1
                result.append(self.visit(z))
                self.level -= 1
        return ''.join(result)

The line:

        tail = self.tail_after_body(node.body, node.orelse, result)

is a hack needed to compensate for the lack of an actual ast.Else node.
</t>
<t tx="ekr.20180708145905.7">
### Summary

The TokenSync class is, a new, elegant, unexpected and happy development. It is a relatively easy-to-use helper that allows parser-based code to preserve data that is not easily accessible in parse trees.

The TokenSync class avoids [problems with the col_offset field](
http://stackoverflow.com/questions/16748029/how-to-get-source-corresponding-to-a-python-ast-node) in ast nodes. The TokenSync class depends only on the ast.lineno field and the tokenize module. We can expect it to be rock solid.

Edward K. Ream
February 20 to 25, 2016



</t>
<t tx="ekr.20180708152000.1">
### The problem

The initial version of py2cs.py (the script) used only tokens. This solved all token-related problems, but made parsing difficult. Alas, it is [difficult](http://stackoverflow.com/questions/16748029/how-to-get-source-corresponding-to-a-python-ast-node) to associate tokens with ast nodes.

The script needs the following token-related data:

- The **ignored lines** (comment lines and blank lines) that precede any statement.

- The **trailing comment** strings that might follow any line.

- Optionally, the **line breaks** occurring within lines. At present, this script does not preserve such breaks, and it's probably not worth doing. Indeed, automatically breaking long lines seems more useful, especially considering that coffeescript lines may be substantially shorter than the corresponding python lines.

- The **exact spelling** of all strings.

The [ast_utils module](
https://bitbucket.org/plas/thonny/src/3b71fda7ac0b66d5c475f7a668ffbdc7ae48c2b5/thonny/ast_utils.py?at=master) purports to solve this problem with convoluted adjustments to the col_offset field. This approach is subject to subtle Python bugs, and subtle differences between Python 2 and Python 3. There is a better way...
</t>
<t tx="ekr.20180708152018.1">
### Design

The main idea is to use *only* the ast.lineno fields and the tokenizer module to recreate token data. The design assumes only that both the ast.lineno field and Python's tokenizer module are solid. This is a much more reasonable assumption than assuming that the col_offset field always tells the truth. In short, this design *ignores* the ast.col_offset field.

At startup, the TokenSync ctor assigns all the incoming tokens to various lists.  These lists are indexed by lineno:

    ts.line_tokens[i]: all the tokens on line i
    ts.string_tokens[i]: all string tokens on line i
    st.ignored_lines: the blank or comment line on line i

It is very easy to create these lists. The code does not depend on any arcane details.

#### Recovering the exact spelling of stings.

ts.synch_string returns the *next* string on the line. Here it is, stripped of defensive code:

    def sync_string(self, node):
        '''Return the spelling of the string at the given node.'''
        tokens = self.string_tokens[node.lineno-1]
        token = tokens.pop(0)
        self.string_tokens[node.lineno-1] = tokens
        return self.token_val(token)

Stripped of defensive code, the do_Str visitor is just:

    def do_Str(self, node):
        '''A string constant, including docstrings.'''
        return self.sync_string(node)

#### Recovering otherwise ignored nodes

**ts.leading_lines(node)** returns a list of otherwise ignored lines that
precede the node's line that have not already been returned.
**ts.leading_string(node)** is a convenience method that returns ''.join(ts.leading_lines(node)). The visitors of the CoffeeScriptTraverser class show how to use these methods.
</t>
<t tx="ekr.20180816105258.1">import os
=======
<t tx="ekr.20210118021337.1">def exists(s, root):
    """Return True if s exists in any of root's nodes."""
    for p in root.self_and_subtree():
        if s in p.b:
            return True
    return False</t>
<t tx="ekr.20180816105258.1">g.cls()
import os
>>>>>>> 5168cb02
import leo.commands.editFileCommands as efc
path = g.os_path_finalize_join(g.app.loadDir, '..', '..')
print('path:', path)
os.chdir(path)

efc.GitDiffController(c).diff_two_branches(
    branch1='devel', # '6bd282f', # 'bc24e607a5', # old branch/rev
    branch2='felix-server2', # new branch/rev
    fn='leo/core/leoserver.py',  # Don't use back slashes.
    ## fn=r'c:\leo.repo\leo-editor\leo\plugins\free_layout.py',
    directory=None,
)
</t>
<t tx="ekr.20180824065751.1">print(p.gnx)</t>
<t tx="ekr.20181013081645.1">@path test</t>
<t tx="ekr.20181030041436.1"></t>
<t tx="ekr.20181102040815.1">files = [
    'test/unittest.leo',
]
for fn in files:
    path = g.os_path_finalize_join(g.app.loadDir, '..', fn)
    assert g.os_path_exists(path), repr(path)
    with open(path, 'r') as f:
        s = f.read()
        for line in g.splitLines(s):
            if len(line) &gt; 150:
                print(line)</t>
<t tx="ekr.20190402091335.1">from leo.commands import editFileCommands as efc

efc.GitDiffController(c).diff_two_revs(
    rev1='51715f5', # Before, the *original* base of ekr-theme.
    rev2='HEAD',    # After: Latest ekr-theme (or devel) commit.
)
</t>
<t tx="ekr.20190406154306.1">g.openWithFileName(r'C:\apps\pyzo\pyzo.leo')</t>
<t tx="ekr.20190406193429.1"># Extra plugins, for this file only.

# Essential...
plugins_menu.py
free_layout.py
    # Now loaded automatically.
    # Disabled for testing bug 882824.
mod_scripting.py
viewrendered.py

# Testing only...
# nodetags.py
# python_terminal.py
# multifile.py
# livecode.py

# Others...
# bookmarks.py
# demo.py
# mod_http.py
# richtext.py

# Standard plugins

# backlink.py
# bigdash.py
# contextmenu.py
# line_numbering.py
# nav_qt.py
# nodetags.py
# quicksearch.py
# screen_capture.py
# todo.py
# valuespace.py
# xdb_pane.py
</t>
<t tx="ekr.20190410171646.1">@first # -*- coding: utf-8 -*-
"""
pyzo_support.py: Will probably be deleted.
"""
&lt;&lt; copyright &gt;&gt;
from leo.core import leoGlobals as g
assert g
@others
</t>
<t tx="ekr.20190410171905.1">def init():
    print('pyzo_support.py is not a real plugin')
    return False
</t>
<t tx="ekr.20190412042616.1">@
This file uses code from pyzo. Here is the pyzo copyright notice:

Copyright (C) 2013-2018, the Pyzo development team

Pyzo is distributed under the terms of the (new) BSD License.
The full license can be found in 'license.txt'.

Yoton is distributed under the terms of the (new) BSD License.
The full license can be found in 'license.txt'.
</t>
<t tx="ekr.20190418161712.1">class PyzoInterface:
    """
    A class representing the singleton running instance of pyzo.
    
    Instantiated in the top-level init() function.
    """

    @others
</t>
<t tx="ekr.20190607124533.1"></t>
<t tx="ekr.20190803175344.1">def patch_pyzo(self):
    """
    Called at the end of pyzo.start to embed Leo into pyzo.
    """
</t>
<t tx="ekr.20190805022257.1">@first # -*- coding: utf-8 -*-
"""pyzo_file_browser.py: Experimental plugin that adds pyzo's file browser dock to Leo."""
&lt;&lt; pyzo_file_browser imports &gt;&gt;
@others
@language python
@tabwidth -4
</t>
<t tx="ekr.20190809093446.1">import sys
from leo.core import leoGlobals as g
from leo.core.leoQt import QtCore
#
# Must patch sys.path here.
plugins_dir = g.os_path_finalize_join(g.app.loadDir, '..', 'plugins')
sys.path.insert(0, plugins_dir)
#
# Start pyzo, de-fanged.
import pyzo
# pylint: disable=no-member
</t>
<t tx="ekr.20190809093459.1"></t>
<t tx="ekr.20190809093459.3">init_warning_given = False

def init(): # pyzo_file_browser.py
    """Return True if this plugin can be loaded."""
    
    def oops(message):
        global init_warning_given
        if not init_warning_given:
            init_warning_given = True
            print('%s %s' % (__name__, message))
        return False
        
    if g.app.gui.guiName() != "qt":
        return oops('requires Qt gui')
     if not getattr(g.app, 'dock'):
        return oops('requires Qt Docks')
    g.plugin_signon(__name__)
    g.registerHandler('after-create-leo-frame', onCreate)
    return True
</t>
<t tx="ekr.20190809093459.4">def onCreate(tag, keys): # pyzo_file_browser.py
    """Create a pyzo file browser in c's outline."""
    c = keys.get('c')
    dw = c and c.frame and c.frame.top
    if not dw:
        return
    pyzo.start_pyzo_in_leo(c, pyzo)
    from pyzo.tools.pyzoFileBrowser import PyzoFileBrowser
    make_dock(c,
        name="File Browser",
        widget=PyzoFileBrowser(parent=None),
    )
</t>
<t tx="ekr.20200212095937.1"></t>
<t tx="ekr.20200212095937.2">True:  allow joined lines to contain strings.
False: (Recommended by EKR): Retain alignment of strings.</t>
<t tx="ekr.20200212095937.3">True: Retain indentation of overindented stand-alone comment lines.</t>
<t tx="ekr.20200212095937.5"># At present I am of the opinion that joining lines is usually a bad idea.

Should be &lt;= beautify-max-split-line-length.
Zero suppresses all line joining.</t>
<t tx="ekr.20200212095937.6">Zero suppresses all line splitting.</t>
<t tx="ekr.20200222083959.1">import logging
rootLogger = logging.getLogger('')
rootLogger.setLevel(logging.DEBUG)
socketHandler = logging.handlers.SocketHandler(
    'localhost',
    logging.handlers.DEFAULT_TCP_LOGGING_PORT,
)
rootLogger.addHandler(socketHandler)
logging.info('-' * 20)
</t>
<t tx="ekr.20200222151754.1">import yoton

# Create another context and a sub channel
ct2 = yoton.Context()
sub = yoton.SubChannel(ct2, 'chat')

# Connect
ct2.connect('publichost:test')

# Receive
while True:
    i = int(sub.recv())
    print(i)
    if i == 10:
        break
</t>
<<<<<<< HEAD
<t tx="ekr.20200308193719.1">d = {}  # Keys are gnxs, values is a list of vnodes with that gnx.
for v in c.all_nodes():
    gnx = v.gnx
    aList = d.get(gnx, [])
    if v not in aList:
        aList.append(v)
        d [gnx] = aList
        if len(aList) &gt; 1:
            print(f"gnx clash: {gnx}")
            g.printObj(aList)
print('done')</t>
<t tx="ekr.20201012111545.1">@language python
@tabwidth -4
@pagewidth 80
=======
<t tx="ekr.20210630103405.1">g.cls()
import difflib, os, re
ekr_server = r'c:\diffs\devel-leoserver.py'
felix_server = r'c:\diffs\felix-server2-leoserver.py'
with open(ekr_server) as f:
    a1_s = f.read()
with open(felix_server) as f:
    b1_s = f.read()
# a and b are lists of @+node sentinel lines.
a_list = [z.lstrip() for z in g.splitLines(a1_s) if z.strip().startswith('#@+node:')]
b_list = [z.lstrip() for z in g.splitLines(b1_s) if z.strip().startswith('#@+node:')]
# Show the diffs.
diff = difflib.ndiff(a_list, b_list)
for i, s in enumerate(diff):
    print(f"{i:&lt;3}: {s.rstrip()}")
</t>
<t tx="ekr.20210630070717.1">"""
See #2025: https://github.com/leo-editor/leo-editor/issues/2025

Note: I have chosen *not* to update the gnx's. Félix deserves the credit for the changes.

A script to restore gnx's in sentinels in leoserver.py from the devel branch to the felix-server2 branch.

devel-leoserver.py: the version of leoserver.py from devel
felix_server.py:    The version of leoserver.py from felix-server-2
new_server.py:      leoserver.py, with updated gnx's.

After running this script, `kdiff3 devel-leoserver.py new-leoserver.py` shows *only*
the expected changes to sentinel lines.
"""

g.cls()
import difflib
import os
verbose = True
ekr_server = r'c:\diffs\devel-leoserver.py'
felix_server = r'c:\diffs\felix-server2-leoserver.py'
new_server = r'c:\diffs\new-leoserver.py'
assert os.path.exists(ekr_server), ekr_server
assert os.path.exists(felix_server), felix_server
#
# The target (new!) version should be the ekr_server code.
# With this convention:
#   all '-' opcodes will refer to felix gnx's!
#   These lines refer to lines that Félix *inserted* or *changed*
with open(felix_server) as f:
    a1_s = f.read()
with open(ekr_server) as f:
    b1_s = f.read()
print('len ekr', len(b1_s), 'len felix', len(a1_s))
# ndiff compares *lists* of strings.
# a and b are lists of @+node sentinels.
a_list = [z for z in g.splitLines(a1_s) if z.strip().startswith('#@+node:')]
b_list = [z for z in g.splitLines(b1_s) if z.strip().startswith('#@+node:')]
changed, deleted, inserted = [], [], []
diff = list(difflib.ndiff(a_list, b_list))
i = 0
while i &lt; len(diff):
    progress = i
    s = diff[i]
    code = s[0]
    line1 = s[2:]
    if code == '-':  # Félix inserted or changed the node.
        line2_s = diff[i+1] if i+1 &lt; len(diff) else ''
        line3_s = diff[i+2] if i+2 &lt; len(diff) else ''
        line2_code = line2_s[0] if line2_s else ''
        line3 = line3_s[2:]
        assert 'felix' in line1, s
        if line2_code == '?':  # The line changed. Remember the first and third lines.
            assert line2_s
            assert line3_s
            changed.append((line1, line3))
            i += 4
        else: # Félix inserted the node.
            inserted.append(line1)
            i += 1
    elif code == '+':  # Félix deleted the node.
        assert 'ekr' in line1, s
        deleted.append(line1)
        i += 1
    else:
        print(f"{i:&gt;3}: UNKNOWN CODE")
        print(f"{i:&gt;3}: {s!r}")
        print('')
        for j, s in enumerate(diff[:i+1]):
            print(f"{j:&gt;3}: {s!r}")
        break
    assert i &gt; progress
#
# Print the results.
print('')
print(f"Inserted {len(inserted)} nodes")
if verbose:
    print('')
    for i, z in enumerate(inserted):
        print(f"{i:&gt;3}: {z!r}")
    print('')
print(f" Deleted {len(deleted)} nodes")
if verbose:
    print('')
    for i, z in enumerate(deleted):
        print(f"{i:&gt;3}: {z!r}")
    print('')
print(f" Changed {len(changed)} nodes")
if verbose:
    print('')
    for i, z in enumerate(changed):
        a, b = z
        print(f"{i:&gt;3}: felix: {a!r}")
        print(f"{i:&gt;3}:   ekr: {b!r}")
        print('')
#
# Change the leoserver.py, *not* the ekr file.
result = a1_s
for z in changed:
    a, b = z
    assert '#@+node:felix' not in b, repr(b)
    result = result.replace(a, b)
if 0:
    g.printObj(g.splitLines(result), tag=result)
if 0:
    i, n = 0, 0
    tag = '#@+node:felix'
    while True:
        i = result.find(tag, i)
        if i == -1:
            break
        print(n, repr(result[i: i+50]))
        i += len(tag)
        n += 1
if 1:
    # Write the file.
    with open(new_server, 'w') as f:
        f.write(result)
    print(f"wrote {new_server}")
    
</t>
<t tx="ekr.20210701044426.1"></t>
<t tx="ekr.20210701044513.1"></t>
<t tx="EKR.20040430162943">@nosearch
>>>>>>> 5168cb02
</t>
<t tx="ekr.20201012111649.1">gnx: ekr.20170925083314.1
</t>
<t tx="ekr.20201012111649.3">gnx: ekr.20170925083853.1
</t>
<t tx="ekr.20201013034659.1"></t>
<t tx="ekr.20201013034742.1"></t>
<t tx="ekr.20201013034742.10"># These can be overridden in subclasses.
</t>
<t tx="ekr.20201013034742.11">### Define an override if desired...

if 0: # The base class
    def clean_headline(self, s):
        '''Return a cleaned up headline s.'''
        return s.strip()
        
if 0: # A more complex example, for the C language.
    def clean_headline(self, s):
        '''Return a cleaned up headline s.'''
        import re
        type1 = r'(static|extern)*'
        type2 = r'(void|int|float|double|char)*'
        class_pattern = r'\s*(%s)\s*class\s+(\w+)' % (type1)
        pattern = r'\s*(%s)\s*(%s)\s*(\w+)' % (type1, type2)
        m = re.match(class_pattern, s)
        if m:
            prefix1 = '%s ' % (m.group(1)) if m.group(1) else ''
            return '%sclass %s' % (prefix1, m.group(2))
        m = re.match(pattern, s)
        if m:
            prefix1 = '%s ' % (m.group(1)) if m.group(1) else ''
            prefix2 = '%s ' % (m.group(2)) if m.group(2) else ''
            h = m.group(3) or '&lt;no c function name&gt;'
            return '%s%s%s' % (prefix1, prefix2, h)
        else:
            return s
</t>
<t tx="ekr.20201013034742.12">def clean_nodes(self, parent):
    '''
    Clean all nodes in parent's tree.
    Subclasses override this as desired.
    See perl_i.clean_nodes for an examplle.
    '''
    pass
</t>
<t tx="ekr.20201013034742.13">class {{cap_name}}_ScanState:
    '''A class representing the state of the {{name}} line-oriented scan.'''
    
    def __init__(self, d=None):
        '''{{cap_name}}_ScanState.__init__'''
        if d:
            prev = d.get('prev')
            self.context = prev.context
            ### Adjust these by hand.
            self.curlies = prev.curlies
        else:
            self.context = ''
            ### Adjust these by hand.
            self.curlies = 0

    def __repr__(self):
        '''{{cap_name}}_ScanState.__repr__'''
        ### Adjust these by hand.
        return "{{cap_name}}_ScanState context: %r curlies: %s" % (
            self.context, self.curlies)

    __str__ = __repr__

    @others
</t>
<t tx="ekr.20201013034742.14">def level(self):
    '''{{cap_name}}_ScanState.level.'''
    return {{state_ivar}}

</t>
<t tx="ekr.20201013034742.15">def update(self, data):
    '''
    {{cap_name}}_ScanState.update

    Update the state using the 6-tuple returned by v2_scan_line.
    Return i = data[1]
    '''
    context, i, delta_c, delta_p, delta_s, bs_nl = data
    # All ScanState classes must have a context ivar.
    self.context = context
    self.curlies += delta_c  
    ### Update {{cap_name}}_ScanState ivars
    # self.bs_nl = bs_nl
    # self.parens += delta_p
    # self.squares += delta_s
    return i
</t>
<t tx="ekr.20201013034742.16">'''Converts the word at the cursor to pep8 style throughout a given tree.'''
# aTestExample notFoundExample.
import re
# clear()
table = (
    # 'BLS.new_scan',
    # 'BLS.Code generation',
    # 'class Importer',
)
@others
Pep8(table, change=True).run()
</t>
<t tx="ekr.20201013034742.17">class Pep8:
    '''
    Convert the word under the cursor to pep8 style in all subtrees in
    table.
    '''
    
    def __init__ (self, table, change=False):
        '''Ctor for Pep8 class.'''
        self.change = change
        self.table = table
        
    @others
</t>
<t tx="ekr.20201013034742.18">def change_all(self, name, new_name, root):
    '''Change name to new_name throughout root's tree.'''
    u = c.undoer
    bunch = u.beforeChangeTree(root)
    found = False
    self.pattern = re.compile(r'\b%s\b' % name)
    for p in root.self_and_subtree():
        found = self.change_headline(name, new_name, p) or found
        found = self.change_body(name, new_name, p) or found
    if found:
        u.afterChangeTree(root, 'pep8', bunch)
    return found
</t>
<t tx="ekr.20201013034742.19">def change_body(self, name, new_name, p):
    indices = []
    for m in self.pattern.finditer(p.b):
        indices.append(str(m.start()))
    if indices:
        n = len(indices)
        g.es_print('%s change%s: %s' % (n, g.plural(n), p.h))
        s = p.b
        for i in reversed(indices):
            i = int(i)
            s = s[:i] + new_name + s[i+len(name):]
        if self.change:
            p.b = s
            p.setDirty()
        else:
            g.es_print(s)
    return bool(indices)</t>
<t tx="ekr.20201013034742.2">g.cls()
# define constants that describe the new language.
name = 'php'
    # The name of the file, and the prefix for classes.
language = 'php'
    # The name of the language, case doesn't matter.
extensions = ['.php',]
    # A list of file extensions supported by this importer.
strict = False
    # True if leading whitespace is particularly significant.
state_ivar = 'self.curlies'
    # 'self.indent' for python, coffeescript.
    # 'self.curlies' for many other languages
    # '(self, curlies, self.parens)' for more complex comparisons
&lt;&lt; define run &amp; helpers &gt;&gt;
run(extensions, language, name, state_ivar)
</t>
<t tx="ekr.20201013034742.20">def change_headline(self, name, new_name, p):
    m = self.pattern.search(p.h)
    if m:
        i = m.start()
        s = p.h
        s = s[:i] + new_name + s[i+len(name):]
        if self.change:
            p.h = s
            p.setDirty()
            g.es_print('changed headline', s)
        else:
            g.es_print('headline', s)
    return bool(m)
</t>
<t tx="ekr.20201013034742.21">def get_name(self):
    i, j = c.editCommands.extendToWord(event=None, select=False)
    w = c.frame.body.wrapper
    s = w.getAllText()
    name = s[i:j]
    return name
</t>
<t tx="ekr.20201013034742.22">def run(self):
    # self.clear()
    name = self.get_name()
    new_name = self.to_pep8(name)
    if len(name) &lt; 2:
        g.es_print('name too short:', name)
    elif new_name == name:
        g.es_print('already pep8:', name)
    else:
        g.es_print('%s -&gt; %s' % (name, new_name))
        c.findCommands.ftm.set_find_text(new_name)
            # Preload the replacement text.
        found = False
        for target in table:
            root = g.findNodeAnywhere(c, target)
            if root:
                found = self.change_all(name, new_name, root) or found
            else:
                g.es_print('not found: %s' % target)
        if found:
            c.redraw()
        else:
            g.es_print('not found:', name)
</t>
<t tx="ekr.20201013034742.23">def to_pep8(self, s):
    
    if len(s) &gt; 1 and s[0].islower() and s.lower() != s:
        result = []
        for ch in s:
            result.append(ch)
            if ch.isupper():
                result.pop()
                result.append('_%s' % (ch.lower()))
        return ''.join(result)
    else:
        return name</t>
<t tx="ekr.20201013034742.24">def clear():
    g.cls()
    c.k.simulateCommand('clear-log')
</t>
<t tx="ekr.20201013034742.25"># g.cls()
import re
import sys
if 1:
    h = 'import-neural-networks.ipynb'
    fn = r'c:\test\export-neural-networds.ipynb'
else:
    h = 'import-Julia.ipynb'
    fn = r'c:\test\export-julia.ipynb'
p = g.findTopLevelNode(c, h)
assert p, h
@others
Export_IPYNB(c).export_outline(p, fn=fn)
</t>
<t tx="ekr.20201013034742.26">'''Imports c:\prog\Julia.ipynb to the node import-Julia.ipynb'''
import nbformat
@others
g.cls()
if 0:
    # fn = r'c:\test\Julia.ipynb'
    fn = r'c:\test\export-neural-networds.ipynb'
    h = 'import-Julia.ipynb'
else:
    h = fn = r'c:\test\04_Neural_Networks.ipynb'
root = g.findTopLevelNode(c, h)
if root:
    while root.hasChildren():
        root.lastChild().doDelete()
else:
    p = c.lastTopLevel()
    root = p.insertAfter()
    root.h = h
x = Import_IPYNB(c)
x.import_file(fn, root)
if not g.unitTesting:
    # These don't work when running unit tests.
    c.selectPosition(root)
    # c.expandAllSubheads()
    c.redraw() 
    g.es_print('done')
</t>
<t tx="ekr.20201013034742.3">@others</t>
<t tx="ekr.20201013034742.4">def copy_tree(source, root, h):
    '''Copy the source tree to the node after p, with headline h.'''
    p2 = root.insertAfter()
    source.copyTreeFromSelfTo(p2)
    p2.h = h
    return p2
 </t>
<t tx="ekr.20201013034742.5">def make_substitutions(destination, patterns):
    '''Make all substitutions in the destination tree.'''
    for p in destination.self_and_subtree():
        h = substitute(p.h, patterns)
        if p.h != h:
            # g.trace('CHANGED:', p.h, '==&gt;', h)
            p.h = h
        b = substitute(p.b, patterns)
        if p.b != b:
            # g.trace('CHANGED:', p.b, '==&gt;', b)
            p.b = b
</t>
<t tx="ekr.20201013034742.6">def run(extensions, language, name, state_ivar):
    '''The driver for this script.'''
    patterns = {
        'cap_name': name.capitalize(),
        'extensions': '[%s]' % ', '.join(["'%s'" % (z) for z in extensions]),
        'language': language.lower(),
        'name': name.lower(),
        'strict': 'True' if strict else 'False',
        'state_ivar': state_ivar,
    }
    h = '@button make-importer'
    root = g.findNodeAnywhere(c, h)
    assert root, h
    h = '@@file importers/{{name}}.py'
    source = g.findNodeInTree(c, root, h)
    assert source, h
    destination = copy_tree(source, root, h)
    make_substitutions(destination, patterns)
    c.contractAllHeadlines()
    c.redraw()</t>
<t tx="ekr.20201013034742.7">def substitute(s, patterns):
    '''Make all substitutions in s.'''
    for pattern in patterns:
        find = '{{%s}}' % pattern
        replace = patterns.get(pattern)
        i = 0
        while i &lt; len(s):
            progress = i
            j = s.find(find, i)
            if j == -1: break
            s = s[:j] + replace + s[j+len(find):]
            i = j+len(replace)
            assert progress &lt; i
    return s
</t>
<t tx="ekr.20201013034742.8">'''The @auto importer for the {{name}} language.'''
import leo.plugins.importers.linescanner as linescanner
Importer = linescanner.Importer
@others
importer_dict = {
    'class': {{cap_name}}_Importer,
    'extensions': {{extensions}},
}
@language python
@tabwidth -4


</t>
<t tx="ekr.20201013034742.9">class {{cap_name}}_Importer(Importer):
    '''The importer for the {{name}} lanuage.'''

    def __init__(self, importCommands, atAuto):
        '''{{cap_name}}_Importer.__init__'''
        # Init the base class.
        Importer.__init__(self,
            importCommands,
            atAuto = atAuto,
            language = '{{language}}',
            state_class = {{cap_name}}_ScanState,
            strict = {{strict}},
        )
        
    @others
</t>
<t tx="ekr.20201015145257.1">import leo.core.leoImport as leoImport
import importlib
importlib.reload(leoImport)
g.cls()
# Change path as necessary.
path = r'c:\users\edreamleo\lsa.py'
assert g.os_path_exists(path)
x = leoImport.LegacyExternalFileImporter(c)
x.import_file(path)
</t>
<t tx="ekr.20201018062305.1">"""
Overwrite LeoPyRef.leo from the given list of nodes.

This script will delete any nodes that are in LeoPyRef.leo but not in
leoPy.leo.

"""
import io
import os
@others
main(node_list = ['Startup', 'Notes', 'Code'])
</t>
<t tx="ekr.20201018063747.1">def put_content(positions_list):
    """
    Return the desired contents of leoPyRef.leo.
    
    Based on code by Виталије Милошевић.
    """
    # Make only one copy for all calls.
    fc = c.fileCommands
    fc.currentPosition = c.p
    fc.rootPosition = c.rootPosition()
    old_vnodesDict = fc.vnodesDict  # Save.
    fc.vnodesDict = {}
    # Put the file
    fc.outputFile = io.StringIO()
    put_prolog()  # Put prolog w/o the stylesheet.
    fc.putHeader()
    fc.putGlobals()
    fc.putPrefs()
    fc.putFindSettings()
    fc.put("&lt;vnodes&gt;\n")
    for p in positions_list:
        # An optimization: Write the next top-level node.
        fc.putVnode(p, isIgnore=p.isAtIgnoreNode())
    fc.put("&lt;/vnodes&gt;\n")
    put_tnodes(positions_list)  # Put only *required* tnodes.
    fc.putPostlog()
    s = fc.outputFile.getvalue()
    fc.outputFile = None
    fc.vnodesDict = old_vnodesDict  # Restore!
    return s
</t>
<t tx="ekr.20201018065757.1">def check_file_names():
    """Return True if leoPyRef exists and we are running from leoPy.leo."""
    if not 'leoPy.leo' in c.shortFileName():
        oops('Run this script only from leoPy.leo')
        return None
    fileName = g.os_path_finalize_join(g.app.loadDir, '..', 'core', 'leoPyRef.leo')
    if not os.path.exists(fileName):
        oops(f"Not found: {fileName}")
        return None
    return fileName</t>
<t tx="ekr.20201018065921.1">def check_nodes(node_list):
    """Return True if all nodes are found."""
    result = []
    for node in node_list:
        p = g.findTopLevelNode(c, node, exact=True)
        if p:
            result.append(p.copy())
        else:
            oops(f"Top-level node {node} not found")
            return []
    return result</t>
<t tx="ekr.20201018070822.1">def main(node_list):
    """The main line."""
    c.endEditing()
    fileName = check_file_names()
    if not fileName:
        return  # Error.
    positions_list = check_nodes(node_list)
    if not positions_list:
        return  # Error.
    content = put_content(positions_list)
    if not content:
        return  # Error.
    with open(fileName, 'w', encoding="utf-8", newline='\n') as f:
        f.write(content)
    print('')
    g.es_print(f"Updated {g.shortFileName(fileName)}")
</t>
<t tx="ekr.20201018072911.1">def oops(message):
    """Print an error message"""
    print('')
    g.es_print(message)
    print('')</t>
<t tx="ekr.20201202144529.1"></t>
<t tx="ekr.20201208114843.1"># No longer needed. Use the git-diff-pr command.
import leo.commands.editFileCommands as efc
x = efc.GitDiffController(c)
x.diff_pull_request()
</t>
<t tx="ekr.20201222095250.1">g.cls()
import glob
import os
theme_dir = os.path.join(g.app.loadDir, '..', 'themes')
assert os.path.exists(theme_dir), repr(theme_dir)
paths = glob.glob(f"{theme_dir}{os.sep}*.leo")

def clean(s):
    return s.strip().replace('-','').replace('_','').replace(' ','')
    
for path in paths:
    d = {}
    c = g.createHiddenCommander(path)
    sfn = c.shortFileName()
    if sfn == 'old_themes.leo':
        continue
    print('checking ', sfn)
    for p in c.all_unique_positions():
        h = clean(p.h)
        if h.startswith('@'):
            if h in d:
                print(f"  {sfn:20}: duplicate {h}")
            else:
                d [h] = True
print('done')</t>
<t tx="ekr.20210110092457.1">@language python
@nosearch
</t>
<t tx="ekr.20210110092457.5">g.cls()
import os
os.chdir(os.path.join(g.app.loadDir, '..', '..'))
# os.system('py-cov-find')
command = r'pytest --cov-report html --cov-report term-missing --cov leo.core.leoFind leo\core\leoFind.py'
os.system(command)
g.es_print('done')</t>
<t tx="ekr.20210110092457.6">import os
# os.system('moz htmlcov/leo_core_leoFind_py.html')
os.chdir(os.path.join(g.app.loadDir, '..', '..'))
os.system('moz htmlcov/leo_core_leoFind_py.html')</t>
<t tx="ekr.20210110092457.7">g.cls()
import os
os.system('python -m unittest leoFind.py')
g.es_print('done')</t>
<t tx="ekr.20210113054702.1">import os
print(f"\nos.curdir: {os.path.abspath(os.curdir)}")</t>
<t tx="ekr.20210118013157.1">"""
Convert defs in LeoFind to pep8 names.
- Don't change defs containing underscores.
- Check for existing target.
"""
g.cls()
import re
h = 'class LeoFind (LeoFind.py)'
root = g.findNodeAnywhere(c, h)
@others
if root:
    main(root)
else:
    print('not found:', root)</t>
<t tx="ekr.20210118013807.1">def main(root):
    pattern = re.compile(r'^def\s+(\w+)', re.MULTILINE)
    for pass_n in (0, 1):
        n = 0
        for p in root.subtree():
            for m in re.finditer(pattern, p.b):
                target = m.group(0)
                old_func = m.group(1)
                if '_' in target:
                    continue
                if target.islower():
                    continue
                if old_func == 'finishCreate':  # Special case.
                    return
                new_func = new_name(old_func)
                if new_func == old_func:
                    continue
                if pass_n == 0:
                    if exists(new_func, root):
                        g.trace(f"already exists: {old_func} {new_func}")
                        g.trace('aborting')
                        return
                else:
                    n += 1
                    convert(old_func, new_func, root)
    g.trace(f"converted {n} function names")
    c.redraw()
            </t>
<t tx="ekr.20210118020530.1">def new_name(s):
    """Return the new name of s."""
    assert ' ' not in s
    # Convert s to underscore style.
    result = []
    for i, ch in enumerate(s):
        if i &gt; 0 and ch.isupper():
            result.append('_')
        result.append(ch.lower())
    return ''.join(result).replace('i_search', 'isearch')
</t>
<t tx="ekr.20210118021337.1">def exists(s, root):
    """Return True if s exists in any of root's nodes."""
    for p in root.self_and_subtree():
        if s in p.b:
            return True
    return False</t>
<t tx="ekr.20210118024739.1">def convert(old_func, new_func, root):
    print(f"{old_func} =&gt; {new_func}\n")
    for p in root.subtree():
        pattern = rf"\b{old_func}\b"
        p.h = re.sub(pattern, new_func, p.h)
        p.b = re.sub(pattern, new_func, p.b)
        # g.printObj(g.splitLines(s2), tag='p.h')
    print('')</t>
<t tx="ekr.20210309083845.1">"""
Issue https://github.com/leo-editor/leo-editor/issues/1789
"""
g.cls()
import glob

def munge(s):
    return s.replace('\\','/').lower()
    
ignore = [
    # Core...
    'format-code.py',       # Script.
    'leoTangle.py',         # To be deleted.
    # External...
    'leoftsindex.py',       # User contributed.
    'sax2db.py',            # User contributed.
    'stringlist.py',        # User contributed.
    # Plugins...
    'baseNativeTree.py',    # No longer used. To be deleted?
    'leofts.py',            # User contributed.
    'qt_main.py',           # Created by Qt designer. Not used.
    'rst3.py',              # To be deleted?
]
ignore = [munge(z) for z in ignore]
# Find all paths for @&lt;file&gt; nodes.
seen = {}
for p in c.all_positions():
    if p.isAnyAtFileNode():
        path = munge(g.fullPath(c, p))
        seen [path] = path
# Check all .py files.  
for module in ('core', 'external', 'plugins'):
    print(f"checking {module}...")
    pat = g.os_path_finalize_join(g.app.loadDir, '..', module, '*.py')
    paths = glob.glob(pat)
    paths = [z for z in paths if not z.endswith('__init__.py')]
    paths = [munge(z) for z in paths]
    # g.printObj(paths, tag=f"\n{len(paths)} files in {module}")
    for path in paths:
        if path not in seen and g.shortFileName(path) not in ignore:
            print(f"Missing: {path}")
    print('')
</t>
<t tx="ekr.20210429045101.1">g.cls()
fc = c.fileCommands
d = fc.gnxDict
for key in sorted(d.keys()):
    v = d.get(key)
    if v.h.lower() == 'newheadline':
        print('in dict', key, v)
        for p in c.all_positions():
            if p.v == v:
                print(p)
        else:
            print('no position for', v)
print('done')</t>
<t tx="ekr.20210509083811.1">gnx: ekr.20201012111338.2
unl: Declarations (leo_cloud.py)
gnx: ekr.20201012111338.3
unl: init (leo_cloud.py)
gnx: ekr.20201012111338.4
unl: onCreate (leo_cloud.py)
gnx: ekr.20201012111338.5
unl: onSave (leo_cloud.py)
gnx: ekr.20201012111338.6
unl: lc_read_current (leo_cloud.py)
gnx: ekr.20201012111338.7
unl: lc_write_current (leo_cloud.py)
gnx: ekr.20201012111338.8
unl: class LeoCloudIOBase
gnx: ekr.20201012111338.9
unl: class LeoCloudIOBase--&gt;LeoCloudIOBase.__init__
gnx: ekr.20201012111338.10
unl: class LeoCloudIOBase--&gt;LeoCloudIOBase.get_subtree
gnx: ekr.20201012111338.11
unl: class LeoCloudIOBase--&gt;LeoCloudIOBase.put_subtree
gnx: ekr.20201012111338.12
unl: class LeoCloudIOFileSystem(LeoCloudIOBase)
gnx: ekr.20201012111338.13
unl: class LeoCloudIOFileSystem(LeoCloudIOBase)--&gt;LeoCloudIOFileSystem(LeoCloudIOBase).__init__
gnx: ekr.20201012111338.14
unl: class LeoCloudIOFileSystem(LeoCloudIOBase)--&gt;LeoCloudIOFileSystem(LeoCloudIOBase).get_data
gnx: ekr.20201012111338.15
unl: class LeoCloudIOFileSystem(LeoCloudIOBase)--&gt;LeoCloudIOFileSystem(LeoCloudIOBase).put_data
gnx: ekr.20201012111338.16
unl: class LeoCloudIOGit(LeoCloudIOBase)
gnx: ekr.20201012111338.17
unl: class LeoCloudIOGit(LeoCloudIOBase)--&gt;LeoCloudIOGit(LeoCloudIOBase).__init__
gnx: ekr.20201012111338.18
unl: class LeoCloudIOGit(LeoCloudIOBase)--&gt;LeoCloudIOGit(LeoCloudIOBase)._run_git
gnx: ekr.20201012111338.19
unl: class LeoCloudIOGit(LeoCloudIOBase)--&gt;LeoCloudIOGit(LeoCloudIOBase).get_data
gnx: ekr.20201012111338.20
unl: class LeoCloudIOGit(LeoCloudIOBase)--&gt;LeoCloudIOGit(LeoCloudIOBase).put_data
gnx: ekr.20201012111338.21
unl: class LeoCloud
gnx: ekr.20201012111338.22
unl: class LeoCloud--&gt;LeoCloud.__init__
gnx: ekr.20201012111338.23
unl: class LeoCloud--&gt;LeoCloud.bg_check
gnx: ekr.20201012111338.24
unl: class LeoCloud--&gt;LeoCloud.bg_post_process
gnx: ekr.20201012111338.25
unl: class LeoCloud--&gt;LeoCloud.find_at_leo_cloud
gnx: ekr.20201012111338.26
unl: class LeoCloud--&gt;LeoCloud._find_clouds_recursive
gnx: ekr.20201012111338.27
unl: class LeoCloud--&gt;LeoCloud.find_clouds
gnx: ekr.20201012111338.28
unl: class LeoCloud--&gt;LeoCloud._from_dict_recursive
gnx: ekr.20201012111338.29
unl: class LeoCloud--&gt;LeoCloud.from_dict
gnx: ekr.20201012111338.30
unl: class LeoCloud--&gt;LeoCloud.io_from_node
gnx: ekr.20201012111338.31
unl: class LeoCloud--&gt;LeoCloud.kw_from_node
gnx: ekr.20201012111338.32
unl: class LeoCloud--&gt;LeoCloud.load_clouds
gnx: ekr.20201012111338.33
unl: class LeoCloud--&gt;LeoCloud.read_current
gnx: ekr.20201012111338.34
unl: class LeoCloud--&gt;LeoCloud.recursive_hash
gnx: ekr.20201012111338.35
unl: class LeoCloud--&gt;LeoCloud.save_clouds
gnx: ekr.20201012111338.36
unl: class LeoCloud--&gt;LeoCloud.subtree_changed
gnx: ekr.20201012111338.37
unl: class LeoCloud--&gt;LeoCloud._to_json_serial
gnx: ekr.20201012111338.38
unl: class LeoCloud--&gt;LeoCloud.to_json
gnx: ekr.20201012111338.39
unl: class LeoCloud--&gt;LeoCloud._to_dict_recursive
gnx: ekr.20201012111338.40
unl: class LeoCloud--&gt;LeoCloud.to_dict
gnx: ekr.20201012111338.41
unl: class LeoCloud--&gt;LeoCloud._ua_clean
gnx: ekr.20201012111338.42
unl: class LeoCloud--&gt;LeoCloud.write_current
</t>
<t tx="ekr.20210509083811.2">gnx: ekr.20201012111338.43
unl: Declarations (leo_cloud_server.py)
</t>
<t tx="ekr.20210510071427.1">def put_prolog():
    """Same as fc.putProlog, without the stylysheet."""
    fc = c.fileCommands
    tag = 'http://leoeditor.com/namespaces/leo-python-editor/1.1'
    #
    # Put the xml line.
    fc.putXMLLine()
    #
    # Put the "created by Leo" line.
    fc.put('&lt;!-- Created by Leo: http://leoeditor.com/leo_toc.html --&gt;\n')
    #
    # Do *not* put the stylesheet line.
        # fc.putStyleSheetLine()
    #
    # Put the namespace
    fc.put(f'&lt;leo_file xmlns:leo="{tag}" &gt;\n')
</t>
<t tx="ekr.20210510071812.1">def put_tnodes(positions_list):
    """
    Write all tnodes except those for vnodes appearing in @file, @edit or @auto nodes.
    """
        
    def should_suppress(p):
        return any(z.isAtFileNode() or z.isAtEditNode() or z.isAtAutoNode()
            for z in p.self_and_parents())

    fc = c.fileCommands
    fc.put("&lt;tnodes&gt;\n")
    suppress = {}
    for p in c.all_positions(copy=False):
        if should_suppress(p):
            suppress[p.v] = True
    # Write tnodes in *outline* order.
    written = {}
    for root in positions_list:
        for p in root.self_and_subtree():
            if p.v not in suppress and p.v not in written:
                written[p.v] = True
                fc.putTnode(p.v)
    fc.put("&lt;/tnodes&gt;\n")
</t>
<t tx="ekr.20210530065000.2"># This node contains the commands needed to execute a program in a particular language.
# Format: language-name: command

#
# execute-general-script always creates a temporary file.
# Just before executing the command, execute-general-script
# Replaces &lt;FILE&gt; by the name of the temporary file.

# This does work.
# python: python -v &lt;FILE&gt;

go: go run .
python: python
rust: rustc
</t>
<t tx="ekr.20210530065000.3"># This node contains the regex pattern to determine the line number in error messages.
# Format: language-name: regex pattern
#
# Patterns must define two groups, in either order:
# One group, containing only digits, defines the line number.
# The other group defines the file name.


<<<<<<< HEAD
go ^\s*(.*):([0-9]+):([0-9]+):.+$
python: ^\s*File "(.+)", line ([0-9]+), in .+$
rust: ^\s*--&gt; (.+):([0-9]+):([0-9]+)\s*$</t>
=======
</t>
<t tx="ekr.20180225010850.1"></t>
<t tx="ekr.20210710031237.1"></t>
<t tx="ekr.20181013081645.1">@path test</t>
<t tx="ekr.20080730161153.8"></t>
<t tx="ekr.20201202144529.1"></t>
<t tx="ekr.20090802181029.5988"></t>
>>>>>>> 5168cb02
</tnodes>
</leo_file><|MERGE_RESOLUTION|>--- conflicted
+++ resolved
@@ -483,10 +483,6 @@
 <v t="ville.20110403115003.10348"><vh>@file ../plugins/valuespace.py</vh></v>
 <v t="TomP.20191215195433.1"><vh>@file ../plugins/viewrendered3.py</vh></v>
 </v>
-<<<<<<< HEAD
-<v t="tom.20210613135525.1"><vh>@file ../plugins/freewin.py</vh></v>
-=======
->>>>>>> 5168cb02
 <v t="ekr.20160519123329.1"><vh>@file ../plugins/QNCalendarWidget.py</vh></v>
 <v t="ekr.20060328125925"><vh>@file ../plugins/chapter_hoist.py</vh></v>
 <v t="ville.20110115234843.8742"><vh>@file ../plugins/dragdropgoodies.py</vh></v>
@@ -675,303 +671,77 @@
 </v>
 </vnodes>
 <tnodes>
-<t tx="EKR.20040430162943">@nosearch
-</t>
-<t tx="EKR.20040517075715"></t>
-<t tx="EKR.20040517075715.13"></t>
-<t tx="EKR.20040517075715.20">[Main]
-use_styles = Yes
-use_section_numbers = Yes
-use_current_document = Yes
-max_headings = 6
-header_style = Heading
-</t>
-<t tx="EKR.20040517090508">@nocolor-node
-
-Enable plugins by creating@enabled-plugins nodes in leoSettings files,
-typically myLeoSettings.leo.See the node
-
-Users Guide-- &gt; Chapter 8: Customizing Leo-- &gt;@rst
-html\customizing.html-- &gt; Specifying settings-- &gt; Complex settings nodes
-
-in LeoDocs.leo for full details.
-
-**Important**: Leo no longer uses pluginsManager.txt to enable or disable plugins.
-</t>
-<t tx="edream.110203113231.667"></t>
-<t tx="edream.110203113231.729"></t>
-<t tx="edream.110203113231.872">@nocolor-node
-
-These plugins create new kinds of nodes, some of which affect the file system.</t>
-<t tx="ekr.20031218072017.2406" _bklnk="7d71002858010000007971014b0058010000007871024b00580400000074797065710358080000006e6f646552656374710458050000006c696e6b7371055d7106752e"># This file contains almost all of Leo's sources.
-
-# See the "About this file" node for important notes.
-</t>
-<t tx="ekr.20031218072017.2604"></t>
-<t tx="ekr.20031218072017.3625">&lt;&lt; about gui classes and gui plugins &gt;&gt;
-</t>
-<t tx="ekr.20040331071919"></t>
-<t tx="ekr.20040722141148">@nocolor-node
-@
-
-You would typically not enable any of the following "plugins".
-
-These plugins contain example code only.
-</t>
-<t tx="ekr.20040915073259">@nocolor-node
-
-These plugins add buttons and other widgets to the icon area or
-affect Leo's panes and windows in various ways.
-
-</t>
-<t tx="ekr.20041001210557"></t>
-<t tx="ekr.20041030092101">@Notes by EKR: The dyna plugin is a remarkable body of work by 'e'. Have fun with it.
-
-You may download the latest version at: http: // rclick.netfirms.com / dyna_menu.py.html
-</t>
-<t tx="ekr.20041114102139">@nocolor
-
-Comments
---------
-
-Most of the comments in the style guide are comments*about*the style guide.
-You would replace these comments with your own, or eliminate them entirely in
-your plugin.
-
-Docstrings
-----------
-
-Several plugins show the docstring, so please take care to do a good job of
-describing what the plugin does and how to use it.
-
-Directives
-----------
-
-Please put the following at the end of the plugin's top-level node.
-
-    @language python
-    @tabwidth-4
-
-Imports
--------
-
--Do* not*assume that modules like Qt are always available.
-
--Do* not*use from m import*
-
--Your code should test whether modules have been imported only if those modules
-  may not be available on all platforms.
-
--To fail gracefully if the Qt gui is not in effect, put the following at
-  the top level::
-
-      #
-      # Fail fast, right after all imports.
-      g.assertUi('qt')  # May raise g.UiTypeException, caught by the plugins manager.
-
-Exceptions
-----------
-
-It is usually best* not*to catch exceptions in plugins: doHook catches all
-exceptions and disables further calls to plugins.
-
-If a plugin catches exceptions during startup it should do either raise the
-exception again or provide an init function at the top level that reports the
-failure by returning False.
-
-Use separate nodes
-------------------
-
-**Please**define each class, function or method in a separate node!To
-make this work, just put@others in the root of your plugin as shown.Note
-that@others may be nested, as shown in class myClass.
-</t>
-<t tx="ekr.20050111122605"></t>
-<t tx="ekr.20050130120433">"""A plugin to test import problems."""
-
-from leo.core import leoGlobals as g
-
-def onStart(tag,keywords):
-    pass
-
-# pylint: disable=unused-import
-try:
-    import xyzzy
-except ImportError:
-    g.cantImport('xyzzy',pluginName='failed_import')
-
-def init():
-    """Return True if the plugin has loaded successfully."""
-    g.registerHandler("start2", onStart)
-    g.plugin_signon(__name__)
-    return True
-</t>
-<t tx="ekr.20050303051035">@nocolor-node
-
-The following nodes show recommended style when writing plugins.</t>
-<t tx="ekr.20050303051035.2">"""
-A docstring describing your plugin and how to use it.
-If it's long, you might put it in a separate section.
-"""
-&lt;&lt; imports &gt;&gt;
-@others
-@language python
-@tabwidth-4
-</t>
-<t tx="ekr.20050303051035.5">from leo.core import leoGlobals as g
-
-# Whatever other imports your plugins uses.
-</t>
-<t tx="ekr.20050303051101">def init():
-    """Return True if the plugin has loaded successfully."""
-    ok=g.app.gui.guiName() in('qt','qttabs')
-    if ok:
-        if 1: # Use this if you want to create the commander class before the frame is fully created.
-            g.registerHandler('before-create-leo-frame',onCreate)
-        else: # Use this if you want to create the commander class after the frame is fully created.
-            g.registerHandler('after-create-leo-frame',onCreate)
-    return ok</t>
-<t tx="ekr.20050303051150">def onCreate(tag, keys):
-
-    c=keys.get('c')
-    if not c: return
-
-    thePluginController=pluginController(c)
-</t>
-<t tx="ekr.20050303051222">class pluginController:
-
-    @others</t>
-<t tx="ekr.20050303051222.1">def __init__(self,c):
-
-    self.c=c
-    # Warning: hook handlers must use keywords.get('c'), NOT self.c.
-</t>
-<t tx="ekr.20050306071540">def onStart2(tag, keywords):
-    """
-    A global hook that affects all commanders.
-    """
-
-    log=c.frame.log.__class__
-
-    # Replace frame.put with newPut (not shown).
-    g.funcToMethod(newPut,log,"put")</t>
-<t tx="ekr.20050306071629">"""
-A docstring describing your plugin and how to use it.
-If it's long, you might put it in a separate section.
-"""
-&lt;&lt; imports &gt;&gt;
-@others
-@language python
-@tabwidth-4</t>
-<t tx="ekr.20050306071629.1">"""
-This docstring should be a clear, concise description of what the plugin does
-and how to use it.
-"""
-</t>
-<t tx="ekr.20050306071629.3">from leo.core import leoGlobals as g
-
-# Whatever other imports your plugins uses.
-</t>
-<t tx="ekr.20050306071629.4">def init():
-    """Return True if the plugin has loaded successfully."""
-    ok=True # This might depend on imports, etc.
-    if ok:
-        g.registerHandler('start2',onStart2)
-    return ok</t>
-<t tx="ekr.20050306081349"></t>
-<t tx="ekr.20050721093241">@nobeautify
-@nocolor
-
-The following are notes for anyone who is interested in writing
-alternate gui's for Leo.
-
-Rule 1: Leo's core is (or should be) free of gui-specific code.
-
-Core code calls 'gui wrapper methods' defined by gui-specific classes.
-The base classes for these gui-specific classes are in the node
-Code--&gt;Gui Base classes.
-
-Rule 2: Gui-specific code should be localized.
-
-The @file nodes contained in the node 'Code--&gt;Gui Tkinter classes' in
-leoPy.leo contain all of Leo's Tkinter-specific code. Gui plugins
-would typically put all similar code in a single file.
-
-Rule 3: Gui-specific code can call gui methods directly.
-
-There are no restrictions about the code in the gui-specific classes.
-
-Rule 4: Gui-specific classes must implement the 'gui wrapper methods'
-specified in the gui base classes.
-
-This is the way that gui-specific classes provide gui-specific
-services to Leo's core.
-
-The alternative would be to implement all gui-specific commands
-directly in the gui-specific code.  But this would be much more work
-than needed.  For example, only a few gui-specific wrappers are needed
-to implement all commands that deal with body text.  Implementing each
-of these commands 'from scratch' would duplicate a lot of code
-unnecessarily.
-
-Using the gui wrapper methods is a bit messy for two reasons:
-
-1. It requires defining enough wrappers (both in the base gui classes
-   and subclasses) so that all gui-specific services needed by Leo's
-   core are available.  Adding a wrapper to a gui base class involves
-   adding it to all gui-specific subclasses.  It's easy to forget to
-   add a wrapper.  The gui base class defines all wrappers as a
-   function that just calls oops().  This prints a warning that the
-   wrapper should be defined in a subclass.
-
-2. The original wrappers assumed Tkinter-like indices.  Wrappers that
-   were defined later assume Python indices (see Rule 5 below).  The
-   newer style wrappers that use Python indices have 'Python' in their
-   name.  Having two sets of wrappers is one of the ugliest features
-   of the present code.  I find it hard to remember which wrappers
-   exist and what exactly they do :-)
-
-Rule 5: Leo's core should use Python indices, not gui-specific
-indices.
-
-Leo's core mostly follows this rule: there may be a few exceptions.
-
-A Python index is an int that runs from 0 (beginning of text) to
-len(s) (end of text s).  That is, there are exactly len(s) + 1 valid
-indices.  In contrast, Tkinter indices run from "1.0" to "x.y" where
-text s has x lines and where the length of the last line is y-1.
-
-Two (recently written) functions in leoGlobals.py support conversions
-from Python indices to the row/column indices used by Tkinter.
-
-- g.convertPythonIndexToRowCol converts a Python index to a row/column
-  index used by Tkinter.
-
-- g.convertRowColToPythonIndex does the reverse.
-
-Important: the first Tkinter index is '1.0', not '0.0', but the row
-returned by g.convertPythonIndexToRowCol is zero based, so the code
-that actually creates Tkinter indices from row/col must add 1 to the
-row.  Similar remarks apply when going in the reverse direction.
-</t>
 <t tx="ekr.20051031040240" annotate="7d71002858080000007072696f7269747971014d0f27580a000000707269736574646174657102580a000000323032302d31312d31307103752e"></t>
-<t tx="ekr.20071113084440"># These plugins are for testing Leo's own plugin loading logic.
-# There is no reason ever to enable these plugins.</t>
 <t tx="ekr.20080412053100.5">@language rest
 </t>
-<t tx="ekr.20080730161153.8"></t>
-<t tx="ekr.20090802181029.5988"></t>
-<t tx="ekr.20100103093121.5365"># These are experimental plugins.
-</t>
-<t tx="ekr.20101004082701.5674"></t>
-<t tx="ekr.20101110150056.9453"># Some of the most important recent plugins work only with the Qt gui.
-</t>
-<t tx="ekr.20101110150056.9457"></t>
-<t tx="ekr.20110605121601.17862"># These files are true plugins, but it is more convenient to put them here.
-</t>
-<t tx="ekr.20120309073937.9878"></t>
-<t tx="ekr.20121126102050.10134"></t>
-<t tx="ekr.20130927050813.13031"></t>
+<t tx="ekr.20140902155015.18674"></t>
+<t tx="ekr.20150425145248.1">pylint
+cov
+moz
+backup</t>
+<t tx="ekr.20210530065000.2"># This node contains the commands needed to execute a program in a particular language.
+# Format: language-name: command
+
+#
+# execute-general-script always creates a temporary file.
+# Just before executing the command, execute-general-script
+# Replaces &lt;FILE&gt; by the name of the temporary file.
+
+# This does work.
+# python: python -v &lt;FILE&gt;
+
+go: go run .
+python: python
+rust: rustc
+</t>
+<t tx="ekr.20210530065000.3"># This node contains the regex pattern to determine the line number in error messages.
+# Format: language-name: regex pattern
+#
+# Patterns must define two groups, in either order:
+# One group, containing only digits, defines the line number.
+# The other group defines the file name.
+
+
+go ^\s*(.*):([0-9]+):([0-9]+):.+$
+python: ^\s*File "(.+)", line ([0-9]+), in .+$
+rust: ^\s*--&gt; (.+):([0-9]+):([0-9]+)\s*$</t>
+<t tx="ekr.20190406193429.1"># Extra plugins, for this file only.
+
+# Essential...
+plugins_menu.py
+free_layout.py
+    # Now loaded automatically.
+    # Disabled for testing bug 882824.
+mod_scripting.py
+viewrendered.py
+
+# Testing only...
+# nodetags.py
+# python_terminal.py
+# multifile.py
+# livecode.py
+
+# Others...
+# bookmarks.py
+# demo.py
+# mod_http.py
+# richtext.py
+
+# Standard plugins
+
+# backlink.py
+# bigdash.py
+# contextmenu.py
+# line_numbering.py
+# nav_qt.py
+# nodetags.py
+# quicksearch.py
+# screen_capture.py
+# todo.py
+# valuespace.py
+# xdb_pane.py
+</t>
+<t tx="ekr.20140920064112.17946"></t>
 <t tx="ekr.20131111060930.18010"># Standard bindings...
 # run-selected-unit-tests-externally = Alt-4 
 # run-marked-unit-tests-externally = Alt-5
@@ -980,186 +750,41 @@
 do-nothing = Alt-5
 run-marked-unit-tests-locally = Alt-6
 </t>
-<t tx="ekr.20131121084830.16362">@language python
-
-# Toggle the settings.
-g.app.debug_app = not g.app.debug_app
-g.app.debug_widgets = not g.app.debug_widgets
-# Report the new settings.
-print('g.app.debug_app: %s' % g.app.debug_app)
-print('g.app.debug_widgets: %s' % g.app.debug_widgets)
-</t>
-<t tx="ekr.20140102162014.16438">unl: Code--&gt;Core classes--&gt;@file leoConfig.py--&gt;class LocalConfigManager--&gt;c.config.Getters--&gt;c.config.Getters--&gt;c.config.getData
-unl: Code--&gt;Core classes--&gt;@file leoConfig.py--&gt;class GlobalConfigManager--&gt;gcm.Getters...--&gt;gcm.getData &amp; getOutlineData
-unl: Code--&gt;Core classes--&gt;@file leoConfig.py--&gt;&lt;&lt; class ParserBaseClass &gt;&gt;--&gt;kind handlers (ParserBaseClass)--&gt;doData
-@language rest
-The parser for @data nodes, doData, no longer strips *anything*.</t>
-<t tx="ekr.20140103105930.16446"></t>
-<t tx="ekr.20140723122936.17925"># Leo loads these plugins automatically.  Do not add them to @enabled-plugins nodes.
-
-# These plugins now contain the importer code for all kinds of @auto nodes.
-# Each plugin must define a top-level importer_dict dictionary describing the plugin.
-@language python
-</t>
-<t tx="ekr.20140726091031.18071"># Leo loads these plugins automatically.  Do not add them to @enabled-plugins nodes.
-
-# These plugins contain the write code for all kinds of special @auto nodes.
-# Each plugin must define a top-level writer_dict dictionary describing the plugin.
-@language python
-</t>
-<t tx="ekr.20140808103117.18035"></t>
-<t tx="ekr.20140808103117.18038">gnx: ekr.20110605121601.18698
-</t>
-<t tx="ekr.20140808103117.18040">gnx: ekr.20110605121601.18703
-</t>
-<t tx="ekr.20140808103117.18042">gnx: ekr.20110605121601.18704
-</t>
-<t tx="ekr.20140808103117.18044">gnx: ekr.20110605121601.18709
-</t>
-<t tx="ekr.20140831085423.18630">This outline contains all of Leo's core source code.
-
-Leo's code uses the following conventions throughout:
-
-c:  a commander.
-ch: a character.
-d:  a dialog or a dict.
-f:  an open file.
-fn: a file name.
-g:  the leoGlobals module.
-i, j, k: indices into a string.
-p:  a Position.
-s:  a string.
-t:  a text widget.
-u:  an undoer.
-w:  a gui widget.
-v:  a Vnode
-z:  a local temp.
-
-In more limited contexts, the following conventions apply:
-
-si:     a g.ShortcutInfo object.
-ks:     a g.KeyStroke object
-stroke: a KeyStroke object.
-
-btw:    leoFrame.BaseTextWrapper
-stw:    leoFrame.StringTextWrapper
-
-bqtw:   qt_text.BaseQTextWrapper
-lqtb:   qt_text.LeoQTextBrowser
-qhlw:   qt_text.QHeadlineWrapper
-qmbw:   qt_text.QMinibufferWrapper
-qlew:   qt_text.QLineEditWrapper
-qsciw:  qt_text.QScintiallaWrapper
-qtew:   qt_text.QTextEditWrapper</t>
-<t tx="ekr.20140831085423.18631">The following 'official' ivars will always exist:
-
-c.frame                 The frame containing the log,body,tree, etc.
-c.frame.body            The body pane.
-c.frame.body.widget     The gui widget for the body pane.
-c.frame.body.wrapper    The high level interface for the body widget.
-c.frame.iconBar         The icon bar.
-c.frame.log             The log pane.
-c.frame.log.widget      The gui widget for the log pane.
-c.frame.log.wrapper     The high-level inteface for the log pane.
-c.frame.tree            The tree pane.
-
-The following were official ivars that no longer exist:
-
-c.frame.body.bodyCtrl   Use c.frame.body.wrapper instead.
-c.frame.log.logCtrl     Use c.frame.log.wrapper instead.
-</t>
-<t tx="ekr.20140831085423.18639">Here is what you *must know* to understand Leo's core:
-
-1. A **widget** is an actual Qt widget.
-
-Leo's core seldom accesses widgets directly.  Instead...
-
-2. A **wrapper class** defines a standard api that hides the details
-   of the underlying gui **text** widgets.
-
-Leo's core uses this api almost exclusively. That is, Leo's core code treats wrappers *as if* they were only text widgets there are!
-
-There is, however, a back door for (hopefully rare!) special cases. All wrapper classes define an official ``widget`` ivar, so core or plugin code can gain access to the real Qt widget using wrapper.widget. Searching for wrapper.widget will find all gui-dependent snippets of code in Leo's core.
-</t>
-<t tx="ekr.20140902032918.18591">@language rest
-@wrap
-
-Leo uses a model/view/controller architecture.
-
-- Controller: The Commands class and its helpers in leoCommands.py and leoEditCommands.py.
-
-- Model: The VNode and Position classes in leoNodes.py.
-
-- View: The gui-independent base classes are in the node "Gui Base Classes". The Qt-Specific subclasses are in the node "Qt gui".
-
-**Important**: The general organization of these classes have changed hardly at all in Leo's 20+ year history.  The reason is that what each class does is fairly obvious.  How the gets the job done may have changed drastically, but *that's an internal implementation detail of the class itself*.  This is the crucial design principle that allows Leo's code to remain stable.  *Classes do not know or meddle in the internal details of other classes*.  As a result, nobody, including EKR, needs to remember internal details.
-
-</t>
-<t tx="ekr.20140902155015.18674"></t>
 <t tx="ekr.20140916101314.19538">The default language if no @language or @comment is in effect.
 
 Valid values are (case is ignored):
 
 actionscript,c,csharp,css,cweb,elisp,html,java,latex,
 pascal,perl,perlpod,php,plain,plsql,python,rapidq,rebol,shell,tcltk.</t>
-<t tx="ekr.20140920064112.17946"></t>
-<t tx="ekr.20150304130753.4">@language xml
-&lt;?xml version="1.0" encoding="UTF-8"?&gt;
-&lt;xsl:stylesheet version="1.0"
-xmlns:xsl="http://www.w3.org/1999/XSL/Transform"&gt;
-
-&lt;xsl:output method="html" version="1.0" encoding="UTF-8" indent="yes"/&gt;
-
-&lt;!-- The default setting. Not needed unless there is a strip-space element. --&gt;
-  &lt;!-- &lt;xsl:preserve-space elements='leo_file nodes t'/&gt; --&gt;
-
-&lt;xsl:template match ='leo_file'&gt;
-&lt;html&gt;
-  &lt;head&gt;
-    &lt;&lt;style&gt;&gt;
-    &lt;&lt;scripts&gt;&gt;
-  &lt;/head&gt;
-  &lt;body&gt;
-    &lt;xsl:apply-templates select='tnodes'/&gt;
-    &lt;div class="outlinepane"&gt;
-      &lt;xsl:apply-templates select='vnodes'/&gt;
-    &lt;/div&gt;
-    &lt;div class="bodypane"&gt;
-      &lt;h1&gt;Body Pane&lt;/h1&gt;
-      &lt;pre class="body-text"&gt;body&lt;/pre&gt;
-    &lt;/div&gt;
-  &lt;/body&gt;
-&lt;/html&gt;
-&lt;/xsl:template&gt;
-
-&lt;xsl:template match = 'tnodes'&gt;
-&lt;div class="tnodes"&gt;
-  &lt;xsl:for-each select = 't'&gt;
-    &lt;div class="tnode"&gt;
-      &lt;xsl:attribute name="id"&gt;&lt;xsl:value-of select='@tx'/&gt;&lt;/xsl:attribute&gt;
-      &lt;xsl:value-of select='.'/&gt;
-    &lt;/div&gt;
-  &lt;/xsl:for-each&gt;
-&lt;/div&gt;
-&lt;/xsl:template&gt;
-
-&lt;xsl:template match = 'vnodes'&gt;
-  &lt;xsl:for-each select = 'v'&gt;
-    &lt;xsl:apply-templates select ='.'/&gt;
-  &lt;/xsl:for-each&gt;
-&lt;/xsl:template&gt;
-
-&lt;xsl:template match='v'&gt;
-  &lt;div class="node"&gt;
-    &lt;xsl:attribute name="id"&gt;&lt;xsl:value-of select='@t'/&gt;&lt;/xsl:attribute&gt;
-    &lt;h1&gt;&lt;xsl:value-of select='vh'/&gt;&lt;/h1&gt;
-    &lt;xsl:if test ='./v' &gt;
-      &lt;xsl:apply-templates select = 'v'/&gt;
-    &lt;/xsl:if&gt;
-  &lt;/div&gt;
-&lt;/xsl:template&gt;
-
-&lt;/xsl:stylesheet&gt;
+<t tx="ekr.20160122104332.1">@language python
+</t>
+<t tx="ekr.20150502050609.1">c.backup_helper(sub_dir='leoPy')
+</t>
+<t tx="ekr.20170811173924.1">@language python
+import os
+import subprocess
+import sys
+import time
+win = sys.platform.startswith('win')
+old_dir = g.os_path_abspath('.')
+if win:
+    new_dir = r'C:\leo.repo\leo-editor'
+    path = r'C:\Users\edreamleo\Backup'
+else:
+    new_dir = '/home/edward/leo.repo/leo-editor'
+    path = '/home/edward/Backup'
+assert g.os_path_exists(new_dir), repr(new_dir)
+assert g.os_path_exists(path), repr(path)
+stamp = time.strftime("%Y%m%d-%H%M%S")
+fn = g.os_path_finalize_join(path, f"leo-bundle-all-{stamp}")
+bundle_command = 'git bundle create %s --all' % fn
+print(bundle_command)
+os.chdir(new_dir)
+# os.system(bundle_command)
+proc = subprocess.Popen(bundle_command, shell=True)
+proc.wait()
+os.chdir(old_dir)
+print('done! wrote %s' % fn)
 </t>
 <t tx="ekr.20150413091056.1">"""Warn if leoProjects.txt or leoToDo.txt contain any clones."""
 
@@ -1200,11 +825,149 @@
 @tabwidth -4
 @language python
 </t>
-<t tx="ekr.20150425145248.1">pylint
-cov
-moz
-backup</t>
-<t tx="ekr.20150502050609.1">c.backup_helper(sub_dir='leoPy')
+<t tx="ekr.20201018062305.1">"""
+Overwrite LeoPyRef.leo from the given list of nodes.
+
+This script will delete any nodes that are in LeoPyRef.leo but not in
+leoPy.leo.
+
+"""
+import io
+import os
+@others
+main(node_list = ['Startup', 'Notes', 'Code'])
+</t>
+<t tx="ekr.20201018065757.1">def check_file_names():
+    """Return True if leoPyRef exists and we are running from leoPy.leo."""
+    if not 'leoPy.leo' in c.shortFileName():
+        oops('Run this script only from leoPy.leo')
+        return None
+    fileName = g.os_path_finalize_join(g.app.loadDir, '..', 'core', 'leoPyRef.leo')
+    if not os.path.exists(fileName):
+        oops(f"Not found: {fileName}")
+        return None
+    return fileName</t>
+<t tx="ekr.20201018065921.1">def check_nodes(node_list):
+    """Return True if all nodes are found."""
+    result = []
+    for node in node_list:
+        p = g.findTopLevelNode(c, node, exact=True)
+        if p:
+            result.append(p.copy())
+        else:
+            oops(f"Top-level node {node} not found")
+            return []
+    return result</t>
+<t tx="ekr.20201018070822.1">def main(node_list):
+    """The main line."""
+    c.endEditing()
+    fileName = check_file_names()
+    if not fileName:
+        return  # Error.
+    positions_list = check_nodes(node_list)
+    if not positions_list:
+        return  # Error.
+    content = put_content(positions_list)
+    if not content:
+        return  # Error.
+    with open(fileName, 'w', encoding="utf-8", newline='\n') as f:
+        f.write(content)
+    print('')
+    g.es_print(f"Updated {g.shortFileName(fileName)}")
+</t>
+<t tx="ekr.20201018072911.1">def oops(message):
+    """Print an error message"""
+    print('')
+    g.es_print(message)
+    print('')</t>
+<t tx="ekr.20201018063747.1">def put_content(positions_list):
+    """
+    Return the desired contents of leoPyRef.leo.
+    
+    Based on code by Виталије Милошевић.
+    """
+    # Make only one copy for all calls.
+    fc = c.fileCommands
+    fc.currentPosition = c.p
+    fc.rootPosition = c.rootPosition()
+    old_vnodesDict = fc.vnodesDict  # Save.
+    fc.vnodesDict = {}
+    # Put the file
+    fc.outputFile = io.StringIO()
+    put_prolog()  # Put prolog w/o the stylesheet.
+    fc.putHeader()
+    fc.putGlobals()
+    fc.putPrefs()
+    fc.putFindSettings()
+    fc.put("&lt;vnodes&gt;\n")
+    for p in positions_list:
+        # An optimization: Write the next top-level node.
+        fc.putVnode(p, isIgnore=p.isAtIgnoreNode())
+    fc.put("&lt;/vnodes&gt;\n")
+    put_tnodes(positions_list)  # Put only *required* tnodes.
+    fc.putPostlog()
+    s = fc.outputFile.getvalue()
+    fc.outputFile = None
+    fc.vnodesDict = old_vnodesDict  # Restore!
+    return s
+</t>
+<t tx="ekr.20210510071427.1">def put_prolog():
+    """Same as fc.putProlog, without the stylysheet."""
+    fc = c.fileCommands
+    tag = 'http://leoeditor.com/namespaces/leo-python-editor/1.1'
+    #
+    # Put the xml line.
+    fc.putXMLLine()
+    #
+    # Put the "created by Leo" line.
+    fc.put('&lt;!-- Created by Leo: http://leoeditor.com/leo_toc.html --&gt;\n')
+    #
+    # Do *not* put the stylesheet line.
+        # fc.putStyleSheetLine()
+    #
+    # Put the namespace
+    fc.put(f'&lt;leo_file xmlns:leo="{tag}" &gt;\n')
+</t>
+<t tx="ekr.20210510071812.1">def put_tnodes(positions_list):
+    """
+    Write all tnodes except those for vnodes appearing in @file, @edit or @auto nodes.
+    """
+        
+    def should_suppress(p):
+        return any(z.isAtFileNode() or z.isAtEditNode() or z.isAtAutoNode()
+            for z in p.self_and_parents())
+
+    fc = c.fileCommands
+    fc.put("&lt;tnodes&gt;\n")
+    suppress = {}
+    for p in c.all_positions(copy=False):
+        if should_suppress(p):
+            suppress[p.v] = True
+    # Write tnodes in *outline* order.
+    written = {}
+    for root in positions_list:
+        for p in root.self_and_subtree():
+            if p.v not in suppress and p.v not in written:
+                written[p.v] = True
+                fc.putTnode(p.v)
+    fc.put("&lt;/tnodes&gt;\n")
+</t>
+<t tx="ekr.20210113054702.1">import os
+print(f"\nos.curdir: {os.path.abspath(os.curdir)}")</t>
+<t tx="ekr.20201013034659.1"></t>
+<t tx="ekr.20180324065741.1">"""Copy the selected text to the next node."""
+w = c.frame.body.wrapper
+s = w.getSelectedText()
+if s.strip():
+    w.deleteTextSelection()
+    c.p.b = w.getAllText()
+    w.setInsertPoint(0)
+    p = c.insertHeadline()
+    c.selectPosition(p)
+    p.b = s
+    c.editHeadline()
+else:
+    g.es_print('no text selected')
 </t>
 <t tx="ekr.20150507170849.1">g.cls()
 
@@ -1233,77 +996,6 @@
 
 CreateDecorators(c,make_changes=False).run()
 </t>
-<t tx="ekr.20150507174711.1">def find_next_clone(self,p):
-    v = p.v
-    p = p.copy()
-    p.moveToThreadNext()
-    wrapped = False
-    while 1:
-        # g.trace(p.v,p.h)
-        if p and p.v == v:
-            break
-        elif p:
-            p.moveToThreadNext()
-        elif wrapped:
-            break
-        else:
-            wrapped = True
-            p = c.rootPosition()
-    return p
-</t>
-<t tx="ekr.20150507175246.1">def munge_lines(self,root,publicCommands):
-    """Return munged lines of """
-    s = publicCommands.b
-    i,j = s.find('{'),s.find('}')
-    s = s[i+1:j]
-    lines = sorted([z.strip() for z in g.splitLines(s) if z.strip()])
-    lines = [z for z in lines if not z.startswith('#')]
-    lines = [z[:z.find('#')] if z.find('#') &gt; -1 else z for z in lines]
-    lines = [z.rstrip().rstrip(',') for z in lines]
-    lines = [z[1:] for z in lines]
-    lines = [z.replace("':",' ') for z in lines]
-    self.n += len(lines)
-    return lines
-</t>
-<t tx="ekr.20150508062944.1">def run(self):
-    """Top-level code."""
-    self.n = 0
-    found = g.findNodeAnywhere(c,'Found: getPublicCommands')
-    assert found
-    for child in found.children():
-        publicCommands = self.find_next_clone(child)
-        root = self.find_class(publicCommands)
-        if root:
-            lines = self.munge_lines(root,publicCommands)
-            d = self.create_d(lines,publicCommands)
-            self.create_decorators(d,root)
-    print('\n%s commands %s failed' % (self.n,self.n_fail))
-</t>
-<t tx="ekr.20150508063412.1">def create_decorators(self,d,root):
-    """Create decorators for all items in d in root's tree."""
-    # print('***** %s' % root.h)
-    if root.h in self.fixups:
-        roots = []
-        aList = self.fixups.get(root.h)
-        for root2_h in aList:
-            root2 = g.findNodeAnywhere(self.c,root2_h)
-            if root2:
-                # g.trace(root.h,'=====&gt;',root2.h)
-                roots.append(root2)
-            else:
-                g.trace('===== not found',root2_h)
-    else:
-        roots = [root]
-    for f_name in sorted(d.keys()):
-        found = False
-        for root in roots:
-            c_name = d.get(f_name)
-            found = self.create_decorator(c_name,f_name,root)
-            if found: break
-        if not found and f_name not in self.suppress:
-            print('===== not found: %30s %s' % (root.h,f_name))
-            self.n_fail += 1
-</t>
 <t tx="ekr.20150508063538.1">def create_d(self,lines,publicCommands):
     """Create a dict. keys are method names; values are command names."""
     trace = False
@@ -1322,15 +1014,6 @@
         if trace: g.trace('%45s %s' % (c_name,f_name))
         d [f_name] = c_name
     return d
-</t>
-<t tx="ekr.20150508063926.1">def find_class(self,p):
-    """Return the position of the class enclosing p."""
-    for p2 in p.parents():
-        if p2.h.lower().find('class') &gt; -1 and p2.b.find('class') &gt; -1:
-            return p2
-    else:
-        g.trace('*** no class for p.h')
-        return None
 </t>
 <t tx="ekr.20150508071622.1">def create_decorator(self,c_name,f_name,root):
     """
@@ -1359,6 +1042,31 @@
             # p.b = new_body
     return found
 </t>
+<t tx="ekr.20150508063412.1">def create_decorators(self,d,root):
+    """Create decorators for all items in d in root's tree."""
+    # print('***** %s' % root.h)
+    if root.h in self.fixups:
+        roots = []
+        aList = self.fixups.get(root.h)
+        for root2_h in aList:
+            root2 = g.findNodeAnywhere(self.c,root2_h)
+            if root2:
+                # g.trace(root.h,'=====&gt;',root2.h)
+                roots.append(root2)
+            else:
+                g.trace('===== not found',root2_h)
+    else:
+        roots = [root]
+    for f_name in sorted(d.keys()):
+        found = False
+        for root in roots:
+            c_name = d.get(f_name)
+            found = self.create_decorator(c_name,f_name,root)
+            if found: break
+        if not found and f_name not in self.suppress:
+            print('===== not found: %30s %s' % (root.h,f_name))
+            self.n_fail += 1
+</t>
 <t tx="ekr.20150508074623.1">def create_fixups(self):
     """
     Return a fixup dict.
@@ -1379,6 +1087,61 @@
             'class AutoCompleterClass',
         ]
     }
+</t>
+<t tx="ekr.20150508063926.1">def find_class(self,p):
+    """Return the position of the class enclosing p."""
+    for p2 in p.parents():
+        if p2.h.lower().find('class') &gt; -1 and p2.b.find('class') &gt; -1:
+            return p2
+    else:
+        g.trace('*** no class for p.h')
+        return None
+</t>
+<t tx="ekr.20150507174711.1">def find_next_clone(self,p):
+    v = p.v
+    p = p.copy()
+    p.moveToThreadNext()
+    wrapped = False
+    while 1:
+        # g.trace(p.v,p.h)
+        if p and p.v == v:
+            break
+        elif p:
+            p.moveToThreadNext()
+        elif wrapped:
+            break
+        else:
+            wrapped = True
+            p = c.rootPosition()
+    return p
+</t>
+<t tx="ekr.20150507175246.1">def munge_lines(self,root,publicCommands):
+    """Return munged lines of """
+    s = publicCommands.b
+    i,j = s.find('{'),s.find('}')
+    s = s[i+1:j]
+    lines = sorted([z.strip() for z in g.splitLines(s) if z.strip()])
+    lines = [z for z in lines if not z.startswith('#')]
+    lines = [z[:z.find('#')] if z.find('#') &gt; -1 else z for z in lines]
+    lines = [z.rstrip().rstrip(',') for z in lines]
+    lines = [z[1:] for z in lines]
+    lines = [z.replace("':",' ') for z in lines]
+    self.n += len(lines)
+    return lines
+</t>
+<t tx="ekr.20150508062944.1">def run(self):
+    """Top-level code."""
+    self.n = 0
+    found = g.findNodeAnywhere(c,'Found: getPublicCommands')
+    assert found
+    for child in found.children():
+        publicCommands = self.find_next_clone(child)
+        root = self.find_class(publicCommands)
+        if root:
+            lines = self.munge_lines(root,publicCommands)
+            d = self.create_d(lines,publicCommands)
+            self.create_decorators(d,root)
+    print('\n%s commands %s failed' % (self.n,self.n_fail))
 </t>
 <t tx="ekr.20150509183433.1">g.cls()
 
@@ -1496,10 +1259,7 @@
     self.create_decorators(d)
     print('%s commands %s failed' % (self.n,self.n_fail))
 </t>
-<t tx="ekr.20150514035207.1"></t>
-<t tx="ekr.20150604130353.1">gnx: ekr.20150604130223.363
-</t>
-<t tx="ekr.20150604130353.2"></t>
+<t tx="ekr.20190406154306.1">g.openWithFileName(r'C:\apps\pyzo\pyzo.leo')</t>
 <t tx="ekr.20150703061709.1">@language python
 
 """myLeoSettings.py: save the outline and run the pylint command"""
@@ -1509,33 +1269,409 @@
     c.save()
 c.k.simulateCommand('pylint')
 </t>
-<t tx="ekr.20160122104332.1">@language python
-</t>
-<t tx="ekr.20160123142722.1"># An example configuration file for make_stub_files.py.
-# By default, this is ~/stubs/make_stub_files.cfg.
-# Can be changed using the --config=path command-line option.
-
-[Global]
-
-files:
-
-    # Files to be used *only* if no files are given on the command line.
-    # glob.glob wildcards are supported.
-
-    # c:/leo.repo/leo-editor/leo/core/leoAst.py
-    # c:/leo.repo/leo-editor/leo/core/*.py
-    # c:/leo.repo/leo-editor/plugins/*.py
-
-output_directory: ~/stubs
-
-prefix_lines:
-    # Lines to be inserted at the start of each stub file.
-    from typing import TypeVar, Iterable, Tuple
-    T = TypeVar('T', int, float, complex)
-
-[Def Name Patterns]
-
-[General Patterns]
+<t tx="ekr.20180824065751.1">print(p.gnx)</t>
+<t tx="ekr.20131121084830.16362">@language python
+
+# Toggle the settings.
+g.app.debug_app = not g.app.debug_app
+g.app.debug_widgets = not g.app.debug_widgets
+# Report the new settings.
+print('g.app.debug_app: %s' % g.app.debug_app)
+print('g.app.debug_widgets: %s' % g.app.debug_widgets)
+</t>
+<t tx="ekr.20201013034742.1"></t>
+<t tx="ekr.20201013034742.2">g.cls()
+# define constants that describe the new language.
+name = 'php'
+    # The name of the file, and the prefix for classes.
+language = 'php'
+    # The name of the language, case doesn't matter.
+extensions = ['.php',]
+    # A list of file extensions supported by this importer.
+strict = False
+    # True if leading whitespace is particularly significant.
+state_ivar = 'self.curlies'
+    # 'self.indent' for python, coffeescript.
+    # 'self.curlies' for many other languages
+    # '(self, curlies, self.parens)' for more complex comparisons
+&lt;&lt; define run &amp; helpers &gt;&gt;
+run(extensions, language, name, state_ivar)
+</t>
+<t tx="ekr.20201013034742.3">@others</t>
+<t tx="ekr.20201013034742.4">def copy_tree(source, root, h):
+    '''Copy the source tree to the node after p, with headline h.'''
+    p2 = root.insertAfter()
+    source.copyTreeFromSelfTo(p2)
+    p2.h = h
+    return p2
+ </t>
+<t tx="ekr.20201013034742.5">def make_substitutions(destination, patterns):
+    '''Make all substitutions in the destination tree.'''
+    for p in destination.self_and_subtree():
+        h = substitute(p.h, patterns)
+        if p.h != h:
+            # g.trace('CHANGED:', p.h, '==&gt;', h)
+            p.h = h
+        b = substitute(p.b, patterns)
+        if p.b != b:
+            # g.trace('CHANGED:', p.b, '==&gt;', b)
+            p.b = b
+</t>
+<t tx="ekr.20201013034742.6">def run(extensions, language, name, state_ivar):
+    '''The driver for this script.'''
+    patterns = {
+        'cap_name': name.capitalize(),
+        'extensions': '[%s]' % ', '.join(["'%s'" % (z) for z in extensions]),
+        'language': language.lower(),
+        'name': name.lower(),
+        'strict': 'True' if strict else 'False',
+        'state_ivar': state_ivar,
+    }
+    h = '@button make-importer'
+    root = g.findNodeAnywhere(c, h)
+    assert root, h
+    h = '@@file importers/{{name}}.py'
+    source = g.findNodeInTree(c, root, h)
+    assert source, h
+    destination = copy_tree(source, root, h)
+    make_substitutions(destination, patterns)
+    c.contractAllHeadlines()
+    c.redraw()</t>
+<t tx="ekr.20201013034742.7">def substitute(s, patterns):
+    '''Make all substitutions in s.'''
+    for pattern in patterns:
+        find = '{{%s}}' % pattern
+        replace = patterns.get(pattern)
+        i = 0
+        while i &lt; len(s):
+            progress = i
+            j = s.find(find, i)
+            if j == -1: break
+            s = s[:j] + replace + s[j+len(find):]
+            i = j+len(replace)
+            assert progress &lt; i
+    return s
+</t>
+<t tx="ekr.20201013034742.8">'''The @auto importer for the {{name}} language.'''
+import leo.plugins.importers.linescanner as linescanner
+Importer = linescanner.Importer
+@others
+importer_dict = {
+    'class': {{cap_name}}_Importer,
+    'extensions': {{extensions}},
+}
+@language python
+@tabwidth -4
+
+
+</t>
+<t tx="ekr.20201013034742.9">class {{cap_name}}_Importer(Importer):
+    '''The importer for the {{name}} lanuage.'''
+
+    def __init__(self, importCommands, atAuto):
+        '''{{cap_name}}_Importer.__init__'''
+        # Init the base class.
+        Importer.__init__(self,
+            importCommands,
+            atAuto = atAuto,
+            language = '{{language}}',
+            state_class = {{cap_name}}_ScanState,
+            strict = {{strict}},
+        )
+        
+    @others
+</t>
+<t tx="ekr.20201013034742.10"># These can be overridden in subclasses.
+</t>
+<t tx="ekr.20201013034742.11">### Define an override if desired...
+
+if 0: # The base class
+    def clean_headline(self, s):
+        '''Return a cleaned up headline s.'''
+        return s.strip()
+        
+if 0: # A more complex example, for the C language.
+    def clean_headline(self, s):
+        '''Return a cleaned up headline s.'''
+        import re
+        type1 = r'(static|extern)*'
+        type2 = r'(void|int|float|double|char)*'
+        class_pattern = r'\s*(%s)\s*class\s+(\w+)' % (type1)
+        pattern = r'\s*(%s)\s*(%s)\s*(\w+)' % (type1, type2)
+        m = re.match(class_pattern, s)
+        if m:
+            prefix1 = '%s ' % (m.group(1)) if m.group(1) else ''
+            return '%sclass %s' % (prefix1, m.group(2))
+        m = re.match(pattern, s)
+        if m:
+            prefix1 = '%s ' % (m.group(1)) if m.group(1) else ''
+            prefix2 = '%s ' % (m.group(2)) if m.group(2) else ''
+            h = m.group(3) or '&lt;no c function name&gt;'
+            return '%s%s%s' % (prefix1, prefix2, h)
+        else:
+            return s
+</t>
+<t tx="ekr.20201013034742.12">def clean_nodes(self, parent):
+    '''
+    Clean all nodes in parent's tree.
+    Subclasses override this as desired.
+    See perl_i.clean_nodes for an examplle.
+    '''
+    pass
+</t>
+<t tx="ekr.20201013034742.13">class {{cap_name}}_ScanState:
+    '''A class representing the state of the {{name}} line-oriented scan.'''
+    
+    def __init__(self, d=None):
+        '''{{cap_name}}_ScanState.__init__'''
+        if d:
+            prev = d.get('prev')
+            self.context = prev.context
+            ### Adjust these by hand.
+            self.curlies = prev.curlies
+        else:
+            self.context = ''
+            ### Adjust these by hand.
+            self.curlies = 0
+
+    def __repr__(self):
+        '''{{cap_name}}_ScanState.__repr__'''
+        ### Adjust these by hand.
+        return "{{cap_name}}_ScanState context: %r curlies: %s" % (
+            self.context, self.curlies)
+
+    __str__ = __repr__
+
+    @others
+</t>
+<t tx="ekr.20201013034742.14">def level(self):
+    '''{{cap_name}}_ScanState.level.'''
+    return {{state_ivar}}
+
+</t>
+<t tx="ekr.20201013034742.15">def update(self, data):
+    '''
+    {{cap_name}}_ScanState.update
+
+    Update the state using the 6-tuple returned by v2_scan_line.
+    Return i = data[1]
+    '''
+    context, i, delta_c, delta_p, delta_s, bs_nl = data
+    # All ScanState classes must have a context ivar.
+    self.context = context
+    self.curlies += delta_c  
+    ### Update {{cap_name}}_ScanState ivars
+    # self.bs_nl = bs_nl
+    # self.parens += delta_p
+    # self.squares += delta_s
+    return i
+</t>
+<t tx="ekr.20201013034742.16">'''Converts the word at the cursor to pep8 style throughout a given tree.'''
+# aTestExample notFoundExample.
+import re
+# clear()
+table = (
+    # 'BLS.new_scan',
+    # 'BLS.Code generation',
+    # 'class Importer',
+)
+@others
+Pep8(table, change=True).run()
+</t>
+<t tx="ekr.20201013034742.17">class Pep8:
+    '''
+    Convert the word under the cursor to pep8 style in all subtrees in
+    table.
+    '''
+    
+    def __init__ (self, table, change=False):
+        '''Ctor for Pep8 class.'''
+        self.change = change
+        self.table = table
+        
+    @others
+</t>
+<t tx="ekr.20201013034742.18">def change_all(self, name, new_name, root):
+    '''Change name to new_name throughout root's tree.'''
+    u = c.undoer
+    bunch = u.beforeChangeTree(root)
+    found = False
+    self.pattern = re.compile(r'\b%s\b' % name)
+    for p in root.self_and_subtree():
+        found = self.change_headline(name, new_name, p) or found
+        found = self.change_body(name, new_name, p) or found
+    if found:
+        u.afterChangeTree(root, 'pep8', bunch)
+    return found
+</t>
+<t tx="ekr.20201013034742.19">def change_body(self, name, new_name, p):
+    indices = []
+    for m in self.pattern.finditer(p.b):
+        indices.append(str(m.start()))
+    if indices:
+        n = len(indices)
+        g.es_print('%s change%s: %s' % (n, g.plural(n), p.h))
+        s = p.b
+        for i in reversed(indices):
+            i = int(i)
+            s = s[:i] + new_name + s[i+len(name):]
+        if self.change:
+            p.b = s
+            p.setDirty()
+        else:
+            g.es_print(s)
+    return bool(indices)</t>
+<t tx="ekr.20201013034742.20">def change_headline(self, name, new_name, p):
+    m = self.pattern.search(p.h)
+    if m:
+        i = m.start()
+        s = p.h
+        s = s[:i] + new_name + s[i+len(name):]
+        if self.change:
+            p.h = s
+            p.setDirty()
+            g.es_print('changed headline', s)
+        else:
+            g.es_print('headline', s)
+    return bool(m)
+</t>
+<t tx="ekr.20201013034742.21">def get_name(self):
+    i, j = c.editCommands.extendToWord(event=None, select=False)
+    w = c.frame.body.wrapper
+    s = w.getAllText()
+    name = s[i:j]
+    return name
+</t>
+<t tx="ekr.20201013034742.22">def run(self):
+    # self.clear()
+    name = self.get_name()
+    new_name = self.to_pep8(name)
+    if len(name) &lt; 2:
+        g.es_print('name too short:', name)
+    elif new_name == name:
+        g.es_print('already pep8:', name)
+    else:
+        g.es_print('%s -&gt; %s' % (name, new_name))
+        c.findCommands.ftm.set_find_text(new_name)
+            # Preload the replacement text.
+        found = False
+        for target in table:
+            root = g.findNodeAnywhere(c, target)
+            if root:
+                found = self.change_all(name, new_name, root) or found
+            else:
+                g.es_print('not found: %s' % target)
+        if found:
+            c.redraw()
+        else:
+            g.es_print('not found:', name)
+</t>
+<t tx="ekr.20201013034742.23">def to_pep8(self, s):
+    
+    if len(s) &gt; 1 and s[0].islower() and s.lower() != s:
+        result = []
+        for ch in s:
+            result.append(ch)
+            if ch.isupper():
+                result.pop()
+                result.append('_%s' % (ch.lower()))
+        return ''.join(result)
+    else:
+        return name</t>
+<t tx="ekr.20201013034742.24">def clear():
+    g.cls()
+    c.k.simulateCommand('clear-log')
+</t>
+<t tx="ekr.20201013034742.25"># g.cls()
+import re
+import sys
+if 1:
+    h = 'import-neural-networks.ipynb'
+    fn = r'c:\test\export-neural-networds.ipynb'
+else:
+    h = 'import-Julia.ipynb'
+    fn = r'c:\test\export-julia.ipynb'
+p = g.findTopLevelNode(c, h)
+assert p, h
+@others
+Export_IPYNB(c).export_outline(p, fn=fn)
+</t>
+<t tx="ekr.20201013034742.26">'''Imports c:\prog\Julia.ipynb to the node import-Julia.ipynb'''
+import nbformat
+@others
+g.cls()
+if 0:
+    # fn = r'c:\test\Julia.ipynb'
+    fn = r'c:\test\export-neural-networds.ipynb'
+    h = 'import-Julia.ipynb'
+else:
+    h = fn = r'c:\test\04_Neural_Networks.ipynb'
+root = g.findTopLevelNode(c, h)
+if root:
+    while root.hasChildren():
+        root.lastChild().doDelete()
+else:
+    p = c.lastTopLevel()
+    root = p.insertAfter()
+    root.h = h
+x = Import_IPYNB(c)
+x.import_file(fn, root)
+if not g.unitTesting:
+    # These don't work when running unit tests.
+    c.selectPosition(root)
+    # c.expandAllSubheads()
+    c.redraw() 
+    g.es_print('done')
+</t>
+<t tx="ekr.20210110092457.1">@language python
+@nosearch
+</t>
+<t tx="ekr.20210110092457.5">g.cls()
+import os
+os.chdir(os.path.join(g.app.loadDir, '..', '..'))
+# os.system('py-cov-find')
+command = r'pytest --cov-report html --cov-report term-missing --cov leo.core.leoFind leo\core\leoFind.py'
+os.system(command)
+g.es_print('done')</t>
+<t tx="ekr.20210110092457.6">import os
+# os.system('moz htmlcov/leo_core_leoFind_py.html')
+os.chdir(os.path.join(g.app.loadDir, '..', '..'))
+os.system('moz htmlcov/leo_core_leoFind_py.html')</t>
+<t tx="ekr.20210110092457.7">g.cls()
+import os
+os.system('python -m unittest leoFind.py')
+g.es_print('done')</t>
+<t tx="ekr.20200212095937.1"></t>
+<t tx="ekr.20200212095937.2">True:  allow joined lines to contain strings.
+False: (Recommended by EKR): Retain alignment of strings.</t>
+<t tx="ekr.20200212095937.3">True: Retain indentation of overindented stand-alone comment lines.</t>
+<t tx="ekr.20200212095937.5"># At present I am of the opinion that joining lines is usually a bad idea.
+
+Should be &lt;= beautify-max-split-line-length.
+Zero suppresses all line joining.</t>
+<t tx="ekr.20200212095937.6">Zero suppresses all line splitting.</t>
+<t tx="ekr.20140103105930.16446"></t>
+<t tx="ekr.20140102162014.16438">unl: Code--&gt;Core classes--&gt;@file leoConfig.py--&gt;class LocalConfigManager--&gt;c.config.Getters--&gt;c.config.Getters--&gt;c.config.getData
+unl: Code--&gt;Core classes--&gt;@file leoConfig.py--&gt;class GlobalConfigManager--&gt;gcm.Getters...--&gt;gcm.getData &amp; getOutlineData
+unl: Code--&gt;Core classes--&gt;@file leoConfig.py--&gt;&lt;&lt; class ParserBaseClass &gt;&gt;--&gt;kind handlers (ParserBaseClass)--&gt;doData
+@language rest
+The parser for @data nodes, doData, no longer strips *anything*.</t>
+<t tx="ekr.20140808103117.18035"></t>
+<t tx="ekr.20140808103117.18038">gnx: ekr.20110605121601.18698
+</t>
+<t tx="ekr.20160425070345.1">gnx: ekr.20160412193816.1
+unl: qt_main declarations
+gnx: ekr.20160412193816.2
+unl: class Ui_MainWindow
+gnx: ekr.20160412193816.3
+unl: class Ui_MainWindow--&gt;setupUi
+gnx: ekr.20160412193816.4
+unl: class Ui_MainWindow--&gt;retranslateUi
+</t>
+<t tx="ekr.20140808103117.18040">gnx: ekr.20110605121601.18703
+</t>
+<t tx="ekr.20160425070345.2"></t>
+<t tx="ekr.20140808103117.18042">gnx: ekr.20110605121601.18704
 </t>
 <t tx="ekr.20160420054135.4">gnx: ekr.20160412193816.5
 unl: qt_quicksearch declarations
@@ -1546,17 +1682,103 @@
 gnx: ekr.20160412193816.8
 unl: class Ui_LeoQuickSearchWidget--&gt;retranslateUi
 </t>
+<t tx="ekr.20140808103117.18044">gnx: ekr.20110605121601.18709
+</t>
 <t tx="ekr.20160420054135.5"></t>
-<t tx="ekr.20160425070345.1">gnx: ekr.20160412193816.1
-unl: qt_main declarations
-gnx: ekr.20160412193816.2
-unl: class Ui_MainWindow
-gnx: ekr.20160412193816.3
-unl: class Ui_MainWindow--&gt;setupUi
-gnx: ekr.20160412193816.4
-unl: class Ui_MainWindow--&gt;retranslateUi
-</t>
-<t tx="ekr.20160425070345.2"></t>
+<t tx="ekr.20150604130353.1">gnx: ekr.20150604130223.363
+</t>
+<t tx="ekr.20150604130353.2"></t>
+<t tx="ekr.20201012111649.1">gnx: ekr.20170925083314.1
+</t>
+<t tx="ekr.20210509083811.1">gnx: ekr.20201012111338.2
+unl: Declarations (leo_cloud.py)
+gnx: ekr.20201012111338.3
+unl: init (leo_cloud.py)
+gnx: ekr.20201012111338.4
+unl: onCreate (leo_cloud.py)
+gnx: ekr.20201012111338.5
+unl: onSave (leo_cloud.py)
+gnx: ekr.20201012111338.6
+unl: lc_read_current (leo_cloud.py)
+gnx: ekr.20201012111338.7
+unl: lc_write_current (leo_cloud.py)
+gnx: ekr.20201012111338.8
+unl: class LeoCloudIOBase
+gnx: ekr.20201012111338.9
+unl: class LeoCloudIOBase--&gt;LeoCloudIOBase.__init__
+gnx: ekr.20201012111338.10
+unl: class LeoCloudIOBase--&gt;LeoCloudIOBase.get_subtree
+gnx: ekr.20201012111338.11
+unl: class LeoCloudIOBase--&gt;LeoCloudIOBase.put_subtree
+gnx: ekr.20201012111338.12
+unl: class LeoCloudIOFileSystem(LeoCloudIOBase)
+gnx: ekr.20201012111338.13
+unl: class LeoCloudIOFileSystem(LeoCloudIOBase)--&gt;LeoCloudIOFileSystem(LeoCloudIOBase).__init__
+gnx: ekr.20201012111338.14
+unl: class LeoCloudIOFileSystem(LeoCloudIOBase)--&gt;LeoCloudIOFileSystem(LeoCloudIOBase).get_data
+gnx: ekr.20201012111338.15
+unl: class LeoCloudIOFileSystem(LeoCloudIOBase)--&gt;LeoCloudIOFileSystem(LeoCloudIOBase).put_data
+gnx: ekr.20201012111338.16
+unl: class LeoCloudIOGit(LeoCloudIOBase)
+gnx: ekr.20201012111338.17
+unl: class LeoCloudIOGit(LeoCloudIOBase)--&gt;LeoCloudIOGit(LeoCloudIOBase).__init__
+gnx: ekr.20201012111338.18
+unl: class LeoCloudIOGit(LeoCloudIOBase)--&gt;LeoCloudIOGit(LeoCloudIOBase)._run_git
+gnx: ekr.20201012111338.19
+unl: class LeoCloudIOGit(LeoCloudIOBase)--&gt;LeoCloudIOGit(LeoCloudIOBase).get_data
+gnx: ekr.20201012111338.20
+unl: class LeoCloudIOGit(LeoCloudIOBase)--&gt;LeoCloudIOGit(LeoCloudIOBase).put_data
+gnx: ekr.20201012111338.21
+unl: class LeoCloud
+gnx: ekr.20201012111338.22
+unl: class LeoCloud--&gt;LeoCloud.__init__
+gnx: ekr.20201012111338.23
+unl: class LeoCloud--&gt;LeoCloud.bg_check
+gnx: ekr.20201012111338.24
+unl: class LeoCloud--&gt;LeoCloud.bg_post_process
+gnx: ekr.20201012111338.25
+unl: class LeoCloud--&gt;LeoCloud.find_at_leo_cloud
+gnx: ekr.20201012111338.26
+unl: class LeoCloud--&gt;LeoCloud._find_clouds_recursive
+gnx: ekr.20201012111338.27
+unl: class LeoCloud--&gt;LeoCloud.find_clouds
+gnx: ekr.20201012111338.28
+unl: class LeoCloud--&gt;LeoCloud._from_dict_recursive
+gnx: ekr.20201012111338.29
+unl: class LeoCloud--&gt;LeoCloud.from_dict
+gnx: ekr.20201012111338.30
+unl: class LeoCloud--&gt;LeoCloud.io_from_node
+gnx: ekr.20201012111338.31
+unl: class LeoCloud--&gt;LeoCloud.kw_from_node
+gnx: ekr.20201012111338.32
+unl: class LeoCloud--&gt;LeoCloud.load_clouds
+gnx: ekr.20201012111338.33
+unl: class LeoCloud--&gt;LeoCloud.read_current
+gnx: ekr.20201012111338.34
+unl: class LeoCloud--&gt;LeoCloud.recursive_hash
+gnx: ekr.20201012111338.35
+unl: class LeoCloud--&gt;LeoCloud.save_clouds
+gnx: ekr.20201012111338.36
+unl: class LeoCloud--&gt;LeoCloud.subtree_changed
+gnx: ekr.20201012111338.37
+unl: class LeoCloud--&gt;LeoCloud._to_json_serial
+gnx: ekr.20201012111338.38
+unl: class LeoCloud--&gt;LeoCloud.to_json
+gnx: ekr.20201012111338.39
+unl: class LeoCloud--&gt;LeoCloud._to_dict_recursive
+gnx: ekr.20201012111338.40
+unl: class LeoCloud--&gt;LeoCloud.to_dict
+gnx: ekr.20201012111338.41
+unl: class LeoCloud--&gt;LeoCloud._ua_clean
+gnx: ekr.20201012111338.42
+unl: class LeoCloud--&gt;LeoCloud.write_current
+</t>
+<t tx="ekr.20201012111649.3">gnx: ekr.20170925083853.1
+</t>
+<t tx="ekr.20210509083811.2">gnx: ekr.20201012111338.43
+unl: Declarations (leo_cloud_server.py)
+</t>
+<t tx="ekr.20170427114412.1"></t>
 <t tx="ekr.20170427112302.1">g.cls()
 import glob
 files = glob.glob(g.os_path_join(g.app.loadDir, '*.py'))
@@ -1580,7 +1802,6 @@
     else:
         print('done')
         </t>
-<t tx="ekr.20170427114412.1"></t>
 <t tx="ekr.20170428084123.1">"""Recursively import all python files in a directory and clean the result."""
 g.cls()
 if 0:
@@ -1599,295 +1820,159 @@
     theTypes = ['.py',]
 )
 </t>
-<t tx="ekr.20170428084208.443">#!/usr/bin/python
-# This file generates pyflakes warnings for *all* imported symbols.
+<t tx="ekr.20201222095250.1">g.cls()
+import glob
+import os
+theme_dir = os.path.join(g.app.loadDir, '..', 'themes')
+assert os.path.exists(theme_dir), repr(theme_dir)
+paths = glob.glob(f"{theme_dir}{os.sep}*.leo")
+
+def clean(s):
+    return s.strip().replace('-','').replace('_','').replace(' ','')
+    
+for path in paths:
+    d = {}
+    c = g.createHiddenCommander(path)
+    sfn = c.shortFileName()
+    if sfn == 'old_themes.leo':
+        continue
+    print('checking ', sfn)
+    for p in c.all_unique_positions():
+        h = clean(p.h)
+        if h.startswith('@'):
+            if h in d:
+                print(f"  {sfn:20}: duplicate {h}")
+            else:
+                d [h] = True
+print('done')</t>
+<t tx="ekr.20200308193719.1">d = {}  # Keys are gnxs, values is a list of vnodes with that gnx.
+for v in c.all_nodes():
+    gnx = v.gnx
+    aList = d.get(gnx, [])
+    if v not in aList:
+        aList.append(v)
+        d [gnx] = aList
+        if len(aList) &gt; 1:
+            print(f"gnx clash: {gnx}")
+            g.printObj(aList)
+print('done')</t>
+<t tx="ekr.20210429045101.1">g.cls()
+fc = c.fileCommands
+d = fc.gnxDict
+for key in sorted(d.keys()):
+    v = d.get(key)
+    if v.h.lower() == 'newheadline':
+        print('in dict', key, v)
+        for p in c.all_positions():
+            if p.v == v:
+                print(p)
+        else:
+            print('no position for', v)
+print('done')</t>
+<t tx="ekr.20210309083845.1">"""
+Issue https://github.com/leo-editor/leo-editor/issues/1789
+"""
+g.cls()
+import glob
+
+def munge(s):
+    return s.replace('\\','/').lower()
+    
+ignore = [
+    # Core...
+    'format-code.py',       # Script.
+    'leoTangle.py',         # To be deleted.
+    # External...
+    'leoftsindex.py',       # User contributed.
+    'sax2db.py',            # User contributed.
+    'stringlist.py',        # User contributed.
+    # Plugins...
+    'baseNativeTree.py',    # No longer used. To be deleted?
+    'leofts.py',            # User contributed.
+    'qt_main.py',           # Created by Qt designer. Not used.
+    'rst3.py',              # To be deleted?
+]
+ignore = [munge(z) for z in ignore]
+# Find all paths for @&lt;file&gt; nodes.
+seen = {}
+for p in c.all_positions():
+    if p.isAnyAtFileNode():
+        path = munge(g.fullPath(c, p))
+        seen [path] = path
+# Check all .py files.  
+for module in ('core', 'external', 'plugins'):
+    print(f"checking {module}...")
+    pat = g.os_path_finalize_join(g.app.loadDir, '..', module, '*.py')
+    paths = glob.glob(pat)
+    paths = [z for z in paths if not z.endswith('__init__.py')]
+    paths = [munge(z) for z in paths]
+    # g.printObj(paths, tag=f"\n{len(paths)} files in {module}")
+    for path in paths:
+        if path not in seen and g.shortFileName(path) not in ignore:
+            print(f"Missing: {path}")
+    print('')
+</t>
+<t tx="ekr.20210118013157.1">"""
+Convert defs in LeoFind to pep8 names.
+- Don't change defs containing underscores.
+- Check for existing target.
+"""
+g.cls()
+import re
+h = 'class LeoFind (LeoFind.py)'
+root = g.findNodeAnywhere(c, h)
 @others
-@language python
-@tabwidth -4
-</t>
-<t tx="ekr.20170428084208.444">from .globals                   import DEBUG, DISABLE_RESIZE_SYSTEM
-
-from .wgwidget                  import TEST_SETTINGS, ExhaustedTestInput, add_test_input_from_iterable, add_test_input_ch
-
-from .npyssafewrapper           import wrapper, wrapper_basic
-
-from   .npysThemeManagers       import ThemeManager, disableColor, enableColor
-from   . import npysThemes      as     Themes
-from   .apNPSApplication        import NPSApp
-from   .apNPSApplicationManaged import NPSAppManaged
-from   .proto_fm_screen_area    import setTheme
-from   .fmForm                  import FormBaseNew, Form, TitleForm, TitleFooterForm, SplitForm, FormExpanded, FormBaseNewExpanded, blank_terminal
-from   .fmActionForm            import ActionForm, ActionFormExpanded
-from   .fmActionFormV2          import ActionFormV2, ActionFormExpandedV2, ActionFormMinimal
-from   .fmFormWithMenus         import FormWithMenus, ActionFormWithMenus, \
-                                       FormBaseNewWithMenus, SplitFormWithMenus, \
-                                       ActionFormV2WithMenus
-from   .fmPopup                 import Popup, MessagePopup, ActionPopup, PopupWide, ActionPopupWide
-from   .fmFormMutt              import FormMutt, FormMuttWithMenus
-from   .fmFileSelector          import FileSelector, selectFile
-
-from .fmFormMuttActive          import ActionControllerSimple, TextCommandBox, \
-                                       FormMuttActive, FormMuttActiveWithMenus
-from .fmFormMuttActive          import FormMuttActiveTraditional, FormMuttActiveTraditionalWithMenus
-
-
-from .fmFormMultiPage           import FormMultiPage, FormMultiPageAction,\
-                                       FormMultiPageActionWithMenus, FormMultiPageWithMenus
-
-from .npysNPSFilteredData       import NPSFilteredDataBase, NPSFilteredDataList
-
-from .wgbutton                  import MiniButton
-from .wgbutton                  import MiniButtonPress
-from .wgbutton                  import MiniButton      as Button
-from .wgbutton                  import MiniButtonPress as ButtonPress
-
-from .wgtextbox                 import Textfield, FixedText
-from .wgtitlefield              import TitleText, TitleFixedText
-from .wgpassword                import PasswordEntry, TitlePassword
-from .wgannotatetextbox         import AnnotateTextboxBase
-from .wgannotatetextbox         import AnnotateTextboxBaseRight
-
-from .wgslider                  import Slider, TitleSlider
-from .wgslider                  import SliderNoLabel, TitleSliderNoLabel
-from .wgslider                  import SliderPercent, TitleSliderPercent
-
-from .wgwidget                  import DummyWidget, NotEnoughSpaceForWidget
-from . import wgwidget as widget
-
-from .wgmultiline               import MultiLine, Pager, TitleMultiLine, TitlePager, MultiLineAction, BufferPager, TitleBufferPager
-from .wgmultiselect             import MultiSelect, TitleMultiSelect, MultiSelectFixed, \
-                                       TitleMultiSelectFixed, MultiSelectAction
-from .wgeditmultiline           import MultiLineEdit
-from .wgcombobox                import ComboBox, TitleCombo
-from .wgcheckbox                import Checkbox, RoundCheckBox, CheckBoxMultiline, RoundCheckBoxMultiline, CheckBox, CheckboxBare
-from .wgFormControlCheckbox     import FormControlCheckbox
-from .wgautocomplete            import TitleFilename, Filename, Autocomplete
-from .muMenu                    import Menu
-from .wgselectone               import SelectOne, TitleSelectOne
-from .wgdatecombo               import DateCombo, TitleDateCombo
-
-from .npysTree import TreeData
-from .wgmultilinetree           import MLTree, MLTreeAnnotated, MLTreeAction, MLTreeAnnotatedAction
-from .wgmultilinetreeselectable import MLTreeMultiSelect, TreeLineSelectable
-from .wgmultilinetreeselectable import MLTreeMultiSelectAnnotated, TreeLineSelectableAnnotated
-
-
-# The following are maintained for compatibility with old code only. ##########################################
-
-from .compatibility_code.oldtreeclasses import MultiLineTree, SelectOneTree
-from .compatibility_code.oldtreeclasses import MultiLineTreeNew, MultiLineTreeNewAction, TreeLine, TreeLineAnnotated # Experimental
-from .compatibility_code.oldtreeclasses import MultiLineTreeNewAnnotatedAction, MultiLineTreeNewAnnotated # Experimental
-from .compatibility_code.npysNPSTree import NPSTreeData
-
-# End compatibility. ###########################################################################################
-
-from .wgfilenamecombo           import FilenameCombo, TitleFilenameCombo
-from .wgboxwidget               import BoxBasic, BoxTitle
-from .wgmultiline               import MultiLineActionWithShortcuts
-from .wgmultilineeditable       import MultiLineEditable, MultiLineEditableTitle, MultiLineEditableBoxed
-
-from .wgmonthbox                import MonthBox
-from .wggrid                    import SimpleGrid
-from .wggridcoltitles           import GridColTitles
-
-from .muNewMenu                 import NewMenu, MenuItem
-from .wgNMenuDisplay            import MenuDisplay, MenuDisplayScreen
-
-from .npyspmfuncs               import CallSubShell
-
-from .utilNotify                 import notify, notify_confirm, notify_wait, notify_ok_cancel, notify_yes_no
-
-# Base classes for overriding:
-
-# Standard Forms:
-from . import stdfmemail
-
-# Experimental Only
-from .wgtextboxunicode import TextfieldUnicode
-from .wgtexttokens     import TextTokens, TitleTextTokens
-
-# Very experimental. Don't use for anything serious
-from .apOptions import SimpleOptionForm
-from .apOptions import OptionListDisplay, OptionChanger, OptionList, OptionLimitedChoices, OptionListDisplayLine
-from .apOptions import OptionFreeText, OptionSingleChoice, OptionMultiChoice, OptionMultiFreeList, \
-                       OptionBoolean, OptionFilename, OptionDate, OptionMultiFreeText
-
-
-# This really is about as experimental as it gets
-from .apNPSApplicationEvents import StandardApp
-from .eveventhandler import Event
-
-
-</t>
-<t tx="ekr.20170428085201.1">@nosearch</t>
-<t tx="ekr.20170811173924.1">@language python
-import os
-import subprocess
-import sys
-import time
-win = sys.platform.startswith('win')
-old_dir = g.os_path_abspath('.')
-if win:
-    new_dir = r'C:\leo.repo\leo-editor'
-    path = r'C:\Users\edreamleo\Backup'
+if root:
+    main(root)
 else:
-    new_dir = '/home/edward/leo.repo/leo-editor'
-    path = '/home/edward/Backup'
-assert g.os_path_exists(new_dir), repr(new_dir)
-assert g.os_path_exists(path), repr(path)
-stamp = time.strftime("%Y%m%d-%H%M%S")
-fn = g.os_path_finalize_join(path, f"leo-bundle-all-{stamp}")
-bundle_command = 'git bundle create %s --all' % fn
-print(bundle_command)
-os.chdir(new_dir)
-# os.system(bundle_command)
-proc = subprocess.Popen(bundle_command, shell=True)
-proc.wait()
-os.chdir(old_dir)
-print('done! wrote %s' % fn)
-</t>
-<t tx="ekr.20171031111403.1"></t>
-<t tx="ekr.20180225010644.1">@nobeautify</t>
-<t tx="ekr.20180225010707.1"></t>
-<t tx="ekr.20180225010743.1">@nosearch</t>
-<t tx="ekr.20180225010850.1"></t>
-<t tx="ekr.20180225010913.1"></t>
-<t tx="ekr.20180324065741.1">"""Copy the selected text to the next node."""
-w = c.frame.body.wrapper
-s = w.getSelectedText()
-if s.strip():
-    w.deleteTextSelection()
-    c.p.b = w.getAllText()
-    w.setInsertPoint(0)
-    p = c.insertHeadline()
-    c.selectPosition(p)
-    p.b = s
-    c.editHeadline()
-else:
-    g.es_print('no text selected')
-</t>
-<t tx="ekr.20180504191650.34"></t>
-<t tx="ekr.20180504191650.36"></t>
-<t tx="ekr.20180504191650.42"></t>
-<t tx="ekr.20180504191650.68"></t>
-<t tx="ekr.20180504192522.1"></t>
-<t tx="ekr.20180708145905.1">@language rest
-@wrap
-
-This is the theory of operation document for py2cs.py. The most interesting aspect of this script is the TokenSync class. This class provides a reliable way of associating tokenizer tokens with ast nodes.
-
-@others
-</t>
-<<<<<<< HEAD
-<t tx="ekr.20180708145905.6">
-### Using the TokenSync class
-
-The present code is driven by ast trees, but each visitor of the CoffeeScriptTraverser class takes care to preserve **otherwise-ignored tokens**. These are tokens that would otherwise be ignored: namely blank lines and comments, both entire-line comments and trailing comments.
-
-The visitor for each statement intersperses otherwise ignored tokens using calls to the TokenSync class.  The simplest cases are like this:
-
-    def do_Break(self, node):
-        head = self.leading_string(node)
-        tail = self.trailing_comment(node)
-        return head + self.indent('break') + tail
-
-The leading_string and trailing_comment methods simply redirect to the corresponding methods in the TokenSync class.  Saves a bit of typing. Compound statements are a bit more bother, but not overly so. For example:
-
-    def do_If(self, node):
-
-        result = self.leading_lines(node)
-        tail = self.trailing_comment(node)
-        s = 'if %s:%s' % (self.visit(node.test), tail)
-        result.append(self.indent(s))
-        for z in node.body:
-            self.level += 1
-            result.append(self.visit(z))
-            self.level -= 1
-        if node.orelse:
-            tail = self.tail_after_body(node.body, node.orelse, result)
-            result.append(self.indent('else:' + tail))
-            for z in node.orelse:
-                self.level += 1
-                result.append(self.visit(z))
-                self.level -= 1
-        return ''.join(result)
-
-The line:
-
-        tail = self.tail_after_body(node.body, node.orelse, result)
-
-is a hack needed to compensate for the lack of an actual ast.Else node.
-</t>
-<t tx="ekr.20180708145905.7">
-### Summary
-
-The TokenSync class is, a new, elegant, unexpected and happy development. It is a relatively easy-to-use helper that allows parser-based code to preserve data that is not easily accessible in parse trees.
-
-The TokenSync class avoids [problems with the col_offset field](
-http://stackoverflow.com/questions/16748029/how-to-get-source-corresponding-to-a-python-ast-node) in ast nodes. The TokenSync class depends only on the ast.lineno field and the tokenize module. We can expect it to be rock solid.
-
-Edward K. Ream
-February 20 to 25, 2016
-
-
-
-</t>
-<t tx="ekr.20180708152000.1">
-### The problem
-
-The initial version of py2cs.py (the script) used only tokens. This solved all token-related problems, but made parsing difficult. Alas, it is [difficult](http://stackoverflow.com/questions/16748029/how-to-get-source-corresponding-to-a-python-ast-node) to associate tokens with ast nodes.
-
-The script needs the following token-related data:
-
-- The **ignored lines** (comment lines and blank lines) that precede any statement.
-
-- The **trailing comment** strings that might follow any line.
-
-- Optionally, the **line breaks** occurring within lines. At present, this script does not preserve such breaks, and it's probably not worth doing. Indeed, automatically breaking long lines seems more useful, especially considering that coffeescript lines may be substantially shorter than the corresponding python lines.
-
-- The **exact spelling** of all strings.
-
-The [ast_utils module](
-https://bitbucket.org/plas/thonny/src/3b71fda7ac0b66d5c475f7a668ffbdc7ae48c2b5/thonny/ast_utils.py?at=master) purports to solve this problem with convoluted adjustments to the col_offset field. This approach is subject to subtle Python bugs, and subtle differences between Python 2 and Python 3. There is a better way...
-</t>
-<t tx="ekr.20180708152018.1">
-### Design
-
-The main idea is to use *only* the ast.lineno fields and the tokenizer module to recreate token data. The design assumes only that both the ast.lineno field and Python's tokenizer module are solid. This is a much more reasonable assumption than assuming that the col_offset field always tells the truth. In short, this design *ignores* the ast.col_offset field.
-
-At startup, the TokenSync ctor assigns all the incoming tokens to various lists.  These lists are indexed by lineno:
-
-    ts.line_tokens[i]: all the tokens on line i
-    ts.string_tokens[i]: all string tokens on line i
-    st.ignored_lines: the blank or comment line on line i
-
-It is very easy to create these lists. The code does not depend on any arcane details.
-
-#### Recovering the exact spelling of stings.
-
-ts.synch_string returns the *next* string on the line. Here it is, stripped of defensive code:
-
-    def sync_string(self, node):
-        '''Return the spelling of the string at the given node.'''
-        tokens = self.string_tokens[node.lineno-1]
-        token = tokens.pop(0)
-        self.string_tokens[node.lineno-1] = tokens
-        return self.token_val(token)
-
-Stripped of defensive code, the do_Str visitor is just:
-
-    def do_Str(self, node):
-        '''A string constant, including docstrings.'''
-        return self.sync_string(node)
-
-#### Recovering otherwise ignored nodes
-
-**ts.leading_lines(node)** returns a list of otherwise ignored lines that
-precede the node's line that have not already been returned.
-**ts.leading_string(node)** is a convenience method that returns ''.join(ts.leading_lines(node)). The visitors of the CoffeeScriptTraverser class show how to use these methods.
-</t>
-<t tx="ekr.20180816105258.1">import os
-=======
+    print('not found:', root)</t>
+<t tx="ekr.20210118024739.1">def convert(old_func, new_func, root):
+    print(f"{old_func} =&gt; {new_func}\n")
+    for p in root.subtree():
+        pattern = rf"\b{old_func}\b"
+        p.h = re.sub(pattern, new_func, p.h)
+        p.b = re.sub(pattern, new_func, p.b)
+        # g.printObj(g.splitLines(s2), tag='p.h')
+    print('')</t>
+<t tx="ekr.20210118013807.1">def main(root):
+    pattern = re.compile(r'^def\s+(\w+)', re.MULTILINE)
+    for pass_n in (0, 1):
+        n = 0
+        for p in root.subtree():
+            for m in re.finditer(pattern, p.b):
+                target = m.group(0)
+                old_func = m.group(1)
+                if '_' in target:
+                    continue
+                if target.islower():
+                    continue
+                if old_func == 'finishCreate':  # Special case.
+                    return
+                new_func = new_name(old_func)
+                if new_func == old_func:
+                    continue
+                if pass_n == 0:
+                    if exists(new_func, root):
+                        g.trace(f"already exists: {old_func} {new_func}")
+                        g.trace('aborting')
+                        return
+                else:
+                    n += 1
+                    convert(old_func, new_func, root)
+    g.trace(f"converted {n} function names")
+    c.redraw()
+            </t>
+<t tx="ekr.20210118020530.1">def new_name(s):
+    """Return the new name of s."""
+    assert ' ' not in s
+    # Convert s to underscore style.
+    result = []
+    for i, ch in enumerate(s):
+        if i &gt; 0 and ch.isupper():
+            result.append('_')
+        result.append(ch.lower())
+    return ''.join(result).replace('i_search', 'isearch')
+</t>
 <t tx="ekr.20210118021337.1">def exists(s, root):
     """Return True if s exists in any of root's nodes."""
     for p in root.self_and_subtree():
@@ -1896,7 +1981,6 @@
     return False</t>
 <t tx="ekr.20180816105258.1">g.cls()
 import os
->>>>>>> 5168cb02
 import leo.commands.editFileCommands as efc
 path = g.os_path_finalize_join(g.app.loadDir, '..', '..')
 print('path:', path)
@@ -1910,9 +1994,38 @@
     directory=None,
 )
 </t>
-<t tx="ekr.20180824065751.1">print(p.gnx)</t>
-<t tx="ekr.20181013081645.1">@path test</t>
-<t tx="ekr.20181030041436.1"></t>
+<t tx="ekr.20201208114843.1"># No longer needed. Use the git-diff-pr command.
+import leo.commands.editFileCommands as efc
+x = efc.GitDiffController(c)
+x.diff_pull_request()
+</t>
+<t tx="ekr.20190402091335.1">from leo.commands import editFileCommands as efc
+
+efc.GitDiffController(c).diff_two_revs(
+    rev1='51715f5', # Before, the *original* base of ekr-theme.
+    rev2='HEAD',    # After: Latest ekr-theme (or devel) commit.
+)
+</t>
+<t tx="ekr.20201015145257.1">import leo.core.leoImport as leoImport
+import importlib
+importlib.reload(leoImport)
+g.cls()
+# Change path as necessary.
+path = r'c:\users\edreamleo\lsa.py'
+assert g.os_path_exists(path)
+x = leoImport.LegacyExternalFileImporter(c)
+x.import_file(path)
+</t>
+<t tx="ekr.20200222083959.1">import logging
+rootLogger = logging.getLogger('')
+rootLogger.setLevel(logging.DEBUG)
+socketHandler = logging.handlers.SocketHandler(
+    'localhost',
+    logging.handlers.DEFAULT_TCP_LOGGING_PORT,
+)
+rootLogger.addHandler(socketHandler)
+logging.info('-' * 20)
+</t>
 <t tx="ekr.20181102040815.1">files = [
     'test/unittest.leo',
 ]
@@ -1924,161 +2037,6 @@
         for line in g.splitLines(s):
             if len(line) &gt; 150:
                 print(line)</t>
-<t tx="ekr.20190402091335.1">from leo.commands import editFileCommands as efc
-
-efc.GitDiffController(c).diff_two_revs(
-    rev1='51715f5', # Before, the *original* base of ekr-theme.
-    rev2='HEAD',    # After: Latest ekr-theme (or devel) commit.
-)
-</t>
-<t tx="ekr.20190406154306.1">g.openWithFileName(r'C:\apps\pyzo\pyzo.leo')</t>
-<t tx="ekr.20190406193429.1"># Extra plugins, for this file only.
-
-# Essential...
-plugins_menu.py
-free_layout.py
-    # Now loaded automatically.
-    # Disabled for testing bug 882824.
-mod_scripting.py
-viewrendered.py
-
-# Testing only...
-# nodetags.py
-# python_terminal.py
-# multifile.py
-# livecode.py
-
-# Others...
-# bookmarks.py
-# demo.py
-# mod_http.py
-# richtext.py
-
-# Standard plugins
-
-# backlink.py
-# bigdash.py
-# contextmenu.py
-# line_numbering.py
-# nav_qt.py
-# nodetags.py
-# quicksearch.py
-# screen_capture.py
-# todo.py
-# valuespace.py
-# xdb_pane.py
-</t>
-<t tx="ekr.20190410171646.1">@first # -*- coding: utf-8 -*-
-"""
-pyzo_support.py: Will probably be deleted.
-"""
-&lt;&lt; copyright &gt;&gt;
-from leo.core import leoGlobals as g
-assert g
-@others
-</t>
-<t tx="ekr.20190410171905.1">def init():
-    print('pyzo_support.py is not a real plugin')
-    return False
-</t>
-<t tx="ekr.20190412042616.1">@
-This file uses code from pyzo. Here is the pyzo copyright notice:
-
-Copyright (C) 2013-2018, the Pyzo development team
-
-Pyzo is distributed under the terms of the (new) BSD License.
-The full license can be found in 'license.txt'.
-
-Yoton is distributed under the terms of the (new) BSD License.
-The full license can be found in 'license.txt'.
-</t>
-<t tx="ekr.20190418161712.1">class PyzoInterface:
-    """
-    A class representing the singleton running instance of pyzo.
-    
-    Instantiated in the top-level init() function.
-    """
-
-    @others
-</t>
-<t tx="ekr.20190607124533.1"></t>
-<t tx="ekr.20190803175344.1">def patch_pyzo(self):
-    """
-    Called at the end of pyzo.start to embed Leo into pyzo.
-    """
-</t>
-<t tx="ekr.20190805022257.1">@first # -*- coding: utf-8 -*-
-"""pyzo_file_browser.py: Experimental plugin that adds pyzo's file browser dock to Leo."""
-&lt;&lt; pyzo_file_browser imports &gt;&gt;
-@others
-@language python
-@tabwidth -4
-</t>
-<t tx="ekr.20190809093446.1">import sys
-from leo.core import leoGlobals as g
-from leo.core.leoQt import QtCore
-#
-# Must patch sys.path here.
-plugins_dir = g.os_path_finalize_join(g.app.loadDir, '..', 'plugins')
-sys.path.insert(0, plugins_dir)
-#
-# Start pyzo, de-fanged.
-import pyzo
-# pylint: disable=no-member
-</t>
-<t tx="ekr.20190809093459.1"></t>
-<t tx="ekr.20190809093459.3">init_warning_given = False
-
-def init(): # pyzo_file_browser.py
-    """Return True if this plugin can be loaded."""
-    
-    def oops(message):
-        global init_warning_given
-        if not init_warning_given:
-            init_warning_given = True
-            print('%s %s' % (__name__, message))
-        return False
-        
-    if g.app.gui.guiName() != "qt":
-        return oops('requires Qt gui')
-     if not getattr(g.app, 'dock'):
-        return oops('requires Qt Docks')
-    g.plugin_signon(__name__)
-    g.registerHandler('after-create-leo-frame', onCreate)
-    return True
-</t>
-<t tx="ekr.20190809093459.4">def onCreate(tag, keys): # pyzo_file_browser.py
-    """Create a pyzo file browser in c's outline."""
-    c = keys.get('c')
-    dw = c and c.frame and c.frame.top
-    if not dw:
-        return
-    pyzo.start_pyzo_in_leo(c, pyzo)
-    from pyzo.tools.pyzoFileBrowser import PyzoFileBrowser
-    make_dock(c,
-        name="File Browser",
-        widget=PyzoFileBrowser(parent=None),
-    )
-</t>
-<t tx="ekr.20200212095937.1"></t>
-<t tx="ekr.20200212095937.2">True:  allow joined lines to contain strings.
-False: (Recommended by EKR): Retain alignment of strings.</t>
-<t tx="ekr.20200212095937.3">True: Retain indentation of overindented stand-alone comment lines.</t>
-<t tx="ekr.20200212095937.5"># At present I am of the opinion that joining lines is usually a bad idea.
-
-Should be &lt;= beautify-max-split-line-length.
-Zero suppresses all line joining.</t>
-<t tx="ekr.20200212095937.6">Zero suppresses all line splitting.</t>
-<t tx="ekr.20200222083959.1">import logging
-rootLogger = logging.getLogger('')
-rootLogger.setLevel(logging.DEBUG)
-socketHandler = logging.handlers.SocketHandler(
-    'localhost',
-    logging.handlers.DEFAULT_TCP_LOGGING_PORT,
-)
-rootLogger.addHandler(socketHandler)
-logging.info('-' * 20)
-</t>
 <t tx="ekr.20200222151754.1">import yoton
 
 # Create another context and a sub channel
@@ -2095,22 +2053,6 @@
     if i == 10:
         break
 </t>
-<<<<<<< HEAD
-<t tx="ekr.20200308193719.1">d = {}  # Keys are gnxs, values is a list of vnodes with that gnx.
-for v in c.all_nodes():
-    gnx = v.gnx
-    aList = d.get(gnx, [])
-    if v not in aList:
-        aList.append(v)
-        d [gnx] = aList
-        if len(aList) &gt; 1:
-            print(f"gnx clash: {gnx}")
-            g.printObj(aList)
-print('done')</t>
-<t tx="ekr.20201012111545.1">@language python
-@tabwidth -4
-@pagewidth 80
-=======
 <t tx="ekr.20210630103405.1">g.cls()
 import difflib, os, re
 ekr_server = r'c:\diffs\devel-leoserver.py'
@@ -2251,782 +2193,814 @@
 <t tx="ekr.20210701044426.1"></t>
 <t tx="ekr.20210701044513.1"></t>
 <t tx="EKR.20040430162943">@nosearch
->>>>>>> 5168cb02
-</t>
-<t tx="ekr.20201012111649.1">gnx: ekr.20170925083314.1
-</t>
-<t tx="ekr.20201012111649.3">gnx: ekr.20170925083853.1
-</t>
-<t tx="ekr.20201013034659.1"></t>
-<t tx="ekr.20201013034742.1"></t>
-<t tx="ekr.20201013034742.10"># These can be overridden in subclasses.
-</t>
-<t tx="ekr.20201013034742.11">### Define an override if desired...
-
-if 0: # The base class
-    def clean_headline(self, s):
-        '''Return a cleaned up headline s.'''
-        return s.strip()
-        
-if 0: # A more complex example, for the C language.
-    def clean_headline(self, s):
-        '''Return a cleaned up headline s.'''
-        import re
-        type1 = r'(static|extern)*'
-        type2 = r'(void|int|float|double|char)*'
-        class_pattern = r'\s*(%s)\s*class\s+(\w+)' % (type1)
-        pattern = r'\s*(%s)\s*(%s)\s*(\w+)' % (type1, type2)
-        m = re.match(class_pattern, s)
-        if m:
-            prefix1 = '%s ' % (m.group(1)) if m.group(1) else ''
-            return '%sclass %s' % (prefix1, m.group(2))
-        m = re.match(pattern, s)
-        if m:
-            prefix1 = '%s ' % (m.group(1)) if m.group(1) else ''
-            prefix2 = '%s ' % (m.group(2)) if m.group(2) else ''
-            h = m.group(3) or '&lt;no c function name&gt;'
-            return '%s%s%s' % (prefix1, prefix2, h)
-        else:
-            return s
-</t>
-<t tx="ekr.20201013034742.12">def clean_nodes(self, parent):
-    '''
-    Clean all nodes in parent's tree.
-    Subclasses override this as desired.
-    See perl_i.clean_nodes for an examplle.
-    '''
-    pass
-</t>
-<t tx="ekr.20201013034742.13">class {{cap_name}}_ScanState:
-    '''A class representing the state of the {{name}} line-oriented scan.'''
+</t>
+<t tx="ekr.20031218072017.2406" _bklnk="7d71002858010000007971014b0058010000007871024b00580400000074797065710358080000006e6f646552656374710458050000006c696e6b7371055d7106752e"># This file contains almost all of Leo's sources.
+
+# See the "About this file" node for important notes.
+</t>
+<t tx="ekr.20140902032918.18591">@language rest
+@wrap
+
+Leo uses a model/view/controller architecture.
+
+- Controller: The Commands class and its helpers in leoCommands.py and leoEditCommands.py.
+
+- Model: The VNode and Position classes in leoNodes.py.
+
+- View: The gui-independent base classes are in the node "Gui Base Classes". The Qt-Specific subclasses are in the node "Qt gui".
+
+**Important**: The general organization of these classes have changed hardly at all in Leo's 20+ year history.  The reason is that what each class does is fairly obvious.  How the gets the job done may have changed drastically, but *that's an internal implementation detail of the class itself*.  This is the crucial design principle that allows Leo's code to remain stable.  *Classes do not know or meddle in the internal details of other classes*.  As a result, nobody, including EKR, needs to remember internal details.
+
+</t>
+<t tx="ekr.20140831085423.18639">Here is what you *must know* to understand Leo's core:
+
+1. A **widget** is an actual Qt widget.
+
+Leo's core seldom accesses widgets directly.  Instead...
+
+2. A **wrapper class** defines a standard api that hides the details
+   of the underlying gui **text** widgets.
+
+Leo's core uses this api almost exclusively. That is, Leo's core code treats wrappers *as if* they were only text widgets there are!
+
+There is, however, a back door for (hopefully rare!) special cases. All wrapper classes define an official ``widget`` ivar, so core or plugin code can gain access to the real Qt widget using wrapper.widget. Searching for wrapper.widget will find all gui-dependent snippets of code in Leo's core.
+</t>
+<t tx="ekr.20140831085423.18630">This outline contains all of Leo's core source code.
+
+Leo's code uses the following conventions throughout:
+
+c:  a commander.
+ch: a character.
+d:  a dialog or a dict.
+f:  an open file.
+fn: a file name.
+g:  the leoGlobals module.
+i, j, k: indices into a string.
+p:  a Position.
+s:  a string.
+t:  a text widget.
+u:  an undoer.
+w:  a gui widget.
+v:  a Vnode
+z:  a local temp.
+
+In more limited contexts, the following conventions apply:
+
+si:     a g.ShortcutInfo object.
+ks:     a g.KeyStroke object
+stroke: a KeyStroke object.
+
+btw:    leoFrame.BaseTextWrapper
+stw:    leoFrame.StringTextWrapper
+
+bqtw:   qt_text.BaseQTextWrapper
+lqtb:   qt_text.LeoQTextBrowser
+qhlw:   qt_text.QHeadlineWrapper
+qmbw:   qt_text.QMinibufferWrapper
+qlew:   qt_text.QLineEditWrapper
+qsciw:  qt_text.QScintiallaWrapper
+qtew:   qt_text.QTextEditWrapper</t>
+<t tx="ekr.20140831085423.18631">The following 'official' ivars will always exist:
+
+c.frame                 The frame containing the log,body,tree, etc.
+c.frame.body            The body pane.
+c.frame.body.widget     The gui widget for the body pane.
+c.frame.body.wrapper    The high level interface for the body widget.
+c.frame.iconBar         The icon bar.
+c.frame.log             The log pane.
+c.frame.log.widget      The gui widget for the log pane.
+c.frame.log.wrapper     The high-level inteface for the log pane.
+c.frame.tree            The tree pane.
+
+The following were official ivars that no longer exist:
+
+c.frame.body.bodyCtrl   Use c.frame.body.wrapper instead.
+c.frame.log.logCtrl     Use c.frame.log.wrapper instead.
+</t>
+<t tx="ekr.20031218072017.2604"></t>
+<t tx="ekr.20150514035207.1"></t>
+<t tx="ekr.20031218072017.3625">&lt;&lt; about gui classes and gui plugins &gt;&gt;
+</t>
+<t tx="ekr.20050721093241">@nobeautify
+@nocolor
+
+The following are notes for anyone who is interested in writing
+alternate gui's for Leo.
+
+Rule 1: Leo's core is (or should be) free of gui-specific code.
+
+Core code calls 'gui wrapper methods' defined by gui-specific classes.
+The base classes for these gui-specific classes are in the node
+Code--&gt;Gui Base classes.
+
+Rule 2: Gui-specific code should be localized.
+
+The @file nodes contained in the node 'Code--&gt;Gui Tkinter classes' in
+leoPy.leo contain all of Leo's Tkinter-specific code. Gui plugins
+would typically put all similar code in a single file.
+
+Rule 3: Gui-specific code can call gui methods directly.
+
+There are no restrictions about the code in the gui-specific classes.
+
+Rule 4: Gui-specific classes must implement the 'gui wrapper methods'
+specified in the gui base classes.
+
+This is the way that gui-specific classes provide gui-specific
+services to Leo's core.
+
+The alternative would be to implement all gui-specific commands
+directly in the gui-specific code.  But this would be much more work
+than needed.  For example, only a few gui-specific wrappers are needed
+to implement all commands that deal with body text.  Implementing each
+of these commands 'from scratch' would duplicate a lot of code
+unnecessarily.
+
+Using the gui wrapper methods is a bit messy for two reasons:
+
+1. It requires defining enough wrappers (both in the base gui classes
+   and subclasses) so that all gui-specific services needed by Leo's
+   core are available.  Adding a wrapper to a gui base class involves
+   adding it to all gui-specific subclasses.  It's easy to forget to
+   add a wrapper.  The gui base class defines all wrappers as a
+   function that just calls oops().  This prints a warning that the
+   wrapper should be defined in a subclass.
+
+2. The original wrappers assumed Tkinter-like indices.  Wrappers that
+   were defined later assume Python indices (see Rule 5 below).  The
+   newer style wrappers that use Python indices have 'Python' in their
+   name.  Having two sets of wrappers is one of the ugliest features
+   of the present code.  I find it hard to remember which wrappers
+   exist and what exactly they do :-)
+
+Rule 5: Leo's core should use Python indices, not gui-specific
+indices.
+
+Leo's core mostly follows this rule: there may be a few exceptions.
+
+A Python index is an int that runs from 0 (beginning of text) to
+len(s) (end of text s).  That is, there are exactly len(s) + 1 valid
+indices.  In contrast, Tkinter indices run from "1.0" to "x.y" where
+text s has x lines and where the length of the last line is y-1.
+
+Two (recently written) functions in leoGlobals.py support conversions
+from Python indices to the row/column indices used by Tkinter.
+
+- g.convertPythonIndexToRowCol converts a Python index to a row/column
+  index used by Tkinter.
+
+- g.convertRowColToPythonIndex does the reverse.
+
+Important: the first Tkinter index is '1.0', not '0.0', but the row
+returned by g.convertPythonIndexToRowCol is zero based, so the code
+that actually creates Tkinter indices from row/col must add 1 to the
+row.  Similar remarks apply when going in the reverse direction.
+</t>
+<t tx="ekr.20201012111545.1">@language python
+@tabwidth -4
+@pagewidth 80
+</t>
+<t tx="EKR.20040517090508">@nocolor-node
+
+Enable plugins by creating@enabled-plugins nodes in leoSettings files,
+typically myLeoSettings.leo.See the node
+
+Users Guide-- &gt; Chapter 8: Customizing Leo-- &gt;@rst
+html\customizing.html-- &gt; Specifying settings-- &gt; Complex settings nodes
+
+in LeoDocs.leo for full details.
+
+**Important**: Leo no longer uses pluginsManager.txt to enable or disable plugins.
+</t>
+<t tx="ekr.20050303051035">@nocolor-node
+
+The following nodes show recommended style when writing plugins.</t>
+<t tx="ekr.20041114102139">@nocolor
+
+Comments
+--------
+
+Most of the comments in the style guide are comments*about*the style guide.
+You would replace these comments with your own, or eliminate them entirely in
+your plugin.
+
+Docstrings
+----------
+
+Several plugins show the docstring, so please take care to do a good job of
+describing what the plugin does and how to use it.
+
+Directives
+----------
+
+Please put the following at the end of the plugin's top-level node.
+
+    @language python
+    @tabwidth-4
+
+Imports
+-------
+
+-Do* not*assume that modules like Qt are always available.
+
+-Do* not*use from m import*
+
+-Your code should test whether modules have been imported only if those modules
+  may not be available on all platforms.
+
+-To fail gracefully if the Qt gui is not in effect, put the following at
+  the top level::
+
+      #
+      # Fail fast, right after all imports.
+      g.assertUi('qt')  # May raise g.UiTypeException, caught by the plugins manager.
+
+Exceptions
+----------
+
+It is usually best* not*to catch exceptions in plugins: doHook catches all
+exceptions and disables further calls to plugins.
+
+If a plugin catches exceptions during startup it should do either raise the
+exception again or provide an init function at the top level that reports the
+failure by returning False.
+
+Use separate nodes
+------------------
+
+**Please**define each class, function or method in a separate node!To
+make this work, just put@others in the root of your plugin as shown.Note
+that@others may be nested, as shown in class myClass.
+</t>
+<t tx="ekr.20050306071629">"""
+A docstring describing your plugin and how to use it.
+If it's long, you might put it in a separate section.
+"""
+&lt;&lt; imports &gt;&gt;
+@others
+@language python
+@tabwidth-4</t>
+<t tx="ekr.20050306071629.1">"""
+This docstring should be a clear, concise description of what the plugin does
+and how to use it.
+"""
+</t>
+<t tx="ekr.20050306071629.3">from leo.core import leoGlobals as g
+
+# Whatever other imports your plugins uses.
+</t>
+<t tx="ekr.20050306071629.4">def init():
+    """Return True if the plugin has loaded successfully."""
+    ok=True # This might depend on imports, etc.
+    if ok:
+        g.registerHandler('start2',onStart2)
+    return ok</t>
+<t tx="ekr.20050306071540">def onStart2(tag, keywords):
+    """
+    A global hook that affects all commanders.
+    """
+
+    log=c.frame.log.__class__
+
+    # Replace frame.put with newPut (not shown).
+    g.funcToMethod(newPut,log,"put")</t>
+<t tx="ekr.20050303051035.2">"""
+A docstring describing your plugin and how to use it.
+If it's long, you might put it in a separate section.
+"""
+&lt;&lt; imports &gt;&gt;
+@others
+@language python
+@tabwidth-4
+</t>
+<t tx="ekr.20050303051035.5">from leo.core import leoGlobals as g
+
+# Whatever other imports your plugins uses.
+</t>
+<t tx="ekr.20050303051101">def init():
+    """Return True if the plugin has loaded successfully."""
+    ok=g.app.gui.guiName() in('qt','qttabs')
+    if ok:
+        if 1: # Use this if you want to create the commander class before the frame is fully created.
+            g.registerHandler('before-create-leo-frame',onCreate)
+        else: # Use this if you want to create the commander class after the frame is fully created.
+            g.registerHandler('after-create-leo-frame',onCreate)
+    return ok</t>
+<t tx="ekr.20050303051150">def onCreate(tag, keys):
+
+    c=keys.get('c')
+    if not c: return
+
+    thePluginController=pluginController(c)
+</t>
+<t tx="ekr.20050303051222">class pluginController:
+
+    @others</t>
+<t tx="ekr.20050303051222.1">def __init__(self,c):
+
+    self.c=c
+    # Warning: hook handlers must use keywords.get('c'), NOT self.c.
+</t>
+<t tx="ekr.20100103093121.5365"># These are experimental plugins.
+</t>
+<t tx="edream.110203113231.667"></t>
+<t tx="edream.110203113231.729"></t>
+<t tx="ekr.20041030092101">@Notes by EKR: The dyna plugin is a remarkable body of work by 'e'. Have fun with it.
+
+You may download the latest version at: http: // rclick.netfirms.com / dyna_menu.py.html
+</t>
+<t tx="ekr.20040722141148">@nocolor-node
+@
+
+You would typically not enable any of the following "plugins".
+
+These plugins contain example code only.
+</t>
+<t tx="ekr.20101110150056.9457"></t>
+<t tx="ekr.20040331071919"></t>
+<t tx="EKR.20040517075715"></t>
+<t tx="EKR.20040517075715.13"></t>
+<t tx="EKR.20040517075715.20">[Main]
+use_styles = Yes
+use_section_numbers = Yes
+use_current_document = Yes
+max_headings = 6
+header_style = Heading
+</t>
+<t tx="edream.110203113231.872">@nocolor-node
+
+These plugins create new kinds of nodes, some of which affect the file system.</t>
+<t tx="ekr.20181030041436.1"></t>
+<t tx="ekr.20140723122936.17925"># Leo loads these plugins automatically.  Do not add them to @enabled-plugins nodes.
+
+# These plugins now contain the importer code for all kinds of @auto nodes.
+# Each plugin must define a top-level importer_dict dictionary describing the plugin.
+@language python
+</t>
+<t tx="ekr.20180504192522.1"></t>
+<t tx="ekr.20180504191650.34"></t>
+<t tx="ekr.20180504191650.36"></t>
+<t tx="ekr.20180504191650.42"></t>
+<t tx="ekr.20180504191650.68"></t>
+<t tx="ekr.20130927050813.13031"></t>
+<t tx="ekr.20190410171646.1">@first # -*- coding: utf-8 -*-
+"""
+pyzo_support.py: Will probably be deleted.
+"""
+&lt;&lt; copyright &gt;&gt;
+from leo.core import leoGlobals as g
+assert g
+@others
+</t>
+<t tx="ekr.20190412042616.1">@
+This file uses code from pyzo. Here is the pyzo copyright notice:
+
+Copyright (C) 2013-2018, the Pyzo development team
+
+Pyzo is distributed under the terms of the (new) BSD License.
+The full license can be found in 'license.txt'.
+
+Yoton is distributed under the terms of the (new) BSD License.
+The full license can be found in 'license.txt'.
+</t>
+<t tx="ekr.20190410171905.1">def init():
+    print('pyzo_support.py is not a real plugin')
+    return False
+</t>
+<t tx="ekr.20190418161712.1">class PyzoInterface:
+    """
+    A class representing the singleton running instance of pyzo.
     
-    def __init__(self, d=None):
-        '''{{cap_name}}_ScanState.__init__'''
-        if d:
-            prev = d.get('prev')
-            self.context = prev.context
-            ### Adjust these by hand.
-            self.curlies = prev.curlies
-        else:
-            self.context = ''
-            ### Adjust these by hand.
-            self.curlies = 0
-
-    def __repr__(self):
-        '''{{cap_name}}_ScanState.__repr__'''
-        ### Adjust these by hand.
-        return "{{cap_name}}_ScanState context: %r curlies: %s" % (
-            self.context, self.curlies)
-
-    __str__ = __repr__
+    Instantiated in the top-level init() function.
+    """
 
     @others
 </t>
-<t tx="ekr.20201013034742.14">def level(self):
-    '''{{cap_name}}_ScanState.level.'''
-    return {{state_ivar}}
-
-</t>
-<t tx="ekr.20201013034742.15">def update(self, data):
-    '''
-    {{cap_name}}_ScanState.update
-
-    Update the state using the 6-tuple returned by v2_scan_line.
-    Return i = data[1]
-    '''
-    context, i, delta_c, delta_p, delta_s, bs_nl = data
-    # All ScanState classes must have a context ivar.
-    self.context = context
-    self.curlies += delta_c  
-    ### Update {{cap_name}}_ScanState ivars
-    # self.bs_nl = bs_nl
-    # self.parens += delta_p
-    # self.squares += delta_s
-    return i
-</t>
-<t tx="ekr.20201013034742.16">'''Converts the word at the cursor to pep8 style throughout a given tree.'''
-# aTestExample notFoundExample.
-import re
-# clear()
-table = (
-    # 'BLS.new_scan',
-    # 'BLS.Code generation',
-    # 'class Importer',
-)
+<t tx="ekr.20190803175344.1">def patch_pyzo(self):
+    """
+    Called at the end of pyzo.start to embed Leo into pyzo.
+    """
+</t>
+<t tx="ekr.20190805022257.1">@first # -*- coding: utf-8 -*-
+"""pyzo_file_browser.py: Experimental plugin that adds pyzo's file browser dock to Leo."""
+&lt;&lt; pyzo_file_browser imports &gt;&gt;
 @others
-Pep8(table, change=True).run()
-</t>
-<t tx="ekr.20201013034742.17">class Pep8:
-    '''
-    Convert the word under the cursor to pep8 style in all subtrees in
-    table.
-    '''
-    
-    def __init__ (self, table, change=False):
-        '''Ctor for Pep8 class.'''
-        self.change = change
-        self.table = table
-        
-    @others
-</t>
-<t tx="ekr.20201013034742.18">def change_all(self, name, new_name, root):
-    '''Change name to new_name throughout root's tree.'''
-    u = c.undoer
-    bunch = u.beforeChangeTree(root)
-    found = False
-    self.pattern = re.compile(r'\b%s\b' % name)
-    for p in root.self_and_subtree():
-        found = self.change_headline(name, new_name, p) or found
-        found = self.change_body(name, new_name, p) or found
-    if found:
-        u.afterChangeTree(root, 'pep8', bunch)
-    return found
-</t>
-<t tx="ekr.20201013034742.19">def change_body(self, name, new_name, p):
-    indices = []
-    for m in self.pattern.finditer(p.b):
-        indices.append(str(m.start()))
-    if indices:
-        n = len(indices)
-        g.es_print('%s change%s: %s' % (n, g.plural(n), p.h))
-        s = p.b
-        for i in reversed(indices):
-            i = int(i)
-            s = s[:i] + new_name + s[i+len(name):]
-        if self.change:
-            p.b = s
-            p.setDirty()
-        else:
-            g.es_print(s)
-    return bool(indices)</t>
-<t tx="ekr.20201013034742.2">g.cls()
-# define constants that describe the new language.
-name = 'php'
-    # The name of the file, and the prefix for classes.
-language = 'php'
-    # The name of the language, case doesn't matter.
-extensions = ['.php',]
-    # A list of file extensions supported by this importer.
-strict = False
-    # True if leading whitespace is particularly significant.
-state_ivar = 'self.curlies'
-    # 'self.indent' for python, coffeescript.
-    # 'self.curlies' for many other languages
-    # '(self, curlies, self.parens)' for more complex comparisons
-&lt;&lt; define run &amp; helpers &gt;&gt;
-run(extensions, language, name, state_ivar)
-</t>
-<t tx="ekr.20201013034742.20">def change_headline(self, name, new_name, p):
-    m = self.pattern.search(p.h)
-    if m:
-        i = m.start()
-        s = p.h
-        s = s[:i] + new_name + s[i+len(name):]
-        if self.change:
-            p.h = s
-            p.setDirty()
-            g.es_print('changed headline', s)
-        else:
-            g.es_print('headline', s)
-    return bool(m)
-</t>
-<t tx="ekr.20201013034742.21">def get_name(self):
-    i, j = c.editCommands.extendToWord(event=None, select=False)
-    w = c.frame.body.wrapper
-    s = w.getAllText()
-    name = s[i:j]
-    return name
-</t>
-<t tx="ekr.20201013034742.22">def run(self):
-    # self.clear()
-    name = self.get_name()
-    new_name = self.to_pep8(name)
-    if len(name) &lt; 2:
-        g.es_print('name too short:', name)
-    elif new_name == name:
-        g.es_print('already pep8:', name)
-    else:
-        g.es_print('%s -&gt; %s' % (name, new_name))
-        c.findCommands.ftm.set_find_text(new_name)
-            # Preload the replacement text.
-        found = False
-        for target in table:
-            root = g.findNodeAnywhere(c, target)
-            if root:
-                found = self.change_all(name, new_name, root) or found
-            else:
-                g.es_print('not found: %s' % target)
-        if found:
-            c.redraw()
-        else:
-            g.es_print('not found:', name)
-</t>
-<t tx="ekr.20201013034742.23">def to_pep8(self, s):
-    
-    if len(s) &gt; 1 and s[0].islower() and s.lower() != s:
-        result = []
-        for ch in s:
-            result.append(ch)
-            if ch.isupper():
-                result.pop()
-                result.append('_%s' % (ch.lower()))
-        return ''.join(result)
-    else:
-        return name</t>
-<t tx="ekr.20201013034742.24">def clear():
-    g.cls()
-    c.k.simulateCommand('clear-log')
-</t>
-<t tx="ekr.20201013034742.25"># g.cls()
-import re
-import sys
-if 1:
-    h = 'import-neural-networks.ipynb'
-    fn = r'c:\test\export-neural-networds.ipynb'
-else:
-    h = 'import-Julia.ipynb'
-    fn = r'c:\test\export-julia.ipynb'
-p = g.findTopLevelNode(c, h)
-assert p, h
-@others
-Export_IPYNB(c).export_outline(p, fn=fn)
-</t>
-<t tx="ekr.20201013034742.26">'''Imports c:\prog\Julia.ipynb to the node import-Julia.ipynb'''
-import nbformat
-@others
-g.cls()
-if 0:
-    # fn = r'c:\test\Julia.ipynb'
-    fn = r'c:\test\export-neural-networds.ipynb'
-    h = 'import-Julia.ipynb'
-else:
-    h = fn = r'c:\test\04_Neural_Networks.ipynb'
-root = g.findTopLevelNode(c, h)
-if root:
-    while root.hasChildren():
-        root.lastChild().doDelete()
-else:
-    p = c.lastTopLevel()
-    root = p.insertAfter()
-    root.h = h
-x = Import_IPYNB(c)
-x.import_file(fn, root)
-if not g.unitTesting:
-    # These don't work when running unit tests.
-    c.selectPosition(root)
-    # c.expandAllSubheads()
-    c.redraw() 
-    g.es_print('done')
-</t>
-<t tx="ekr.20201013034742.3">@others</t>
-<t tx="ekr.20201013034742.4">def copy_tree(source, root, h):
-    '''Copy the source tree to the node after p, with headline h.'''
-    p2 = root.insertAfter()
-    source.copyTreeFromSelfTo(p2)
-    p2.h = h
-    return p2
- </t>
-<t tx="ekr.20201013034742.5">def make_substitutions(destination, patterns):
-    '''Make all substitutions in the destination tree.'''
-    for p in destination.self_and_subtree():
-        h = substitute(p.h, patterns)
-        if p.h != h:
-            # g.trace('CHANGED:', p.h, '==&gt;', h)
-            p.h = h
-        b = substitute(p.b, patterns)
-        if p.b != b:
-            # g.trace('CHANGED:', p.b, '==&gt;', b)
-            p.b = b
-</t>
-<t tx="ekr.20201013034742.6">def run(extensions, language, name, state_ivar):
-    '''The driver for this script.'''
-    patterns = {
-        'cap_name': name.capitalize(),
-        'extensions': '[%s]' % ', '.join(["'%s'" % (z) for z in extensions]),
-        'language': language.lower(),
-        'name': name.lower(),
-        'strict': 'True' if strict else 'False',
-        'state_ivar': state_ivar,
-    }
-    h = '@button make-importer'
-    root = g.findNodeAnywhere(c, h)
-    assert root, h
-    h = '@@file importers/{{name}}.py'
-    source = g.findNodeInTree(c, root, h)
-    assert source, h
-    destination = copy_tree(source, root, h)
-    make_substitutions(destination, patterns)
-    c.contractAllHeadlines()
-    c.redraw()</t>
-<t tx="ekr.20201013034742.7">def substitute(s, patterns):
-    '''Make all substitutions in s.'''
-    for pattern in patterns:
-        find = '{{%s}}' % pattern
-        replace = patterns.get(pattern)
-        i = 0
-        while i &lt; len(s):
-            progress = i
-            j = s.find(find, i)
-            if j == -1: break
-            s = s[:j] + replace + s[j+len(find):]
-            i = j+len(replace)
-            assert progress &lt; i
-    return s
-</t>
-<t tx="ekr.20201013034742.8">'''The @auto importer for the {{name}} language.'''
-import leo.plugins.importers.linescanner as linescanner
-Importer = linescanner.Importer
-@others
-importer_dict = {
-    'class': {{cap_name}}_Importer,
-    'extensions': {{extensions}},
-}
 @language python
 @tabwidth -4
-
-
-</t>
-<t tx="ekr.20201013034742.9">class {{cap_name}}_Importer(Importer):
-    '''The importer for the {{name}} lanuage.'''
-
-    def __init__(self, importCommands, atAuto):
-        '''{{cap_name}}_Importer.__init__'''
-        # Init the base class.
-        Importer.__init__(self,
-            importCommands,
-            atAuto = atAuto,
-            language = '{{language}}',
-            state_class = {{cap_name}}_ScanState,
-            strict = {{strict}},
-        )
+</t>
+<t tx="ekr.20190809093446.1">import sys
+from leo.core import leoGlobals as g
+from leo.core.leoQt import QtCore
+#
+# Must patch sys.path here.
+plugins_dir = g.os_path_finalize_join(g.app.loadDir, '..', 'plugins')
+sys.path.insert(0, plugins_dir)
+#
+# Start pyzo, de-fanged.
+import pyzo
+# pylint: disable=no-member
+</t>
+<t tx="ekr.20190809093459.1"></t>
+<t tx="ekr.20190809093459.3">init_warning_given = False
+
+def init(): # pyzo_file_browser.py
+    """Return True if this plugin can be loaded."""
+    
+    def oops(message):
+        global init_warning_given
+        if not init_warning_given:
+            init_warning_given = True
+            print('%s %s' % (__name__, message))
+        return False
         
-    @others
-</t>
-<t tx="ekr.20201015145257.1">import leo.core.leoImport as leoImport
-import importlib
-importlib.reload(leoImport)
-g.cls()
-# Change path as necessary.
-path = r'c:\users\edreamleo\lsa.py'
-assert g.os_path_exists(path)
-x = leoImport.LegacyExternalFileImporter(c)
-x.import_file(path)
-</t>
-<t tx="ekr.20201018062305.1">"""
-Overwrite LeoPyRef.leo from the given list of nodes.
-
-This script will delete any nodes that are in LeoPyRef.leo but not in
-leoPy.leo.
-
-"""
-import io
-import os
+    if g.app.gui.guiName() != "qt":
+        return oops('requires Qt gui')
+     if not getattr(g.app, 'dock'):
+        return oops('requires Qt Docks')
+    g.plugin_signon(__name__)
+    g.registerHandler('after-create-leo-frame', onCreate)
+    return True
+</t>
+<t tx="ekr.20190809093459.4">def onCreate(tag, keys): # pyzo_file_browser.py
+    """Create a pyzo file browser in c's outline."""
+    c = keys.get('c')
+    dw = c and c.frame and c.frame.top
+    if not dw:
+        return
+    pyzo.start_pyzo_in_leo(c, pyzo)
+    from pyzo.tools.pyzoFileBrowser import PyzoFileBrowser
+    make_dock(c,
+        name="File Browser",
+        widget=PyzoFileBrowser(parent=None),
+    )
+</t>
+<t tx="ekr.20041001210557"></t>
+<t tx="ekr.20120309073937.9878"></t>
+<t tx="ekr.20050111122605"></t>
+<t tx="ekr.20101004082701.5674"></t>
+<t tx="ekr.20071113084440"># These plugins are for testing Leo's own plugin loading logic.
+# There is no reason ever to enable these plugins.</t>
+<t tx="ekr.20050130120433">"""A plugin to test import problems."""
+
+from leo.core import leoGlobals as g
+
+def onStart(tag,keywords):
+    pass
+
+# pylint: disable=unused-import
+try:
+    import xyzzy
+except ImportError:
+    g.cantImport('xyzzy',pluginName='failed_import')
+
+def init():
+    """Return True if the plugin has loaded successfully."""
+    g.registerHandler("start2", onStart)
+    g.plugin_signon(__name__)
+    return True
+</t>
+<t tx="ekr.20050306081349"></t>
+<t tx="ekr.20121126102050.10134"></t>
+<t tx="ekr.20040915073259">@nocolor-node
+
+These plugins add buttons and other widgets to the icon area or
+affect Leo's panes and windows in various ways.
+
+</t>
+<t tx="ekr.20101110150056.9453"># Some of the most important recent plugins work only with the Qt gui.
+</t>
+<t tx="ekr.20140726091031.18071"># Leo loads these plugins automatically.  Do not add them to @enabled-plugins nodes.
+
+# These plugins contain the write code for all kinds of special @auto nodes.
+# Each plugin must define a top-level writer_dict dictionary describing the plugin.
+@language python
+</t>
+<t tx="ekr.20110605121601.17862"># These files are true plugins, but it is more convenient to put them here.
+</t>
+<t tx="ekr.20171031111403.1"></t>
+<t tx="ekr.20180225010644.1">@nobeautify</t>
+<t tx="ekr.20180225010707.1"></t>
+<t tx="ekr.20150304130753.4">@language xml
+&lt;?xml version="1.0" encoding="UTF-8"?&gt;
+&lt;xsl:stylesheet version="1.0"
+xmlns:xsl="http://www.w3.org/1999/XSL/Transform"&gt;
+
+&lt;xsl:output method="html" version="1.0" encoding="UTF-8" indent="yes"/&gt;
+
+&lt;!-- The default setting. Not needed unless there is a strip-space element. --&gt;
+  &lt;!-- &lt;xsl:preserve-space elements='leo_file nodes t'/&gt; --&gt;
+
+&lt;xsl:template match ='leo_file'&gt;
+&lt;html&gt;
+  &lt;head&gt;
+    &lt;&lt;style&gt;&gt;
+    &lt;&lt;scripts&gt;&gt;
+  &lt;/head&gt;
+  &lt;body&gt;
+    &lt;xsl:apply-templates select='tnodes'/&gt;
+    &lt;div class="outlinepane"&gt;
+      &lt;xsl:apply-templates select='vnodes'/&gt;
+    &lt;/div&gt;
+    &lt;div class="bodypane"&gt;
+      &lt;h1&gt;Body Pane&lt;/h1&gt;
+      &lt;pre class="body-text"&gt;body&lt;/pre&gt;
+    &lt;/div&gt;
+  &lt;/body&gt;
+&lt;/html&gt;
+&lt;/xsl:template&gt;
+
+&lt;xsl:template match = 'tnodes'&gt;
+&lt;div class="tnodes"&gt;
+  &lt;xsl:for-each select = 't'&gt;
+    &lt;div class="tnode"&gt;
+      &lt;xsl:attribute name="id"&gt;&lt;xsl:value-of select='@tx'/&gt;&lt;/xsl:attribute&gt;
+      &lt;xsl:value-of select='.'/&gt;
+    &lt;/div&gt;
+  &lt;/xsl:for-each&gt;
+&lt;/div&gt;
+&lt;/xsl:template&gt;
+
+&lt;xsl:template match = 'vnodes'&gt;
+  &lt;xsl:for-each select = 'v'&gt;
+    &lt;xsl:apply-templates select ='.'/&gt;
+  &lt;/xsl:for-each&gt;
+&lt;/xsl:template&gt;
+
+&lt;xsl:template match='v'&gt;
+  &lt;div class="node"&gt;
+    &lt;xsl:attribute name="id"&gt;&lt;xsl:value-of select='@t'/&gt;&lt;/xsl:attribute&gt;
+    &lt;h1&gt;&lt;xsl:value-of select='vh'/&gt;&lt;/h1&gt;
+    &lt;xsl:if test ='./v' &gt;
+      &lt;xsl:apply-templates select = 'v'/&gt;
+    &lt;/xsl:if&gt;
+  &lt;/div&gt;
+&lt;/xsl:template&gt;
+
+&lt;/xsl:stylesheet&gt;
+</t>
+<t tx="ekr.20180225010913.1"></t>
+<t tx="ekr.20180225010743.1">@nosearch</t>
+<t tx="ekr.20190607124533.1"></t>
+<t tx="ekr.20160123142722.1"># An example configuration file for make_stub_files.py.
+# By default, this is ~/stubs/make_stub_files.cfg.
+# Can be changed using the --config=path command-line option.
+
+[Global]
+
+files:
+
+    # Files to be used *only* if no files are given on the command line.
+    # glob.glob wildcards are supported.
+
+    # c:/leo.repo/leo-editor/leo/core/leoAst.py
+    # c:/leo.repo/leo-editor/leo/core/*.py
+    # c:/leo.repo/leo-editor/plugins/*.py
+
+output_directory: ~/stubs
+
+prefix_lines:
+    # Lines to be inserted at the start of each stub file.
+    from typing import TypeVar, Iterable, Tuple
+    T = TypeVar('T', int, float, complex)
+
+[Def Name Patterns]
+
+[General Patterns]
+</t>
+<t tx="ekr.20180708145905.1">@language rest
+@wrap
+
+This is the theory of operation document for py2cs.py. The most interesting aspect of this script is the TokenSync class. This class provides a reliable way of associating tokenizer tokens with ast nodes.
+
 @others
-main(node_list = ['Startup', 'Notes', 'Code'])
-</t>
-<t tx="ekr.20201018063747.1">def put_content(positions_list):
-    """
-    Return the desired contents of leoPyRef.leo.
-    
-    Based on code by Виталије Милошевић.
-    """
-    # Make only one copy for all calls.
-    fc = c.fileCommands
-    fc.currentPosition = c.p
-    fc.rootPosition = c.rootPosition()
-    old_vnodesDict = fc.vnodesDict  # Save.
-    fc.vnodesDict = {}
-    # Put the file
-    fc.outputFile = io.StringIO()
-    put_prolog()  # Put prolog w/o the stylesheet.
-    fc.putHeader()
-    fc.putGlobals()
-    fc.putPrefs()
-    fc.putFindSettings()
-    fc.put("&lt;vnodes&gt;\n")
-    for p in positions_list:
-        # An optimization: Write the next top-level node.
-        fc.putVnode(p, isIgnore=p.isAtIgnoreNode())
-    fc.put("&lt;/vnodes&gt;\n")
-    put_tnodes(positions_list)  # Put only *required* tnodes.
-    fc.putPostlog()
-    s = fc.outputFile.getvalue()
-    fc.outputFile = None
-    fc.vnodesDict = old_vnodesDict  # Restore!
-    return s
-</t>
-<t tx="ekr.20201018065757.1">def check_file_names():
-    """Return True if leoPyRef exists and we are running from leoPy.leo."""
-    if not 'leoPy.leo' in c.shortFileName():
-        oops('Run this script only from leoPy.leo')
-        return None
-    fileName = g.os_path_finalize_join(g.app.loadDir, '..', 'core', 'leoPyRef.leo')
-    if not os.path.exists(fileName):
-        oops(f"Not found: {fileName}")
-        return None
-    return fileName</t>
-<t tx="ekr.20201018065921.1">def check_nodes(node_list):
-    """Return True if all nodes are found."""
-    result = []
-    for node in node_list:
-        p = g.findTopLevelNode(c, node, exact=True)
-        if p:
-            result.append(p.copy())
-        else:
-            oops(f"Top-level node {node} not found")
-            return []
-    return result</t>
-<t tx="ekr.20201018070822.1">def main(node_list):
-    """The main line."""
-    c.endEditing()
-    fileName = check_file_names()
-    if not fileName:
-        return  # Error.
-    positions_list = check_nodes(node_list)
-    if not positions_list:
-        return  # Error.
-    content = put_content(positions_list)
-    if not content:
-        return  # Error.
-    with open(fileName, 'w', encoding="utf-8", newline='\n') as f:
-        f.write(content)
-    print('')
-    g.es_print(f"Updated {g.shortFileName(fileName)}")
-</t>
-<t tx="ekr.20201018072911.1">def oops(message):
-    """Print an error message"""
-    print('')
-    g.es_print(message)
-    print('')</t>
-<t tx="ekr.20201202144529.1"></t>
-<t tx="ekr.20201208114843.1"># No longer needed. Use the git-diff-pr command.
-import leo.commands.editFileCommands as efc
-x = efc.GitDiffController(c)
-x.diff_pull_request()
-</t>
-<t tx="ekr.20201222095250.1">g.cls()
-import glob
-import os
-theme_dir = os.path.join(g.app.loadDir, '..', 'themes')
-assert os.path.exists(theme_dir), repr(theme_dir)
-paths = glob.glob(f"{theme_dir}{os.sep}*.leo")
-
-def clean(s):
-    return s.strip().replace('-','').replace('_','').replace(' ','')
-    
-for path in paths:
-    d = {}
-    c = g.createHiddenCommander(path)
-    sfn = c.shortFileName()
-    if sfn == 'old_themes.leo':
-        continue
-    print('checking ', sfn)
-    for p in c.all_unique_positions():
-        h = clean(p.h)
-        if h.startswith('@'):
-            if h in d:
-                print(f"  {sfn:20}: duplicate {h}")
-            else:
-                d [h] = True
-print('done')</t>
-<t tx="ekr.20210110092457.1">@language python
-@nosearch
-</t>
-<t tx="ekr.20210110092457.5">g.cls()
-import os
-os.chdir(os.path.join(g.app.loadDir, '..', '..'))
-# os.system('py-cov-find')
-command = r'pytest --cov-report html --cov-report term-missing --cov leo.core.leoFind leo\core\leoFind.py'
-os.system(command)
-g.es_print('done')</t>
-<t tx="ekr.20210110092457.6">import os
-# os.system('moz htmlcov/leo_core_leoFind_py.html')
-os.chdir(os.path.join(g.app.loadDir, '..', '..'))
-os.system('moz htmlcov/leo_core_leoFind_py.html')</t>
-<t tx="ekr.20210110092457.7">g.cls()
-import os
-os.system('python -m unittest leoFind.py')
-g.es_print('done')</t>
-<t tx="ekr.20210113054702.1">import os
-print(f"\nos.curdir: {os.path.abspath(os.curdir)}")</t>
-<t tx="ekr.20210118013157.1">"""
-Convert defs in LeoFind to pep8 names.
-- Don't change defs containing underscores.
-- Check for existing target.
-"""
-g.cls()
-import re
-h = 'class LeoFind (LeoFind.py)'
-root = g.findNodeAnywhere(c, h)
+</t>
+<t tx="ekr.20180708152000.1">
+### The problem
+
+The initial version of py2cs.py (the script) used only tokens. This solved all token-related problems, but made parsing difficult. Alas, it is [difficult](http://stackoverflow.com/questions/16748029/how-to-get-source-corresponding-to-a-python-ast-node) to associate tokens with ast nodes.
+
+The script needs the following token-related data:
+
+- The **ignored lines** (comment lines and blank lines) that precede any statement.
+
+- The **trailing comment** strings that might follow any line.
+
+- Optionally, the **line breaks** occurring within lines. At present, this script does not preserve such breaks, and it's probably not worth doing. Indeed, automatically breaking long lines seems more useful, especially considering that coffeescript lines may be substantially shorter than the corresponding python lines.
+
+- The **exact spelling** of all strings.
+
+The [ast_utils module](
+https://bitbucket.org/plas/thonny/src/3b71fda7ac0b66d5c475f7a668ffbdc7ae48c2b5/thonny/ast_utils.py?at=master) purports to solve this problem with convoluted adjustments to the col_offset field. This approach is subject to subtle Python bugs, and subtle differences between Python 2 and Python 3. There is a better way...
+</t>
+<t tx="ekr.20180708152018.1">
+### Design
+
+The main idea is to use *only* the ast.lineno fields and the tokenizer module to recreate token data. The design assumes only that both the ast.lineno field and Python's tokenizer module are solid. This is a much more reasonable assumption than assuming that the col_offset field always tells the truth. In short, this design *ignores* the ast.col_offset field.
+
+At startup, the TokenSync ctor assigns all the incoming tokens to various lists.  These lists are indexed by lineno:
+
+    ts.line_tokens[i]: all the tokens on line i
+    ts.string_tokens[i]: all string tokens on line i
+    st.ignored_lines: the blank or comment line on line i
+
+It is very easy to create these lists. The code does not depend on any arcane details.
+
+#### Recovering the exact spelling of stings.
+
+ts.synch_string returns the *next* string on the line. Here it is, stripped of defensive code:
+
+    def sync_string(self, node):
+        '''Return the spelling of the string at the given node.'''
+        tokens = self.string_tokens[node.lineno-1]
+        token = tokens.pop(0)
+        self.string_tokens[node.lineno-1] = tokens
+        return self.token_val(token)
+
+Stripped of defensive code, the do_Str visitor is just:
+
+    def do_Str(self, node):
+        '''A string constant, including docstrings.'''
+        return self.sync_string(node)
+
+#### Recovering otherwise ignored nodes
+
+**ts.leading_lines(node)** returns a list of otherwise ignored lines that
+precede the node's line that have not already been returned.
+**ts.leading_string(node)** is a convenience method that returns ''.join(ts.leading_lines(node)). The visitors of the CoffeeScriptTraverser class show how to use these methods.
+</t>
+<t tx="ekr.20180708145905.6">
+### Using the TokenSync class
+
+The present code is driven by ast trees, but each visitor of the CoffeeScriptTraverser class takes care to preserve **otherwise-ignored tokens**. These are tokens that would otherwise be ignored: namely blank lines and comments, both entire-line comments and trailing comments.
+
+The visitor for each statement intersperses otherwise ignored tokens using calls to the TokenSync class.  The simplest cases are like this:
+
+    def do_Break(self, node):
+        head = self.leading_string(node)
+        tail = self.trailing_comment(node)
+        return head + self.indent('break') + tail
+
+The leading_string and trailing_comment methods simply redirect to the corresponding methods in the TokenSync class.  Saves a bit of typing. Compound statements are a bit more bother, but not overly so. For example:
+
+    def do_If(self, node):
+
+        result = self.leading_lines(node)
+        tail = self.trailing_comment(node)
+        s = 'if %s:%s' % (self.visit(node.test), tail)
+        result.append(self.indent(s))
+        for z in node.body:
+            self.level += 1
+            result.append(self.visit(z))
+            self.level -= 1
+        if node.orelse:
+            tail = self.tail_after_body(node.body, node.orelse, result)
+            result.append(self.indent('else:' + tail))
+            for z in node.orelse:
+                self.level += 1
+                result.append(self.visit(z))
+                self.level -= 1
+        return ''.join(result)
+
+The line:
+
+        tail = self.tail_after_body(node.body, node.orelse, result)
+
+is a hack needed to compensate for the lack of an actual ast.Else node.
+</t>
+<t tx="ekr.20180708145905.7">
+### Summary
+
+The TokenSync class is, a new, elegant, unexpected and happy development. It is a relatively easy-to-use helper that allows parser-based code to preserve data that is not easily accessible in parse trees.
+
+The TokenSync class avoids [problems with the col_offset field](
+http://stackoverflow.com/questions/16748029/how-to-get-source-corresponding-to-a-python-ast-node) in ast nodes. The TokenSync class depends only on the ast.lineno field and the tokenize module. We can expect it to be rock solid.
+
+Edward K. Ream
+February 20 to 25, 2016
+
+
+
+</t>
+<t tx="ekr.20170428085201.1">@nosearch</t>
+<t tx="ekr.20170428084208.443">#!/usr/bin/python
+# This file generates pyflakes warnings for *all* imported symbols.
 @others
-if root:
-    main(root)
-else:
-    print('not found:', root)</t>
-<t tx="ekr.20210118013807.1">def main(root):
-    pattern = re.compile(r'^def\s+(\w+)', re.MULTILINE)
-    for pass_n in (0, 1):
-        n = 0
-        for p in root.subtree():
-            for m in re.finditer(pattern, p.b):
-                target = m.group(0)
-                old_func = m.group(1)
-                if '_' in target:
-                    continue
-                if target.islower():
-                    continue
-                if old_func == 'finishCreate':  # Special case.
-                    return
-                new_func = new_name(old_func)
-                if new_func == old_func:
-                    continue
-                if pass_n == 0:
-                    if exists(new_func, root):
-                        g.trace(f"already exists: {old_func} {new_func}")
-                        g.trace('aborting')
-                        return
-                else:
-                    n += 1
-                    convert(old_func, new_func, root)
-    g.trace(f"converted {n} function names")
-    c.redraw()
-            </t>
-<t tx="ekr.20210118020530.1">def new_name(s):
-    """Return the new name of s."""
-    assert ' ' not in s
-    # Convert s to underscore style.
-    result = []
-    for i, ch in enumerate(s):
-        if i &gt; 0 and ch.isupper():
-            result.append('_')
-        result.append(ch.lower())
-    return ''.join(result).replace('i_search', 'isearch')
-</t>
-<t tx="ekr.20210118021337.1">def exists(s, root):
-    """Return True if s exists in any of root's nodes."""
-    for p in root.self_and_subtree():
-        if s in p.b:
-            return True
-    return False</t>
-<t tx="ekr.20210118024739.1">def convert(old_func, new_func, root):
-    print(f"{old_func} =&gt; {new_func}\n")
-    for p in root.subtree():
-        pattern = rf"\b{old_func}\b"
-        p.h = re.sub(pattern, new_func, p.h)
-        p.b = re.sub(pattern, new_func, p.b)
-        # g.printObj(g.splitLines(s2), tag='p.h')
-    print('')</t>
-<t tx="ekr.20210309083845.1">"""
-Issue https://github.com/leo-editor/leo-editor/issues/1789
-"""
-g.cls()
-import glob
-
-def munge(s):
-    return s.replace('\\','/').lower()
-    
-ignore = [
-    # Core...
-    'format-code.py',       # Script.
-    'leoTangle.py',         # To be deleted.
-    # External...
-    'leoftsindex.py',       # User contributed.
-    'sax2db.py',            # User contributed.
-    'stringlist.py',        # User contributed.
-    # Plugins...
-    'baseNativeTree.py',    # No longer used. To be deleted?
-    'leofts.py',            # User contributed.
-    'qt_main.py',           # Created by Qt designer. Not used.
-    'rst3.py',              # To be deleted?
-]
-ignore = [munge(z) for z in ignore]
-# Find all paths for @&lt;file&gt; nodes.
-seen = {}
-for p in c.all_positions():
-    if p.isAnyAtFileNode():
-        path = munge(g.fullPath(c, p))
-        seen [path] = path
-# Check all .py files.  
-for module in ('core', 'external', 'plugins'):
-    print(f"checking {module}...")
-    pat = g.os_path_finalize_join(g.app.loadDir, '..', module, '*.py')
-    paths = glob.glob(pat)
-    paths = [z for z in paths if not z.endswith('__init__.py')]
-    paths = [munge(z) for z in paths]
-    # g.printObj(paths, tag=f"\n{len(paths)} files in {module}")
-    for path in paths:
-        if path not in seen and g.shortFileName(path) not in ignore:
-            print(f"Missing: {path}")
-    print('')
-</t>
-<t tx="ekr.20210429045101.1">g.cls()
-fc = c.fileCommands
-d = fc.gnxDict
-for key in sorted(d.keys()):
-    v = d.get(key)
-    if v.h.lower() == 'newheadline':
-        print('in dict', key, v)
-        for p in c.all_positions():
-            if p.v == v:
-                print(p)
-        else:
-            print('no position for', v)
-print('done')</t>
-<t tx="ekr.20210509083811.1">gnx: ekr.20201012111338.2
-unl: Declarations (leo_cloud.py)
-gnx: ekr.20201012111338.3
-unl: init (leo_cloud.py)
-gnx: ekr.20201012111338.4
-unl: onCreate (leo_cloud.py)
-gnx: ekr.20201012111338.5
-unl: onSave (leo_cloud.py)
-gnx: ekr.20201012111338.6
-unl: lc_read_current (leo_cloud.py)
-gnx: ekr.20201012111338.7
-unl: lc_write_current (leo_cloud.py)
-gnx: ekr.20201012111338.8
-unl: class LeoCloudIOBase
-gnx: ekr.20201012111338.9
-unl: class LeoCloudIOBase--&gt;LeoCloudIOBase.__init__
-gnx: ekr.20201012111338.10
-unl: class LeoCloudIOBase--&gt;LeoCloudIOBase.get_subtree
-gnx: ekr.20201012111338.11
-unl: class LeoCloudIOBase--&gt;LeoCloudIOBase.put_subtree
-gnx: ekr.20201012111338.12
-unl: class LeoCloudIOFileSystem(LeoCloudIOBase)
-gnx: ekr.20201012111338.13
-unl: class LeoCloudIOFileSystem(LeoCloudIOBase)--&gt;LeoCloudIOFileSystem(LeoCloudIOBase).__init__
-gnx: ekr.20201012111338.14
-unl: class LeoCloudIOFileSystem(LeoCloudIOBase)--&gt;LeoCloudIOFileSystem(LeoCloudIOBase).get_data
-gnx: ekr.20201012111338.15
-unl: class LeoCloudIOFileSystem(LeoCloudIOBase)--&gt;LeoCloudIOFileSystem(LeoCloudIOBase).put_data
-gnx: ekr.20201012111338.16
-unl: class LeoCloudIOGit(LeoCloudIOBase)
-gnx: ekr.20201012111338.17
-unl: class LeoCloudIOGit(LeoCloudIOBase)--&gt;LeoCloudIOGit(LeoCloudIOBase).__init__
-gnx: ekr.20201012111338.18
-unl: class LeoCloudIOGit(LeoCloudIOBase)--&gt;LeoCloudIOGit(LeoCloudIOBase)._run_git
-gnx: ekr.20201012111338.19
-unl: class LeoCloudIOGit(LeoCloudIOBase)--&gt;LeoCloudIOGit(LeoCloudIOBase).get_data
-gnx: ekr.20201012111338.20
-unl: class LeoCloudIOGit(LeoCloudIOBase)--&gt;LeoCloudIOGit(LeoCloudIOBase).put_data
-gnx: ekr.20201012111338.21
-unl: class LeoCloud
-gnx: ekr.20201012111338.22
-unl: class LeoCloud--&gt;LeoCloud.__init__
-gnx: ekr.20201012111338.23
-unl: class LeoCloud--&gt;LeoCloud.bg_check
-gnx: ekr.20201012111338.24
-unl: class LeoCloud--&gt;LeoCloud.bg_post_process
-gnx: ekr.20201012111338.25
-unl: class LeoCloud--&gt;LeoCloud.find_at_leo_cloud
-gnx: ekr.20201012111338.26
-unl: class LeoCloud--&gt;LeoCloud._find_clouds_recursive
-gnx: ekr.20201012111338.27
-unl: class LeoCloud--&gt;LeoCloud.find_clouds
-gnx: ekr.20201012111338.28
-unl: class LeoCloud--&gt;LeoCloud._from_dict_recursive
-gnx: ekr.20201012111338.29
-unl: class LeoCloud--&gt;LeoCloud.from_dict
-gnx: ekr.20201012111338.30
-unl: class LeoCloud--&gt;LeoCloud.io_from_node
-gnx: ekr.20201012111338.31
-unl: class LeoCloud--&gt;LeoCloud.kw_from_node
-gnx: ekr.20201012111338.32
-unl: class LeoCloud--&gt;LeoCloud.load_clouds
-gnx: ekr.20201012111338.33
-unl: class LeoCloud--&gt;LeoCloud.read_current
-gnx: ekr.20201012111338.34
-unl: class LeoCloud--&gt;LeoCloud.recursive_hash
-gnx: ekr.20201012111338.35
-unl: class LeoCloud--&gt;LeoCloud.save_clouds
-gnx: ekr.20201012111338.36
-unl: class LeoCloud--&gt;LeoCloud.subtree_changed
-gnx: ekr.20201012111338.37
-unl: class LeoCloud--&gt;LeoCloud._to_json_serial
-gnx: ekr.20201012111338.38
-unl: class LeoCloud--&gt;LeoCloud.to_json
-gnx: ekr.20201012111338.39
-unl: class LeoCloud--&gt;LeoCloud._to_dict_recursive
-gnx: ekr.20201012111338.40
-unl: class LeoCloud--&gt;LeoCloud.to_dict
-gnx: ekr.20201012111338.41
-unl: class LeoCloud--&gt;LeoCloud._ua_clean
-gnx: ekr.20201012111338.42
-unl: class LeoCloud--&gt;LeoCloud.write_current
-</t>
-<t tx="ekr.20210509083811.2">gnx: ekr.20201012111338.43
-unl: Declarations (leo_cloud_server.py)
-</t>
-<t tx="ekr.20210510071427.1">def put_prolog():
-    """Same as fc.putProlog, without the stylysheet."""
-    fc = c.fileCommands
-    tag = 'http://leoeditor.com/namespaces/leo-python-editor/1.1'
-    #
-    # Put the xml line.
-    fc.putXMLLine()
-    #
-    # Put the "created by Leo" line.
-    fc.put('&lt;!-- Created by Leo: http://leoeditor.com/leo_toc.html --&gt;\n')
-    #
-    # Do *not* put the stylesheet line.
-        # fc.putStyleSheetLine()
-    #
-    # Put the namespace
-    fc.put(f'&lt;leo_file xmlns:leo="{tag}" &gt;\n')
-</t>
-<t tx="ekr.20210510071812.1">def put_tnodes(positions_list):
-    """
-    Write all tnodes except those for vnodes appearing in @file, @edit or @auto nodes.
-    """
-        
-    def should_suppress(p):
-        return any(z.isAtFileNode() or z.isAtEditNode() or z.isAtAutoNode()
-            for z in p.self_and_parents())
-
-    fc = c.fileCommands
-    fc.put("&lt;tnodes&gt;\n")
-    suppress = {}
-    for p in c.all_positions(copy=False):
-        if should_suppress(p):
-            suppress[p.v] = True
-    # Write tnodes in *outline* order.
-    written = {}
-    for root in positions_list:
-        for p in root.self_and_subtree():
-            if p.v not in suppress and p.v not in written:
-                written[p.v] = True
-                fc.putTnode(p.v)
-    fc.put("&lt;/tnodes&gt;\n")
-</t>
-<t tx="ekr.20210530065000.2"># This node contains the commands needed to execute a program in a particular language.
-# Format: language-name: command
-
-#
-# execute-general-script always creates a temporary file.
-# Just before executing the command, execute-general-script
-# Replaces &lt;FILE&gt; by the name of the temporary file.
-
-# This does work.
-# python: python -v &lt;FILE&gt;
-
-go: go run .
-python: python
-rust: rustc
-</t>
-<t tx="ekr.20210530065000.3"># This node contains the regex pattern to determine the line number in error messages.
-# Format: language-name: regex pattern
-#
-# Patterns must define two groups, in either order:
-# One group, containing only digits, defines the line number.
-# The other group defines the file name.
-
-
-<<<<<<< HEAD
-go ^\s*(.*):([0-9]+):([0-9]+):.+$
-python: ^\s*File "(.+)", line ([0-9]+), in .+$
-rust: ^\s*--&gt; (.+):([0-9]+):([0-9]+)\s*$</t>
-=======
+@language python
+@tabwidth -4
+</t>
+<t tx="ekr.20170428084208.444">from .globals                   import DEBUG, DISABLE_RESIZE_SYSTEM
+
+from .wgwidget                  import TEST_SETTINGS, ExhaustedTestInput, add_test_input_from_iterable, add_test_input_ch
+
+from .npyssafewrapper           import wrapper, wrapper_basic
+
+from   .npysThemeManagers       import ThemeManager, disableColor, enableColor
+from   . import npysThemes      as     Themes
+from   .apNPSApplication        import NPSApp
+from   .apNPSApplicationManaged import NPSAppManaged
+from   .proto_fm_screen_area    import setTheme
+from   .fmForm                  import FormBaseNew, Form, TitleForm, TitleFooterForm, SplitForm, FormExpanded, FormBaseNewExpanded, blank_terminal
+from   .fmActionForm            import ActionForm, ActionFormExpanded
+from   .fmActionFormV2          import ActionFormV2, ActionFormExpandedV2, ActionFormMinimal
+from   .fmFormWithMenus         import FormWithMenus, ActionFormWithMenus, \
+                                       FormBaseNewWithMenus, SplitFormWithMenus, \
+                                       ActionFormV2WithMenus
+from   .fmPopup                 import Popup, MessagePopup, ActionPopup, PopupWide, ActionPopupWide
+from   .fmFormMutt              import FormMutt, FormMuttWithMenus
+from   .fmFileSelector          import FileSelector, selectFile
+
+from .fmFormMuttActive          import ActionControllerSimple, TextCommandBox, \
+                                       FormMuttActive, FormMuttActiveWithMenus
+from .fmFormMuttActive          import FormMuttActiveTraditional, FormMuttActiveTraditionalWithMenus
+
+
+from .fmFormMultiPage           import FormMultiPage, FormMultiPageAction,\
+                                       FormMultiPageActionWithMenus, FormMultiPageWithMenus
+
+from .npysNPSFilteredData       import NPSFilteredDataBase, NPSFilteredDataList
+
+from .wgbutton                  import MiniButton
+from .wgbutton                  import MiniButtonPress
+from .wgbutton                  import MiniButton      as Button
+from .wgbutton                  import MiniButtonPress as ButtonPress
+
+from .wgtextbox                 import Textfield, FixedText
+from .wgtitlefield              import TitleText, TitleFixedText
+from .wgpassword                import PasswordEntry, TitlePassword
+from .wgannotatetextbox         import AnnotateTextboxBase
+from .wgannotatetextbox         import AnnotateTextboxBaseRight
+
+from .wgslider                  import Slider, TitleSlider
+from .wgslider                  import SliderNoLabel, TitleSliderNoLabel
+from .wgslider                  import SliderPercent, TitleSliderPercent
+
+from .wgwidget                  import DummyWidget, NotEnoughSpaceForWidget
+from . import wgwidget as widget
+
+from .wgmultiline               import MultiLine, Pager, TitleMultiLine, TitlePager, MultiLineAction, BufferPager, TitleBufferPager
+from .wgmultiselect             import MultiSelect, TitleMultiSelect, MultiSelectFixed, \
+                                       TitleMultiSelectFixed, MultiSelectAction
+from .wgeditmultiline           import MultiLineEdit
+from .wgcombobox                import ComboBox, TitleCombo
+from .wgcheckbox                import Checkbox, RoundCheckBox, CheckBoxMultiline, RoundCheckBoxMultiline, CheckBox, CheckboxBare
+from .wgFormControlCheckbox     import FormControlCheckbox
+from .wgautocomplete            import TitleFilename, Filename, Autocomplete
+from .muMenu                    import Menu
+from .wgselectone               import SelectOne, TitleSelectOne
+from .wgdatecombo               import DateCombo, TitleDateCombo
+
+from .npysTree import TreeData
+from .wgmultilinetree           import MLTree, MLTreeAnnotated, MLTreeAction, MLTreeAnnotatedAction
+from .wgmultilinetreeselectable import MLTreeMultiSelect, TreeLineSelectable
+from .wgmultilinetreeselectable import MLTreeMultiSelectAnnotated, TreeLineSelectableAnnotated
+
+
+# The following are maintained for compatibility with old code only. ##########################################
+
+from .compatibility_code.oldtreeclasses import MultiLineTree, SelectOneTree
+from .compatibility_code.oldtreeclasses import MultiLineTreeNew, MultiLineTreeNewAction, TreeLine, TreeLineAnnotated # Experimental
+from .compatibility_code.oldtreeclasses import MultiLineTreeNewAnnotatedAction, MultiLineTreeNewAnnotated # Experimental
+from .compatibility_code.npysNPSTree import NPSTreeData
+
+# End compatibility. ###########################################################################################
+
+from .wgfilenamecombo           import FilenameCombo, TitleFilenameCombo
+from .wgboxwidget               import BoxBasic, BoxTitle
+from .wgmultiline               import MultiLineActionWithShortcuts
+from .wgmultilineeditable       import MultiLineEditable, MultiLineEditableTitle, MultiLineEditableBoxed
+
+from .wgmonthbox                import MonthBox
+from .wggrid                    import SimpleGrid
+from .wggridcoltitles           import GridColTitles
+
+from .muNewMenu                 import NewMenu, MenuItem
+from .wgNMenuDisplay            import MenuDisplay, MenuDisplayScreen
+
+from .npyspmfuncs               import CallSubShell
+
+from .utilNotify                 import notify, notify_confirm, notify_wait, notify_ok_cancel, notify_yes_no
+
+# Base classes for overriding:
+
+# Standard Forms:
+from . import stdfmemail
+
+# Experimental Only
+from .wgtextboxunicode import TextfieldUnicode
+from .wgtexttokens     import TextTokens, TitleTextTokens
+
+# Very experimental. Don't use for anything serious
+from .apOptions import SimpleOptionForm
+from .apOptions import OptionListDisplay, OptionChanger, OptionList, OptionLimitedChoices, OptionListDisplayLine
+from .apOptions import OptionFreeText, OptionSingleChoice, OptionMultiChoice, OptionMultiFreeList, \
+                       OptionBoolean, OptionFilename, OptionDate, OptionMultiFreeText
+
+
+# This really is about as experimental as it gets
+from .apNPSApplicationEvents import StandardApp
+from .eveventhandler import Event
+
+
 </t>
 <t tx="ekr.20180225010850.1"></t>
 <t tx="ekr.20210710031237.1"></t>
@@ -3034,6 +3008,5 @@
 <t tx="ekr.20080730161153.8"></t>
 <t tx="ekr.20201202144529.1"></t>
 <t tx="ekr.20090802181029.5988"></t>
->>>>>>> 5168cb02
 </tnodes>
 </leo_file>