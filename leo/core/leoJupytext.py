#@+leo-ver=5-thin
#@+node:ekr.20241022090855.1: * @file leoJupytext.py
"""
Support for pairing .ipynb and .py files with jupytext.

https://github.com/mwouts/jupytext
"""

#@+<< leoJupytext: imports and annotations >>
#@+node:ekr.20241022093347.1: ** << leoJupytext: imports and annotations >>
from __future__ import annotations
import io
import os
import textwrap
from typing import Any, Tuple, TYPE_CHECKING

try:
    import jupytext  # pylint: disable=unused-import
    has_jupytext = True
except Exception:
    has_jupytext = False

from leo.core import leoGlobals as g

if TYPE_CHECKING:  # pragma: no cover
    from leo.core.leoCommands import Commands as Cmdr
    from leo.core.leoNodes import Position
#@-<< leoJupytext: imports and annotations >>

#@+others
#@+node:ekr.20241022093215.1: ** class JupytextManager
class JupytextManager:

    #@+others
    #@+node:ekr.20241029065713.1: *3* jtm.create_outline & helpers
    def create_outline(self, c: Cmdr, root: Position) -> None:
        """
        Scan root.b, creating child nodes and
        replacing root.b by standard Leo markup.
        """
        if root.hasChildren():
            g.es_print(f"{root.h!r} has children", color='blue')
            g.es_print('Adding an empty child preserves raw text')
            return
        contents = root.b
        # Recover from a read exception in jupytext.read.
        if contents.strip().startswith('{'):
            g.es_print('Using raw contents', color='blue')
            return
        # Make the header if it exists.
        i = self.make_prefix(0, contents, root)
        header = contents[0:i]
        # Make all other cells.
        while i < len(contents):
            progress = i
            i = self.make_cell(c, i, contents, root)
            assert i > progress
        # Replace root.b by the computed markup.
        root.b = self.compute_markup(header)
        c.redraw()
    #@+node:ekr.20241029153032.1: *4* jtm.compute_headline
    def compute_headline(self, c: Cmdr, cell: str, p: Position) -> str:
        """Return the headline given the contents of a cell."""

        width = c.config.getInt('jupytext-max-headline-length') or 60

        def shorten(s: str) -> str:
            """Shorten s to the configured width"""
            return textwrap.shorten(s, width=width, placeholder='')

        lines = g.splitLines(cell)

        # Handle markdown sections.
        if len(lines) > 1 and '[markdown]' in lines[0]:
            line1 = lines[1].strip()
            if line1.startswith('# '):
                section = line1[2:].strip()
                if section.startswith('#'):
                    return shorten(section)
            return shorten(line1)

        # Filter blank lines.
        stripped_lines = [z.strip() for z in lines[1:] if z.strip()]
        if not stripped_lines:
            return f"Cell {p.childIndex()}"

        # Now we'll return the first line, possibly shortened.
        line1 = stripped_lines[0]

        # Case 1: the first line is a non-trivial comment.
        if line1.startswith('#'):
            comment = line1[1:].strip()
            if comment:
                return shorten(comment)

        # Case 2: The first line contains a non-trivial comment.
        i = line1.find('#')
        if i > -1:
            comment = line1[i + 1 :].strip()
            if comment:
                return shorten(comment)

        # Case 3: Return the entire shortened python line.
        return shorten(line1)
    #@+node:ekr.20241029160441.1: *4* jtm.compute_markup
    def compute_markup(self, header: str) -> str:
        """Return the proper markup for root.b"""
        markup_list = [
            '@others\n',
            '@language jupytext\n',
            '@tabwidth -4\n',
        ]
        if header:
            markup_list.insert(0, g.angleBrackets(' prefix ') + '\n')
        return ''.join(markup_list)
    #@+node:ekr.20241029152029.1: *4* jtm.make_cell
    def make_cell(self, c: Cmdr, i: int, contents: str, root: Position) -> int:
        """
        Scan for a cell starting at contents[i].
        If found, create a new node as the last child of the root.
        Return the index of the line following the cell.
        """
        cell_marker = '# %%'  # The start of all cells.
        i = contents.find(cell_marker, i)
        if i == -1:
            return len(contents)
        j = contents.find(cell_marker, i + len(cell_marker) + 1)
        if j == -1:
            j = len(contents)
        cell = contents[i:j]
        child = root.insertAsLastChild()
        child.b = cell
        child.h = self.compute_headline(c, cell, child)
        return j
    #@+node:ekr.20241029155214.1: *4* jtm.make_prefix
    def make_prefix(self, i: int, contents: str, root: Position) -> int:
        """
        Create a child node for the header.
        Return index after the prefix, or i if there is no prefix.
        """
        prefix_marker = '# ---\n'  # The start of all prefixes.
        start = contents.find(prefix_marker)
        if start == -1:
            return i
        end = contents.find(prefix_marker, start + len(prefix_marker)) + len(prefix_marker)
        if end == -1:
            return i
        p = root.insertAsLastChild()
        p.h = g.angleBrackets(' prefix ')
        # The prefix starts at 0, not start.
        p.b = contents[0:end]
        return end
    #@+node:ekr.20241023162459.1: *3* jtm.dump_notebook
    def dump_notebook(self, nb: Any) -> None:
        """Dump a notebook (class nbformat.notebooknode.NotebookNode)"""
        g.trace(g.callers())
        # keys are 'cells', 'metadata', 'nbformat', 'nbformat_minor'.
        if 0:
            for z in nb:
                print(f"{z:>20} {nb[z]}")
        if 1:
            print('metadata...')
            d = nb['metadata']
            for z in d:
                print(f"{z}: {g.objToString(d[z])}")
        if 1:
            print('')
            print('cells...')
            for i, cell in enumerate(nb['cells']):
                print(f"cell {i}: {g.objToString(cell)}")
    #@+node:ekr.20241023152818.1: *3* jtm.full_path
    def full_path(self, c: Cmdr, p: Position) -> str:
        """
        Return the full path in effect for the `@jupytext x.ipynb` node at p.
        
        On errors, print an error message and return ''.
        """
        if not has_jupytext:
            self.warn_no_jupytext()
            return  ''
        if not p.h.startswith('@jupytext'):
            g.trace(f"Can not happen: not an @jupytext node: {p.h!r}")
            return ''
        path = p.h[len('@jupytext') :].strip()
        full_path = c.fullPath(p)
        return full_path
    #@+node:ekr.20241024160108.1: *3* jtm.get_jupytext_config_file
    def get_jupytext_config_file(self) -> str:
        """
        Print the name and contents of the jupytext config file in effect.
        Call this method with this Leonine script:
        
            g.app.jupytextManager.get_jupytext_config_file()
        """
        from jupytext.config import find_jupytext_configuration_file
        import tomllib
        config_file = find_jupytext_configuration_file(os.getcwd())
        if config_file:
            with open(config_file, 'rb') as f:
                data = tomllib.load(f)
                g.printObj(data, tag=f"jupytext: contents of {config_file!r}")
        return config_file
    #@+node:ekr.20241023155136.1: *3* jtm.read
    def read(self, c: Cmdr, p: Position) -> Tuple[str, str]:  # pragma: no cover
        """
        Called from at.readOneAtJupytextNode.
        p must be an @jupytext node describing an .ipynb file.
        Convert x.ipynb to a string s.
        Return (s, path)
        """
        path = self.full_path(c, p)
        if not path:
            # full_path has given the error.
            return '', ''
        if not os.path.exists(path):
<<<<<<< HEAD
            message = f"\nFile not found: {path!r}\n"
=======
            message = f"\njtm.read: File not found: {path!r}\n"
>>>>>>> b1e4f09b
            g.es_print_unique_message(message, color='red')
            return '', ''

        # Read the .ipynb file into contents.
        # jupytext.read can crash, so be safe.
        fmt = c.config.getString('jupytext-fmt') or 'py:percent'
        try:
            notebook = jupytext.read(path, fmt=fmt)
            with io.StringIO() as f:
            # Use jupytext.write, *not* jupytext.writes.
                jupytext.write(notebook, f, fmt=fmt)
                contents = f.getvalue()
        except Exception:
            g.es_print('Exception in jupytext!', color='red')
            g.es_exception()
            with open(path, 'rb') as f:
                raw_contents = f.read()
                contents = g.toUnicode(raw_contents)
        return contents, path
    #@+node:ekr.20241023073354.1: *3* jtm.update
    def update(self, c: Cmdr, p: Position, path: str) -> None:
        """
        Update the @jupytext node at p when the path has changed externally.
        """
        at = c.atFileCommands
        at.readOneAtJupytextNode(p)
        c.redraw()
    #@+node:ekr.20241023161034.1: *3* jtm.warn_no_jupytext
    warning_given = False

    def warn_no_jupytext(self) -> None:
        """Warn (once) that jupytext is not available"""
        if not self.warning_given:
            self.warning_given = True
            print('')
            g.es_print('can not import `jupytext`', color='red')
            g.es_print('`pip install jupytext`', color='blue')
            print('')
    #@+node:ekr.20241023155519.1: *3* jtm.write
    def write(self, c: Cmdr, p: Position, contents: str) -> None:
        """
        - Check that p is an @jupytext node. 
        - Write the .ipynb file corresponding to p.b
        """
        path = self.full_path(c, p)
        if not path:
            # full_path has given the error.
            return

        # Write the .ipynb file.
        # Write the paired .py file, only if fmt specifies pairing.
        # See https://jupytext.readthedocs.io/en/latest/config.html
        fmt = c.config.getString('jupytext-fmt') or 'py:percent'
        notebook = jupytext.reads(contents, fmt=fmt)
        jupytext.write(notebook, path, fmt=fmt)
    #@-others
#@-others

#@-leo<|MERGE_RESOLUTION|>--- conflicted
+++ resolved
@@ -213,11 +213,7 @@
             # full_path has given the error.
             return '', ''
         if not os.path.exists(path):
-<<<<<<< HEAD
-            message = f"\nFile not found: {path!r}\n"
-=======
             message = f"\njtm.read: File not found: {path!r}\n"
->>>>>>> b1e4f09b
             g.es_print_unique_message(message, color='red')
             return '', ''
 
