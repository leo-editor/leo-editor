# -*- coding: utf-8 -*-
#@+leo-ver=5-thin
#@+node:felix.20210621233316.1: * @file leoserver.py
#@@first
#@@language python
#@@tabwidth -4
"""
Leo's internet server.

Written by Félix Malboeuf and Edward K. Ream.
"""
#@+<< leoserver imports >>
#@+node:felix.20210621233316.2: ** << leoserver imports >>
# pylint: disable=import-self,raise-missing-from,wrong-import-position
import argparse
import asyncio
import fnmatch
import inspect
import itertools
import json
import os
import re
import sys
import socket
import textwrap
import time
from typing import Any, Callable, Dict, Generator, Iterable, Iterator, List, Optional, Set, Tuple, Union
<<<<<<< HEAD
# Note: typing Match is deprecated: use re.Match instead.
=======
>>>>>>> 7e2c86f0

# Third-party.
try:
    import tkinter as Tk
except Exception:
    Tk = None
# #2300
try:
    import websockets
except Exception:
    websockets = None
# Make sure leo-editor folder is on sys.path.
core_dir = os.path.dirname(__file__)
leo_path = os.path.normpath(os.path.join(core_dir, '..', '..'))
assert os.path.exists(leo_path), repr(leo_path)
if leo_path not in sys.path:
    sys.path.append(leo_path)
# Leo
from leo.core.leoCommands import Commands as Cmdr
from leo.core.leoNodes import Position, VNode
from leo.core.leoGui import StringFindTabManager
from leo.core.leoExternalFiles import ExternalFilesController
#@-<< leoserver imports >>
#@+<< leoserver annotations >>
#@+node:ekr.20220820155747.1: ** << leoserver annotations >>
Event = Any  # More than one kind of Event!
Loop = Any
Match_Iter = Optional[Iterator[re.Match[str]]]
Package = Dict[str, Any]
Param = Dict[str, Any]
RegexFlag = Union[int, re.RegexFlag]  # re.RegexFlag does not define 0
Response = str  # See _make_response.
Socket = Any

# typing.Match is deprecated, so we may as well not use it.
# EKR always runs mypy with python 3.10+, so falling back to Any makes no real difference.
try:
    Match = re.Match
    Match_Iter = Iterator[Match[str]]
except AttributeError:
    Match = Any  # Python < 3.9
    Match_Iter = Any
#@-<< leoserver annotations >>
#@+<< leoserver version >>
#@+node:ekr.20220820160619.1: ** << leoserver version >>
version_tuple = (1, 0, 3)
# Version History
# 1.0.1 Initial commit
# 1.0.2 Félix on July 2022: Adding ui-scroll, undo/redo, chapters, ua's & node_tags info
# 1.0.3 Félix on July 2022: Fixed original node selection upon opening a file.
v1, v2, v3 = version_tuple
__version__ = f"leoserver.py version {v1}.{v2}.{v3}"
#@-<< leoserver version >>
#@+<< leoserver globals >>
#@+node:ekr.20220820160701.1: ** << leoserver globals >>
g = None  # The bridge's leoGlobals module.
# Server defaults
SERVER_STARTED_TOKEN = "LeoBridge started"  # Output when started successfully
# Websocket connections (to be sent 'notify' messages)
connectionsPool: Set[Any] = set()
connectionsTotal = 0  # Current connected client total
# Customizable server options
argFile = ""
traces: List[str] = []  # list of traces names, to be used as flags to output traces
wsLimit = 1
wsPersist = False
wsSkipDirty = False
wsHost = "localhost"
wsPort = 32125
#@-<< leoserver globals >>
#@+others
#@+node:felix.20210712224107.1: ** class SetEncoder
class SetEncoder(json.JSONEncoder):

    def default(self, obj: Any) -> Any:
        if isinstance(obj, set):
            return list(obj)
        return json.JSONEncoder.default(self, obj)
#@+node:felix.20210621233316.3: ** Exception classes
class InternalServerError(Exception):  # pragma: no cover
    """The server violated its own coding conventions."""
    pass

class ServerError(Exception):  # pragma: no cover
    """The server received an erroneous package."""
    pass

class TerminateServer(Exception):  # pragma: no cover
    """Ask the server to terminate."""
    pass
#@+node:felix.20210626222905.1: ** class ServerExternalFilesController
class ServerExternalFilesController(ExternalFilesController):
    """EFC Modified from Leo's sources"""
    # pylint: disable=no-else-return

    #@+others
    #@+node:felix.20210626222905.2: *3* sefc.ctor
    def __init__(self) -> None:
        """Ctor for ServerExternalFiles class."""
        super().__init__()

        self.on_idle_count = 0
        # Keys are full paths, values are modification times.
        # DO NOT alter directly, use set_time(path) and
        # get_time(path), see set_time() for notes.
        self.yesno_all_time: Union[None, bool, float] = None  # previous yes/no to all answer, time of answer
        self.yesno_all_answer = None  # answer, 'yes-all', or 'no-all'

        # if yesAll/noAll forced, then just show info message after idle_check_commander
        self.infoMessage: str = None
        # False or "detected", "refreshed" or "ignored"

        g.app.idleTimeManager.add_callback(self.on_idle)

        self.waitingForAnswer = False
        self.lastPNode: Position = None  # last p node that was asked for if not set to "AllYes\AllNo"
        self.lastCommander: Cmdr = None
    #@+node:felix.20210626222905.6: *3* sefc.clientResult
    def clientResult(self, p_result: Response) -> None:
        """Received result from connected client that was 'asked' yes/no/... """
        # Got the result to an asked question/warning from the client
        if not self.waitingForAnswer:
            print("ERROR: Received Result but no Asked Dialog", flush=True)
            return

        # check if p_result was from a warn (ok) or an ask ('yes','yes-all','no','no-all')
        # act accordingly

        # 1- if ok, unblock 'warn'
        # 2- if no, unblock 'ask'
        # ------------------------------------------ Nothing special to do

        # 3- if noAll: set noAll, and unblock 'ask'
        if p_result and "-all" in p_result.lower():
            self.yesno_all_time = time.time()
            self.yesno_all_answer = p_result.lower()
        # ------------------------------------------ Also covers setting yesAll in #5

        path = ""
        if self.lastPNode:
            path = g.fullPath(self.lastCommander, self.lastPNode)
            # 4- if yes: REFRESH self.lastPNode, and unblock 'ask'
            # 5- if yesAll: REFRESH self.lastPNode, set yesAll, and unblock 'ask'
            if bool(p_result and 'yes' in p_result.lower()):
                self.lastCommander.selectPosition(self.lastPNode)
                self.lastCommander.refreshFromDisk()
        elif self.lastCommander:
            path = self.lastCommander.fileName()
            # 6- Same but for Leo file commander (close and reopen .leo file)
            if bool(p_result and 'yes' in p_result.lower()):
                # self.lastCommander.close() Stops too much if last file closed
                g.app.closeLeoWindow(self.lastCommander.frame, finish_quit=False)
                g.leoServer.open_file({"filename": path})  # ignore returned value

        # Always update the path & time to prevent future warnings for this path.
        if path:
            self.set_time(path)
            self.checksum_d[path] = self.checksum(path)

        self.waitingForAnswer = False  # unblock
        # unblock: run the loop as if timer had hit
        if self.lastCommander:
            self.idle_check_commander(self.lastCommander)
    #@+node:felix.20210714205425.1: *3* sefc.entries
    #@+node:felix.20210626222905.19: *4* sefc.check_overwrite
    def check_overwrite(self, c: Cmdr, path: str) -> bool:
        if self.has_changed(path):
            package = {"async": "info", "message": "Overwritten " + path}
            g.leoServer._send_async_output(package, True)
        return True

    #@+node:felix.20210714205604.1: *4* sefc.on_idle & helpers
    def on_idle(self) -> None:
        """
        Check for changed open-with files and all external files in commanders
        for which @bool check_for_changed_external_file is True.
        """
        # Fix for flushing the terminal console to pass through
        sys.stdout.flush()

        if not g.app or g.app.killed:
            return
        if self.waitingForAnswer:
            return

        self.on_idle_count += 1

        if self.unchecked_commanders:
            # Check the next commander for which
            # @bool check_for_changed_external_file is True.
            c = self.unchecked_commanders.pop()
            self.lastCommander = c
            self.lastPNode = None  # when none, a client result means its for the leo file.
            self.idle_check_commander(c)
        else:
            # Add all commanders for which
            # @bool check_for_changed_external_file is True.
            self.unchecked_commanders = [
                z for z in g.app.commanders() if self.is_enabled(z)
            ]
    #@+node:felix.20210626222905.4: *5* sefc.idle_check_commander
    def idle_check_commander(self, c: Cmdr) -> None:
        """
        Check all external files corresponding to @<file> nodes in c for
        changes.
        """
        self.infoMessage = None  # reset infoMessage
        # False or "detected", "refreshed" or "ignored"

        # #1240: Check the .leo file itself.
        self.idle_check_leo_file(c)
        #
        # #1100: always scan the entire file for @<file> nodes.
        # #1134: Nested @<file> nodes are no longer valid, but this will do no harm.
        for p in c.all_unique_positions():
            if self.waitingForAnswer:
                break
            if p.isAnyAtFileNode():
                self.idle_check_at_file_node(c, p)

        # if yesAll/noAll forced, then just show info message
        if self.infoMessage:
            package = {"async": "info", "message": self.infoMessage}
            g.leoServer._send_async_output(package, True)
    #@+node:felix.20210627013530.1: *5* sefc.idle_check_leo_file
    def idle_check_leo_file(self, c: Cmdr) -> None:
        """Check c's .leo file for external changes."""
        path = c.fileName()
        if not self.has_changed(path):
            return
        # Always update the path & time to prevent future warnings.
        self.set_time(path)
        self.checksum_d[path] = self.checksum(path)
        # For now, ignore the #1888 fix method
        if self.ask(c, path):
            #reload Commander
            # self.lastCommander.close() Stops too much if last file closed
            g.app.closeLeoWindow(self.lastCommander.frame, finish_quit=False)
            g.leoServer.open_file({"filename": path})  # ignore returned value
    #@+node:felix.20210626222905.5: *5* sefc.idle_check_at_file_node
    def idle_check_at_file_node(self, c: Cmdr, p: Position) -> None:
        """Check the @<file> node at p for external changes."""
        trace = False
        path = g.fullPath(c, p)
        has_changed = self.has_changed(path)
        if trace:
            g.trace('changed', has_changed, p.h)
        if has_changed:
            self.lastPNode = p  # can be set here because its the same process for ask/warn
            if p.isAtAsisFileNode() or p.isAtNoSentFileNode():
                # Fix #1081: issue a warning.
                self.warn(c, path, p=p)
            elif self.ask(c, path, p=p):
                old_p = c.p  # To restore selection if refresh option set to yes-all & is descendant of at-file
                c.selectPosition(self.lastPNode)
                c.refreshFromDisk()  # Ends with selection on new c.p which is the at-file node
                # check with leoServer's config first, and if new c.p is ancestor of old_p
                if g.leoServer.leoServerConfig:
                    if g.leoServer.leoServerConfig["defaultReloadIgnore"].lower() == 'yes-all':
                        if c.positionExists(old_p) and c.p.isAncestorOf(old_p):
                            c.selectPosition(old_p)
            # Always update the path & time to prevent future warnings.
            self.set_time(path)
            self.checksum_d[path] = self.checksum(path)
    #@+node:felix.20210626222905.18: *4* sefc.open_with
    def open_with(self, c: Cmdr, d: Dict[str, str]) -> None:
        """open-with is bypassed in leoserver (for now)"""
        return

    #@+node:felix.20210626222905.7: *3* sefc.utilities
    #@+node:felix.20210626222905.8: *4* sefc.ask
    # The base class returns str.
    def ask(self, c: Cmdr, path: str, p: Position=None) -> bool:  # type:ignore
        """
        Ask user whether to overwrite an @<file> tree.
        Return True if the user agrees by default, or skips and asks
        client, blocking further checks until result received.
        """
        # check with leoServer's config first
        if g.leoServer.leoServerConfig:
            check_config = g.leoServer.leoServerConfig["defaultReloadIgnore"].lower()
            if not bool('none' in check_config):
                if bool('yes' in check_config):
                    self.infoMessage = "refreshed"
                    return True
                else:
                    self.infoMessage = "ignored"
                    return False
        # let original function resolve

        if self.yesno_all_time + 3 >= time.time() and self.yesno_all_answer:
            self.yesno_all_time = time.time()  # Still reloading?  Extend time
            # if yesAll/noAll forced, then just show info message
            yesno_all_bool = bool('yes' in self.yesno_all_answer.lower())
            return yesno_all_bool  # We already have our answer here, so return it
        if not p:
            where = 'the outline node'
        else:
            where = p.h

        _is_leo = path.endswith(('.leo', '.db'))

        if _is_leo:
            s = '\n'.join([
                f'{g.splitLongFileName(path)} has changed outside Leo.',
                'Reload it?'
            ])
        else:
            s = '\n'.join([
                f'{g.splitLongFileName(path)} has changed outside Leo.',
                f"Reload {where} in Leo?",
            ])

        package = {"async": "ask", "ask": 'Overwrite the version in Leo?',
                     "message": s, "yes_all": not _is_leo, "no_all": not _is_leo}

        g.leoServer._send_async_output(package)  # Ask the connected client
        self.waitingForAnswer = True  # Block the loop and further checks until 'clientResult'
        return False  # return false so as not to refresh until 'clientResult' says so
    #@+node:felix.20210626222905.13: *4* sefc.is_enabled
    def is_enabled(self, c: Cmdr) -> bool:
        """Return the cached @bool check_for_changed_external_file setting."""
        # check with the leoServer config first
        if g.leoServer.leoServerConfig:
            check_config = g.leoServer.leoServerConfig["checkForChangeExternalFiles"].lower()
            if bool('check' in check_config):
                return True
            if bool('ignore' in check_config):
                return False
        # let original function resolve
        return super().is_enabled(c)
    #@+node:felix.20210626222905.16: *4* sefc.warn
    def warn(self, c: Cmdr, path: str, p: Position) -> None:
        """
        Warn that an @asis or @nosent node has been changed externally.

        There is *no way* to update the tree automatically.
        """
        # check with leoServer's config first
        if g.leoServer.leoServerConfig:
            check_config = g.leoServer.leoServerConfig["defaultReloadIgnore"].lower()

            if check_config != "none":
                # if not 'none' then do not warn, just infoMessage 'warn' at most
                if not self.infoMessage:
                    self.infoMessage = "warn"
                return

        if g.unitTesting or c not in g.app.commanders():
            return
        if not p:
            g.trace('NO P')
            return

        s = '\n'.join([
            '%s has changed outside Leo.\n' % g.splitLongFileName(
                path),
            'Leo can not update this file automatically.\n',
            'This file was created from %s.\n' % p.h,
            'Warning: refresh-from-disk will destroy all children.'
        ])

        package = {"async": "warn",
                     "warn": 'External file changed', "message": s}

        g.leoServer._send_async_output(package, True)
        self.waitingForAnswer = True
    #@-others
#@+node:felix.20220225003906.1: ** class QuickSearchController (leoserver.py)
class QuickSearchController:

    #@+others
    #@+node:felix.20220225003906.2: *3* QSC.__init__
    def __init__(self, c: Cmdr) -> None:
        self.c = c
        self.lw: List = []  # empty list
        # Keys are id(w),values are either tuples in tuples (w (p,Position)) or tuples (w, f)
        self.its: Dict[int, Any] = {}
        self.fileDirectives = [
            "@asis", "@auto",
            "@auto-md", "@auto-org", "@auto-otl", "@auto-rst",
            "@clean", "@file", "@edit",
        ]
        self._search_patterns: List[str] = []
        self.navText = ''
        self.showParents = True
        self.isTag = False  # added concept to combine tag pane functionality
        self.searchOptions = 0
        self.searchOptionsStrings = ["All", "Subtree", "File", "Chapter", "Node"]
    #@+node:ekr.20220818080756.1: *3* QSC: entries
    #@+node:felix.20220225003906.14: *4* QSC.qsc_search & helpers
    def qsc_search(self, pat: str) -> None:
        hitBase = False
        c = self.c
        flags: RegexFlag
        self.clear()
        self.pushSearchHistory(pat)
        if not pat.startswith('r:'):
            hpat = fnmatch.translate('*' + pat + '*').replace(r"\Z(?ms)", "")
            bpat = fnmatch.translate(pat).rstrip('$').replace(r"\Z(?ms)", "")
            # in python 3.6 there is no (?ms) at the end
            # only \Z
            bpat = bpat.replace(r'\Z', '')
            flags = re.IGNORECASE
        else:
            hpat = pat[2:]
            bpat = pat[2:]
            flags = 0
        combo = self.searchOptionsStrings[self.searchOptions]
        bNodes: Iterable[Position]
        hNodes: Iterable[Position]
        if combo == "All":
            hNodes = c.all_positions()
            bNodes = c.all_positions()
        elif combo == "Subtree":
            hNodes = c.p.self_and_subtree()
            bNodes = c.p.self_and_subtree()
        elif combo == "File":
            found = False
            node = c.p
            while not found and not hitBase:
                h = node.h
                if h:
                    h = h.split()[0]
                if h in self.fileDirectives:
                    found = True
                else:
                    if node.level() == 0:
                        hitBase = True
                    else:
                        node = node.parent()
            hNodes = node.self_and_subtree()
            bNodes = node.self_and_subtree()
        elif combo == "Chapter":
            found = False
            node = c.p
            while not found and not hitBase:
                h = node.h
                if h:
                    h = h.split()[0]
                if h == "@chapter":
                    found = True
                else:
                    if node.level() == 0:
                        hitBase = True
                    else:
                        node = node.parent()
            if hitBase:
                # If I hit the base then revert to all positions
                # this is basically the "main" chapter
                hitBase = False  #reset
                hNodes = c.all_positions()
                bNodes = c.all_positions()
            else:
                hNodes = node.self_and_subtree()
                bNodes = node.self_and_subtree()
        else:
            hNodes = [c.p]
            bNodes = [c.p]

        if not hitBase:
            # hNodes = list(hNodes)
            # bNodes = list(bNodes)
            hm = self.find_h(hpat, list(hNodes), flags)  # Returns a list of positions.
            bm = self.find_b(bpat, list(bNodes), flags)  # Returns a list of positions.
            bm_keys = [match[0].key() for match in bm]
            numOfHm = len(hm)  #do this before trim to get accurate count
            hm = [match for match in hm if match[0].key() not in bm_keys]
            if self.showParents:
                # Was: parents = OrderedDefaultDict(list)
<<<<<<< HEAD
                parents: Dict[str, List[Tuple[Position, Match_Iter]]] = {}
=======
                parents: Dict[str, List[Tuple[Position, Optional[Match_Iter]]]] = {}
>>>>>>> 7e2c86f0

                for nodeList in [hm, bm]:
                    for node in nodeList:
                        key = 'Root' if node[0].level() == 0 else node[0].parent().gnx
<<<<<<< HEAD
                        aList: List[Tuple[Position, Match_Iter]] = parents.get(key, [])
=======
                        aList: List[Tuple[Position, Optional[Match_Iter]]] = parents.get(key, [])
>>>>>>> 7e2c86f0
                        aList.append(node)
                        parents[key] = aList
                lineMatchHits = self.addParentMatches(parents)
            else:
                self.addHeadlineMatches(hm)
                lineMatchHits = self.addBodyMatches(bm)

            hits = numOfHm + lineMatchHits
            self.lw.insert(0, f"{hits} hits")

        else:
            if combo == "File":
                self.lw.insert(0, 'External file directive not found during search')
    #@+node:ekr.20220818083736.1: *5* QSC.pushSearchHistory
    def pushSearchHistory(self, pat: str) -> None:
        if pat in self._search_patterns:
            return
        self._search_patterns = ([pat] + self._search_patterns)[:30]

    #@+node:felix.20220225003906.5: *5* QSC.addBodyMatches
<<<<<<< HEAD
    def addBodyMatches(self, positions: List[Tuple[Position, Match_Iter]]) -> int:
=======
    def addBodyMatches(self, positions: List[Tuple[Position, Optional[Match_Iter]]]) -> int:
>>>>>>> 7e2c86f0
        lineMatchHits = 0
        for p in positions:
            it = {"type": "headline", "label": p[0].h}
            if self.addItem(it, (p[0], None)):
                return lineMatchHits
            ms = self.matchlines(p[0].b, p[1])
            for ml, pos in ms:
                lineMatchHits += 1
                it = {"type": "body", "label": ml}
                if self.addItem(it, (p[0], pos)):
                    return lineMatchHits
        return lineMatchHits


    #@+node:felix.20220225003906.11: *4* QSC.qsc_search_history & helper (not used)
    def qsc_search_history(self) -> None:

        self.clear()

        def sHistSelect(x: str) -> Callable:
            def _f() -> None:
                # self.widgetUI.lineEdit.setText(x)
                scon: QuickSearchController = self.c.patched_quicksearch_controller
                scon.navText = x
                self.qsc_search(x)
            return _f

        for pat in self._search_patterns:
            self.addGeneric(pat, sHistSelect(pat))
    #@+node:felix.20220225003906.7: *5* QSC.addGeneric
    def addGeneric(self, text: str, f: Callable) -> Dict:
        """ Add generic callback """
        it = {"type": "generic", "label": text}
        self.its[id(it)] = (it, f)
        return it

    #@+node:felix.20220225003906.12: *4* QSC.qsc_sort_by_gnx
    def qsc_sort_by_gnx(self) -> None:
        """Return positions by gnx."""
        c = self.c
<<<<<<< HEAD
        timeline: List[Tuple[Position, Match_Iter]] = [
=======
        timeline: List[Tuple[Position, Optional[Match_Iter]]] = [
>>>>>>> 7e2c86f0
            (p.copy(), None) for p in c.all_unique_positions()
        ]
        timeline.sort(key=lambda x: x[0].gnx, reverse=True)
        self.clear()
        self.addHeadlineMatches(timeline)
    #@+node:felix.20220225003906.15: *4* QSC.qsc_background_search
    def qsc_background_search(self, pat: str) -> Tuple[
<<<<<<< HEAD
        List[Tuple[Position, Match_Iter]],
=======
        List[Tuple[Position, Optional[Match_Iter]]],
>>>>>>> 7e2c86f0
        List[Position]
    ]:

        flags: RegexFlag
        if not pat.startswith('r:'):
            hpat = fnmatch.translate('*' + pat + '*').replace(r"\Z(?ms)", "")
            # bpat = fnmatch.translate(pat).rstrip('$').replace(r"\Z(?ms)","")
            flags = re.IGNORECASE
        else:
            hpat = pat[2:]
            flags = 0
        combo = self.searchOptionsStrings[self.searchOptions]
        hNodes: Iterable[Position]
        if combo == "All":
            hNodes = self.c.all_positions()
        elif combo == "Subtree":
            hNodes = self.c.p.self_and_subtree()
        else:
            hNodes = [self.c.p]
        hm = self.find_h(hpat, list(hNodes), flags)
        # Update the real quicksearch controller.
        self.clear()
        self.addHeadlineMatches(hm)
        return hm, []
    #@+node:felix.20220225003906.13: *4* QSC.qsc_find_changed
    def qsc_find_changed(self) -> None:
        c = self.c
<<<<<<< HEAD
        changed: List[Tuple[Position, Match_Iter]] = [
=======
        changed: List[Tuple[Position, Optional[Match_Iter]]] = [
>>>>>>> 7e2c86f0
            (p.copy(), None) for p in c.all_unique_positions() if p.isDirty()
        ]
        self.clear()
        self.addHeadlineMatches(changed)
    #@+node:felix.20220313183922.1: *4* QSC.qsc_find_tags & helpers
    def qsc_find_tags(self, pat: str) -> None:
        """
        Search for tags: outputs position list
        If empty pattern, list tags *strings* instead
        """
        if not pat:
            # No pattern! list all tags as string
            c = self.c
            self.clear()
            d: Dict[str, Any] = {}
            for p in c.all_unique_positions():
                u = p.v.u
                tags = set(u.get('__node_tags', set([])))
                for tag in tags:
                    aList = d.get(tag, [])
                    aList.append(p.h)
                    d[tag] = aList
            if d:
                for key in sorted(d):
                    # key is unique tag
                    self.addTag(key)
            return
        # else: non empty pattern, so find tag!
        hm = self.find_tag(pat)
        self.clear()  # needed for external client ui replacement: fills self.its
        self.addHeadlineMatches(hm)  # added for external client ui replacement: fills self.its
    #@+node:felix.20220318222437.1: *5* QSC.addTag
    def addTag(self, text: str) -> Dict:
        """ add Tag label """
        it = {"type": "tag", "label": text}
        self.its[id(it)] = (it, None)
        return it

    #@+node:felix.20220313185430.1: *5* QSC.find_tag
<<<<<<< HEAD
    def find_tag(self, pat: str) -> List[Tuple[Position, Match_Iter]]:
=======
    def find_tag(self, pat: str) -> List[Tuple[Position, Optional[Match_Iter]]]:
>>>>>>> 7e2c86f0
        """
        Return list of all positions that have matching tags
        """
        #  USE update_list(self) from @file ../plugins/nodetags.py
        c = self.c

        tc = getattr(c, 'theTagController', None)
        if not tc:
            print("In find_tag: No 'theTagController' on commander.")
            print("Make sure nodetags.py is an active plugin in myLeoSettings.leo")
            print("", flush=True)
            return []

        gnxDict = c.fileCommands.gnxDict
        key = pat.strip()

        query = re.split(r'(&|\||-|\^)', key)
        tags = []
        operations = []
        for i, s in enumerate(query):
            if i % 2 == 0:
                tags.append(s.strip())
            else:
                operations.append(s.strip())
        tags.reverse()
        operations.reverse()

        resultset: Set[str] = set(tc.get_tagged_gnxes(tags.pop()))
        while operations:
            op = operations.pop()
            nodes: Set[str] = set(tc.get_tagged_gnxes(tags.pop()))
            if op == '&':
                resultset &= nodes
            elif op == '|':
                resultset |= nodes
            elif op == '-':
                resultset -= nodes
            elif op == '^':
                resultset ^= nodes

<<<<<<< HEAD
        aList: List[Tuple[Position, Match_Iter]] = []
=======
        aList: List[Tuple[Position, Optional[Match_Iter]]] = []
>>>>>>> 7e2c86f0
        for gnx in resultset:
            n = gnxDict.get(gnx)
            if n is not None:
                p = c.vnode2position(n)
                aList.append((p.copy(), None))
        return aList
    #@+node:felix.20220225003906.10: *4* QSC.qsc_get_history
    def qsc_get_history(self) -> None:
<<<<<<< HEAD
        headlines: List[Tuple[Position, Match_Iter]] = [
=======
        headlines: List[Tuple[Position, Optional[Match_Iter]]] = [
>>>>>>> 7e2c86f0
            (po[0].copy(), None) for po in self.c.nodeHistory.beadList
        ]
        headlines.reverse()
        self.clear()
        self.addHeadlineMatches(headlines)
    #@+node:felix.20220225003906.18: *4* QSC.qsc_show_marked
    def qsc_show_marked(self) -> None:
        self.clear()
        c = self.c
        self.addHeadlineMatches([
            (z.copy(), None) for z in c.all_positions() if z.isMarked()
        ])
    #@+node:ekr.20220818083228.1: *3* QSC: helpers
    #@+node:felix.20220225003906.8: *4* QSC.addHeadlineMatches
    def addHeadlineMatches(self,
<<<<<<< HEAD
        position_list: List[Tuple[Position, Match_Iter]]
=======
        position_list: List[Tuple[Position, Optional[Match_Iter]]]
>>>>>>> 7e2c86f0
    ) -> None:
        for p in position_list:
            it = {"type": "headline", "label": p[0].h}
            if self.addItem(it, (p[0], None)):
                return
    #@+node:felix.20220225003906.4: *4* QSC.addItem
    def addItem(self, it: Any, val: Any) -> bool:
        self.its[id(it)] = (it, val)
        # changed to 999 from 3000 to replace old threadutil behavior
        return len(self.its) > 999  # Limit to 999 for now
    #@+node:felix.20220225003906.6: *4* QSC.addParentMatches
    def addParentMatches(self,
<<<<<<< HEAD
        parent_list: Dict[str, List[Tuple[Position, Match_Iter]]],
=======
        parent_list: Dict[str, List[Tuple[Position, Optional[Match_Iter]]]],
>>>>>>> 7e2c86f0
    ) -> int:
        lineMatchHits = 0
        for parent_key, parent_value in parent_list.items():
            if isinstance(parent_key, str):
                v = self.c.fileCommands.gnxDict.get(parent_key)
                h = v.h if v else parent_key
                it = {"type": "parent", "label": h}
            else:
                it = {"type": "parent", "label": parent_key[0].h}
            if self.addItem(it, (parent_key, None)):
                return lineMatchHits
            for p, m in parent_value:
                it = {"type": "headline", "label": p.h}
                if self.addItem(it, (p, None)):
                    return lineMatchHits
                if m is not None:  #p might not have body matches
                    ms = self.matchlines(p.b, m)
                    for match_list, pos in ms:
                        lineMatchHits += 1
                        it = {"type": "body", "label": match_list}
                        if self.addItem(it, (p, pos)):
                            return lineMatchHits

        return lineMatchHits

    #@+node:felix.20220225003906.9: *4* QSC.clear
    def clear(self) -> None:
        self.its = {}
        self.lw.clear()

    #@+node:felix.20220225003906.17: *4* QSC.find_b
    def find_b(self,
        regex: str,
        positions: List[Position],
        flags: RegexFlag=re.IGNORECASE | re.MULTILINE,
<<<<<<< HEAD
    ) -> List[Tuple[Position, Match_Iter]]:
=======
    ) -> List[Tuple[Position, Optional[Match_Iter]]]:
>>>>>>> 7e2c86f0
        """
        Return list of all tuple (Position, matchiter/None) whose body matches regex one or more times.
        """
        try:
            pat = re.compile(regex, flags)
        except Exception:
            return []
<<<<<<< HEAD
        aList: List[Tuple[Position, Match_Iter]] = []
=======
        aList: List[Tuple[Position, Optional[Match_Iter]]] = []
>>>>>>> 7e2c86f0

        for p in positions:
            m = re.finditer(pat, p.b)
            t1, t2 = itertools.tee(m, 2)
            try:
                t1.__next__()
            except StopIteration:
                continue
            pc = p.copy()
            aList.append((pc, t2))

        return aList
    #@+node:felix.20220225003906.16: *4* QSC.find_h
    def find_h(self,
        regex: str,
        positions: List[Position],
        flags: RegexFlag=re.IGNORECASE,
<<<<<<< HEAD
    ) -> List[Tuple[Position, Match_Iter]]:
=======
    ) -> List[Tuple[Position, Optional[Match_Iter]]]:
>>>>>>> 7e2c86f0
        """
        Return the list of all tuple (Position, matchiter/None) whose headline matches the given pattern.
        """
        try:
            pat = re.compile(regex, flags)
        except Exception:
            return []
        return [(p.copy(), None) for p in positions if re.match(pat, p.h)]
    #@+node:felix.20220225224130.1: *4* QSC.matchlines
<<<<<<< HEAD
    def matchlines(self, b: str, miter: Iterator[re.Match[str]]) -> List[Tuple[str, Tuple[int, int]]]:
=======
    def matchlines(self, b: str, miter: Match_Iter) -> List[Tuple[str, Tuple[int, int]]]:
>>>>>>> 7e2c86f0
        aList = []
        for m in miter:
            st, en = g.getLine(b, m.start())
            li = b[st:en].strip()
            aList.append((li, (m.start(), m.end())))
        return aList

    #@+node:felix.20220225003906.20: *4* QSC.onSelectItem (from quicksearch.py)
    def onSelectItem(self, it: Any, it_prev: Any=None) -> None:
        c = self.c
        tgt = self.its.get(it)
        if not tgt:
            if not g.unitTesting:
                print("onSelectItem: no target found for 'it' as key:" + str(it))
            return

        # generic callable
        try:
            if callable(tgt[1]):
                tgt()
            elif len(tgt[1]) == 2:
                p, pos = tgt[1]
                if hasattr(p, 'v'):  # p might be "Root"
                    if not c.positionExists(p):
                        g.es("Node moved or deleted.\nMaybe re-do search.",
                            color='red')
                        return
                    c.selectPosition(p)
                    if pos is not None:
                        if hasattr(g.app.gui, 'show_find_success'):  # pragma: no cover
                            g.app.gui.show_find_success(c, False, 0, p)
                        st, en = pos
                        w = c.frame.body.wrapper
                        w.setSelectionRange(st, en)
                        w.seeInsertPoint()
                        c.bodyWantsFocus()
                        c.bodyWantsFocusNow()
                    else:
                        if hasattr(g.app.gui, 'show_find_success'):  # pragma: no cover
                            g.app.gui.show_find_success(c, True, 0, p)
        except Exception:
            raise ServerError("QuickSearchController onSelectItem error")
    #@-others
#@+node:felix.20210621233316.4: ** class LeoServer
class LeoServer:
    """Leo Server Controller"""
    #@+others
    #@+node:felix.20210621233316.5: *3* server.__init__
    def __init__(self, testing: bool=False) -> None:

        import leo.core.leoApp as leoApp
        import leo.core.leoBridge as leoBridge

        global g
        t1 = time.process_time()
        #
        # Init ivars first.
        self.c: Cmdr = None  # Currently Selected Commander.
        self.dummy_c: Cmdr = None  # Set below, after we set g.
        self.action: str = None
        self.bad_commands_list: List[str] = []  # Set below.
        #
        # Debug utilities
        self.current_id = 0  # Id of action being processed.
        self.log_flag = False  # set by "log" key
        #
        # Start the bridge.
        self.bridge = leoBridge.controller(
            gui='nullGui',
            loadPlugins=True,  # True: attempt to load plugins.
            readSettings=True,  # True: read standard settings files.
            silent=True,  # True: don't print signon messages.
            verbose=False,  # True: prints messages that would be sent to the log pane.
        )
        self.g = g = self.bridge.globals()  # Also sets global 'g' object
        g.in_leo_server = True  # #2098.
        g.leoServer = self  # Set server singleton global reference
        self.leoServerConfig: Param = None
        #
        # * Intercept Log Pane output: Sends to client's log pane
        g.es = self._es  # pointer - not a function call
        g.es_print = self._es  # Also like es, because es_print would double strings in client
        #
        # Set in _init_connection
        self.web_socket = None  # Main Control Client
        self.loop: Loop = None
        #
        # To inspect commands
        self.dummy_c = g.app.newCommander(fileName=None)
        self.bad_commands_list = self._bad_commands(self.dummy_c)
        #
        # * Replacement instances to Leo's codebase : getScript, IdleTime and externalFilesController
        g.getScript = self._getScript
        g.IdleTime = self._idleTime
        #
        # override for "revert to file" operation
        g.app.gui.runAskOkDialog = self._runAskOkDialog
        g.app.gui.runAskYesNoDialog = self._runAskYesNoDialog
        g.app.gui.runAskYesNoCancelDialog = self._runAskYesNoCancelDialog
        g.app.gui.show_find_success = self._show_find_success
        self.headlineWidget = g.bunch(_name='tree')
        #
        # Complete the initialization, as in LeoApp.initApp.
        g.app.idleTimeManager = leoApp.IdleTimeManager()
        g.app.externalFilesController = ServerExternalFilesController()  # Replace
        g.app.idleTimeManager.start()
        t2 = time.process_time()
        if not testing:
            print(f"LeoServer: init leoBridge in {t2-t1:4.2} sec.", flush=True)
    #@+node:felix.20210622235127.1: *3* server.leo overridden methods
    #@+node:felix.20210711194729.1: *4* LeoServer._runAskOkDialog
    def _runAskOkDialog(self, c: Cmdr, title: str, message: str=None, text: str="Ok") -> None:
        """Create and run an askOK dialog ."""
        # Called by many commands in Leo
        if message:
            s = title + " " + message
        else:
            s = title
        package = {"async": "info", "message": s}
        g.leoServer._send_async_output(package)
    #@+node:felix.20210711194736.1: *4* LeoServer._runAskYesNoDialog
    def _runAskYesNoDialog(self,
        c: Cmdr,
        title: str,
        message: str=None,
        yes_all: bool=False,
        no_all: bool=False,
    ) -> str:
        """Create and run an askYesNo dialog."""
        # used in ask with title: 'Overwrite the version in Leo?'
        # used in revert with title: 'Revert'
        # used in create ly leo settings with title: 'Create myLeoSettings.leo?'
        # used in move nodes with title: 'Move Marked Nodes?'
        s = "runAskYesNoDialog called"
        if title.startswith('Overwrite'):
            s = "@<file> tree was overwritten"
        elif title.startswith('Revert'):
            s = "Leo outline reverted to last saved contents"
        elif title.startswith('Create'):
            s = "myLeoSettings.leo created"
        elif title.startswith('Move'):
            s = "Marked nodes were moved"
        package = {"async": "info", "message": s}
        g.leoServer._send_async_output(package)
        return "yes"
    #@+node:felix.20210711194745.1: *4* LeoServer._runAskYesNoCancelDialog
    def _runAskYesNoCancelDialog(
        self,
        c: Cmdr,
        title: str,
        message: str=None,
        yesMessage: str="Yes",
        noMessage: str="No",
        yesToAllMessage: str=None,
        defaultButton: str="Yes",
        cancelMessage: str=None,
    ) -> str:
        """Create and run an askYesNoCancel dialog ."""
        # used in dangerous write with title: 'Overwrite existing file?'
        # used in prompt for save with title: 'Confirm'
        s = "runAskYesNoCancelDialog called"
        if title.startswith('Overwrite'):
            s = "File Overwritten"
        elif title.startswith('Confirm'):
            s = "File Saved"
        package = {"async": "info", "message": s}
        g.leoServer._send_async_output(package)
        return "yes"
    #@+node:felix.20210622235209.1: *4* LeoServer._es
    def _es(self, *args: Any, **keys: Any) -> None:  # pragma: no cover (tested in client).
        """Output to the Log Pane"""
        d = {
            'color': None,
            'commas': False,
            'newline': True,
            'spaces': True,
            'tabName': 'Log',
            'nodeLink': None,
        }
        d = g.doKeywordArgs(keys, d)
        color = d.get('color')
        color = g.actualColor(color)
        s = g.translateArgs(args, d)
        package = {"async": "log", "log": s}
        if color:
            package["color"] = color
        self._send_async_output(package, True)
    #@+node:felix.20210626002856.1: *4* LeoServer._getScript
    def _getScript(
        self,
        c: Cmdr,
        p: Position,
        useSelectedText: bool=True,
        forcePythonSentinels: bool=True,
        useSentinels: bool=True,
    ) -> str:
        """
        Return the expansion of the selected text of node p.
        Return the expansion of all of node p's body text if
        p is not the current node or if there is no text selection.
        """
        w = c.frame.body.wrapper
        if not p:
            p = c.p
        try:
            if w and p == c.p and useSelectedText and w.hasSelection():
                s = w.getSelectedText()
            else:
                s = p.b
            # Remove extra leading whitespace so the user may execute indented code.
            s = textwrap.dedent(s)
            s = g.extractExecutableString(c, p, s)
            script = g.composeScript(c, p, s,
                                      forcePythonSentinels=forcePythonSentinels,
                                      useSentinels=useSentinels)
        except Exception:
            g.es_print("unexpected exception in g.getScript", flush=True)
            g.es_exception()
            script = ''
        return script
    #@+node:felix.20210627004238.1: *4* LeoServer._asyncIdleLoop
    async def _asyncIdleLoop(self, seconds: Union[int, float], func: Callable) -> None:
        while True:
            await asyncio.sleep(seconds)
            func(self)
    #@+node:felix.20210627004039.1: *4* LeoServer._idleTime
    def _idleTime(self, fn: Callable, delay: Union[int, float], tag: str) -> None:
        asyncio.get_event_loop().create_task(self._asyncIdleLoop(delay / 1000, fn))
    #@+node:felix.20210626003327.1: *4* LeoServer._show_find_success
    def _show_find_success(self,
        c: Cmdr,
        in_headline: bool,
        insert: Any,
        p: Position,
    ) -> None:
        """Handle a successful find match."""
        if in_headline:
            g.app.gui.set_focus(c, self.headlineWidget)
        # no return
    #@+node:felix.20210621233316.6: *3* server.public commands
    #@+node:felix.20210621233316.7: *4* server.button commands
    # These will fail unless the open_file inits c.theScriptingController.
    #@+node:felix.20210621233316.8: *5* _check_button_command
    def _check_button_command(self, tag: str) -> Dict:  # pragma: no cover (no scripting controller)
        """
        Check that a button command is possible.
        Raise ServerError if not. Otherwise, return sc.buttonsDict.
        """
        c = self._check_c()
        sc = getattr(c, "theScriptingController", None)
        if not sc:
            # This will happen unless mod_scripting is loaded!
            raise ServerError(f"{tag}: no scripting controller")
        return sc.buttonsDict
    #@+node:felix.20220220203658.1: *5* _get_rclickTree
    def _get_rclickTree(self, rclicks: List[Any]) -> List[Dict[str, Any]]:
        rclickList: List[Dict[str, Any]] = []
        for rc in rclicks:
            children = []
            if rc.children:
                children = self._get_rclickTree(rc.children)
            rclickList.append({"name": rc.position.h, "children": children})
        return rclickList


    #@+node:felix.20210621233316.9: *5* server.click_button
    def click_button(self, param: Param) -> Response:  # pragma: no cover (no scripting controller)
        """Handles buttons clicked in client from the '@button' panel"""
        tag = 'click_button'
        index = param.get("index")
        if not index:
            raise ServerError(f"{tag}: no button index given")
        d = self._check_button_command(tag)
        button = None
        for key in d:
            # Some button keys are objects so we have to convert first
            if str(key) == index:
                button = key

        if not button:
            raise ServerError(f"{tag}: button {index!r} does not exist")

        try:
            w_rclick = param.get("rclick", False)
            if w_rclick and hasattr(button, 'rclicks'):
                # not zero
                toChooseFrom = button.rclicks
                for i_rc in w_rclick:
                    w_rclickChosen = toChooseFrom[i_rc]
                    toChooseFrom = w_rclickChosen.children
                if w_rclickChosen:
                    c = self._check_c()
                    sc = getattr(c, "theScriptingController", None)
                    sc.executeScriptFromButton(button, "", w_rclickChosen.position, "")

            else:
                button.command()
        except Exception as e:
            raise ServerError(f"{tag}: exception clicking button {index!r}: {e}")
        # Tag along a possible return value with info sent back by _make_response
        return self._make_response()
    #@+node:felix.20210621233316.10: *5* server.get_buttons
    def get_buttons(self, param: Dict) -> Response:  # pragma: no cover (no scripting controller)
        """
        Gets the currently opened file's @buttons list
        as an array of dict.

        Typescript RClick recursive interface:
        RClick: {name: string, children: RClick[]}

        Typescript return interface:
            {
                name: string;
                index: string;
                rclicks: RClick[];
            }[]
        """
        d = self._check_button_command('get_buttons')

        buttons = []
        # Some button keys are objects so we have to convert first
        for key in d:
            rclickList = []
            if hasattr(key, 'rclicks'):
                rclickList = self._get_rclickTree(key.rclicks)
                # buttonRClicks = key.rclicks
                # for rc in buttonRClicks:
                #     rclickList.append(rc.position.h)

            entry = {"name": d[key], "index": str(key), "rclicks": rclickList}
            buttons.append(entry)

        return self._make_minimal_response({
            "buttons": buttons
        })
    #@+node:felix.20210621233316.11: *5* server.remove_button
    def remove_button(self, param: Dict) -> Response:  # pragma: no cover (no scripting controller)
        """Remove button by index 'key string'."""
        tag = 'remove_button'
        index = param.get("index")
        if not index:
            raise ServerError(f"{tag}: no button index given")
        d = self._check_button_command(tag)
        # Some button keys are objects so we have to convert first
        key = None
        for i_key in d:
            if str(i_key) == index:
                key = i_key
        if key:
            try:
                del d[key]
            except Exception as e:
                raise ServerError(f"{tag}: exception removing button {index!r}: {e}")
        else:
            raise ServerError(f"{tag}: button {index!r} does not exist")

        return self._make_response()
    #@+node:felix.20211016235830.1: *5* server.goto_script
    def goto_script(self, param: Dict) -> Response:  # pragma: no cover (no scripting controller)
        """Goto the script this button originates."""
        tag = 'goto_script'
        index = param.get("index")
        if not index:
            raise ServerError(f"{tag}: no button index given")
        d = self._check_button_command(tag)
        # Some button keys are objects so we have to convert first
        key = None
        for i_key in d:
            if str(i_key) == index:
                key = i_key
        if key:
            try:
                gnx = key.command.gnx
                c = self._check_c()
                # pylint: disable=undefined-loop-variable
                for p in c.all_positions():
                    if p.gnx == gnx:
                        break
                if p:
                    assert c.positionExists(p)
                    c.selectPosition(p)
                else:
                    raise ServerError(f"{tag}: not found {gnx}")
            except Exception as e:
                raise ServerError(f"{tag}: exception going to script of button {index!r}: {e}")
        else:
            raise ServerError(f"{tag}: button {index!r} does not exist")

        return self._make_response()
    #@+node:felix.20210621233316.12: *4* server.file commands
    #@+node:felix.20210621233316.13: *5* server.open_file
    def open_file(self, param: Param) -> Response:
        """
        Open a leo file with the given filename.
        Create a new document if no name.
        """
        found, tag = False, 'open_file'
        filename = param.get('filename')  # Optional.
        if filename:
            for c in g.app.commanders():
                if c.fileName() == filename:
                    found = True
        if not found:
            c = self.bridge.openLeoFile(filename)
            # Add ftm. This won't happen if opened outside leoserver
            c.findCommands.ftm = StringFindTabManager(c)
            cc = QuickSearchController(c)
            # Patch up quick-search controller to the commander
            setattr(c, 'patched_quicksearch_controller', cc)
        if not c:  # pragma: no cover
            raise ServerError(f"{tag}: bridge did not open {filename!r}")
        if not c.frame.body.wrapper:  # pragma: no cover
            raise ServerError(f"{tag}: no wrapper")
        # Assign self.c
        self.c = c
        # c.selectPosition(c.rootPosition())  # Why ? This will create a node change !
        # Check the outline!
        c.recreateGnxDict()  # refresh c.fileCommands.gnxDict used in ap_to_p
        self._check_outline(c)
        if self.log_flag:  # pragma: no cover
            self._dump_outline(c)

        result = {"total": len(g.app.commanders()), "filename": self.c.fileName()}

        return self._make_response(result)
    #@+node:felix.20210621233316.14: *5* server.open_files
    def open_files(self, param: Param) -> Response:
        """
        Opens an array of leo files.
        Returns an object with total opened files
        and name of currently last opened & selected document.
        """
        files = param.get('files')  # Optional.
        if files:
            for i_file in files:
                if os.path.isfile(i_file):
                    self.open_file({"filename": i_file})
        total = len(g.app.commanders())
        filename = self.c.fileName() if total else ""
        result = {"total": total, "filename": filename}
        return self._make_response(result)
    #@+node:felix.20210621233316.15: *5* server.set_opened_file
    def set_opened_file(self, param: Param) -> Response:
        """
        Choose the new active commander from array of opened files.
        Returns an object with total opened files
        and name of currently last opened & selected document.
        """
        tag = 'set_opened_file'
        index = param.get('index')
        total = len(g.app.commanders())
        if total and index < total:
            self.c = g.app.commanders()[index]
            # maybe needed for frame wrapper
            self.c.selectPosition(self.c.p)
            self._check_outline(self.c)
            result = {"total": total, "filename": self.c.fileName()}
            return self._make_response(result)
        raise ServerError(f"{tag}: commander at index {index} does not exist")
    #@+node:felix.20210621233316.16: *5* server.close_file
    def close_file(self, param: Param) -> Response:
        """
        Closes an outline opened with open_file.
        Use a 'forced' flag to force close.
        Returns a 'total' member in the package if close is successful.
        """
        c = self._check_c()
        forced = param.get("forced")
        if c:
            # First, revert to prevent asking user.
            if forced and c.changed:
                if c.fileName():
                    c.revert()
                else:
                    c.changed = False  # Needed in g.app.closeLeoWindow
            # Then, if still possible, close it.
            if forced or not c.changed:
                # c.close() # Stops too much if last file closed
                g.app.closeLeoWindow(c.frame, finish_quit=False)
            else:
                # Cannot close, return empty response without 'total'
                # (ask to save, ignore or cancel)
                return self._make_response()
        # New 'c': Select the first open outline, if any.
        commanders = g.app.commanders()
        self.c = commanders and commanders[0] or None
        if self.c:
            result = {"total": len(g.app.commanders()), "filename": self.c.fileName()}
        else:
            result = {"total": 0}
        return self._make_response(result)
    #@+node:felix.20210621233316.17: *5* server.save_file
    def save_file(self, param: Param) -> Response:  # pragma: no cover (too dangerous).
        """Save the leo outline."""
        tag = 'save_file'
        c = self._check_c()
        if c:
            try:
                if "name" in param:
                    c.save(fileName=param['name'])
                else:
                    c.save()
            except Exception as e:
                print(f"{tag} Error while saving {param['name']}", flush=True)
                print(e, flush=True)

        return self._make_response()  # Just send empty as 'ok'
    #@+node:felix.20210621233316.18: *5* server.import_any_file
    def import_any_file(self, param: Param) -> Response:
        """
        Import file(s) from array of file names
        """
        tag = 'import_any_file'
        c = self._check_c()
        ic = c.importCommands
        names = param.get('filenames')
        if names:
            g.chdir(names[0])
        if not names:
            raise ServerError(f"{tag}: No file names provided")
        # New in Leo 4.9: choose the type of import based on the extension.
        derived = [z for z in names if c.looksLikeDerivedFile(z)]
        others = [z for z in names if z not in derived]
        if derived:
            ic.importDerivedFiles(parent=c.p, paths=derived)
        for fn in others:
            junk, ext = g.os_path_splitext(fn)
            ext = ext.lower()  # #1522
            if ext.startswith('.'):
                ext = ext[1:]
            if ext == 'csv':
                ic.importMindMap([fn])
            elif ext in ('cw', 'cweb'):
                ic.importWebCommand([fn], "cweb")
            # Not useful. Use @auto x.json instead.
            # elif ext == 'json':
                # ic.importJSON([fn])
            elif fn.endswith('mm.html'):
                ic.importFreeMind([fn])
            elif ext in ('nw', 'noweb'):
                ic.importWebCommand([fn], "noweb")
            elif ext == 'more':
                # (Félix) leoImport Should be on c?
                c.leoImport.MORE_Importer(c).import_file(fn)  # #1522.
            elif ext == 'txt':
                # (Félix) import_txt_file Should be on c?
                # #1522: Create an @edit node.
                c.import_txt_file(c, fn)
            else:
                # Make *sure* that parent.b is empty.
                last = c.lastTopLevel()
                parent = last.insertAfter()
                parent.v.h = 'Imported Files'
                ic.importFilesCommand(
                    files=[fn],
                    parent=parent,
                    treeType='@auto',  # was '@clean'
                    # Experimental: attempt to use permissive section ref logic.
                )
        return self._make_response()  # Just send empty as 'ok'
    #@+node:felix.20220808210033.1: *4* server.export commands
    #@+node:felix.20220808211111.2: *5* server.export-headlines
    def export_headlines(self, param: Param) -> Response:
        """
        Export Outline (export headlines)
        """
        tag = 'export_headlines'
        c = self._check_c()
        if c and "name" in param:
            try:
                fileName = param.get("name")
                if fileName:
                    g.setGlobalOpenDir(fileName)
                    g.chdir(fileName)
                    c.importCommands.exportHeadlines(fileName)

            except Exception as e:
                print(f"{tag} Error while writing {param['name']}", flush=True)
                print(e, flush=True)

        return self._make_response()
    #@+node:felix.20220808211111.4: *5* server.flatten-outline
    def flatten_outline(self, param: Param) -> Response:
        """
        Flatten Selected Outline
        """
        tag = 'flatten_outline'
        c = self._check_c()
        if c and "name" in param:
            try:
                fileName = param.get("name")
                if fileName:
                    g.setGlobalOpenDir(fileName)
                    g.chdir(fileName)
                    c.importCommands.flattenOutline(fileName)

            except Exception as e:
                print(f"{tag} Error while writing {param['name']}", flush=True)
                print(e, flush=True)
        return self._make_response()
    #@+node:felix.20220808211111.5: *5* server.outline-to-cweb
    def outline_to_cweb(self, param: Param) -> Response:
        """
        Outline To CWEB
        """
        tag = 'outline_to_cweb'
        c = self._check_c()
        if c and "name" in param:
            try:
                fileName = param.get("name")
                if fileName:
                    g.setGlobalOpenDir(fileName)
                    g.chdir(fileName)
                    c.importCommands.outlineToWeb(fileName, "cweb")

            except Exception as e:
                print(f"{tag} Error while writing {param['name']}", flush=True)
                print(e, flush=True)
        return self._make_response()
    #@+node:felix.20220808211111.6: *5* server.outline-to-noweb

    def outline_to_noweb(self, param: Param) -> Response:
        """
        Outline To Noweb
        """
        tag = 'outline_to_noweb'
        c = self._check_c()
        if c and "name" in param:
            try:
                fileName = param.get("name")
                if fileName:
                    g.setGlobalOpenDir(fileName)
                    g.chdir(fileName)
                    c.importCommands.outlineToWeb(fileName, "noweb")
                    c.outlineToNowebDefaultFileName = fileName

            except Exception as e:
                print(f"{tag} Error while writing {param['name']}", flush=True)
                print(e, flush=True)
        return self._make_response()
    #@+node:felix.20220808211111.7: *5* server.remove-sentinels
    def remove_sentinels(self, param: Param) -> Response:
        """
        Remove Sentinels
        """
        tag = 'remove_sentinels'
        c = self._check_c()
        if c and "names" in param:
            try:
                names = param.get("names")
                if names:
                    g.chdir(names[0])
                    c.importCommands.removeSentinelsCommand(names)

            except Exception as e:
                print(f"{tag} Error while running remove_sentinels", flush=True)
                print(e, flush=True)
        return self._make_response()
    #@+node:felix.20220808211111.8: *5* server.weave
    def weave(self, param: Param) -> Response:
        """
        Weave
        """
        tag = 'weave'
        c = self._check_c()
        if c and "name" in param:
            try:
                fileName = param.get("name")
                if fileName:
                    g.setGlobalOpenDir(fileName)
                    g.chdir(fileName)
                    c.importCommands.weave(fileName)

            except Exception as e:
                print(f"{tag} Error while writing {param['name']}", flush=True)
                print(e, flush=True)
        return self._make_response()
    #@+node:felix.20220808221351.1: *5* server.write-file-from-node
    def write_file_from_node(self, param: Param) -> Response:
        """
        Write file from node
        """
        tag = 'write_file_from_node'
        c = self._check_c()
        if c and "name" in param:
            try:
                fileName = param.get("name")
                if fileName:
                    p = c.p
                    s = p.b
                    with open(fileName, 'w') as f:
                        g.chdir(fileName)
                        if s.startswith('@nocolor\n'):
                            s = s[len('@nocolor\n') :]
                        f.write(s)
                        f.flush()
                        g.blue('wrote:', fileName)

            except Exception as e:
                print(f"{tag} Error while writing {param['name']}", flush=True)
                print(e, flush=True)
        return self._make_response()
    #@+node:felix.20220810001309.1: *5* server.read-file-into-node
    def read_file_into_node(self, param: Param) -> Response:
        """
        Read a file into a single node.
        """
        tag = 'read_file_into_node'
        undoType = 'Read File Into Node'
        c = self._check_c()
        if c and "name" in param:
            try:
                fileName = param.get("name")
                if fileName:
                    s, e = g.readFileIntoString(fileName)
                    if s is None:
                        return None
                    g.chdir(fileName)  # TODO : IS THIS NEEDED
                    s = '@nocolor\n' + s  # TODO : MAKE THIS UNDOABLE !
                    p = c.insertHeadline(op_name=undoType)
                    p.setHeadString('@read-file-into-node ' + fileName)
                    p.setBodyString(s)
            except Exception as err:
                print(f"{tag} Error while reading {param['name']}", flush=True)
                print(err, flush=True)
        return self._make_response()


    #@+node:felix.20220309010334.1: *4* server.nav commands
    #@+node:felix.20220714000930.1: *5* server.chapter_main
    def chapter_main(self, param: Param) -> Response:
        tag = 'chapter_main'
        c = self._check_c()
        try:
            cc = c.chapterController
            cc.selectChapterByName('main')
        except Exception as e:
            raise ServerError(f"{tag}: exception selecting main chapter: {e}")
        return self._make_response()
    #@+node:felix.20220714000942.1: *5* server.chapter_select
    def chapter_select(self, param: Param) -> Response:
        tag = 'chapter_select'
        c = self._check_c()
        try:
            cc = c.chapterController
            chapter = param.get('name', 'main')
            cc.selectChapterByName(chapter)
        except Exception as e:
            raise ServerError(f"{tag}: exception selecting a chapter: {chapter}, {e}")

        return self._make_response()
    #@+node:felix.20220305211743.1: *5* server.nav_headline_search
    def nav_headline_search(self, param: Param) -> Response:
        """
        Performs nav 'headline only' search and fills results of go to panel
        Triggered by just typing in nav input box
        """
        tag = 'nav_headline_search'
        c = self._check_c()
        # Tag search override!
        try:
            scon: QuickSearchController = c.patched_quicksearch_controller
            inp = scon.navText
            if scon.isTag:
                scon.qsc_find_tags(inp)
            else:
                exp = inp.replace(" ", "*")
                scon.qsc_background_search(exp)
        except Exception as e:
            raise ServerError(f"{tag}: exception doing nav headline search: {e}")
        return self._make_response()


    #@+node:felix.20220305211828.1: *5* server.nav_search
    def nav_search(self, param: Param) -> Response:
        """
        Performs nav search and fills results of go to panel
        Triggered by pressing 'Enter' in the nav input box
        """
        tag = 'nav_search'
        c = self._check_c()
        scon: QuickSearchController = c.patched_quicksearch_controller
        # Tag search override!
        try:
            inp = scon.navText
            if scon.isTag:
                scon.qsc_find_tags(inp)
            else:
                scon.qsc_search(inp)
        except Exception as e:
            raise ServerError(f"{tag}: exception doing nav search: {e}")
        return self._make_response()


    #@+node:felix.20220305215239.1: *5* server.get_goto_panel
    def get_goto_panel(self, param: Param) -> Response:
        """
        Gets the content of the goto panel
        """
        tag = 'get_goto_panel'
        c = self._check_c()
        try:
            scon: QuickSearchController = c.patched_quicksearch_controller
            result: Dict[str, Any] = {}
            navlist = [
                {
                    "key": k,
                    "h": scon.its[k][0]["label"],
                    "t": scon.its[k][0]["type"]
                } for k in scon.its.keys()
            ]
            result["navList"] = navlist
            result["messages"] = scon.lw
            result["navText"] = scon.navText
            result["navOptions"] = {"isTag": scon.isTag, "showParents": scon.showParents}
        except Exception as e:
            raise ServerError(f"{tag}: exception doing nav search: {e}")
        return self._make_response(result)


    #@+node:felix.20220309010558.1: *5* server.find_quick_timeline
    def find_quick_timeline(self, param: Param) -> Response:
        """Fill with nodes ordered by gnx."""
        c = self._check_c()
        scon: QuickSearchController = c.patched_quicksearch_controller
        scon.qsc_sort_by_gnx()
        return self._make_response()

    #@+node:felix.20220309010607.1: *5* server.find_quick_changed
    def find_quick_changed(self, param: Param) -> Response:
        # fill with list of all dirty nodes
        c = self._check_c()
        scon: QuickSearchController = c.patched_quicksearch_controller
        scon.qsc_find_changed()
        return self._make_response()
    #@+node:felix.20220309010647.1: *5* server.find_quick_history
    def find_quick_history(self, param: Param) -> Response:
        # fill with list from history
        c = self._check_c()
        scon: QuickSearchController = c.patched_quicksearch_controller
        scon.qsc_get_history()
        return self._make_response()
    #@+node:felix.20220309010704.1: *5* server.find_quick_marked
    def find_quick_marked(self, param: Param) -> Response:
        # fill with list of marked nodes
        c = self._check_c()
        scon: QuickSearchController = c.patched_quicksearch_controller
        scon.qsc_show_marked()
        return self._make_response()

    #@+node:felix.20220309205509.1: *5* server.goto_nav_entry
    def goto_nav_entry(self, param: Param) -> Response:
        # activate entry in scon.its
        tag = 'goto_nav_entry'
        c = self._check_c()
        scon: QuickSearchController = c.patched_quicksearch_controller
        try:
            it = param.get('key')
            scon.onSelectItem(it)
            focus = self._get_focus()
            result = {"focus": focus}
        except Exception as e:
            raise ServerError(f"{tag}: exception selecting a nav entry: {e}")
        return self._make_response(result)

    #@+node:felix.20210621233316.19: *4* server.search commands
    #@+node:felix.20210621233316.20: *5* server.get_search_settings
    def get_search_settings(self, param: Param) -> Response:
        """
        Gets search options
        """
        tag = 'get_search_settings'
        c = self._check_c()
        scon: QuickSearchController = c.patched_quicksearch_controller
        try:
            settings = c.findCommands.ftm.get_settings()
            # Use the "__dict__" of the settings, to be serializable as a json string.
            result = {"searchSettings": settings.__dict__}
            result["searchSettings"]["nav_text"] = scon.navText
            result["searchSettings"]["show_parents"] = scon.showParents
            result["searchSettings"]["is_tag"] = scon.isTag
            result["searchSettings"]["search_options"] = scon.searchOptions
        except Exception as e:
            raise ServerError(f"{tag}: exception getting search settings: {e}")
        return self._make_response(result)
    #@+node:felix.20210621233316.21: *5* server.set_search_settings
    def set_search_settings(self, param: Param) -> Response:
        """
        Sets search options. Init widgets and ivars from param.searchSettings
        """
        tag = 'set_search_settings'
        c = self._check_c()
        scon: QuickSearchController = c.patched_quicksearch_controller
        find = c.findCommands
        ftm = c.findCommands.ftm
        searchSettings = param.get('searchSettings')
        if not searchSettings:
            raise ServerError(f"{tag}: searchSettings object is missing")
        # Try to set the search settings
        try:
            # nav settings
            scon.navText = searchSettings.get('nav_text')
            scon.showParents = searchSettings.get('show_parents')
            scon.isTag = searchSettings.get('is_tag')
            scon.searchOptions = searchSettings.get('search_options')

            # Find/change text boxes.
            table = (
                ('find_findbox', 'find_text', ''),
                ('find_replacebox', 'change_text', ''),
            )
            for widget_ivar, setting_name, default in table:
                w = getattr(ftm, widget_ivar)
                s = searchSettings.get(setting_name) or default
                w.clear()
                w.insert(s)
            # Check boxes.
            table2 = (
                ('ignore_case', 'check_box_ignore_case'),
                ('mark_changes', 'check_box_mark_changes'),
                ('mark_finds', 'check_box_mark_finds'),
                ('pattern_match', 'check_box_regexp'),
                ('search_body', 'check_box_search_body'),
                ('search_headline', 'check_box_search_headline'),
                ('whole_word', 'check_box_whole_word'),
            )
            for setting_name, widget_ivar in table2:
                w = getattr(ftm, widget_ivar)
                val = searchSettings.get(setting_name)
                setattr(find, setting_name, val)
                if val != w.isChecked():
                    w.toggle()
            # Radio buttons
            table3 = (
                ('node_only', 'node_only', 'radio_button_node_only'),
                ('file_only', 'file_only', 'radio_button_file_only'),
                ('entire_outline', None, 'radio_button_entire_outline'),
                ('suboutline_only', 'suboutline_only', 'radio_button_suboutline_only'),
            )
            for setting_name, ivar, widget_ivar in table3:
                w = getattr(ftm, widget_ivar)
                val = searchSettings.get(setting_name, False)
                if ivar is not None:
                    assert hasattr(find, setting_name), setting_name
                    setattr(find, setting_name, val)
                    if val != w.isChecked():
                        w.toggle()
            # Ensure one radio button is set.
            w = ftm.radio_button_entire_outline
            nodeOnly = searchSettings.get('node_only', False)
            fileOnly = searchSettings.get('file_only', False)
            suboutlineOnly = searchSettings.get('suboutline_only', False)
            if not nodeOnly and not suboutlineOnly and not fileOnly:
                setattr(find, 'entire_outline', True)
                if not w.isChecked():
                    w.toggle()
            else:
                setattr(find, 'entire_outline', False)
                if w.isChecked():
                    w.toggle()
        except Exception as e:
            raise ServerError(f"{tag}: exception setting search settings: {e}")
        # Confirm by sending back the settings to the client
        try:
            settings = ftm.get_settings()
            # Use the "__dict__" of the settings, to be serializable as a json string.
            result = {"searchSettings": settings.__dict__}
        except Exception as e:
            raise ServerError(f"{tag}: exception getting search settings: {e}")
        return self._make_response(result)
    #@+node:felix.20210621233316.22: *5* server.find_all
    def find_all(self, param: Param) -> Response:
        """Run Leo's find all command and return results."""
        tag = 'find_all'
        c = self._check_c()
        fc = c.findCommands
        try:
            settings = fc.ftm.get_settings()
            result = fc.do_find_all(settings)
        except Exception as e:
            raise ServerError(f"{tag}: exception running 'find all': {e}")
        focus = self._get_focus()
        return self._make_response({"found": result, "focus": focus})
    #@+node:felix.20210621233316.23: *5* server.find_next
    def find_next(self, param: Param) -> Response:
        """Run Leo's find-next command and return results."""
        tag = 'find_next'
        c = self._check_c()
        p = c.p
        fc = c.findCommands
        fromOutline = param.get("fromOutline")
        fromBody = not fromOutline
        #
        focus = self._get_focus()
        inOutline = ("tree" in focus) or ("head" in focus)
        inBody = not inOutline
        #
        if fromOutline and inBody:
            fc.in_headline = True
        elif fromBody and inOutline:
            fc.in_headline = False
            c.bodyWantsFocus()
            c.bodyWantsFocusNow()
        #
        if fc.in_headline:
            ins = len(p.h)
            gui_w = c.edit_widget(p)
            gui_w.setSelectionRange(ins, ins, insert=ins)
        #
        try:
            # Let cursor as-is
            settings = fc.ftm.get_settings()
            p, pos, newpos = fc.do_find_next(settings)
        except Exception as e:
            raise ServerError(f"{tag}: Running find operation gave exception: {e}")
        #
        # get focus again after the operation
        focus = self._get_focus()
        result = {"found": bool(p), "pos": pos,
                    "newpos": newpos, "focus": focus}
        return self._make_response(result)
    #@+node:felix.20210621233316.24: *5* server.find_previous
    def find_previous(self, param: Param) -> Response:
        """Run Leo's find-previous command and return results."""
        tag = 'find_previous'
        c = self._check_c()
        p = c.p
        fc = c.findCommands
        fromOutline = param.get("fromOutline")
        fromBody = not fromOutline
        #
        focus = self._get_focus()
        inOutline = ("tree" in focus) or ("head" in focus)
        inBody = not inOutline
        #
        if fromOutline and inBody:
            fc.in_headline = True
        elif fromBody and inOutline:
            fc.in_headline = False
            # w = c.frame.body.wrapper
            c.bodyWantsFocus()
            c.bodyWantsFocusNow()
        #
        if fc.in_headline:
            gui_w = c.edit_widget(p)
            gui_w.setSelectionRange(0, 0, insert=0)
        #
        try:
            # set widget cursor pos to 0 if in headline
            settings = fc.ftm.get_settings()
            p, pos, newpos = fc.do_find_prev(settings)
        except Exception as e:
            raise ServerError(f"{tag}: Running find operation gave exception: {e}")
        #
        # get focus again after the operation
        focus = self._get_focus()
        result = {"found": bool(p), "pos": pos,
                    "newpos": newpos, "focus": focus}
        return self._make_response(result)
    #@+node:felix.20210621233316.25: *5* server.replace
    def replace(self, param: Param) -> Response:
        """Run Leo's replace command and return results."""
        tag = 'replace'
        c = self._check_c()
        fc = c.findCommands
        try:
            settings = fc.ftm.get_settings()
            fc.change(settings)
        except Exception as e:
            raise ServerError(f"{tag}: Running change operation gave exception: {e}")
        focus = self._get_focus()
        result = {"found": True, "focus": focus}
        return self._make_response(result)
    #@+node:felix.20210621233316.26: *5* server.replace_then_find
    def replace_then_find(self, param: Param) -> Response:
        """Run Leo's replace then find next command and return results."""
        tag = 'replace_then_find'
        c = self._check_c()
        fc = c.findCommands
        try:
            settings = fc.ftm.get_settings()
            result = fc.do_change_then_find(settings)
        except Exception as e:
            raise ServerError(f"{tag}: Running change operation gave exception: {e}")
        focus = self._get_focus()
        return self._make_response({"found": result, "focus": focus})
    #@+node:felix.20210621233316.27: *5* server.replace_all
    def replace_all(self, param: Param) -> Response:
        """Run Leo's replace all command and return results."""
        tag = 'replace_all'
        c = self._check_c()
        fc = c.findCommands
        try:
            settings = fc.ftm.get_settings()
            result = fc.do_change_all(settings)
        except Exception as e:
            raise ServerError(f"{tag}: Running change operation gave exception: {e}")
        focus = self._get_focus()
        return self._make_response({"found": result, "focus": focus})
    #@+node:felix.20210621233316.28: *5* server.clone_find_all
    def clone_find_all(self, param: Param) -> Response:
        """Run Leo's clone-find-all command and return results."""
        tag = 'clone_find_all'
        c = self._check_c()
        fc = c.findCommands
        try:
            settings = fc.ftm.get_settings()
            result = fc.do_clone_find_all(settings)
        except Exception as e:
            raise ServerError(f"{tag}: Running clone find operation gave exception: {e}")
        focus = self._get_focus()
        return self._make_response({"found": result, "focus": focus})
    #@+node:felix.20210621233316.29: *5* server.clone_find_all_flattened
    def clone_find_all_flattened(self, param: Param) -> Response:
        """Run Leo's clone-find-all-flattened command and return results."""
        tag = 'clone_find_all_flattened'
        c = self._check_c()
        fc = c.findCommands
        try:
            settings = fc.ftm.get_settings()
            result = fc.do_clone_find_all_flattened(settings)
        except Exception as e:
            raise ServerError(f"{tag}: Running clone find operation gave exception: {e}")
        focus = self._get_focus()
        return self._make_response({"found": result, "focus": focus})
    #@+node:felix.20210621233316.30: *5* server.find_var
    def find_var(self, param: Param) -> Response:
        """Run Leo's find-var command and return results."""
        tag = 'find_var'
        c = self._check_c()
        fc = c.findCommands
        try:
            fc.find_var()
        except Exception as e:
            raise ServerError(f"{tag}: Running find symbol definition gave exception: {e}")
        focus = self._get_focus()
        return self._make_response({"found": True, "focus": focus})
    #@+node:felix.20210722010004.1: *5* server.clone_find_all_flattened_marked
    def clone_find_all_flattened_marked(self, param: Param) -> Response:
        """Run Leo's clone-find-all-flattened-marked command."""
        tag = 'clone_find_all_flattened_marked'
        c = self._check_c()
        fc = c.findCommands
        try:
            fc.do_find_marked(flatten=True)
        except Exception as e:
            raise ServerError(f"{tag}: Running find symbol definition gave exception: {e}")
        focus = self._get_focus()
        return self._make_response({"found": True, "focus": focus})
    #@+node:felix.20210722010005.1: *5* server.clone_find_all_marked
    def clone_find_all_marked(self, param: Param) -> Response:
        """Run Leo's clone-find-all-marked command """
        tag = 'clone_find_all_marked'
        c = self._check_c()
        fc = c.findCommands
        try:
            fc.do_find_marked(flatten=False)
        except Exception as e:
            raise ServerError(f"{tag}: Running find symbol definition gave exception: {e}")
        focus = self._get_focus()
        return self._make_response({"found": True, "focus": focus})
    #@+node:felix.20210621233316.31: *5* server.find_def
    def find_def(self, param: Param) -> Response:
        """Run Leo's find-def command and return results."""
        tag = 'find_def'
        c = self._check_c()
        fc = c.findCommands
        try:
            fc.find_def()
        except Exception as e:
            raise ServerError(f"{tag}: Running find symbol definition gave exception: {e}")
        focus = self._get_focus()
        return self._make_response({"found": True, "focus": focus})
    #@+node:felix.20210621233316.32: *5* server.goto_global_line
    def goto_global_line(self, param: Param) -> Response:
        """Run Leo's goto-global-line command and return results."""
        tag = 'goto_global_line'
        c = self._check_c()
        gc = c.gotoCommands
        line = param.get('line', 1)
        try:
            junk_p, junk_offset, found = gc.find_file_line(n=int(line))
        except Exception as e:
            raise ServerError(f"{tag}: Running clone find operation gave exception: {e}")
        focus = self._get_focus()
        return self._make_response({"found": found, "focus": focus})
    #@+node:felix.20210621233316.33: *5* server.clone_find_tag
    def clone_find_tag(self, param: Param) -> Response:
        """Run Leo's clone-find-tag command and return results."""
        tag = 'clone_find_tag'
        c = self._check_c()
        fc = c.findCommands
        tag_param = param.get("tag")
        if not tag_param:  # pragma: no cover
            raise ServerError(f"{tag}: no tag")
        settings = fc.ftm.get_settings()
        if self.log_flag:  # pragma: no cover
            g.printObj(settings, tag=f"{tag}: settings for {c.shortFileName()}")
        n, p = fc.do_clone_find_tag(tag_param)
        if self.log_flag:  # pragma: no cover
            g.trace("tag: {tag_param} n: {n} p: {p and p.h!r}")
            print('', flush=True)
        return self._make_response({"n": n})
    #@+node:felix.20210621233316.34: *5* server.tag_children
    def tag_children(self, param: Param) -> Response:
        """Run Leo's tag-children command"""
        # This is not a find command!
        tag = 'tag_children'
        c = self._check_c()
        fc = c.findCommands
        tag_param = param.get("tag")
        if tag_param is None:  # pragma: no cover
            raise ServerError(f"{tag}: no tag")
        # Unlike find commands, do_tag_children does not use a settings dict.
        fc.do_tag_children(c.p, tag_param)
        return self._make_response()
    #@+node:felix.20220313215348.1: *5* server.tag_node
    def tag_node(self, param: Param) -> Response:
        """Set tag on selected node"""
        # This is not a find command!
        tag = 'tag_node'
        c = self._check_c()
        tag_param = param.get("tag")
        if tag_param is None:  # pragma: no cover
            raise ServerError(f"{tag}: no tag")
        try:
            p = self._get_p(param)
            tc = getattr(c, 'theTagController', None)
            if not tc:
                print("In tag_node. No 'theTagController' on commander.")
                print("Make sure nodetags.py is an active plugin in myLeoSettings.leo")
                print("", flush=True)
            if hasattr(tc, 'add_tag'):
                tc.add_tag(p, tag_param)
        except Exception as e:
            raise ServerError(f"{tag}: Running tag_node gave exception: {e}")
        return self._make_response()
    #@+node:felix.20220313215353.1: *5* server.remove_tag
    def remove_tag(self, param: Param) -> Response:
        """Remove specific tag on selected node"""
        # This is not a find command!
        tag = 'remove_tag'
        c = self._check_c()
        tag_param = param.get("tag")
        if tag_param is None:  # pragma: no cover
            raise ServerError(f"{tag}: no tag")
        try:
            p = self._get_p(param)
            v = p.v
            tc = getattr(c, 'theTagController', None)
            if not tc:
                print("In remove_tag. No 'theTagController' on commander.")
                print("Make sure nodetags.py is an active plugin in myLeoSettings.leo")
                print("", flush=True)
            if hasattr(tc, 'remove_tag'):
                if v.u and '__node_tags' in v.u:
                    tc.remove_tag(p, tag_param)
        except Exception as e:
            raise ServerError(f"{tag}: Running remove_tag gave exception: {e}")
        return self._make_response()
    #@+node:felix.20220313220807.1: *5* server.remove_tags
    def remove_tags(self, param: Param) -> Response:
        """Remove all tags on selected node"""
        # This is not a find command!
        tag = 'remove_tags'
        c = self._check_c()
        try:
            p = self._get_p(param)
            v = p.v
            if v.u and '__node_tags' in v.u:
                del v.u['__node_tags']
                tc = getattr(c, 'theTagController', None)
                if not tc:
                    print("In remove_tags. No 'theTagController' on commander.")
                    print("Make sure nodetags.py is an active plugin in myLeoSettings.leo")
                    print("", flush=True)
                if hasattr(tc, 'initialize_taglist'):
                    tc.initialize_taglist()  # reset tag list: some may have been removed
        except Exception as e:
            raise ServerError(f"{tag}: Running remove_tags gave exception: {e}")
        return self._make_response()
    #@+node:felix.20210621233316.35: *4* server.getter commands
    #@+node:felix.20210621233316.36: *5* server.get_all_open_commanders
    def get_all_open_commanders(self, param: Param) -> Response:
        """Return array describing each commander in g.app.commanders()."""
        files = [
            {
                "changed": c.isChanged(),
                "name": c.fileName(),
                "selected": c == self.c,
            } for c in g.app.commanders()
        ]
        return self._make_minimal_response({"files": files})
    #@+node:felix.20210621233316.37: *5* server.get_all_positions
    def get_all_positions(self, param: Param) -> Response:
        """
        Return a list of position data for all positions.

        Useful as a sanity check for debugging.
        """
        c = self._check_c()
        result = [
            self._get_position_d(p) for p in c.all_positions(copy=False)
        ]
        return self._make_minimal_response({"position-data-list": result})
    #@+node:felix.20220617184559.1: *5* server.get_structure
    def get_structure(self, param: Param) -> Response:
        """
        Returns an array of ap's, the direct descendants of the hidden root node.
        Each having required 'children' array, to give the whole structure of ap's.
        """
        c = self._check_c()
        result = []
        p = c.rootPosition()  # first child of hidden root node as first item in top array
        while p:
            result.append(self._get_position_d(p, includeChildren=True))
            p.moveToNodeAfterTree()
        # return selected node either ways
        return self._make_minimal_response({"structure": result})

    #@+node:felix.20210621233316.38: *5* server.get_all_gnx
    def get_all_gnx(self, param: Param) -> Response:
        """Get gnx array from all unique nodes"""
        if self.log_flag:  # pragma: no cover
            print('\nget_all_gnx\n', flush=True)
        c = self._check_c()
        all_gnx = [p.v.gnx for p in c.all_unique_positions(copy=False)]
        return self._make_minimal_response({"gnx": all_gnx})
    #@+node:felix.20210621233316.39: *5* server.get_body
    def get_body(self, param: Param) -> Response:
        """
        Return the body content body specified via GNX.
        """
        c = self._check_c()
        gnx = param.get("gnx")
        v = c.fileCommands.gnxDict.get(gnx)  # vitalije
        body = ""
        if v:
            body = v.b or ""
        # Support asking for unknown gnx when client switches rapidly
        return self._make_minimal_response({"body": body})
    #@+node:felix.20210621233316.40: *5* server.get_body_length
    def get_body_length(self, param: Param) -> Response:
        """
        Return p.b's length in bytes, where p is c.p if param["ap"] is missing.
        """
        c = self._check_c()
        gnx = param.get("gnx")
        w_v = c.fileCommands.gnxDict.get(gnx)  # vitalije
        if w_v:
            # Length in bytes, not just by character count.
            return self._make_minimal_response({"len": len(w_v.b.encode('utf-8'))})
        return self._make_minimal_response({"len": 0})  # empty as default
    #@+node:felix.20210621233316.41: *5* server.get_body_states
    def get_body_states(self, param: Param) -> Response:
        """
        Return body data for p, where p is c.p if param["ap"] is missing.
        The cursor positions are given as {"line": line, "col": col, "index": i}
        with line and col along with a redundant index for convenience and flexibility.
        """
        c = self._check_c()
        p = self._get_p(param)
        wrapper = c.frame.body.wrapper

        def row_col_wrapper_dict(i: int) -> Dict:
            if not i:
                i = 0  # prevent none type
            # BUG: this uses current selection wrapper only, use
            # g.convertPythonIndexToRowCol instead !
            junk, line, col = wrapper.toPythonIndexRowCol(i)
            return {"line": line, "col": col, "index": i}

        def row_col_pv_dict(i: int, s: str) -> Dict:
            if not i:
                i = 0  # prevent none type
            # BUG: this uses current selection wrapper only, use
            # g.convertPythonIndexToRowCol instead !
            line, col = g.convertPythonIndexToRowCol(s, i)
            return {"line": line, "col": col, "index": i}

        # Get the language.
        aList = g.get_directives_dict_list(p)
        d = g.scanAtCommentAndAtLanguageDirectives(aList)
        language = (
            d and d.get('language')
            or g.getLanguageFromAncestorAtFileNode(p)
            or c.config.getLanguage('target-language')
            or 'plain'
        )
        # Get the body wrap state
        wrap = g.scanAllAtWrapDirectives(c, p)
        tabWidth = g.scanAllAtTabWidthDirectives(c, p)
        if not isinstance(tabWidth, int):
            tabWidth = False
        # get values from wrapper if it's the selected node.
        if c.p.v.gnx == p.v.gnx:
            insert = wrapper.getInsertPoint()
            start, end = wrapper.getSelectionRange(True)
            scroll = wrapper.getYScrollPosition()
            states = {
                'language': language.lower(),
                'wrap': wrap,
                'tabWidth': tabWidth,
                'selection': {
                    "gnx": p.v.gnx,
                    "scroll": scroll,
                    "insert": row_col_wrapper_dict(insert),
                    "start": row_col_wrapper_dict(start),
                    "end": row_col_wrapper_dict(end)
                }
            }
        else:  # pragma: no cover
            insert = p.v.insertSpot
            start = p.v.selectionStart
            end = p.v.selectionStart + p.v.selectionLength
            scroll = p.v.scrollBarSpot
            states = {
                'language': language.lower(),
                'wrap': wrap,
                'tabWidth': tabWidth,
                'selection': {
                    "gnx": p.v.gnx,
                    "scroll": scroll,
                    "insert": row_col_pv_dict(insert, p.v.b),
                    "start": row_col_pv_dict(start, p.v.b),
                    "end": row_col_pv_dict(end, p.v.b)
                }
            }
        return self._make_minimal_response(states)
    #@+node:felix.20220714001051.1: *5* server.get_chapters
    def get_chapters(self, param: Param) -> Response:
        c = self._check_c()
        cc = c.chapterController
        chapters = []
        if cc:
            chapters = cc.setAllChapterNames()
        return self._make_minimal_response({"chapters": chapters})
    #@+node:felix.20210621233316.42: *5* server.get_children
    def get_children(self, param: Param) -> Response:
        """
        Return the node data for children of p,
        where p is root if param.ap is missing
        """
        c = self._check_c()
        children = []  # default empty array
        if param.get("ap"):
            # Maybe empty param, for tree-root children(s).
            # Call _get_optional_p:
            # we don't want c.p. after switch to another document while refreshing.
            p = self._get_optional_p(param)
            if p and p.hasChildren():
                children = [self._get_position_d(child) for child in p.children()]
        else:
            if c.hoistStack:
                topHoistPos = c.hoistStack[-1].p
                if g.match_word(topHoistPos.h, 0, '@chapter'):
                    children = [self._get_position_d(child) for child in topHoistPos.children()]
                else:
                    # start hoisted tree with single hoisted root node
                    children = [self._get_position_d(topHoistPos)]
            else:
                # this outputs all Root Children
                children = [self._get_position_d(child) for child in self._yieldAllRootChildren()]
        return self._make_minimal_response({"children": children})
    #@+node:felix.20210621233316.43: *5* server.get_focus
    def get_focus(self, param: Param) -> Response:
        """
        Return a representation of the focused widget,
        one of ("body", "tree", "headline", repr(the_widget)).
        """
        return self._make_minimal_response({"focus": self._get_focus()})
    #@+node:felix.20210621233316.44: *5* server.get_parent
    def get_parent(self, param: Param) -> Response:
        """
        Return the node data for the parent of position p,
        where p is c.p if param["ap"] is missing.
        """
        c = self._check_c()
        p = self._get_p(param)
        parent: Optional[Position] = p.parent()
        if c.hoistStack:
            topHoistPos = c.hoistStack[-1].p
            if parent == topHoistPos:
                parent = None
        data = self._get_position_d(parent) if parent else None
        return self._make_minimal_response({"node": data})
    #@+node:felix.20210621233316.45: *5* server.get_position_data
    def get_position_data(self, param: Param) -> Response:
        """
        Return a dict of position data for all positions.

        Useful as a sanity check for debugging.
        """
        c = self._check_c()
        result = {
            p.v.gnx: self._get_position_d(p)
                for p in c.all_unique_positions(copy=False)
        }
        return self._make_minimal_response({"position-data-dict": result})
    #@+node:felix.20210621233316.46: *5* server.get_ua
    def get_ua(self, param: Param) -> Response:
        """Return p.v.u, making sure it can be serialized."""
        self._check_c()
        p = self._get_p(param)
        try:
            ua = {"ua": p.v.u}
            json.dumps(ua, separators=(',', ':'), cls=SetEncoder)
            response = {"ua": p.v.u}
        except Exception:  # pragma: no cover
            response = {"ua": repr(p.v.u)}
        # _make_response adds all the cheap redraw data.
        return self._make_minimal_response(response)
    #@+node:felix.20210621233316.48: *5* server.get_ui_states
    def get_ui_states(self, param: Param) -> Response:
        """
        Return the enabled/disabled UI states for the open commander, or defaults if None.
        """
        tag = 'get_ui_states'
        c = self._check_c()
        p = self._get_p(param)

        w_canHoist = True
        if c.hoistStack:
            bunch = c.hoistStack[len(c.hoistStack) - 1]
            w_ph = bunch.p
            if p == w_ph:
            # p is already the hoisted node
                w_canHoist = False
        else:
            # not hoisted, was it the single top child of the real root?
            if c.rootPosition() == p and len(c.hiddenRootNode.children) == 1:
                w_canHoist = False

        inChapter = False
        topHoistChapter = False
        if c.config.getBool('use-chapters') and c.chapterController:
            cc = c.chapterController
            inChapter = cc.inChapter()
            if c.hoistStack:
                bunch = c.hoistStack[len(c.hoistStack) - 1]
                if g.match_word(bunch.p.h, 0, '@chapter'):
                    topHoistChapter = True

        try:
            states = {
                "changed": c and c.changed,
                "canUndo": c and c.canUndo(),
                "canRedo": c and c.canRedo(),
                "canGoBack": c and c.nodeHistory.beadPointer > 0,
                "canGoNext": c and c.nodeHistory.beadPointer + 1 < len(c.nodeHistory.beadList),
                "canDemote": c and c.canDemote(),
                "canPromote": c and c.canPromote(),
                "canDehoist": c and c.canDehoist(),
                "canHoist": w_canHoist,
                "inChapter": inChapter,
                "topHoistChapter": topHoistChapter
            }
        except Exception as e:  # pragma: no cover
            raise ServerError(f"{tag}: Exception setting state: {e}")
        return self._make_minimal_response({"states": states})
    #@+node:felix.20211210213603.1: *5* server.get_undos
    def get_undos(self, param: Param) -> Response:
        """Return list of undo operations"""
        c = self._check_c()
        undoer = c.undoer
        undos = []
        try:
            for bead in undoer.beads:
                undos.append(bead.undoType)
            response = {"bead": undoer.bead, "undos": undos}
        except Exception:  # pragma: no cover
            response = {"bead": 0, "undos": []}
        # _make_response adds all the cheap redraw data.
        return self._make_minimal_response(response)
    #@+node:felix.20210621233316.49: *4* server.node commands
    #@+node:felix.20210621233316.50: *5* server.clone_node
    def clone_node(self, param: Param) -> Response:
        """
        Clone a node.
        Try to keep selection, then return the selected node that remains.
        """
        c = self._check_c()
        p = self._get_p(param)
        if p == c.p:
            c.clone()
        else:
            oldPosition = c.p
            c.selectPosition(p)
            c.clone()
            if c.positionExists(oldPosition):
                c.selectPosition(oldPosition)
        # return selected node either ways
        return self._make_response()

    #@+node:felix.20210621233316.51: *5* server.contract_node
    def contract_node(self, param: Param) -> Response:
        """
        Contract (Collapse) the node at position p, where p is c.p if p is missing.
        """
        p = self._get_p(param)
        p.contract()
        return self._make_response()
    #@+node:felix.20210621233316.52: *5* server.copy_node
    def copy_node(self, param: Param) -> Response:  # pragma: no cover (too dangerous, for now)
        """
        Copy a node, don't select it.
        Also supports 'asJSON' parameter to get as JSON
        Try to keep selection, then return the selected node.
        """
        c = self._check_c()
        p = self._get_p(param)

        copyMethod = c.copyOutline
        if hasattr(param, "asJSON"):
            if param["asJSON"]:
                copyMethod = c.copyOutlineAsJSON

        if p == c.p:
            s = copyMethod()
        else:
            oldPosition = c.p  # not same node, save position to possibly return to
            c.selectPosition(p)
            s = copyMethod()
            if c.positionExists(oldPosition):
                # select if old position still valid
                c.selectPosition(oldPosition)
        g.app.gui.replaceClipboardWith(s)
        return self._make_response({"string": s})

    #@+node:felix.20220815193758.1: *5* server.copy_node_as_json
    def copy_node_as_json(self, param: Param) -> Response:  # pragma: no cover (too dangerous, for now)
        """
        Copy a node as JSON, don't select it.
        Also supports 'asJSON' parameter to get as JSON
        Try to keep selection, then return the selected node.
        """
        c = self._check_c()
        p = self._get_p(param)
        if p == c.p:
            s = c.copyOutlineAsJSON()
        else:
            oldPosition = c.p  # not same node, save position to possibly return to
            c.selectPosition(p)
            s = c.copyOutlineAsJSON()
            if c.positionExists(oldPosition):
                # select if old position still valid
                c.selectPosition(oldPosition)
        g.app.gui.replaceClipboardWith(s)
        return self._make_response({"string": s})

    #@+node:felix.20220222172507.1: *5* server.cut_node
    def cut_node(self, param: Param) -> Response:  # pragma: no cover (too dangerous, for now)
        """
        Cut a node, don't select it.
        Try to keep selection, then return the selected node that remains.
        """
        c = self._check_c()
        p = self._get_p(param)
        copyMethod = c.copyOutline
        if hasattr(param, "asJSON"):
            if param["asJSON"]:
                copyMethod = c.copyOutlineAsJSON
        if p == c.p:
            s = copyMethod()
            c.cutOutline()  # already on this node, so cut it
        else:
            oldPosition = c.p  # not same node, save position to possibly return to
            c.selectPosition(p)
            s = copyMethod()
            c.cutOutline()
            if c.positionExists(oldPosition):
                # select if old position still valid
                c.selectPosition(oldPosition)
            else:
                oldPosition._childIndex = oldPosition._childIndex - 1
                # Try again with childIndex decremented
                if c.positionExists(oldPosition):
                    # additional try with lowered childIndex
                    c.selectPosition(oldPosition)
        g.app.gui.replaceClipboardWith(s)
        return self._make_response({"string": s})
    #@+node:felix.20210621233316.53: *5* server.delete_node
    def delete_node(self, param: Param) -> Response:  # pragma: no cover (too dangerous, for now)
        """
        Delete a node, don't select it.
        Try to keep selection, then return the selected node that remains.
        """
        c = self._check_c()
        p = self._get_p(param)
        if p == c.p:
            c.deleteOutline()  # already on this node, so cut it
        else:
            oldPosition = c.p  # not same node, save position to possibly return to
            c.selectPosition(p)
            c.deleteOutline()
            if c.positionExists(oldPosition):
                # select if old position still valid
                c.selectPosition(oldPosition)
            else:
                oldPosition._childIndex = oldPosition._childIndex - 1
                # Try again with childIndex decremented
                if c.positionExists(oldPosition):
                    # additional try with lowered childIndex
                    c.selectPosition(oldPosition)
        return self._make_response()
    #@+node:felix.20210621233316.54: *5* server.expand_node
    def expand_node(self, param: Param) -> Response:
        """
        Expand the node at position p, where p is c.p if p is missing.
        """
        p = self._get_p(param)
        p.expand()
        return self._make_response()
    #@+node:felix.20210621233316.55: *5* server.insert_node
    def insert_node(self, param: Param) -> Response:
        """
        Insert a node at given node. If a position is given
        that is not the current position, re-select the original position.
        """
        c = self._check_c()
        p = self._get_p(param)

        if p == c.p:
            c.insertHeadline()  # Handles undo, sets c.p
        else:
            oldPosition = c.p
            c.selectPosition(p)
            c.insertHeadline()  # Handles undo, sets c.p
            if c.positionExists(oldPosition):
                c.selectPosition(oldPosition)

        return self._make_response()
    #@+node:felix.20210703021435.1: *5* server.insert_child_node
    def insert_child_node(self, param: Param) -> Response:
        """
        Insert a child node at given node. If a position is given
        that is not the current position, re-select the original position.
        """
        c = self._check_c()
        p = self._get_p(param)

        if p == c.p:
            c.insertHeadline(op_name='Insert Child', as_child=True)  # Handles undo, sets c.p
        else:
            oldPosition = c.p
            c.selectPosition(p)
            c.insertHeadline(op_name='Insert Child', as_child=True)  # Handles undo, sets c.p
            if c.positionExists(oldPosition):
                c.selectPosition(oldPosition)
        # return selected node either ways
        return self._make_response()
    #@+node:felix.20210621233316.56: *5* server.insert_named_node
    def insert_named_node(self, param: Param) -> Response:
        """
        Insert a node at given node, set its headline. If a position is given
        that is not the current position, re-select the original position.
        """
        c = self._check_c()
        p = self._get_p(param)
        oldPosition: Optional[Position] = None if p == c.p else c.p

        newHeadline = param.get('name')
        bunch = c.undoer.beforeInsertNode(p)
        newNode = p.insertAfter()
        # Set this node's new headline
        newNode.h = newHeadline
        newNode.setDirty()
        c.setChanged()
        c.undoer.afterInsertNode(newNode, 'Insert Node', bunch)

        c.selectPosition(newNode)
        if oldPosition:
            if c.positionExists(oldPosition):
                c.selectPosition(oldPosition)

        c.setChanged()
        return self._make_response()
    #@+node:felix.20210703021441.1: *5* server.insert_child_named_node
    def insert_child_named_node(self, param: Param) -> Response:
        """
        Insert a child node at given node, set its headline, select it and finally return it
        """
        c = self._check_c()
        p = self._get_p(param)
        newHeadline = param.get('name')
        bunch = c.undoer.beforeInsertNode(p)
        if c.config.getBool('insert-new-nodes-at-end'):
            newNode = p.insertAsLastChild()
        else:
            newNode = p.insertAsNthChild(0)
        # Set this node's new headline
        newNode.h = newHeadline
        newNode.setDirty()
        c.setChanged()
        c.undoer.afterInsertNode(
            newNode, 'Insert Node', bunch)
        c.selectPosition(newNode)
        return self._make_response()
    #@+node:felix.20220616010755.1: *5* server.scroll_top
    def scroll_top(self, param: Param) -> Response:
        """
        Utility method for connected clients to simulate scroll to the top
        """
        c = self._check_c()
        p = c.firstVisible()
        if p:
            c.treeSelectHelper(p)
        return self._make_response()
    #@+node:felix.20220616010756.1: *5* server.scroll_bottom
    def scroll_bottom(self, param: Param) -> Response:
        """
        Utility method for connected clients to simulate scroll to bottom
        """
        c = self._check_c()
        p = c.lastVisible()
        if p:
            c.treeSelectHelper(p)
        return self._make_response()
    #@+node:felix.20210621233316.57: *5* server.page_down
    def page_down(self, param: Param) -> Response:
        """
        Selects a node "n" steps down in the tree to simulate page down.
        """
        c = self._check_c()
        n = param.get("n", 3)
        for z in range(n):
            c.selectVisNext()
        return self._make_response()
    #@+node:felix.20210621233316.58: *5* server.page_up
    def page_up(self, param: Param) -> Response:
        """
        Selects a node "N" steps up in the tree to simulate page up.
        """
        c = self._check_c()
        n = param.get("n", 3)
        for z in range(n):
            c.selectVisBack()
        return self._make_response()
    #@+node:felix.20220222173659.1: *5* server.paste_node
    def paste_node(self, param: Param) -> Response:
        """
        Pastes a node,
        Try to keep selection, then return the selected node.
        """
        tag = 'paste_node'
        c = self._check_c()
        p = self._get_p(param)
        s = param.get('name')
        if s is None:  # pragma: no cover
            raise ServerError(f"{tag}: no string given")
        g.app.gui.replaceClipboardWith(s)
        if p == c.p:
            c.pasteOutline(s=s)
        else:
            oldPosition = c.p  # not same node, save position to possibly return to
            c.selectPosition(p)
            c.pasteOutline(s=s)
            if c.positionExists(oldPosition):
                # select if old position still valid
                c.selectPosition(oldPosition)
            else:
                oldPosition._childIndex = oldPosition._childIndex + 1
                # Try again with childIndex incremented
                if c.positionExists(oldPosition):
                    # additional try with higher childIndex
                    c.selectPosition(oldPosition)
        return self._make_response()
    #@+node:felix.20220222173707.1: *5* server.paste_as_clone_node
    def paste_as_clone_node(self, param: Param) -> Response:
        """
        Pastes a node as a clone,
        Try to keep selection, then return the selected node.
        """
        tag = 'paste_as_clone_node'
        c = self._check_c()
        p = self._get_p(param)
        s = param.get('name')
        if s is None:  # pragma: no cover
            raise ServerError(f"{tag}: no string given")
        g.app.gui.replaceClipboardWith(s)
        if p == c.p:
            c.pasteOutlineRetainingClones(s=s)
        else:
            oldPosition = c.p  # not same node, save position to possibly return to
            c.selectPosition(p)
            c.pasteOutlineRetainingClones(s=s)
            if c.positionExists(oldPosition):
                # select if old position still valid
                c.selectPosition(oldPosition)
            else:
                oldPosition._childIndex = oldPosition._childIndex + 1
                # Try again with childIndex incremented
                if c.positionExists(oldPosition):
                    # additional try with higher childIndex
                    c.selectPosition(oldPosition)
        return self._make_response()
    #@+node:felix.20220815220429.1: *5* server.paste_as_template
    def paste_as_template(self, param: Param) -> Response:
        """
        Paste as template clones only nodes that were already clones
        """
        tag = 'paste_as_template'
        c = self._check_c()
        p = self._get_p(param)
        s = param.get('name')
        if s is None:  # pragma: no cover
            raise ServerError(f"{tag}: no string given")
        g.app.gui.replaceClipboardWith(s)
        if p == c.p:
            c.pasteAsTemplate()
        else:
            oldPosition = c.p  # not same node, save position to possibly return to
            c.selectPosition(p)
            c.pasteAsTemplate()
            if c.positionExists(oldPosition):
                # select if old position still valid
                c.selectPosition(oldPosition)
            else:
                oldPosition._childIndex = oldPosition._childIndex + 1
                # Try again with childIndex incremented
                if c.positionExists(oldPosition):
                    # additional try with higher childIndex
                    c.selectPosition(oldPosition)
        return self._make_response()
    #@+node:felix.20210621233316.59: *5* server.redo
    def redo(self, param: Param) -> Response:
        """Undo last un-doable operation with optional redo repeat count"""
        c = self._check_c()
        u = c.undoer
        total = param.get('repeat', 1)  # Facultative repeat redo count
        for i in range(total):
            if u.canRedo():
                u.redo()
        return self._make_response()
    #@+node:felix.20210621233316.60: *5* server.set_body
    def set_body(self, param: Param) -> Response:
        """
        Undoably set body text of a v node.
        (Only if new string is different from actual existing body string)
        """
        tag = 'set_body'
        c = self._check_c()
        gnx = param.get('gnx')
        body = param.get('body')
        u, wrapper = c.undoer, c.frame.body.wrapper
        if body is None:  # pragma: no cover
            raise ServerError(f"{tag}: no body given")
        for p in c.all_positions():
            if p.v.gnx == gnx:
                if body == p.v.b:
                    return self._make_response()
                    # Just exit if there is no need to change at all.
                bunch = u.beforeChangeNodeContents(p)
                p.v.setBodyString(body)
                u.afterChangeNodeContents(p, "Body Text", bunch)
                if c.p == p:
                    wrapper.setAllText(body)
                if not self.c.isChanged():  # pragma: no cover
                    c.setChanged()
                if not p.v.isDirty():  # pragma: no cover
                    p.setDirty()
                break
        # additional forced string setting
        if gnx:
            v = c.fileCommands.gnxDict.get(gnx)  # vitalije
            if v:
                v.b = body
        return self._make_response()
    #@+node:felix.20210621233316.61: *5* server.set_current_position
    def set_current_position(self, param: Param) -> Response:
        """Select position p. Or try to get p with gnx if not found."""
        tag = "set_current_position"
        c = self._check_c()
        p = self._get_p(param)
        if p:
            if c.positionExists(p):
                # set this node as selection
                c.selectPosition(p)
            else:
                ap = param.get('ap')
                foundPNode = self._positionFromGnx(ap.get('gnx', ""))
                if foundPNode:
                    c.selectPosition(foundPNode)
                else:
                    print(
                        f"{tag}: node does not exist! "
                        f"ap was: {json.dumps(ap, cls=SetEncoder)}", flush=True)

        return self._make_response()
    #@+node:felix.20210621233316.62: *5* server.set_headline
    def set_headline(self, param: Param) -> Response:
        """
        Undoably set p.h, where p is c.p if package["ap"] is missing.
        """
        c = self._check_c()
        p = self._get_p(param)
        u = c.undoer
        h: str = param.get('name', '')
        oldH: str = p.h
        if h == oldH:
            return self._make_response()
        bunch = u.beforeChangeNodeContents(p)
        p.setDirty()
        c.setChanged()
        p.h = h
        u.afterChangeNodeContents(p, 'Change Headline', bunch)
        return self._make_response()
    #@+node:felix.20210621233316.63: *5* server.set_selection
    def set_selection(self, param: Param) -> Response:
        """
        Set the selection range for p.b, where p is c.p if package["ap"] is missing.

        Set the selection in the wrapper if p == c.p

        Package has these keys:

        - "ap":     An archived position for position p.
        - "start":  The start of the selection.
        - "end":    The end of the selection.
        - "active": The insert point. Must be either start or end.
        - "scroll": An optional scroll position.

        Selection points can be sent as {"col":int, "line" int} dict
        or as numbers directly for convenience.
        """
        c = self._check_c()
        p = self._get_p(param)  # Will raise ServerError if p does not exist.
        v = p.v
        wrapper = c.frame.body.wrapper
        convert = g.convertRowColToPythonIndex
        start = param.get('start', 0)
        end = param.get('end', 0)
        active = param.get('insert', 0)  # temp var to check if int.
        scroll = param.get('scroll', 0)
        # If sent as number, use 'as is'
        if isinstance(active, int):
            insert = active
            startSel = start
            endSel = end
        else:
            # otherwise convert from line+col data.
            insert = convert(
                v.b, active['line'], active['col'])
            startSel = convert(
                v.b, start['line'], start['col'])
            endSel = convert(
                v.b, end['line'], end['col'])
        # If it's the currently selected node set the wrapper's states too
        if p == c.p:
            wrapper.setSelectionRange(startSel, endSel, insert)
            wrapper.setYScrollPosition(scroll)
        # Always set vnode attrs.
        v.scrollBarSpot = scroll
        v.insertSpot = insert
        v.selectionStart = startSel
        v.selectionLength = abs(startSel - endSel)
        return self._make_response()
    #@+node:felix.20211114202046.1: *5* server.set_ua_member
    def set_ua_member(self, param: Param) -> Response:
        """
        Set a single member of a node's ua.
        """
        self._check_c()
        p = self._get_p(param)
        name = param.get('name')
        value = param.get('value', '')
        if not p.v.u:
            p.v.u = {}  # assert at least an empty dict if null or non existent
        if name and isinstance(name, str):
            p.v.u[name] = value
        return self._make_response()
    #@+node:felix.20211114202058.1: *5* server.set_ua
    def set_ua(self, param: Param) -> Response:
        """
        Replace / set the whole user attribute dict of a node.
        """
        self._check_c()
        p = self._get_p(param)
        ua = param.get('ua', {})
        p.v.u = ua
        return self._make_response()
    #@+node:felix.20210621233316.64: *5* server.toggle_mark
    def toggle_mark(self, param: Param) -> Response:
        """
        Toggle the mark at position p.
        Try to keep selection, then return the selected node that remains.
        """
        c = self._check_c()
        p = self._get_p(param)
        if p == c.p:
            c.markHeadline()
        else:
            oldPosition = c.p
            c.selectPosition(p)
            c.markHeadline()
            if c.positionExists(oldPosition):
                c.selectPosition(oldPosition)
        # return selected node either ways
        return self._make_response()
    #@+node:felix.20210621233316.65: *5* server.mark_node
    def mark_node(self, param: Param) -> Response:
        """
        Mark a node.
        Try to keep selection, then return the selected node that remains.
        """
        # pylint: disable=no-else-return
        self._check_c()
        p = self._get_p(param)
        if p.isMarked():
            return self._make_response()
        else:
            return self.toggle_mark(param)

    #@+node:felix.20210621233316.66: *5* server.unmark_node
    def unmark_node(self, param: Param) -> Response:
        """
        Unmark a node.
        Try to keep selection, then return the selected node that remains.
        """
        # pylint: disable=no-else-return
        self._check_c()
        p = self._get_p(param)
        if not p.isMarked():
            return self._make_response()
        else:
            return self.toggle_mark(param)
    #@+node:felix.20210621233316.67: *5* server.undo
    def undo(self, param: Param) -> Response:
        """Undo last un-doable operation with optional undo repeat count"""
        c = self._check_c()
        u = c.undoer
        total = param.get('repeat', 1)  # Facultative repeat undo count
        for i in range(total):
            if u.canUndo():
                u.undo()
        # Félix: Caller can get focus using other calls.
        return self._make_response()
    #@+node:felix.20210621233316.68: *4* server.server commands
    #@+node:felix.20210914230846.1: *5* server.get_version
    def get_version(self, param: Param) -> Response:
        """
        Return this server program name and version as a string representation
        along with the three version members as numbers 'major', 'minor' and 'patch'.
        """
        # uses the __version__ global constant and the v1, v2, v3 global version numbers
        result = {"version": __version__, "major": v1, "minor": v2, "patch": v3}
        return self._make_minimal_response(result)
    #@+node:felix.20220326190000.1: *5* server.get_leoid
    def get_leoid(self, param: Param) -> Response:
        """
        Returns g.app.leoID
        """
        # uses the __version__ global constant and the v1, v2, v3 global version numbers
        result = {"leoID": g.app.leoID}
        return self._make_minimal_response(result)
    #@+node:felix.20220326190008.1: *5* server.set_leoid
    def set_leoid(self, param: Param) -> Response:
        """
        Sets g.app.leoID
        """
        # uses the __version__ global constant and the v1, v2, v3 global version numbers
        leoID = param.get('leoID', '')
        # Same test/fix as in Leo
        if leoID:
            try:
                leoID = leoID.replace('.', '').replace(',', '').replace('"', '').replace("'", '')
                # Remove *all* whitespace: https://stackoverflow.com/questions/3739909
                leoID = ''.join(leoID.split())
            except Exception:
                g.es_exception()
                leoID = 'None'
            if len(leoID) > 2:
                g.app.leoID = leoID
                g.app.nodeIndices.defaultId = leoID
                g.app.nodeIndices.userId = leoID
        return self._make_response()
    #@+node:felix.20210818012827.1: *5* server.do_nothing
    def do_nothing(self, param: Param) -> Response:
        """Simply return states from _make_response"""
        return self._make_response()
    #@+node:felix.20210621233316.69: *5* server.set_ask_result
    def set_ask_result(self, param: Param) -> Response:
        """Got the result to an asked question/warning from client"""
        tag = "set_ask_result"
        result = param.get("result")
        if not result:
            raise ServerError(f"{tag}: no param result")
        g.app.externalFilesController.clientResult(result)
        return self._make_response()
    #@+node:felix.20210621233316.70: *5* server.set_config
    def set_config(self, param: Param) -> Response:
        """Got auto-reload's config from client"""
        self.leoServerConfig = param  # PARAM IS THE CONFIG-DICT
        return self._make_response()
    #@+node:felix.20210621233316.71: *5* server.error
    def error(self, param: Param) -> None:
        """For unit testing. Raise ServerError"""
        raise ServerError("error called")
    #@+node:felix.20210621233316.72: *5* server.get_all_leo_commands & helper
    def get_all_leo_commands(self, param: Param) -> Response:
        """Return a list of all commands that make sense for connected clients."""
        tag = 'get_all_leo_commands'
        # #173: Use the present commander to get commands created by @button and @command.
        c = self.c
        d: Dict = c.commandsDict if c else {}  # keys are command names, values are functions.
        bad_names = self._bad_commands(c)  # #92.
        good_names = self._good_commands()
        duplicates = set(bad_names).intersection(set(good_names))
        if duplicates:  # pragma: no cover
            print(f"{tag}: duplicate command names...", flush=True)
            for z in sorted(duplicates):
                print(z, flush=True)
        result = []
        for command_name in sorted(d):
            func = d.get(command_name)
            if not func:  # pragma: no cover
                print(f"{tag}: no func: {command_name!r}", flush=True)
                continue
            if command_name in bad_names:  # #92.
                continue
            doc = func.__doc__ or ''
            result.append({
                "label": command_name,  # Kebab-cased Command name to be called
                "detail": doc,
            })
        if self.log_flag:  # pragma: no cover
            print(f"\n{tag}: {len(result)} leo commands\n", flush=True)
            g.printObj([z.get("label") for z in result], tag=tag)
            print('', flush=True)
        return self._make_minimal_response({"commands": result})
    #@+node:felix.20210621233316.73: *6* server._bad_commands
    def _bad_commands(self, c: Cmdr) -> List[str]:
        """Return the list of command names that connected clients should ignore."""
        d = c.commandsDict if c else {}  # keys are command names, values are functions.
        bad = []
        #
        # leoInteg #173: Remove only vim commands.
        for command_name in sorted(d):
            if command_name.startswith(':'):
                bad.append(command_name)
        #
        # Remove other commands.
        # This is a hand-curated list.
        bad_list = [
            'demangle-recent-files',
            'clean-main-spell-dict',
            'clean-persistence',
            'clean-recent-files',
            'clean-spellpyx',
            'clean-user-spell-dict',
            'clear-recent-files',
            'delete-first-icon',
            'delete-last-icon',
            'delete-node-icons',
            'insert-icon',

            'count-region',  # Uses wrapper, already available in client

            'export-headlines',  # (overridden by client)
            'export-jupyter-notebook',  # (overridden by client)
            'flatten-outline',  # (overridden by client)
            'outline-to-cweb',  # (overridden by client)
            'outline-to-noweb',  # (overridden by client)
            'remove-sentinels',  # (overridden by client)
            'weave',  # (overridden by client)
            'write-file-from-node',  # (overridden by client)

            'save-all',
            'save-file-as-zipped',
            'edit-setting',
            'edit-shortcut',
            'goto-line',
            'pdb',
            'xdb',
            'compare-two-leo-files',
            'file-compare-two-leo-files',
            'edit-recent-files',
            'exit-leo',
            'help',  # To do.
            'help-for-abbreviations',
            'help-for-autocompletion',
            'help-for-bindings',
            'help-for-command',
            'help-for-creating-external-files',
            'help-for-debugging-commands',
            'help-for-drag-and-drop',
            'help-for-dynamic-abbreviations',
            'help-for-find-commands',
            'help-for-keystroke',
            'help-for-minibuffer',
            'help-for-python',
            'help-for-regular-expressions',
            'help-for-scripting',
            'help-for-settings',
            'join-leo-irc',  # Some online irc - parameters not working anymore

            'print-body',
            'print-cmd-docstrings',
            'print-expanded-body',
            'print-expanded-html',
            'print-html',
            'print-marked-bodies',
            'print-marked-html',
            'print-marked-nodes',
            'print-node',
            'print-sep',
            'print-tree-bodies',
            'print-tree-html',
            'print-tree-nodes',
            'print-window-state',
            'quit-leo',
            'reload-style-sheets',
            'save-buffers-kill-leo',
            'screen-capture-5sec',
            'screen-capture-now',
            'set-reference-file',  # TODO : maybe offer this
            'show-style-sheet',
            'sort-recent-files',
            'view-lossage',

            # Buffers commands (Usage?)
            'buffer-append-to',
            'buffer-copy',
            'buffer-insert',
            'buffer-kill',
            'buffer-prepend-to',
            'buffer-switch-to',
            'buffers-list',
            'buffers-list-alphabetically',

            # Open specific files... (MAYBE MAKE AVAILABLE?)
            # 'ekr-projects',
            'leo-cheat-sheet',  # These duplicates are useful.
            'leo-dist-leo',
            'leo-docs-leo',
            'leo-plugins-leo',
            'leo-py-leo',
            'leo-quickstart-leo',
            'leo-scripts-leo',
            'leo-unittest-leo',

            # 'scripts',
            'settings',

            'open-cheat-sheet-leo',
            'cheat-sheet-leo',
            'cheat-sheet',
            'open-desktop-integration-leo',
            'desktop-integration-leo',
            'open-leo-dist-leo',
            'leo-dist-leo',
            'open-leo-docs-leo',
            'leo-docs-leo',
            'open-leo-plugins-leo',
            'leo-plugins-leo',
            'open-leo-py-leo',
            'leo-py-leo',
            'open-leo-py-ref-leo',
            'leo-py-ref-leo',
            'open-leo-py',
            'open-leo-settings',
            'open-leo-settings-leo',
            'open-local-settings',
            'my-leo-settings',
            'open-my-leo-settings',
            'open-my-leo-settings-leo',
            'leo-settings',
            'open-quickstart-leo',
            'leo-quickstart-leo',
            'open-scripts-leo',
            'leo-scripts-leo',
            'open-unittest-leo',
            'leo-unittest-leo',

            # Open other places...
            'desktop-integration-leo',

            'open-offline-tutorial',
            'open-online-home',
            'open-online-toc',
            'open-online-tutorials',
            'open-online-videos',
            'open-recent-file',
            'open-theme-file',
            'open-url',
            'open-url-under-cursor',
            'open-users-guide',

            # Diffs - needs open file dialog
            'diff-and-open-leo-files',
            'diff-leo-files',

            # --- ORIGINAL BAD COMMANDS START HERE ---
            # Abbreviations...
            'abbrev-kill-all',
            'abbrev-list',
            'dabbrev-completion',
            'dabbrev-expands',

            # Autocompletion...
            'auto-complete',
            'auto-complete-force',
            'disable-autocompleter',
            'disable-calltips',
            'enable-autocompleter',
            'enable-calltips',

            # Debugger...
            'debug',
            'db-again',
            'db-b',
            'db-c',
            'db-h',
            'db-input',
            'db-l',
            'db-n',
            'db-q',
            'db-r',
            'db-s',
            'db-status',
            'db-w',

            # File operations...
            'directory-make',
            'directory-remove',
            'file-delete',
            'file-diff-files',
            'file-insert',
            'file-save-by-name',  # only body pane to file (confusing w/ save as...)
            'save-file-by-name',  # only body pane to file (confusing w/ save as...)
            #'file-new',
            #'file-open-by-name',

            # All others...
            'shell-command',
            'shell-command-on-region',
            'cheat-sheet',
            'dehoist',  # Duplicates of de-hoist.
            #'find-clone-all',
            #'find-clone-all-flattened',
            #'find-clone-tag',
            #'find-all',
            'find-all-unique-regex',
            'find-character',
            'find-character-extend-selection',
            #'find-next',
            #'find-prev',
            'find-word',
            'find-word-in-line',

            'global-search',

            'isearch-backward',
            'isearch-backward-regexp',
            'isearch-forward',
            'isearch-forward-regexp',
            'isearch-with-present-options',

            #'replace',
            #'replace-all',
            'replace-current-character',
            #'replace-then-find',

            're-search-backward',
            're-search-forward',

            #'search-backward',
            #'search-forward',
            'search-return-to-origin',

            'set-find-everywhere',
            'set-find-node-only',
            'set-find-suboutline-only',
            'set-replace-string',
            'set-search-string',

            #'show-find-options',

            #'start-search',

            'toggle-find-collapses-nodes',
            #'toggle-find-ignore-case-option',
            #'toggle-find-in-body-option',
            #'toggle-find-in-headline-option',
            #'toggle-find-mark-changes-option',
            #'toggle-find-mark-finds-option',
            #'toggle-find-regex-option',
            #'toggle-find-word-option',
            'toggle-find-wrap-around-option',

            'word-search-backward',
            'word-search-forward',

            # Buttons...
            'delete-script-button-button',

            # Clicks...
            'click-click-box',
            'click-icon-box',
            'ctrl-click-at-cursor',
            'ctrl-click-icon',
            'double-click-icon-box',
            'right-click-icon',

            # Editors...
            'add-editor', 'editor-add',
            'delete-editor', 'editor-delete',
            'detach-editor-toggle',
            'detach-editor-toggle-max',

            # Focus...
            'cycle-editor-focus', 'editor-cycle-focus',
            'focus-to-body',
            'focus-to-find',
            'focus-to-log',
            'focus-to-minibuffer',
            'focus-to-nav',
            'focus-to-spell-tab',
            'focus-to-tree',

            'tab-cycle-next',
            'tab-cycle-previous',
            'tab-detach',

            # Headlines..
            'abort-edit-headline',
            'edit-headline',
            'end-edit-headline',

            # Layout and panes...
            'adoc',
            'adoc-with-preview',

            'contract-body-pane',
            'contract-log-pane',
            'contract-outline-pane',

            'edit-pane-csv',
            'edit-pane-test-open',
            'equal-sized-panes',
            'expand-log-pane',
            'expand-body-pane',
            'expand-outline-pane',

            'free-layout-context-menu',
            'free-layout-load',
            'free-layout-restore',
            'free-layout-zoom',

            'zoom-in',
            'zoom-out',

            # Log
            'clear-log',

            # Menus...
            'activate-cmds-menu',
            'activate-edit-menu',
            'activate-file-menu',
            'activate-help-menu',
            'activate-outline-menu',
            'activate-plugins-menu',
            'activate-window-menu',
            'context-menu-open',
            'menu-shortcut',

            # Modes...
            'clear-extend-mode',

            # Outline... (Commented off by Félix, Should work)
            #'contract-or-go-left',
            #'contract-node',
            #'contract-parent',

            # Scrolling...
            'scroll-down-half-page',
            'scroll-down-line',
            'scroll-down-page',
            'scroll-outline-down-line',
            'scroll-outline-down-page',
            'scroll-outline-left',
            'scroll-outline-right',
            'scroll-outline-up-line',
            'scroll-outline-up-page',
            'scroll-up-half-page',
            'scroll-up-line',
            'scroll-up-page',

            # Windows...
            'about-leo',

            'cascade-windows',
            'close-others',
            'close-window',

            'iconify-frame',

            'find-tab-hide',
            'help-for-highlight-current-line',
            'help-for-right-margin-guide',

            #'find-tab-open',

            'hide-body-dock',
            'hide-body-pane',
            'hide-invisibles',
            'hide-log-pane',
            'hide-outline-dock',
            'hide-outline-pane',
            'hide-tabs-dock',

            'minimize-all',

            'resize-to-screen',

            'show-body-dock',
            'show-hide-body-dock',
            'show-hide-outline-dock',
            'show-hide-render-dock',
            'show-hide-tabs-dock',
            'show-tabs-dock',
            'clean-diff',
            'cm-external-editor',

            'delete-@button-parse-json-button',
            'delete-trace-statements',

            'disable-idle-time-events',

            'enable-idle-time-events',
            'enter-quick-command-mode',
            'exit-named-mode',

            'F6-open-console',

            'flush-lines',
            'full-command',

            'get-child-headlines',

            'history',

            'insert-file-name',
            'insert-jupyter-toc',
            'insert-markdown-toc',

            'justify-toggle-auto',

            'keep-lines',
            'keyboard-quit',

            'line-number',
            'line-numbering-toggle',
            'line-to-headline',

            'marked-list',

            'mode-help',

            'open-python-window',

            'open-with-idle',
            'open-with-open-office',
            'open-with-scite',
            'open-with-word',

            'recolor',
            'redraw',

            'repeat-complex-command',

            'session-clear',
            'session-create',
            'session-refresh',
            'session-restore',
            'session-snapshot-load',
            'session-snapshot-save',

            'set-colors',
            'set-command-state',
            'set-comment-column',
            'set-extend-mode',
            'set-fill-column',
            'set-fill-prefix',
            'set-font',
            'set-insert-state',
            'set-overwrite-state',
            'set-silent-mode',

            'show-buttons',
            'show-calltips',
            'show-calltips-force',
            'show-color-names',
            'show-color-wheel',
            'show-commands',
            'show-file-line',

            'show-focus',
            'show-fonts',

            'show-invisibles',
            'show-node-uas',
            'show-outline-dock',
            'show-plugin-handlers',
            'show-plugins-info',
            'show-settings',
            'show-settings-outline',
            'show-spell-info',
            'show-stats',
            'show-tips',

            'style-set-selected',

            'suspend',

            'toggle-abbrev-mode',
            'toggle-active-pane',
            'toggle-angle-brackets',
            'toggle-at-auto-at-edit',
            'toggle-autocompleter',
            'toggle-calltips',
            'toggle-case-region',
            'toggle-extend-mode',
            'toggle-idle-time-events',
            'toggle-input-state',
            'toggle-invisibles',
            'toggle-line-numbering-root',
            'toggle-sparse-move',
            'toggle-split-direction',

            'what-line',
            'eval',
            'eval-block',
            'eval-last',
            'eval-last-pretty',
            'eval-replace',

            'find-quick',
            'find-quick-changed',
            'find-quick-selected',
            'find-quick-test-failures',
            'find-quick-timeline',

            #'goto-next-history-node',
            #'goto-prev-history-node',

            'preview',
            'preview-body',
            'preview-expanded-body',
            'preview-expanded-html',
            'preview-html',
            'preview-marked-bodies',
            'preview-marked-html',
            'preview-marked-nodes',
            'preview-node',
            'preview-tree-bodies',
            'preview-tree-html',
            'preview-tree-nodes',

            'spell-add',
            'spell-as-you-type-next',
            'spell-as-you-type-toggle',
            'spell-as-you-type-undo',
            'spell-as-you-type-wrap',
            'spell-change',
            'spell-change-then-find',
            'spell-find',
            'spell-ignore',
            'spell-tab-hide',
            'spell-tab-open',

            #'tag-children',

            'todo-children-todo',
            'todo-dec-pri',
            'todo-find-todo',
            'todo-fix-datetime',
            'todo-inc-pri',

            'vr',
            'vr-contract',
            'vr-expand',
            'vr-hide',
            'vr-lock',
            'vr-pause-play-movie',
            'vr-show',
            'vr-toggle',
            'vr-unlock',
            'vr-update',
            'vr-zoom',

            'vs-create-tree',
            'vs-dump',
            'vs-reset',
            'vs-update',

            # Connected client's text editing commands should cover all of these...
            'add-comments',
            'add-space-to-lines',
            'add-tab-to-lines',
            'align-eq-signs',
            'always-indent-region',
            'capitalize-words-or-selection',
            'cls',
            'reformat-body',
            'reformat-paragraph',
            'reformat-selection',

            'back-char',
            'back-char-extend-selection',
            'back-page',
            'back-page-extend-selection',
            'back-paragraph',
            'back-paragraph-extend-selection',
            'back-sentence',
            'back-sentence-extend-selection',
            'back-to-home',
            'back-to-home-extend-selection',
            'back-to-indentation',
            'back-word',
            'back-word-extend-selection',
            'back-word-smart',
            'back-word-smart-extend-selection',
            'backward-delete-char',
            'backward-delete-word',
            'backward-delete-word-smart',
            'backward-find-character',
            'backward-find-character-extend-selection',
            'backward-kill-paragraph',
            'backward-kill-sentence',
            'backward-kill-word',
            'beginning-of-buffer',
            'beginning-of-buffer-extend-selection',
            'beginning-of-line',
            'beginning-of-line-extend-selection',

            'capitalize-word',
            'center-line',
            'center-region',
            'clean-all-blank-lines',
            'clean-all-lines',
            'clean-body',
            'clean-lines',
            'clear-kill-ring',
            'clear-selected-text',
            'convert-blanks',
            'convert-tabs',
            'copy-text',
            'cut-text',

            'delete-char',
            'delete-comments',
            'delete-indentation',
            'delete-spaces',
            'delete-word',
            'delete-word-smart',
            'downcase-region',
            'downcase-word',

            'end-of-buffer',
            'end-of-buffer-extend-selection',
            'end-of-line',
            'end-of-line-extend-selection',

            'exchange-point-mark',

            'extend-to-line',
            'extend-to-paragraph',
            'extend-to-sentence',
            'extend-to-word',

            'fill-paragraph',
            'fill-region',
            'fill-region-as-paragraph',

            'finish-of-line',
            'finish-of-line-extend-selection',

            'forward-char',
            'forward-char-extend-selection',
            'forward-end-word',
            'forward-end-word-extend-selection',
            'forward-page',
            'forward-page-extend-selection',
            'forward-paragraph',
            'forward-paragraph-extend-selection',
            'forward-sentence',
            'forward-sentence-extend-selection',
            'forward-word',
            'forward-word-extend-selection',
            'forward-word-smart',
            'forward-word-smart-extend-selection',

            'go-anywhere',
            'go-back',
            'go-forward',
            'goto-char',

            'indent-region',
            'indent-relative',
            'indent-rigidly',
            'indent-to-comment-column',

            'insert-hard-tab',
            'insert-newline',
            'insert-parentheses',
            'insert-soft-tab',

            'kill-line',
            'kill-paragraph',
            'kill-pylint',
            'kill-region',
            'kill-region-save',
            'kill-sentence',
            'kill-to-end-of-line',
            'kill-word',
            'kill-ws',

            'match-brackets',

            'move-lines-down',
            'move-lines-up',
            'move-past-close',
            'move-past-close-extend-selection',

            'newline-and-indent',
            'next-line',
            'next-line-extend-selection',
            'next-or-end-of-line',
            'next-or-end-of-line-extend-selection',

            'previous-line',
            'previous-line-extend-selection',
            'previous-or-beginning-of-line',
            'previous-or-beginning-of-line-extend-selection',

            'rectangle-clear',
            'rectangle-close',
            'rectangle-delete',
            'rectangle-kill',
            'rectangle-open',
            'rectangle-string',
            'rectangle-yank',

            'remove-blank-lines',
            'remove-newlines',
            'remove-space-from-lines',
            'remove-tab-from-lines',

            'reverse-region',
            'reverse-sort-lines',
            'reverse-sort-lines-ignoring-case',

            'paste-text',
            'pop-cursor',
            'push-cursor',

            'select-all',
            'select-next-trace-statement',
            'select-to-matching-bracket',

            'sort-columns',
            'sort-fields',
            'sort-lines',
            'sort-lines-ignoring-case',

            'split-defs',
            'split-line',

            'start-of-line',
            'start-of-line-extend-selection',

            'tabify',
            'transpose-chars',
            'transpose-lines',
            'transpose-words',

            'unformat-paragraph',
            'unindent-region',

            'untabify',

            'upcase-region',
            'upcase-word',
            'update-ref-file',

            'yank',
            'yank-pop',

            'zap-to-character',

        ]
        bad.extend(bad_list)
        result = list(sorted(bad))
        return result
    #@+node:felix.20210621233316.74: *6* server._good_commands
    def _good_commands(self) -> List[str]:
        """Defined commands that should be available in a connected client"""
        good_list = [

            'contract-all',
            'contract-all-other-nodes',
            'clone-node',
            'copy-node',
            'copy-marked-nodes',
            'cut-node',

            'de-hoist',
            'delete-marked-nodes',
            'delete-node',
            # 'demangle-recent-files',
            'demote',
            'do-nothing',
            'expand-and-go-right',
            'expand-next-level',
            'expand-node',
            'expand-or-go-right',
            'expand-prev-level',
            'expand-to-level-1',
            'expand-to-level-2',
            'expand-to-level-3',
            'expand-to-level-4',
            'expand-to-level-5',
            'expand-to-level-6',
            'expand-to-level-7',
            'expand-to-level-8',
            'expand-to-level-9',
            'expand-all',
            'expand-all-subheads',
            'expand-ancestors-only',

            'find-next-clone',

            'goto-first-node',
            'goto-first-sibling',
            'goto-first-visible-node',
            'goto-last-node',
            'goto-last-sibling',
            'goto-last-visible-node',
            'goto-next-changed',
            'goto-next-clone',
            'goto-next-marked',
            'goto-next-node',
            'goto-next-sibling',
            'goto-next-visible',
            'goto-parent',
            'goto-prev-marked',
            'goto-prev-node',
            'goto-prev-sibling',
            'goto-prev-visible',

            'hoist',

            'insert-node',
            'insert-node-before',
            'insert-as-first-child',
            'insert-as-last-child',
            'insert-child',

            'mark',
            'mark-changed-items',
            'mark-first-parents',
            'mark-subheads',

            'move-marked-nodes',
            'move-outline-down',
            'move-outline-left',
            'move-outline-right',
            'move-outline-up',

            'paste-node',
            'paste-retaining-clones',
            'promote',
            'promote-bodies',
            'promote-headlines',

            'sort-children',
            'sort-siblings',

            'tangle',
            'tangle-all',
            'tangle-marked',

            'unmark-all',
            'unmark-first-parents',
            #'clean-main-spell-dict',
            #'clean-persistence',
            #'clean-recent-files',
            #'clean-spellpyx',
            #'clean-user-spell-dict',

            'clear-all-caches',
            'clear-all-hoists',
            'clear-all-uas',
            'clear-cache',
            'clear-node-uas',
            #'clear-recent-files',

            #'delete-first-icon', # ? maybe move to bad commands?
            #'delete-last-icon', # ? maybe move to bad commands?
            #'delete-node-icons', # ? maybe move to bad commands?

            'dump-caches',
            'dump-clone-parents',
            'dump-expanded',
            'dump-node',
            'dump-outline',

            #'insert-icon', # ? maybe move to bad commands?

            'set-ua',

            'show-all-uas',
            'show-bindings',
            'show-clone-ancestors',
            'show-clone-parents',

            'typescript-to-py',

            # Import files... # done through import all
            'import-MORE-files',
            'import-file',
            'import-free-mind-files',
            'import-jupyter-notebook',
            'import-legacy-external-files',
            'import-mind-jet-files',
            'import-tabbed-files',
            'import-todo-text-files',
            'import-zim-folder',

            # Read outlines...
            'read-at-auto-nodes',
            'read-at-file-nodes',
            'read-at-shadow-nodes',
            'read-file-into-node',
            'read-outline-only',
            'read-ref-file',

            # Save Files.
            'file-save',
            'file-save-as',
            #'file-save-by-name',
            'file-save-to',
            'save',
            'save-as',
            'save-file',
            'save-file-as',
            #'save-file-by-name',
            'save-file-to',
            'save-to',

            # Write parts of outlines...
            'write-at-auto-nodes',
            'write-at-file-nodes',
            'write-at-shadow-nodes',
            'write-dirty-at-auto-nodes',
            'write-dirty-at-file-nodes',
            'write-dirty-at-shadow-nodes',
            'write-edited-recent-files',
            #'write-file-from-node',
            'write-missing-at-file-nodes',
            'write-outline-only',

            'clone-find-all',
            'clone-find-all-flattened',
            'clone-find-all-flattened-marked',
            'clone-find-all-marked',
            'clone-find-parents',
            'clone-find-tag',
            'clone-marked-nodes',
            'clone-node-to-last-node',

            'clone-to-at-spot',

            #'edit-setting',
            #'edit-shortcut',

            'execute-pytest',
            'execute-script',
            'extract',
            'extract-names',

            'goto-any-clone',
            'goto-global-line',
            #'goto-line',
            'git-diff', 'gd',

            'log-kill-listener', 'kill-log-listener',
            'log-listen', 'listen-to-log',

            'make-stub-files',

            #'pdb',

            'redo',
            'rst3',
            'run-all-unit-tests-externally',
            'run-all-unit-tests-locally',
            'run-marked-unit-tests-externally',
            'run-marked-unit-tests-locally',
            'run-selected-unit-tests-externally',
            'run-selected-unit-tests-locally',
            'run-tests',

            'undo',

            #'xdb',

            # Beautify, blacken, fstringify...
            'beautify-files',
            'beautify-files-diff',
            'blacken-files',
            'blacken-files-diff',
            #'diff-and-open-leo-files',
            'diff-beautify-files',
            'diff-fstringify-files',
            #'diff-leo-files',
            'diff-marked-nodes',
            'fstringify-files',
            'fstringify-files-diff',
            'fstringify-files-silent',
            'pretty-print-c',
            'silent-fstringify-files',

            # All other commands...
            'at-file-to-at-auto',

            'beautify-c',

            # 'cls',
            'c-to-python',
            'c-to-python-clean-docs',
            'check-derived-file',
            'check-outline',
            'code-to-rst',
            #'compare-two-leo-files',
            'convert-all-blanks',
            'convert-all-tabs',
            'count-children',
            'count-pages',
            # 'count-region',

            #'desktop-integration-leo',

            #'edit-recent-files',
            #'exit-leo',

            #'file-compare-two-leo-files',
            'find-def',
            'find-long-lines',
            'find-missing-docstrings',
            'flake8-files',
            #'flatten-outline',
            'flatten-outline-to-node',
            'flatten-script',

            'gc-collect-garbage',
            'gc-dump-all-objects',
            'gc-dump-new-objects',
            'gc-dump-objects-verbose',
            'gc-show-summary',

            #'help',  # To do.
            #'help-for-abbreviations',
            #'help-for-autocompletion',
            #'help-for-bindings',
            #'help-for-command',
            #'help-for-creating-external-files',
            #'help-for-debugging-commands',
            #'help-for-drag-and-drop',
            #'help-for-dynamic-abbreviations',
            #'help-for-find-commands',
            #'help-for-keystroke',
            #'help-for-minibuffer',
            #'help-for-python',
            #'help-for-regular-expressions',
            #'help-for-scripting',
            #'help-for-settings',

            'insert-body-time',  # ?
            'insert-headline-time',
            #'insert-jupyter-toc',
            #'insert-markdown-toc',

            'find-var',

            #'join-leo-irc',
            'join-node-above',
            'join-node-below',
            'join-selection-to-node-below',

            'move-lines-to-next-node',

            'new',

            'open-outline',

            'parse-body',
            'parse-json',
            'pandoc',
            'pandoc-with-preview',
            'paste-as-template',

            #'print-body',
            #'print-cmd-docstrings',
            #'print-expanded-body',
            #'print-expanded-html',
            #'print-html',
            #'print-marked-bodies',
            #'print-marked-html',
            #'print-marked-nodes',
            #'print-node',
            #'print-sep',
            #'print-tree-bodies',
            #'print-tree-html',
            #'print-tree-nodes',
            #'print-window-state',

            'pyflakes',
            'pylint',
            'pylint-kill',
            'python-to-coffeescript',

            #'quit-leo',

            #'reformat-body',
            #'reformat-paragraph',
            'refresh-from-disk',
            'reload-settings',
            #'reload-style-sheets',
            'revert',

            #'save-buffers-kill-leo',
            #'screen-capture-5sec',
            #'screen-capture-now',
            'script-button',  # ?
            #'set-reference-file',
            #'show-style-sheet',
            #'sort-recent-files',
            'sphinx',
            'sphinx-with-preview',
            'style-reload',  # ?

            'untangle',
            'untangle-all',
            'untangle-marked',

            #'view-lossage',  # ?

            # Dubious commands (to do)...
            'act-on-node',

            'cfa',
            'cfam',
            'cff',
            'cffm',
            'cft',

            #'buffer-append-to',
            #'buffer-copy',
            #'buffer-insert',
            #'buffer-kill',
            #'buffer-prepend-to',
            #'buffer-switch-to',
            #'buffers-list',
            #'buffers-list-alphabetically',

            'chapter-back',
            'chapter-next',
            #'chapter-select', #
            'chapter-select-main'
        ]
        return good_list
    #@+node:felix.20210621233316.75: *5* server.get_all_server_commands & helpers
    def get_all_server_commands(self, param: Param) -> Response:
        """
        Public server method:
        Return the names of all callable public methods of the server.
        """
        tag = 'get_all_server_commands'
        names = self._get_all_server_commands()
        if self.log_flag:  # pragma: no cover
            print(f"\n{tag}: {len(names)} server commands\n", flush=True)
            g.printObj(names, tag=tag)
            print('', flush=True)
        return self._make_response({"server-commands": names})
    #@+node:felix.20210914231602.1: *6* _get_all_server_commands
    def _get_all_server_commands(self) -> List[str]:
        """
        Private server method:
        Return the names of all callable public methods of the server.
        (Methods that do not start with an underscore '_')
        """
        members = inspect.getmembers(self, inspect.ismethod)
        return sorted([name for (name, value) in members if not name.startswith('_')])
    #@+node:felix.20210621233316.76: *5* server.init_connection
    def _init_connection(self, web_socket: Socket) -> None:  # pragma: no cover (tested in client).
        """Begin the connection."""
        global connectionsTotal
        if connectionsTotal == 1:
            # First connection, so "Master client" setup
            self.web_socket = web_socket
            self.loop = asyncio.get_event_loop()
        else:
            # already exist, so "spectator-clients" setup
            pass  # nothing for now
    #@+node:felix.20210621233316.77: *5* server.shut_down
    def shut_down(self, param: Param) -> None:
        """Shut down the server."""
        tag = 'shut_down'
        n = len(g.app.commanders())
        if n:  # pragma: no cover
            raise ServerError(f"{tag}: {n} open outlines")
        raise TerminateServer("client requested shut down")
    #@+node:felix.20210621233316.78: *3* server.server utils
    #@+node:felix.20210621233316.79: *4* server._ap_to_p
    def _ap_to_p(self, ap: Dict[str, Any]) -> Optional[Position]:
        """
        Convert ap (archived position, a dict) to a valid Leo position.

        Return False on any kind of error to support calls to invalid positions
        after a document has been closed of switched and interface interaction
        in the client generated incoming calls to 'getters' already sent. (for the
        now inaccessible leo document commander.)
        """
        tag = '_ap_to_p'
        c = self._check_c()
        gnx_d = c.fileCommands.gnxDict
        try:
            outer_stack = ap.get('stack')
            if outer_stack is None:  # pragma: no cover.
                raise ServerError(f"{tag}: no stack in ap: {ap!r}")
            if not isinstance(outer_stack, (list, tuple)):  # pragma: no cover.
                raise ServerError(f"{tag}: stack must be tuple or list: {outer_stack}")

            def d_to_childIndex_v(d: Dict[str, str]) -> Tuple[int, VNode]:
                """Helper: return childIndex and v from d ["childIndex"] and d["gnx"]."""
                childIndex: int
                childIndex_s: str = d.get('childIndex')
                if childIndex_s is None:
                    raise ServerError(f"{tag}: no childIndex in {d}")
                try:
                    childIndex = int(childIndex_s)
                except Exception:  # pragma: no cover.
                    raise ServerError(f"{tag}: bad childIndex: {childIndex!r}")
                gnx = d.get('gnx')
                if gnx is None:  # pragma: no cover.
                    raise ServerError(f"{tag}: no gnx in {d}.")
                v = gnx_d.get(gnx)
                if v is None:  # pragma: no cover.
                    raise ServerError(f"{tag}: gnx not found: {gnx!r}")
                return childIndex, v

            # Compute p.childIndex and p.v.
            childIndex, v = d_to_childIndex_v(ap)

            # Create p.stack.
            stack = []
            for stack_d in outer_stack:
                stack_childIndex, stack_v = d_to_childIndex_v(stack_d)
                stack.append((stack_v, stack_childIndex))

            # Make p and check p.
            p = Position(v, childIndex, stack)
            if not c.positionExists(p):  # pragma: no cover.
                raise ServerError(f"{tag}: p does not exist in {c.shortFileName()}")
        except Exception:
            if self.log_flag or traces:
                print(
                    f"{tag}: Bad ap: {ap!r}\n"
                    f"{tag}: v {v!r} childIndex: {childIndex!r}\n"
                    f"{tag}: stack: {stack!r}", flush=True)
            return None  # Return None on any error so caller can react.
        return p
    #@+node:felix.20210621233316.80: *4* server._check_c
    def _check_c(self) -> Cmdr:
        """Return self.c or raise ServerError if self.c is None."""
        tag = '_check_c'
        c = self.c
        if not c:  # pragma: no cover
            raise ServerError(f"{tag}: no open commander")
        return c
    #@+node:felix.20210621233316.81: *4* server._check_outline
    def _check_outline(self, c: Cmdr) -> None:
        """Check self.c for consistency."""
        # Check that all positions exist.
        self._check_outline_positions(c)
        # Test round-tripping.
        self._test_round_trip_positions(c)
    #@+node:felix.20210621233316.82: *4* server._check_outline_positions
    def _check_outline_positions(self, c: Cmdr) -> None:
        """Verify that all positions in c exist."""
        tag = '_check_outline_positions'
        for p in c.all_positions(copy=False):
            if not c.positionExists(p):  # pragma: no cover
                message = f"{tag}: position {p!r} does not exist in {c.shortFileName()}"
                print(message, flush=True)
                self._dump_position(p)
                raise ServerError(message)
    #@+node:felix.20210621233316.84: *4* server._do_leo_command_by_name
    def _do_leo_command_by_name(self, command_name: str, param: Param) -> Response:
        """
        Generic call to a command in Leo's Commands class or any subcommander class.

        The param["ap"] position is to be selected before having the command run,
        while the param["keep"] parameter specifies wether the original position
        should be re-selected afterward.

        TODO: The whole of those operations is to be undoable as one undo step.

        command_name: the name of a Leo command (a kebab-cased string).
        param["ap"]: an archived position.
        param["keep"]: preserve the current selection, if possible.

        """
        tag = '_do_leo_command_by_name'
        c = self._check_c()

        if command_name in self.bad_commands_list:  # pragma: no cover
            raise ServerError(f"{tag}: disallowed command: {command_name!r}")

        keepSelection = False  # Set default, optional component of param
        if "keep" in param:
            keepSelection = param["keep"]

        func = c.commandsDict.get(command_name)  # Getting from kebab-cased 'Command Name'
        if not func:  # pragma: no cover
            raise ServerError(f"{tag}: Leo command not found: {command_name!r}")

        p = self._get_p(param)
        try:
            if p == c.p:
                value = func(event={"c": c})  # no need for re-selection
            else:
                old_p = c.p  # preserve old position
                c.selectPosition(p)  # set position upon which to perform the command
                value = func(event={"c": c})
                if keepSelection and c.positionExists(old_p):
                    # Only if 'keep' old position was set, and old_p still exists
                    c.selectPosition(old_p)
        except Exception as e:
            print(f"_do_leo_command Recovered from Error {e!s}", flush=True)
            return self._make_response()  # Return empty on error
        #
        # Tag along a possible return value with info sent back by _make_response
        if self._is_jsonable(value):
            return self._make_response({"return-value": value})
        return self._make_response()
    #@+node:ekr.20210722184932.1: *4* server._do_leo_function_by_name
    def _do_leo_function_by_name(self, function_name: str, param: Param) -> Response:
        """
        Generic call to a method in Leo's Commands class or any subcommander class.

        The param["ap"] position is to be selected before having the command run,
        while the param["keep"] parameter specifies wether the original position
        should be re-selected afterward.

        TODO: The whole of those operations is to be undoable as one undo step.

        command: the name of a method
        param["ap"]: an archived position.
        param["keep"]: preserve the current selection, if possible.

        """
        tag = '_do_leo_function_by_name'
        c = self._check_c()

        keepSelection = False  # Set default, optional component of param
        if "keep" in param:
            keepSelection = param["keep"]

        func = self._get_commander_method(function_name)  # GET FUNC
        if not func:  # pragma: no cover
            raise ServerError(f"{tag}: Leo command not found: {function_name!r}")

        p = self._get_p(param)
        try:
            if p == c.p:
                value = func(event={"c": c})  # no need for re-selection
            else:
                old_p = c.p  # preserve old position
                c.selectPosition(p)  # set position upon which to perform the command
                value = func(event={"c": c})
                if keepSelection and c.positionExists(old_p):
                    # Only if 'keep' old position was set, and old_p still exists
                    c.selectPosition(old_p)
        except Exception as e:
            print(f"_do_leo_command Recovered from Error {e!s}", flush=True)
            return self._make_response()  # Return empty on error
        #
        # Tag along a possible return value with info sent back by _make_response
        if self._is_jsonable(value):
            return self._make_response({"return-value": value})
        return self._make_response()
    #@+node:felix.20210621233316.85: *4* server._do_message
    def _do_message(self, d: Dict[str, Any]) -> Response:
        """
        Handle d, a python dict representing the incoming request.
        The d dict must have the three (3) following keys:

        "id": A positive integer.

        "action": A string, which is either:
            - The name of public method of this class, prefixed with '!'.
            - The name of a Leo command, prefixed with '-'
            - The name of a method of a Leo class, without prefix.

        "param": A dict to be passed to the called "action" method.
            (Passed to the public method, or the _do_leo_command. Often contains ap, text & keep)

        Return a dict, created by _make_response or _make_minimal_response
        that contains at least an 'id' key.

        """
        global traces
        tag = '_do_message'
        trace, verbose = 'request' in traces, 'verbose' in traces
        func: Callable
        action: Optional[str]

        # Require "id" and "action" keys
        id_: Optional[int] = d.get("id")
        if id_ is None:  # pragma: no cover
            raise ServerError(f"{tag}: no id")
        action = d.get("action")
        if action is None:  # pragma: no cover
            raise ServerError(f"{tag}: no action")

        # TODO : make/force always an object from the client connected.
        param: Optional[Dict] = d.get('param', {})
        # Set log flag.
        if param:
            self.log_flag = param.get("log")
        else:
            param = {}

        # Handle traces.
        if trace and verbose:  # pragma: no cover
            g.printObj(d, tag=f"request {id_}")
            print('', flush=True)
        elif trace:  # pragma: no cover
            keys = sorted(param.keys())
            if action == '!set_config':
                keys_s = f"({len(keys)} keys)"
            elif len(keys) > 5:
                keys_s = '\n  ' + '\n  '.join(keys)
            else:
                keys_s = ', '.join(keys)
            print(f" request {id_:<4} {action:<30} {keys_s}", flush=True)

        # Set the current_id and action ivars for _make_response.
        self.current_id = id_
        self.action = action

        # Execute the requested action.
        if action[0] == "!":
            action = action[1:]  # Remove exclamation point "!"
            func = self._do_server_command  # Server has this method.
        elif action[0] == '-':
            action = action[1:]  # Remove dash "-"
            func = self._do_leo_command_by_name  # It's a command name.
        else:
            func = self._do_leo_function_by_name  # It's the name of a method in some commander.
        result = func(action, param)
        if result is None:  # pragma: no cover
            raise ServerError(f"{tag}: no response: {action!r}")
        return result
    #@+node:felix.20210621233316.86: *4* server._do_server_command
    def _do_server_command(self, action: str, param: Param) -> Response:
        tag = '_do_server_command'
        # Disallow hidden methods.
        if action.startswith('_'):  # pragma: no cover
            raise ServerError(f"{tag}: action starts with '_': {action!r}")
        # Find and execute the server method.
        func = getattr(self, action, None)
        if not func:
            raise ServerError(f"{tag}: action not found: {action!r}")  # pragma: no cover
        if not callable(func):
            raise ServerError(f"{tag}: not callable: {func!r}")  # pragma: no cover
        return func(param)
    #@+node:felix.20210621233316.87: *4* server._dump_*
    def _dump_outline(self, c: Cmdr) -> None:  # pragma: no cover
        """Dump the outline."""
        tag = '_dump_outline'
        print(f"{tag}: {c.shortFileName()}...\n", flush=True)
        for p in c.all_positions():
            self._dump_position(p)
        print('', flush=True)

    def _dump_position(self, p: Position) -> None:  # pragma: no cover
        level_s = ' ' * 2 * p.level()
        print(f"{level_s}{p.childIndex():2} {p.v.gnx} {p.h}", flush=True)
    #@+node:felix.20210624160812.1: *4* server._emit_signon
    def _emit_signon(self) -> None:
        """Simulate the Initial Leo Log Entry"""
        tag = 'emit_signon'
        if self.loop:
            g.app.computeSignon()
            signon = []
            for z in (g.app.signon, g.app.signon1):
                for z2 in z.split('\n'):
                    signon.append(z2.strip())
            g.es("\n".join(signon))
        else:
            raise ServerError(f"{tag}: no loop ready for emit_signon")
    #@+node:felix.20210625230236.1: *4* server._get_commander_method
    def _get_commander_method(self, command: str) -> Callable:
        """ Return the given method (p_command) in the Commands class or subcommanders."""
        # First, try the commands class.
        c = self._check_c()
        func = getattr(c, command, None)
        if func:
            return func
        # Otherwise, search all subcommanders for the method.
        table = (  # This table comes from c.initObjectIvars.
            'abbrevCommands',
            'bufferCommands',
            'chapterCommands',
            'controlCommands',
            'convertCommands',
            'debugCommands',
            'editCommands',
            'editFileCommands',
            'evalController',
            'gotoCommands',
            'helpCommands',
            'keyHandler',
            'keyHandlerCommands',
            'killBufferCommands',
            'leoCommands',
            'leoTestManager',
            'macroCommands',
            'miniBufferWidget',
            'printingController',
            'queryReplaceCommands',
            'rectangleCommands',
            'spellCommands',
            'vimCommands',  # Not likely to be useful.
        )
        for ivar in table:
            subcommander = getattr(c, ivar, None)
            if subcommander:
                func = getattr(subcommander, command, None)
                if func:
                    return func
        return None
    #@+node:felix.20210621233316.91: *4* server._get_focus
    def _get_focus(self) -> str:
        """Server helper method to get the focused panel name string"""
        tag = '_get_focus'
        try:
            w = g.app.gui.get_focus()
            focus = g.app.gui.widget_name(w)
        except Exception as e:
            raise ServerError(f"{tag}: exception trying to get the focused widget: {e}")
        return focus
    #@+node:ekr.20220817091731.1: *4* server._get_optional_p
    def _get_optional_p(self, param: Dict) -> Optional[Position]:
        """
        Return _ap_to_p(param["ap"]) or None.
        """
        tag = '_get_ap'
        c = self.c
        if not c:  # pragma: no cover
            raise ServerError(f"{tag}: no c")
        ap = param.get("ap")
        if ap:
            p = self._ap_to_p(ap)  # Conversion
            if p:
                if not c.positionExists(p):  # pragma: no cover
                    raise ServerError(f"{tag}: position does not exist. ap: {ap!r}")
                return p  # Return the position
        return None
    #@+node:felix.20210621233316.90: *4* server._get_p
    def _get_p(self, param: Dict) -> Position:
        """
        Return _ap_to_p(param["ap"]) or c.p.
        """
        tag = '_get_ap'
        c = self.c
        if not c:  # pragma: no cover
            raise ServerError(f"{tag}: no c")

        ap = param.get("ap")
        if ap:
            p = self._ap_to_p(ap)  # Conversion
            if p:
                if not c.positionExists(p):  # pragma: no cover
                    raise ServerError(f"{tag}: position does not exist. ap: {ap!r}")
                return p  # Return the position
        # Fallback to c.p
        if not c.p:  # pragma: no cover
            raise ServerError(f"{tag}: no c.p")
        return c.p
    #@+node:felix.20210621233316.92: *4* server._get_position_d
    def _get_position_d(self, p: Position, includeChildren: bool=False) -> Dict:
        """
        Return a python dict that is adding
        graphical representation data and flags
        to the base 'ap' dict from _p_to_ap.
        (To be used by the connected client GUI.)
        """
        d = self._p_to_ap(p)
        d['headline'] = p.h
        if p.v.u:
            # tags quantity first if any ua's present
            tagsQty = len(p.v.u.get("__node_tags", []))
            # Tags only if there are some present.
            if tagsQty > 0:
                d['nodeTags'] = tagsQty

            # Check for flag to send ua quantity instead of full ua's
            uAsBoolean = False
            uAsNumber = False
            if g.leoServer.leoServerConfig:
                uAsBoolean = g.leoServer.leoServerConfig.get("uAsBoolean", False)
                uAsNumber = g.leoServer.leoServerConfig.get("uAsNumber", False)
            if g.leoServer.leoServerConfig and (uAsBoolean or uAsNumber):
                uaQty = len(p.v.u)  # number will be 'true' if any keys are present
                if tagsQty > 0 and uaQty > 0:
                    uaQty = uaQty - 1
                # set number pre-decremented if __node_tags were present
                d['u'] = uaQty
            else:
                # Normal output if no tags set
                d['u'] = p.v.u
        if bool(p.b):
            d['hasBody'] = True
        if p.hasChildren():
            d['hasChildren'] = True
            # includeChildren flag is used by get_structure
            if includeChildren:
                d['children'] = [
                    self._get_position_d(child, includeChildren=True) for child in p.children()
                ]

        if p.isCloned():
            d['cloned'] = True
        if p.isDirty():
            d['dirty'] = True
        if p.isExpanded():
            d['expanded'] = True
        if p.isMarked():
            d['marked'] = True
        if p.isAnyAtFileNode():
            d['atFile'] = True
        if p == self.c.p:
            d['selected'] = True
        return d
    #@+node:felix.20210705211625.1: *4* server._is_jsonable
    def _is_jsonable(self, x: int) -> bool:
        try:
            json.dumps(x, cls=SetEncoder)
            return True
        except(TypeError, OverflowError):
            return False
    #@+node:felix.20210621233316.94: *4* server._make_minimal_response
    def _make_minimal_response(self, package: Package=None) -> str:
        """
        Return a json string representing a response dict.

        The 'package' kwarg, if present, must be a python dict describing a
        response. package may be an empty dict or None.

        The 'p' kwarg, if present, must be a position.

        First, this method creates a response (a python dict) containing all
        the keys in the 'package' dict.

        Then it adds 'id' to the package.

        Finally, this method returns the json string corresponding to the
        response.
        """
        if package is None:
            package = {}

        # Always add id.
        package["id"] = self.current_id

        return json.dumps(package, separators=(',', ':'), cls=SetEncoder)
    #@+node:felix.20210621233316.93: *4* server._make_response
    def _make_response(self, package: Package=None) -> str:
        """
        Return a json string representing a response dict.

        The 'package' kwarg, if present, must be a python dict describing a
        response. package may be an empty dict or None.

        The 'p' kwarg, if present, must be a position.

        First, this method creates a response (a python dict) containing all
        the keys in the 'package' dict, with the following added keys:

        - "id":         The incoming id.
        - "commander":  A dict describing self.c.
        - "node":       None, or an archived position describing self.c.p.

        Finally, this method returns the json string corresponding to the
        response.
        """
        global traces
        tag = '_make_response'
        trace = self.log_flag or 'response' in traces
        verbose = 'verbose' in traces
        c = self.c  # It is valid for c to be None.
        if package is None:
            package = {}
        p = package.get("p")
        if p:
            del package["p"]
        # Raise an *internal* error if checks fail.
        if isinstance(package, str):  # pragma: no cover
            raise InternalServerError(f"{tag}: bad package kwarg: {package!r}")
        if p and not isinstance(p, Position):  # pragma: no cover
            raise InternalServerError(f"{tag}: bad p kwarg: {p!r}")
        if p and not c:  # pragma: no cover
            raise InternalServerError(f"{tag}: p but not c")
        if p and not c.positionExists(p):  # pragma: no cover
            raise InternalServerError(f"{tag}: p does not exist: {p!r}")
        if c and not c.p:  # pragma: no cover
            raise InternalServerError(f"{tag}: empty c.p")

        # Always add id
        package["id"] = self.current_id

        # The following keys are relevant only if there is an open commander.
        if c:
            # Allow commands, especially _get_redraw_d, to specify p!
            p = p or c.p
            package["commander"] = {
                "changed": c.isChanged(),
                "fileName": c.fileName(),  # Can be None for new files.
            }
            # Add all the node data, including:
            # - "node": self._p_to_ap(p) # Contains p.gnx, p.childIndex and p.stack.
            # - All the *cheap* redraw data for p.
            redraw_d = self._get_position_d(p)
            package["node"] = redraw_d

        # Handle traces.
        if trace and verbose:  # pragma: no cover
            g.printObj(package, tag=f"response {self.current_id}")
            print('', flush=True)
        elif trace:  # pragma: no cover
            keys = sorted(package.keys())
            keys_s = ', '.join(keys)
            print(f"response {self.current_id:<4} {keys_s}", flush=True)

        return json.dumps(package, separators=(',', ':'), cls=SetEncoder)
    #@+node:felix.20210621233316.95: *4* server._p_to_ap
    def _p_to_ap(self, p: Position) -> Dict:
        """
        * From Leo plugin leoflexx.py *

        Convert Leo position p to a serializable archived position.

        This returns only position-related data.
        get_position_data returns all data needed to redraw the screen.
        """
        self._check_c()
        stack = [{'gnx': v.gnx, 'childIndex': childIndex}
            for (v, childIndex) in p.stack]
        return {
            'childIndex': p._childIndex,
            'gnx': p.v.gnx,
            'stack': stack,
        }
    #@+node:felix.20210621233316.96: *4* server._positionFromGnx
    def _positionFromGnx(self, gnx: str) -> Optional[Position]:
        """Return first p node with this gnx or false"""
        c = self._check_c()
        for p in c.all_unique_positions():
            if p.v.gnx == gnx:
                return p
        return None  ### Was False.
    #@+node:felix.20210622232409.1: *4* server._send_async_output & helper
    def _send_async_output(self, package: Package, toAll: bool=False) -> None:
        """
        Send data asynchronously to the client
        """
        tag = "send async output"
        jsonPackage = json.dumps(package, separators=(',', ':'), cls=SetEncoder)
        if "async" not in package:
            InternalServerError(f"\n{tag}: async member missing in package {jsonPackage} \n")
        if self.loop:
            self.loop.create_task(self._async_output(jsonPackage, toAll))
        else:
            InternalServerError(f"\n{tag}: loop not ready {jsonPackage} \n")
    #@+node:felix.20210621233316.89: *5* server._async_output
    async def _async_output(self,
        json: str,
        toAll: bool=False,
    ) -> None:  # pragma: no cover (tested in server)
        """Output json string to the web_socket"""
        global connectionsTotal
        tag = '_async_output'
        outputBytes = bytes(json, 'utf-8')
        if toAll:
            if connectionsPool:  # asyncio.wait doesn't accept an empty list
                await asyncio.wait([
                    asyncio.create_task(client.send(outputBytes)) for client in connectionsPool
                ])
            else:
                g.trace(f"{tag}: no web socket. json: {json!r}")
        else:
            if self.web_socket:
                await self.web_socket.send(outputBytes)
            else:
                g.trace(f"{tag}: no web socket. json: {json!r}")
    #@+node:felix.20210621233316.97: *4* server._test_round_trip_positions
    def _test_round_trip_positions(self, c: Cmdr) -> None:  # pragma: no cover (tested in client).
        """Test the round tripping of p_to_ap and ap_to_p."""
        tag = '_test_round_trip_positions'
        for p in c.all_unique_positions():
            ap = self._p_to_ap(p)
            p2 = self._ap_to_p(ap)
            if p != p2:
                self._dump_outline(c)
                raise ServerError(f"{tag}: round-trip failed: ap: {ap!r}, p: {p!r}, p2: {p2!r}")
    #@+node:felix.20210625002950.1: *4* server._yieldAllRootChildren
    def _yieldAllRootChildren(self) -> Generator:
        """Return all root children P nodes"""
        c = self._check_c()
        p = c.rootPosition()
        while p:
            yield p
            p.moveToNext()

    #@-others
#@+node:felix.20210621233316.105: ** main & helpers
def main() -> None:  # pragma: no cover (tested in client)
    """python script for leo integration via leoBridge"""
    # pylint: disable=used-before-assignment
    global websockets
    global wsHost, wsPort, wsLimit, wsPersist, wsSkipDirty, argFile
    if not websockets:
        print('websockets not found')
        print('pip install websockets')
        return

    #@+others
    #@+node:felix.20210807214524.1: *3* function: cancel_tasks
    def cancel_tasks(to_cancel: Any, loop: Loop) -> None:
        if not to_cancel:
            return

        for task in to_cancel:
            task.cancel()

        loop.run_until_complete(asyncio.gather(*to_cancel, return_exceptions=True))

        for task in to_cancel:
            if task.cancelled():
                continue
            if task.exception() is not None:
                loop.call_exception_handler(
                    {
                        "message": "unhandled exception during asyncio.run() shutdown",
                        "exception": task.exception(),
                        "task": task,
                    }
                )
    #@+node:ekr.20210825115746.1: *3* function: center_tk_frame
    def center_tk_frame(top: Any) -> None:
        """Center the top-level Frame."""
        # https://stackoverflow.com/questions/3352918
        top.update_idletasks()
        screen_width = top.winfo_screenwidth()
        screen_height = top.winfo_screenheight()
        size = tuple(int(_) for _ in top.geometry().split('+')[0].split('x'))
        x = screen_width / 2 - size[0] / 2
        y = screen_height / 2 - size[1] / 2
        top.geometry("+%d+%d" % (x, y))
    #@+node:felix.20210804130751.1: *3* function: close_server
    def close_Server() -> None:
        """
        Close the server by stopping the loop
        """
        print('Closing Leo Server', flush=True)
        if loop.is_running():
            loop.stop()
        else:
            print('Loop was not running', flush=True)
    #@+node:ekr.20210825172913.1: *3* function: general_yes_no_dialog & helpers
    def general_yes_no_dialog(
        c: Cmdr,
        title: str,  # Not used.
        message: str=None,  # Must exist.
        yesMessage: str="&Yes",  # Not used.
        noMessage: str="&No",  # Not used.
        yesToAllMessage: str=None,  # Not used.
        defaultButton: str="Yes",  # Not used
        cancelMessage: str=None,  # Not used.
    ) -> str:
        """
        Monkey-patched implementation of LeoQtGui.runAskYesNoCancelDialog
        offering *only* Yes/No buttons.

        This will fallback to a tk implementation if the qt library is unavailable.

        This raises a dialog and return either 'yes' or 'no'.
        """
        #@+others  # define all helper functions.
        #@+node:ekr.20210801175921.1: *4* function: tk_runAskYesNoCancelDialog & helpers
        def tk_runAskYesNoCancelDialog(c: Cmdr) -> str:
            """
            Tk version of LeoQtGui.runAskYesNoCancelDialog, with *only* Yes/No buttons.
            """
            if g.unitTesting:
                return None
            root = top = val = None  # Non-locals
            #@+others  # define helper functions
            #@+node:ekr.20210801180311.4: *5* function: create_yes_no_frame
            def create_yes_no_frame(message: str, top: Any) -> None:
                """Create the dialog's frame."""
                frame = Tk.Frame(top)
                frame.pack(side="top", expand=1, fill="both")
                label = Tk.Label(frame, text=message, bg="white")
                label.pack(pady=10)
                # Create buttons.
                f = Tk.Frame(top)
                f.pack(side="top", padx=30)
                b = Tk.Button(f, width=6, text="Yes", bd=4, underline=0, command=yesButton)
                b.pack(side="left", padx=5, pady=10)
                b = Tk.Button(f, width=6, text="No", bd=2, underline=0, command=noButton)
                b.pack(side="left", padx=5, pady=10)
            #@+node:ekr.20210801180311.5: *5* function: callbacks
            def noButton(event: Event=None) -> None:
                """Do default click action in ok button."""
                nonlocal val
                print(f"Not saved: {c.fileName()}")
                val = "no"
                top.destroy()

            def yesButton(event: Event=None) -> None:
                """Do default click action in ok button."""
                nonlocal val
                print(f"Saved: {c.fileName()}")
                val = "yes"
                top.destroy()
            #@-others
            root = Tk.Tk()
            root.withdraw()
            root.update()

            top = Tk.Toplevel(root)
            top.title("Saved changed outline?")
            create_yes_no_frame(message, top)
            top.bind("<Return>", yesButton)
            top.bind("y", yesButton)
            top.bind("Y", yesButton)
            top.bind("n", noButton)
            top.bind("N", noButton)
            top.lift()

            center_tk_frame(top)

            top.grab_set()  # Make the dialog a modal dialog.

            root.update()
            root.wait_window(top)

            top.destroy()
            root.destroy()
            return val
        #@+node:ekr.20210825170952.1: *4* function: qt_runAskYesNoCancelDialog
        def qt_runAskYesNoCancelDialog(c: Cmdr) -> str:
            """
            Qt version of LeoQtGui.runAskYesNoCancelDialog, with *only* Yes/No buttons.
            """
            if g.unitTesting:
                return None
            dialog = QtWidgets.QMessageBox(None)
            dialog.setIcon(Information.Warning)
            dialog.setWindowTitle("Saved changed outline?")
            if message:
                dialog.setText(message)
            # Creation order determines returned value.
            yes = dialog.addButton(yesMessage, ButtonRole.YesRole)
            dialog.addButton(noMessage, ButtonRole.NoRole)
            dialog.setDefaultButton(yes)
            # Set the Leo icon.
            core_dir = os.path.dirname(__file__)
            icon_path = os.path.join(core_dir, "..", "Icons", "leoApp.ico")
            if os.path.exists(icon_path):
                pixmap = QtGui.QPixmap()
                pixmap.load(icon_path)
                icon = QtGui.QIcon(pixmap)
                dialog.setWindowIcon(icon)
            # None of these grabs focus from the console window.
            dialog.raise_()
            dialog.setFocus()
            g.app.processEvents()
            # val is the same as the creation order.
            # Tested with both Qt6 and Qt5.
            val = dialog.exec() if isQt6 else dialog.exec_()
            if val == 0:
                print(f"Saved: {c.fileName()}")
                return 'yes'
            print(f"Not saved: {c.fileName()}")
            return 'no'
        #@-others
        try:
            # Careful: raise the Tk dialog if there are errors in the Qt code.
            from leo.core.leoQt import isQt6, QtGui, QtWidgets
            from leo.core.leoQt import ButtonRole, Information
            if QtGui and QtWidgets:
                app = QtWidgets.QApplication([])
                assert app
                val = qt_runAskYesNoCancelDialog(c)
                assert val in ('yes', 'no')
                return val
        except Exception:
            pass
        if Tk:
            return tk_runAskYesNoCancelDialog(c)
        # #2512: There is no way to raise a dialog.
        return 'yes'  # Just save the file!

    #@+node:felix.20210621233316.107: *3* function: get_args
    def get_args() -> None:  # pragma: no cover
        """
        Get arguments from the command line and sets them globally.
        """
        global wsHost, wsPort, wsLimit, wsPersist, wsSkipDirty, argFile, traces

        def leo_file(s: str) -> str:
            if os.path.exists(s):
                return s
            print(f"\nNot a .leo file: {s!r}")
            sys.exit(1)

        description = ''.join([
            "  leoserver.py\n",
            "  ------------\n",
            "  Offers single or multiple concurrent websockets\n",
            "  for JSON based remote-procedure-calls\n",
            "  to a shared instance of leo.core.leoBridge\n",
            "  \n",
            "  Clients may be written in any language:\n",
            "  - leo.core.leoclient is an example client written in python.\n",
            "  - leoInteg (https://github.com/boltex/leointeg) is written in typescript.\n"
        ])
        # Usage:
        # leoserver.py [-a <address>] [-p <port>] [-l <limit>] [-f <file>] [--dirty] [--persist]
        usage = 'python leo.core.leoserver [options...]'
        trace_s = 'request,response,verbose'
        valid_traces = [z.strip() for z in trace_s.split(',')]
        parser = argparse.ArgumentParser(description=description, usage=usage,
            formatter_class=argparse.RawTextHelpFormatter)
        add = parser.add_argument
        add('-a', '--address', dest='wsHost', type=str, default=wsHost, metavar='STR',
            help='server address. Defaults to ' + str(wsHost))
        add('-p', '--port', dest='wsPort', type=int, default=wsPort, metavar='N',
            help='port number. Defaults to ' + str(wsPort))
        add('-l', '--limit', dest='wsLimit', type=int, default=wsLimit, metavar='N',
            help='maximum number of clients. Defaults to ' + str(wsLimit))
        add('-f', '--file', dest='argFile', type=leo_file, metavar='PATH',
            help='open a .leo file at startup')
        add('--persist', dest='wsPersist', action='store_true',
            help='do not quit when last client disconnects')
        add('-d', '--dirty', dest='wsSkipDirty', action='store_true',
            help='do not warn about dirty files when quitting')
        add('--trace', dest='traces', type=str, metavar='STRINGS',
            help=f"comma-separated list of {trace_s}")
        add('-v', '--version', dest='v', action='store_true',
            help='show version and exit')
        # Parse
        args = parser.parse_args()
        # Handle the args and set them up globally
        wsHost = args.wsHost
        wsPort = args.wsPort
        wsLimit = args.wsLimit
        wsPersist = bool(args.wsPersist)
        wsSkipDirty = bool(args.wsSkipDirty)
        argFile = args.argFile
        if args.traces:
            ok = True
            for z in args.traces.split(','):
                if z in valid_traces:
                    traces.append(z)
                else:
                    ok = False
                    print(f"Ignoring invalid --trace value: {z!r}", flush=True)
            if not ok:
                print(f"Valid traces are: {','.join(valid_traces)}", flush=True)
            print(f"--trace={','.join(traces)}", flush=True)
        if args.v:
            print(__version__)
            sys.exit(0)
        # Sanitize limit.
        if wsLimit < 1:
            wsLimit = 1
    #@+node:felix.20210803174312.1: *3* function: notify_clients
    async def notify_clients(action: str, excludedConn: Any=None) -> None:
        global connectionsTotal
        if connectionsPool:  # asyncio.wait doesn't accept an empty list
            opened = bool(controller.c)  # c can be none if no files opened
            m = json.dumps({
                "async": "refresh",
                "action": action,
                "opened": opened,
            }, separators=(',', ':'), cls=SetEncoder)
            clientSetCopy = connectionsPool.copy()
            if excludedConn:
                clientSetCopy.discard(excludedConn)
            if clientSetCopy:
                # if still at least one to notify
                await asyncio.wait([
                    asyncio.create_task(client.send(m)) for client in clientSetCopy
                ])
    #@+node:felix.20210803174312.2: *3* function: register_client
    async def register_client(websocket: Socket) -> None:
        global connectionsTotal
        connectionsPool.add(websocket)
        await notify_clients("unregister", websocket)
    #@+node:felix.20210807160828.1: *3* function: save_dirty
    def save_dirty() -> None:
        """
        Ask the user about dirty files if any remained opened.
        """
        # Monkey-patch the dialog method first.
        g.app.gui.runAskYesNoCancelDialog = general_yes_no_dialog
        # Loop all commanders and 'close' them for dirty check
        commanders = g.app.commanders()
        for commander in commanders:
            if commander.isChanged() and commander.fileName():
                commander.close()  # Patched 'ask' methods will open dialog
    #@+node:felix.20210803174312.3: *3* function: unregister_client
    async def unregister_client(websocket: Socket) -> None:
        global connectionsTotal
        connectionsPool.remove(websocket)
        await notify_clients("unregister")
    #@+node:felix.20210621233316.106: *3* function: ws_handler (server)
    async def ws_handler(websocket: Socket, path: str) -> None:
        """
        The web socket handler: server.ws_server.

        It must be a coroutine accepting two arguments: a WebSocketServerProtocol and the request URI.
        """
        global connectionsTotal, wsLimit
        tag = 'server'
        trace = False
        verbose = False
        connected = False

        try:
            # Websocket connection startup
            if connectionsTotal >= wsLimit:
                print(f"{tag}: User Refused, Total: {connectionsTotal}, Limit: {wsLimit}", flush=True)
                await websocket.close(1001)
                return
            connected = True  # local variable
            connectionsTotal += 1  # global variable
            print(f"{tag}: User Connected, Total: {connectionsTotal}, Limit: {wsLimit}", flush=True)
            # If first connection set it as the main client connection
            controller._init_connection(websocket)
            await register_client(websocket)
            # Start by sending empty as 'ok'.
            n = 0
            await websocket.send(controller._make_response({"leoID": g.app.leoID}))
            controller._emit_signon()

            # Websocket connection message handling loop
            async for json_message in websocket:
                try:
                    n += 1
                    d = None
                    d = json.loads(json_message)
                    if trace and verbose:
                        print(f"{tag}: got: {d}", flush=True)
                    elif trace:
                        print(f"{tag}: got: {d}", flush=True)
                    answer = controller._do_message(d)
                except TerminateServer as e:
                    # pylint: disable=no-value-for-parameter,unexpected-keyword-arg
                    raise websockets.exceptions.ConnectionClosed(code=1000, reason=e.__str__())
                except ServerError as e:
                    data = f"{d}" if d else f"json syntax error: {json_message!r}"
                    error = f"{tag}:  ServerError: {e}...\n{tag}:  {data}"
                    print("", flush=True)
                    print(error, flush=True)
                    print("", flush=True)
                    package = {
                        "id": controller.current_id,
                        "action": controller.action,
                        "request": data,
                        "ServerError": f"{e}",
                    }
                    answer = json.dumps(package, separators=(',', ':'), cls=SetEncoder)
                except InternalServerError as e:  # pragma: no cover
                    print(f"{tag}: InternalServerError {e}", flush=True)
                    break
                except Exception as e:  # pragma: no cover
                    print(f"{tag}: Unexpected Exception! {e}", flush=True)
                    g.print_exception()
                    print('', flush=True)
                    break
                await websocket.send(answer)

                # If not a 'getter' send refresh signal to other clients
                if controller.action[0:5] != "!get_" and controller.action != "!do_nothing":
                    await notify_clients(controller.action, websocket)

        except websockets.exceptions.ConnectionClosedError as e:  # pragma: no cover
            print(f"{tag}: connection closed error: {e}")
        except websockets.exceptions.ConnectionClosed as e:
            print(f"{tag}: connection closed: {e}")
        finally:
            if connected:
                connectionsTotal -= 1
                await unregister_client(websocket)
                print(f"{tag} connection finished.  Total: {connectionsTotal}, Limit: {wsLimit}")
            # Check for persistence flag if all connections are closed
            if connectionsTotal == 0 and not wsPersist:
                print("Shutting down leoserver")
                # Preemptive closing of tasks
                for task in asyncio.all_tasks():
                    task.cancel()
                close_Server()  # Stops the run_forever loop
    #@-others

    # Make the first real line of output more visible.
    print("", flush=True)

    # Sets sHost, wsPort, wsLimit, wsPersist, wsSkipDirty fileArg and traces
    get_args()  # Set global values from the command line arguments
    print(f"Starting LeoBridge Server {v1}.{v2}.{v3} (Launch with -h for help)", flush=True)

    # Open leoBridge.
    controller = LeoServer()  # Single instance of LeoServer, i.e., an instance of leoBridge
    if argFile:
        # Open specified file argument
        try:
            print(f"Opening file: {argFile}", flush=True)
            controller.open_file({"filename": argFile})
        except Exception:
            print("Opening file failed", flush=True)

    # Start the server.
    loop = asyncio.get_event_loop()

    try:
        try:
            server = websockets.serve(ws_handler, wsHost, wsPort, max_size=None)  # pylint: disable=no-member
            realtime_server = loop.run_until_complete(server)
        except OSError as e:
            print(e)
            print("Trying with IPv4 Family", flush=True)
            server = websockets.serve(ws_handler, wsHost, wsPort, family=socket.AF_INET, max_size=None)  # pylint: disable=no-member
            realtime_server = loop.run_until_complete(server)

        signon = SERVER_STARTED_TOKEN + f" at {wsHost} on port: {wsPort}.\n"
        if wsPersist:
            signon = signon + "Persistent server\n"
        if wsSkipDirty:
            signon = signon + "No prompt about dirty file(s) when closing server\n"
        if wsLimit > 1:
            signon = signon + f"Total client limit is {wsLimit}.\n"
        signon = signon + "Ctrl+c to break"
        print(signon, flush=True)
        loop.run_forever()

    except KeyboardInterrupt:
        print("Process interrupted", flush=True)

    finally:
        # Execution continues here after server is interrupted (e.g. with ctrl+c)
        realtime_server.close()
        if not wsSkipDirty:
            print("Checking for changed commanders...", flush=True)
            save_dirty()
        cancel_tasks(asyncio.all_tasks(loop), loop)
        loop.run_until_complete(loop.shutdown_asyncgens())
        loop.close()
        asyncio.set_event_loop(None)
        print("Stopped leobridge server", flush=True)
#@-others
if __name__ == '__main__':
    # pytest will *not* execute this code.
    main()
#@-leo<|MERGE_RESOLUTION|>--- conflicted
+++ resolved
@@ -25,10 +25,6 @@
 import textwrap
 import time
 from typing import Any, Callable, Dict, Generator, Iterable, Iterator, List, Optional, Set, Tuple, Union
-<<<<<<< HEAD
-# Note: typing Match is deprecated: use re.Match instead.
-=======
->>>>>>> 7e2c86f0
 
 # Third-party.
 try:
@@ -499,20 +495,12 @@
             hm = [match for match in hm if match[0].key() not in bm_keys]
             if self.showParents:
                 # Was: parents = OrderedDefaultDict(list)
-<<<<<<< HEAD
                 parents: Dict[str, List[Tuple[Position, Match_Iter]]] = {}
-=======
-                parents: Dict[str, List[Tuple[Position, Optional[Match_Iter]]]] = {}
->>>>>>> 7e2c86f0
 
                 for nodeList in [hm, bm]:
                     for node in nodeList:
                         key = 'Root' if node[0].level() == 0 else node[0].parent().gnx
-<<<<<<< HEAD
-                        aList: List[Tuple[Position, Match_Iter]] = parents.get(key, [])
-=======
                         aList: List[Tuple[Position, Optional[Match_Iter]]] = parents.get(key, [])
->>>>>>> 7e2c86f0
                         aList.append(node)
                         parents[key] = aList
                 lineMatchHits = self.addParentMatches(parents)
@@ -533,11 +521,7 @@
         self._search_patterns = ([pat] + self._search_patterns)[:30]
 
     #@+node:felix.20220225003906.5: *5* QSC.addBodyMatches
-<<<<<<< HEAD
-    def addBodyMatches(self, positions: List[Tuple[Position, Match_Iter]]) -> int:
-=======
     def addBodyMatches(self, positions: List[Tuple[Position, Optional[Match_Iter]]]) -> int:
->>>>>>> 7e2c86f0
         lineMatchHits = 0
         for p in positions:
             it = {"type": "headline", "label": p[0].h}
@@ -578,11 +562,7 @@
     def qsc_sort_by_gnx(self) -> None:
         """Return positions by gnx."""
         c = self.c
-<<<<<<< HEAD
-        timeline: List[Tuple[Position, Match_Iter]] = [
-=======
         timeline: List[Tuple[Position, Optional[Match_Iter]]] = [
->>>>>>> 7e2c86f0
             (p.copy(), None) for p in c.all_unique_positions()
         ]
         timeline.sort(key=lambda x: x[0].gnx, reverse=True)
@@ -590,11 +570,7 @@
         self.addHeadlineMatches(timeline)
     #@+node:felix.20220225003906.15: *4* QSC.qsc_background_search
     def qsc_background_search(self, pat: str) -> Tuple[
-<<<<<<< HEAD
-        List[Tuple[Position, Match_Iter]],
-=======
         List[Tuple[Position, Optional[Match_Iter]]],
->>>>>>> 7e2c86f0
         List[Position]
     ]:
 
@@ -622,11 +598,7 @@
     #@+node:felix.20220225003906.13: *4* QSC.qsc_find_changed
     def qsc_find_changed(self) -> None:
         c = self.c
-<<<<<<< HEAD
-        changed: List[Tuple[Position, Match_Iter]] = [
-=======
         changed: List[Tuple[Position, Optional[Match_Iter]]] = [
->>>>>>> 7e2c86f0
             (p.copy(), None) for p in c.all_unique_positions() if p.isDirty()
         ]
         self.clear()
@@ -666,11 +638,7 @@
         return it
 
     #@+node:felix.20220313185430.1: *5* QSC.find_tag
-<<<<<<< HEAD
-    def find_tag(self, pat: str) -> List[Tuple[Position, Match_Iter]]:
-=======
     def find_tag(self, pat: str) -> List[Tuple[Position, Optional[Match_Iter]]]:
->>>>>>> 7e2c86f0
         """
         Return list of all positions that have matching tags
         """
@@ -710,12 +678,7 @@
                 resultset -= nodes
             elif op == '^':
                 resultset ^= nodes
-
-<<<<<<< HEAD
-        aList: List[Tuple[Position, Match_Iter]] = []
-=======
         aList: List[Tuple[Position, Optional[Match_Iter]]] = []
->>>>>>> 7e2c86f0
         for gnx in resultset:
             n = gnxDict.get(gnx)
             if n is not None:
@@ -724,11 +687,7 @@
         return aList
     #@+node:felix.20220225003906.10: *4* QSC.qsc_get_history
     def qsc_get_history(self) -> None:
-<<<<<<< HEAD
-        headlines: List[Tuple[Position, Match_Iter]] = [
-=======
         headlines: List[Tuple[Position, Optional[Match_Iter]]] = [
->>>>>>> 7e2c86f0
             (po[0].copy(), None) for po in self.c.nodeHistory.beadList
         ]
         headlines.reverse()
@@ -744,11 +703,7 @@
     #@+node:ekr.20220818083228.1: *3* QSC: helpers
     #@+node:felix.20220225003906.8: *4* QSC.addHeadlineMatches
     def addHeadlineMatches(self,
-<<<<<<< HEAD
-        position_list: List[Tuple[Position, Match_Iter]]
-=======
         position_list: List[Tuple[Position, Optional[Match_Iter]]]
->>>>>>> 7e2c86f0
     ) -> None:
         for p in position_list:
             it = {"type": "headline", "label": p[0].h}
@@ -761,11 +716,7 @@
         return len(self.its) > 999  # Limit to 999 for now
     #@+node:felix.20220225003906.6: *4* QSC.addParentMatches
     def addParentMatches(self,
-<<<<<<< HEAD
-        parent_list: Dict[str, List[Tuple[Position, Match_Iter]]],
-=======
         parent_list: Dict[str, List[Tuple[Position, Optional[Match_Iter]]]],
->>>>>>> 7e2c86f0
     ) -> int:
         lineMatchHits = 0
         for parent_key, parent_value in parent_list.items():
@@ -801,11 +752,7 @@
         regex: str,
         positions: List[Position],
         flags: RegexFlag=re.IGNORECASE | re.MULTILINE,
-<<<<<<< HEAD
-    ) -> List[Tuple[Position, Match_Iter]]:
-=======
     ) -> List[Tuple[Position, Optional[Match_Iter]]]:
->>>>>>> 7e2c86f0
         """
         Return list of all tuple (Position, matchiter/None) whose body matches regex one or more times.
         """
@@ -813,12 +760,8 @@
             pat = re.compile(regex, flags)
         except Exception:
             return []
-<<<<<<< HEAD
-        aList: List[Tuple[Position, Match_Iter]] = []
-=======
+
         aList: List[Tuple[Position, Optional[Match_Iter]]] = []
->>>>>>> 7e2c86f0
-
         for p in positions:
             m = re.finditer(pat, p.b)
             t1, t2 = itertools.tee(m, 2)
@@ -835,11 +778,7 @@
         regex: str,
         positions: List[Position],
         flags: RegexFlag=re.IGNORECASE,
-<<<<<<< HEAD
-    ) -> List[Tuple[Position, Match_Iter]]:
-=======
     ) -> List[Tuple[Position, Optional[Match_Iter]]]:
->>>>>>> 7e2c86f0
         """
         Return the list of all tuple (Position, matchiter/None) whose headline matches the given pattern.
         """
@@ -849,11 +788,7 @@
             return []
         return [(p.copy(), None) for p in positions if re.match(pat, p.h)]
     #@+node:felix.20220225224130.1: *4* QSC.matchlines
-<<<<<<< HEAD
-    def matchlines(self, b: str, miter: Iterator[re.Match[str]]) -> List[Tuple[str, Tuple[int, int]]]:
-=======
     def matchlines(self, b: str, miter: Match_Iter) -> List[Tuple[str, Tuple[int, int]]]:
->>>>>>> 7e2c86f0
         aList = []
         for m in miter:
             st, en = g.getLine(b, m.start())
