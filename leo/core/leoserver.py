#@+leo-ver=5-thin
#@+node:felix.20210621233316.1: * @file leoserver.py
#@@language python
#@@tabwidth -4
"""
Leo's internet server.

Written by Félix Malboeuf and Edward K. Ream.
"""
#@+<< leoserver imports >>
#@+node:felix.20210621233316.2: ** << leoserver imports >>
# pylint: disable=import-self,raise-missing-from,wrong-import-position
import argparse
import asyncio
import fnmatch
import inspect
import itertools
import json
import os
import re
import sys
import socket
import textwrap
import time
from typing import Any, Callable, Dict, Generator, Iterable, List, Optional, Set, Tuple, Union
# Third-party.
try:
    import tkinter as Tk
except Exception:
    Tk = None
# #2300
try:
    import websockets
except Exception:
    websockets = None
# Make sure leo-editor folder is on sys.path.
core_dir = os.path.dirname(__file__)
leo_path = os.path.normpath(os.path.join(core_dir, '..', '..'))
assert os.path.exists(leo_path), repr(leo_path)
if leo_path not in sys.path:
    sys.path.append(leo_path)
# Leo
from leo.core.leoCommands import Commands as Cmdr
from leo.core.leoNodes import Position, VNode
from leo.core.leoGui import StringFindTabManager
from leo.core.leoExternalFiles import ExternalFilesController
#@-<< leoserver imports >>
#@+<< leoserver annotations >>
#@+node:ekr.20220820155747.1: ** << leoserver annotations >>
Event = Any
Loop = Any
Package = Dict[str, Any]
Param = Dict[str, Any]
RegexFlag = Union[int, re.RegexFlag]  # re.RegexFlag does not define 0
Response = str  # See _make_response.
Socket = Any
#@-<< leoserver annotations >>
#@+<< leoserver version >>
#@+node:ekr.20220820160619.1: ** << leoserver version >>
version_tuple = (1, 0, 3)
# Version History
# 1.0.1 Initial commit
# 1.0.2 Félix on July 2022: Adding ui-scroll, undo/redo, chapters, ua's & node_tags info
# 1.0.3 Félix on July 2022: Fixed original node selection upon opening a file.
v1, v2, v3 = version_tuple
__version__ = f"leoserver.py version {v1}.{v2}.{v3}"
#@-<< leoserver version >>
#@+<< leoserver globals >>
#@+node:ekr.20220820160701.1: ** << leoserver globals >>
g = None  # The bridge's leoGlobals module.
# Server defaults
SERVER_STARTED_TOKEN = "LeoBridge started"  # Output when started successfully
# Websocket connections (to be sent 'notify' messages)
connectionsPool: Set[Any] = set()
connectionsTotal = 0  # Current connected client total
# Customizable server options
argFile = ""
traces: List[str] = []  # list of traces names, to be used as flags to output traces
wsLimit = 1
wsPersist = False
wsSkipDirty = False
wsHost = "localhost"
wsPort = 32125
#@-<< leoserver globals >>
#@+others
#@+node:felix.20210712224107.1: ** class SetEncoder
class SetEncoder(json.JSONEncoder):

    def default(self, obj: Any) -> Any:
        if isinstance(obj, set):
            return list(obj)
        return json.JSONEncoder.default(self, obj)
#@+node:felix.20210621233316.3: ** Exception classes
class InternalServerError(Exception):  # pragma: no cover
    """The server violated its own coding conventions."""
    pass

class ServerError(Exception):  # pragma: no cover
    """The server received an erroneous package."""
    pass

class TerminateServer(Exception):  # pragma: no cover
    """Ask the server to terminate."""
    pass
#@+node:felix.20210626222905.1: ** class ServerExternalFilesController
class ServerExternalFilesController(ExternalFilesController):
    """EFC Modified from Leo's sources"""
    # pylint: disable=no-else-return

    #@+others
    #@+node:felix.20210626222905.2: *3* sefc.ctor
    def __init__(self) -> None:
        """Ctor for ServerExternalFiles class."""
        super().__init__()

        self.on_idle_count = 0
        # Keys are full paths, values are modification times.
        # DO NOT alter directly, use set_time(path) and
        # get_time(path), see set_time() for notes.
        self.yesno_all_time: Union[None, bool, float] = None  # previous yes/no to all answer, time of answer
        self.yesno_all_answer = None  # answer, 'yes-all', or 'no-all'

        # if yesAll/noAll forced, then just show info message after idle_check_commander
        self.infoMessage: str = None
        # False or "detected", "refreshed" or "ignored"

        g.app.idleTimeManager.add_callback(self.on_idle)

        self.waitingForAnswer = False
        self.lastPNode: Position = None  # last p node that was asked for if not set to "AllYes\AllNo"
        self.lastCommander: Cmdr = None
    #@+node:felix.20210626222905.6: *3* sefc.clientResult
    def clientResult(self, p_result: Response) -> None:
        """Received result from connected client that was 'asked' yes/no/... """
        # Got the result to an asked question/warning from the client
        if not self.waitingForAnswer:
            print("ERROR: Received Result but no Asked Dialog", flush=True)
            return

        # check if p_result was from a warn (ok) or an ask ('yes','yes-all','no','no-all')
        # act accordingly

        # 1- if ok, unblock 'warn'
        # 2- if no, unblock 'ask'
        # ------------------------------------------ Nothing special to do

        # 3- if noAll: set noAll, and unblock 'ask'
        if p_result and "-all" in p_result.lower():
            self.yesno_all_time = time.time()
            self.yesno_all_answer = p_result.lower()
        # ------------------------------------------ Also covers setting yesAll in #5

        path = ""
        if self.lastPNode:
            path = g.fullPath(self.lastCommander, self.lastPNode)
            # 4- if yes: REFRESH self.lastPNode, and unblock 'ask'
            # 5- if yesAll: REFRESH self.lastPNode, set yesAll, and unblock 'ask'
            if bool(p_result and 'yes' in p_result.lower()):
                self.lastCommander.selectPosition(self.lastPNode)
                self.lastCommander.refreshFromDisk()
        elif self.lastCommander:
            path = self.lastCommander.fileName()
            # 6- Same but for Leo file commander (close and reopen .leo file)
            if bool(p_result and 'yes' in p_result.lower()):
                # self.lastCommander.close() Stops too much if last file closed
                g.app.closeLeoWindow(self.lastCommander.frame, finish_quit=False)
                g.leoServer.open_file({"filename": path})  # ignore returned value

        # Always update the path & time to prevent future warnings for this path.
        if path:
            self.set_time(path)
            self.checksum_d[path] = self.checksum(path)

        self.waitingForAnswer = False  # unblock
        # unblock: run the loop as if timer had hit
        if self.lastCommander:
            self.idle_check_commander(self.lastCommander)
    #@+node:felix.20210714205425.1: *3* sefc.entries
    #@+node:felix.20210626222905.19: *4* sefc.check_overwrite
    def check_overwrite(self, c: Cmdr, path: str) -> bool:
        if self.has_changed(path):
            package = {"async": "info", "message": "Overwritten " + path}
            g.leoServer._send_async_output(package, True)
        return True

    #@+node:felix.20210714205604.1: *4* sefc.on_idle & helpers
    def on_idle(self) -> None:
        """
        Check for changed open-with files and all external files in commanders
        for which @bool check_for_changed_external_file is True.
        """
        # Fix for flushing the terminal console to pass through
        sys.stdout.flush()

        if not g.app or g.app.killed:
            return
        if self.waitingForAnswer:
            return

        self.on_idle_count += 1

        if self.unchecked_commanders:
            # Check the next commander for which
            # @bool check_for_changed_external_file is True.
            c = self.unchecked_commanders.pop()
            self.lastCommander = c
            self.lastPNode = None  # when none, a client result means its for the leo file.
            self.idle_check_commander(c)
        else:
            # Add all commanders for which
            # @bool check_for_changed_external_file is True.
            self.unchecked_commanders = [
                z for z in g.app.commanders() if self.is_enabled(z)
            ]
    #@+node:felix.20210626222905.4: *5* sefc.idle_check_commander
    def idle_check_commander(self, c: Cmdr) -> None:
        """
        Check all external files corresponding to @<file> nodes in c for
        changes.
        """
        self.infoMessage = None  # reset infoMessage
        # False or "detected", "refreshed" or "ignored"

        # #1240: Check the .leo file itself.
        self.idle_check_leo_file(c)
        #
        # #1100: always scan the entire file for @<file> nodes.
        # #1134: Nested @<file> nodes are no longer valid, but this will do no harm.
        for p in c.all_unique_positions():
            if self.waitingForAnswer:
                break
            if p.isAnyAtFileNode():
                self.idle_check_at_file_node(c, p)

        # if yesAll/noAll forced, then just show info message
        if self.infoMessage:
            package = {"async": "info", "message": self.infoMessage}
            g.leoServer._send_async_output(package, True)
    #@+node:felix.20210627013530.1: *5* sefc.idle_check_leo_file
    def idle_check_leo_file(self, c: Cmdr) -> None:
        """Check c's .leo file for external changes."""
        path = c.fileName()
        if not self.has_changed(path):
            return
        # Always update the path & time to prevent future warnings.
        self.set_time(path)
        self.checksum_d[path] = self.checksum(path)
        # For now, ignore the #1888 fix method
        if self.ask(c, path):
            #reload Commander
            # self.lastCommander.close() Stops too much if last file closed
            g.app.closeLeoWindow(self.lastCommander.frame, finish_quit=False)
            g.leoServer.open_file({"filename": path})  # ignore returned value
    #@+node:felix.20210626222905.5: *5* sefc.idle_check_at_file_node
    def idle_check_at_file_node(self, c: Cmdr, p: Position) -> None:
        """Check the @<file> node at p for external changes."""
        trace = False
        path = g.fullPath(c, p)
        has_changed = self.has_changed(path)
        if trace:
            g.trace('changed', has_changed, p.h)
        if has_changed:
            self.lastPNode = p  # can be set here because its the same process for ask/warn
            if p.isAtAsisFileNode() or p.isAtNoSentFileNode():
                # Fix #1081: issue a warning.
                self.warn(c, path, p=p)
            elif self.ask(c, path, p=p):
                old_p = c.p  # To restore selection if refresh option set to yes-all & is descendant of at-file
                c.selectPosition(self.lastPNode)
                c.refreshFromDisk()  # Ends with selection on new c.p which is the at-file node
                # check with leoServer's config first, and if new c.p is ancestor of old_p
                if g.leoServer.leoServerConfig:
                    if g.leoServer.leoServerConfig["defaultReloadIgnore"].lower() == 'yes-all':
                        if c.positionExists(old_p) and c.p.isAncestorOf(old_p):
                            c.selectPosition(old_p)

            # Always update the path & time to prevent future warnings.
            self.set_time(path)
            self.checksum_d[path] = self.checksum(path)
    #@+node:felix.20210626222905.18: *4* sefc.open_with
    def open_with(self, c: Cmdr, d: Dict[str, str]) -> None:
        """open-with is bypassed in leoserver (for now)"""
        return

    #@+node:felix.20210626222905.7: *3* sefc.utilities
    #@+node:felix.20210626222905.8: *4* sefc.ask
    def ask(self, c: Cmdr, path: str, p: Position=None) -> bool:
        """
        Ask user whether to overwrite an @<file> tree.
        Return True if the user agrees by default, or skips and asks
        client, blocking further checks until result received.
        """
        # check with leoServer's config first
        if g.leoServer.leoServerConfig:
            check_config = g.leoServer.leoServerConfig["defaultReloadIgnore"].lower()
            if not bool('none' in check_config):
                if bool('yes' in check_config):
                    self.infoMessage = "refreshed"
                    return True
                else:
                    self.infoMessage = "ignored"
                    return False
        # let original function resolve

        if self.yesno_all_time + 3 >= time.time() and self.yesno_all_answer:
            self.yesno_all_time = time.time()  # Still reloading?  Extend time
            # if yesAll/noAll forced, then just show info message
            yesno_all_bool = bool('yes' in self.yesno_all_answer.lower())
            return yesno_all_bool  # We already have our answer here, so return it
        if not p:
            where = 'the outline node'
        else:
            where = p.h

        _is_leo = path.endswith(('.leo', '.db'))

        if _is_leo:
            s = '\n'.join([
                f'{g.splitLongFileName(path)} has changed outside Leo.',
                'Reload it?'
            ])
        else:
            s = '\n'.join([
                f'{g.splitLongFileName(path)} has changed outside Leo.',
                f"Reload {where} in Leo?",
            ])

        package = {"async": "ask", "ask": 'Overwrite the version in Leo?',
                     "message": s, "yes_all": not _is_leo, "no_all": not _is_leo}

        g.leoServer._send_async_output(package)  # Ask the connected client
        self.waitingForAnswer = True  # Block the loop and further checks until 'clientResult'
        return False  # return false so as not to refresh until 'clientResult' says so
    #@+node:felix.20210626222905.13: *4* sefc.is_enabled
    def is_enabled(self, c: Cmdr) -> bool:
        """Return the cached @bool check_for_changed_external_file setting."""
        # check with the leoServer config first
        if g.leoServer.leoServerConfig:
            check_config = g.leoServer.leoServerConfig["checkForChangeExternalFiles"].lower()
            if bool('check' in check_config):
                return True
            if bool('ignore' in check_config):
                return False
        # let original function resolve
        return super().is_enabled(c)
    #@+node:felix.20210626222905.16: *4* sefc.warn
    def warn(self, c: Cmdr, path: str, p: Position) -> None:
        """
        Warn that an @asis or @nosent node has been changed externally.

        There is *no way* to update the tree automatically.
        """
        # check with leoServer's config first
        if g.leoServer.leoServerConfig:
            check_config = g.leoServer.leoServerConfig["defaultReloadIgnore"].lower()

            if check_config != "none":
                # if not 'none' then do not warn, just infoMessage 'warn' at most
                if not self.infoMessage:
                    self.infoMessage = "warn"
                return

        if g.unitTesting or c not in g.app.commanders():
            return
        if not p:
            g.trace('NO P')
            return

        s = '\n'.join([
            '%s has changed outside Leo.\n' % g.splitLongFileName(
                path),
            'Leo can not update this file automatically.\n',
            'This file was created from %s.\n' % p.h,
            'Warning: refresh-from-disk will destroy all children.'
        ])

        package = {"async": "warn",
                     "warn": 'External file changed', "message": s}

        g.leoServer._send_async_output(package, True)
        self.waitingForAnswer = True
    #@-others
#@+node:felix.20220225003906.1: ** class QuickSearchController (leoserver.py)
class QuickSearchController:

    #@+others
    #@+node:felix.20220225003906.2: *3* QSC.__init__
    def __init__(self, c: Cmdr) -> None:
        self.c = c
        self.lw: List = []  # empty list
        # Keys are id(w),values are either tuples in tuples (w (p,Position)) or tuples (w, f)
        self.its: Dict[int, Any] = {}
        self.fileDirectives = [
            "@asis", "@auto",
            "@auto-md", "@auto-org", "@auto-otl", "@auto-rst",
            "@clean", "@file", "@edit",
        ]
        self._search_patterns: List[str] = []
        self.navText = ''
        self.showParents = True
        self.isTag = False  # added concept to combine tag pane functionality
        self.searchOptions = 0
        self.searchOptionsStrings = ["All", "Subtree", "File", "Chapter", "Node"]
    #@+node:ekr.20220818080756.1: *3* QSC: entries
    #@+node:felix.20220225003906.14: *4* QSC.qsc_search & helpers
    def qsc_search(self, pat: str) -> None:
        hitBase = False
        c = self.c
        flags: RegexFlag
        self.clear()
        self.pushSearchHistory(pat)
        if not pat.startswith('r:'):
            hpat = fnmatch.translate('*' + pat + '*').replace(r"\Z(?ms)", "")
            bpat = fnmatch.translate(pat).rstrip('$').replace(r"\Z(?ms)", "")
            # in python 3.6 there is no (?ms) at the end
            # only \Z
            bpat = bpat.replace(r'\Z', '')
            flags = re.IGNORECASE
        else:
            hpat = pat[2:]
            bpat = pat[2:]
            flags = 0
        combo = self.searchOptionsStrings[self.searchOptions]
        bNodes: Iterable[Position]
        hNodes: Iterable[Position]
        if combo == "All":
            hNodes = c.all_positions()
            bNodes = c.all_positions()
        elif combo == "Subtree":
            hNodes = c.p.self_and_subtree()
            bNodes = c.p.self_and_subtree()
        elif combo == "File":
            found = False
            node = c.p
            while not found and not hitBase:
                h = node.h
                if h:
                    h = h.split()[0]
                if h in self.fileDirectives:
                    found = True
                else:
                    if node.level() == 0:
                        hitBase = True
                    else:
                        node = node.parent()
            hNodes = node.self_and_subtree()
            bNodes = node.self_and_subtree()
        elif combo == "Chapter":
            found = False
            node = c.p
            while not found and not hitBase:
                h = node.h
                if h:
                    h = h.split()[0]
                if h == "@chapter":
                    found = True
                else:
                    if node.level() == 0:
                        hitBase = True
                    else:
                        node = node.parent()
            if hitBase:
                # If I hit the base then revert to all positions
                # this is basically the "main" chapter
                hitBase = False  #reset
                hNodes = c.all_positions()
                bNodes = c.all_positions()
            else:
                hNodes = node.self_and_subtree()
                bNodes = node.self_and_subtree()
        else:
            hNodes = [c.p]
            bNodes = [c.p]

        if not hitBase:
            hm = self.find_h(hpat, hNodes, flags)  # Returns a list of positions.
            bm = self.find_b(bpat, bNodes, flags)  # Returns a list of positions.
            bm_keys = [match.key() for match in bm]
            numOfHm = len(hm)  #do this before trim to get accurate count
            hm = [match for match in hm if match.key() not in bm_keys]
            if self.showParents:
                # Was: parents = OrderedDefaultDict(list)
                parents: dict[str, List[Position]] = {}
                for nodeList in [hm, bm]:
                    for node in nodeList:
                        key = 'Root' if node.level() == 0 else node.parent().gnx
                        aList: List[Position] = parents.get(key, [])
                        aList.append(node)
                        parents[key] = aList
                lineMatchHits = self.addParentMatches(parents)
            else:
                self.addHeadlineMatches(hm)
                lineMatchHits = self.addBodyMatches(bm)

            hits = numOfHm + lineMatchHits
            self.lw.insert(0, f"{hits} hits")

        else:
            if combo == "File":
                self.lw.insert(0, 'External file directive not found during search')
    #@+node:ekr.20220818083736.1: *5* QSC.pushSearchHistory
    def pushSearchHistory(self, pat: str) -> None:
        if pat in self._search_patterns:
            return
        self._search_patterns = ([pat] + self._search_patterns)[:30]

    #@+node:felix.20220225003906.5: *5* QSC.addBodyMatches
    def addBodyMatches(self, positions: List[Position]) -> int:
        lineMatchHits = 0

        for p in positions:
            it = {"type": "headline", "label": p.h}
            # it = QtWidgets.QListWidgetItem(p.h, self.lw)
            # f = it.font()
            # f.setBold(True)
            # it.setFont(f)
            if self.addItem(it, (p, None)):
                return lineMatchHits
            ms = self.matchlines(p.b, p.matchiter)

            for ml, pos in ms:
                lineMatchHits += 1
                # it = QtWidgets.QListWidgetItem("    " + ml, self.lw)
                it = {"type": "body", "label": ml}
                if self.addItem(it, (p, pos)):
                    return lineMatchHits
        return lineMatchHits


    #@+node:felix.20220225003906.11: *4* QSC.qsc_search_history & helper (not used)
    def qsc_search_history(self) -> None:

        self.clear()

        def sHistSelect(x: str) -> Callable:
            def _f() -> None:
                # self.widgetUI.lineEdit.setText(x)
                scon: QuickSearchController = self.c.patched_quicksearch_controller
                scon.navText = x
                self.qsc_search(x)
            return _f

        for pat in self._search_patterns:
            self.addGeneric(pat, sHistSelect(pat))
    #@+node:felix.20220225003906.7: *5* QSC.addGeneric
    def addGeneric(self, text: str, f: Callable) -> Dict:
        """ Add generic callback """
        it = {"type": "generic", "label": text}
        self.its[id(it)] = (it, f)
        return it

    #@+node:felix.20220225003906.12: *4* QSC.qsc_sort_by_gnx
    def qsc_sort_by_gnx(self) -> None:
        """Return positions by gnx."""
        c = self.c
        timeline = [p.copy() for p in c.all_unique_positions()]
        timeline.sort(key=lambda x: x.gnx, reverse=True)
        self.clear()
        self.addHeadlineMatches(timeline)
    #@+node:felix.20220225003906.15: *4* QSC.qsc_background_search
    def qsc_background_search(self, pat: str) -> Tuple[List[Position], List[Position]]:

        flags: RegexFlag
        if not pat.startswith('r:'):
            hpat = fnmatch.translate('*' + pat + '*').replace(r"\Z(?ms)", "")
            # bpat = fnmatch.translate(pat).rstrip('$').replace(r"\Z(?ms)","")
            flags = re.IGNORECASE
        else:
            hpat = pat[2:]
            flags = 0
        combo = self.searchOptionsStrings[self.searchOptions]
        hNodes: Iterable[Position]
        if combo == "All":
            hNodes = self.c.all_positions()
        elif combo == "Subtree":
            hNodes = self.c.p.self_and_subtree()
        else:
            hNodes = [self.c.p]
        hm = self.find_h(hpat, hNodes, flags)
        # Update the real quicksearch controller.
        self.clear()
        self.addHeadlineMatches(hm)
        return hm, []
    #@+node:felix.20220225003906.13: *4* QSC.qsc_find_changed
    def qsc_find_changed(self) -> None:
        c = self.c
        changed = [p.copy() for p in c.all_unique_positions() if p.isDirty()]
        self.clear()
        self.addHeadlineMatches(changed)
    #@+node:felix.20220313183922.1: *4* QSC.qsc_find_tags & helpers
    def qsc_find_tags(self, pat: str) -> None:
        """
        Search for tags: outputs position list
        If empty pattern, list tags *strings* instead
        """
        if not pat:
            # No pattern! list all tags as string
            c = self.c
            self.clear()
            d: Dict[str, Any] = {}
            for p in c.all_unique_positions():
                u = p.v.u
                tags = set(u.get('__node_tags', set([])))
                for tag in tags:
                    aList = d.get(tag, [])
                    aList.append(p.h)
                    d[tag] = aList
            if d:
                for key in sorted(d):
                    # key is unique tag
                    self.addTag(key)
            return
        # else: non empty pattern, so find tag!
        hm = self.find_tag(pat)
        self.clear()  # needed for external client ui replacement: fills self.its
        self.addHeadlineMatches(hm)  # added for external client ui replacement: fills self.its
    #@+node:felix.20220318222437.1: *5* QSC.addTag
    def addTag(self, text: str) -> Dict:
        """ add Tag label """
        it = {"type": "tag", "label": text}
        self.its[id(it)] = (it, None)
        return it

    #@+node:felix.20220313185430.1: *5* QSC.find_tag
    def find_tag(self, pat: str) -> List[Position]:
        """
        Return list of all positions that have matching tags
        """
        #  USE update_list(self) from @file ../plugins/nodetags.py
        c = self.c

        tc = getattr(c, 'theTagController', None)
        if not tc:
            print("In find_tag: No 'theTagController' on commander.")
            print("Make sure nodetags.py is an active plugin in myLeoSettings.leo")
            print("", flush=True)
            return []

        gnxDict = c.fileCommands.gnxDict
        key = pat.strip()

        query = re.split(r'(&|\||-|\^)', key)
        tags = []
        operations = []
        for i, s in enumerate(query):
            if i % 2 == 0:
                tags.append(s.strip())
            else:
                operations.append(s.strip())
        tags.reverse()
        operations.reverse()

        resultset: Set[str] = set(tc.get_tagged_gnxes(tags.pop()))
        while operations:
            op = operations.pop()
            nodes: Set[str] = set(tc.get_tagged_gnxes(tags.pop()))
            if op == '&':
                resultset &= nodes
            elif op == '|':
                resultset |= nodes
            elif op == '-':
                resultset -= nodes
            elif op == '^':
                resultset ^= nodes

        aList: List[Position] = []
        for gnx in resultset:
            n = gnxDict.get(gnx)
            if n is not None:
                p = c.vnode2position(n)
                aList.append(p.copy())
        return aList
    #@+node:felix.20220225003906.10: *4* QSC.qsc_get_history
    def qsc_get_history(self) -> None:
        headlines: List[Position] = [po[0].copy() for po in self.c.nodeHistory.beadList]
        headlines.reverse()
        self.clear()
        self.addHeadlineMatches(headlines)
    #@+node:felix.20220225003906.18: *4* QSC.qsc_show_marked
    def qsc_show_marked(self) -> None:
        self.clear()
        c = self.c
        self.addHeadlineMatches([
            z.copy() for z in c.all_positions() if z.isMarked()
        ])
    #@+node:ekr.20220818083228.1: *3* QSC: helpers
    #@+node:felix.20220225003906.8: *4* QSC.addHeadlineMatches
    def addHeadlineMatches(self, position_list: List[Position]) -> None:
        for p in position_list:
            it = {"type": "headline", "label": p.h}
            if self.addItem(it, (p, None)):
                return
    #@+node:felix.20220225003906.4: *4* QSC.addItem
    def addItem(self, it: Any, val: Any) -> bool:
        self.its[id(it)] = (it, val)
        # changed to 999 from 3000 to replace old threadutil behavior
        return len(self.its) > 999  # Limit to 999 for now
    #@+node:felix.20220225003906.6: *4* QSC.addParentMatches
    def addParentMatches(self, parent_list: Dict[str, List[Position]]) -> int:
        lineMatchHits = 0
        for parent_key, parent_value in parent_list.items():
            if isinstance(parent_key, str):
                v = self.c.fileCommands.gnxDict.get(parent_key)
                h = v.h if v else parent_key
                it = {"type": "parent", "label": h}
            else:
                it = {"type": "parent", "label": parent_key.h}
            if self.addItem(it, (parent_key, None)):
                return lineMatchHits
            for p in parent_value:
                it = {"type": "headline", "label": p.h}
                if self.addItem(it, (p, None)):
                    return lineMatchHits

            if hasattr(p, "matchiter"):  # p might not have body matches
                    ms = self.matchlines(p.b, p.matchiter)
                    for ml, pos in ms:
                        lineMatchHits += 1
                        # it = QtWidgets.QListWidgetItem("    " + "    " + ml, self.lw)
                        it = {"type": "body", "label": ml}
                        if self.addItem(it, (p, pos)):
                            return lineMatchHits

        return lineMatchHits

    #@+node:felix.20220225003906.9: *4* QSC.clear
    def clear(self) -> None:
        self.its = {}
        self.lw.clear()

    #@+node:felix.20220225003906.17: *4* QSC.find_b
    def find_b(self,
        regex: str,
<<<<<<< HEAD
        positions: List[Position],
=======
        nodes: Iterable[Position],
>>>>>>> 39e3f285
        flags: RegexFlag=re.IGNORECASE | re.MULTILINE,
    ) -> List[Position]:
        """
        Return list of all nodes whose body matches regex
        one or more times.

        """
        try:
            pat = re.compile(regex, flags)
        except Exception:
            return []
        aList: List[Position] = []

        for p in positions:
            m = re.finditer(pat, p.b)
            t1, t2 = itertools.tee(m, 2)
            try:
                t1.__next__()
            except StopIteration:
                continue
            pc = p.copy()
            pc.matchiter = t2  # Arbitrary attribute helper
            aList.append(pc)

        return aList
    #@+node:felix.20220225003906.16: *4* QSC.find_h
    def find_h(self,
        regex: str,
<<<<<<< HEAD
        positions: List[Position],
=======
        nodes: Iterable[Position],
>>>>>>> 39e3f285
        flags: RegexFlag=re.IGNORECASE,
    ) -> List[Position]:
        """
        Return the list of all positions whose headline matches the given pattern.
        """
        try:
            pat = re.compile(regex, flags)
        except Exception:
            return []
<<<<<<< HEAD
        return [p.copy() for p in positions if re.match(pat, p.h)]
    #@+node:felix.20220225224130.1: *4* QSC.matchlines
    def matchlines(self, b: str, miter: Any) -> List:
        res = []
        for m in miter:
            st, en = g.getLine(b, m.start())
            li = b[st:en].strip()
            res.append((li, (m.start(), m.end())))
        return res

=======
        aList: List[Position] = []
        seen: Set[VNode] = set()
        for p in nodes:
            for m in re.finditer(pat, p.h):
                if p.v not in seen:
                    seen.add(p.v)
                    aList.append(p.copy())
        return aList
>>>>>>> 39e3f285
    #@+node:felix.20220225003906.20: *4* QSC.onSelectItem (from quicksearch.py)
    def onSelectItem(self, it: Any, it_prev: Any=None) -> None:
        c = self.c
        tgt = self.its.get(it)
        if not tgt:
            if not g.unitTesting:
                print("onSelectItem: no target found for 'it' as key:" + str(it))
            return

        # generic callable
        try:
            if callable(tgt[1]):
                tgt()
            elif len(tgt[1]) == 2:
                p, pos = tgt[1]
                if hasattr(p, 'v'):  # p might be "Root"
                    if not c.positionExists(p):
                        g.es("Node moved or deleted.\nMaybe re-do search.",
                            color='red')
                        return
                    c.selectPosition(p)
                    if pos is not None:
                        if hasattr(g.app.gui, 'show_find_success'):  # pragma: no cover
                            g.app.gui.show_find_success(c, False, 0, p)
                        st, en = pos
                        w = c.frame.body.wrapper
                        w.setSelectionRange(st, en)
                        w.seeInsertPoint()
                        c.bodyWantsFocus()
                        c.bodyWantsFocusNow()
                    else:
                        if hasattr(g.app.gui, 'show_find_success'):  # pragma: no cover
                            g.app.gui.show_find_success(c, True, 0, p)
        except Exception:
            raise ServerError("QuickSearchController onSelectItem error")
    #@-others
#@+node:felix.20210621233316.4: ** class LeoServer
class LeoServer:
    """Leo Server Controller"""
    #@+others
    #@+node:felix.20210621233316.5: *3* server.__init__
    def __init__(self, testing: bool=False) -> None:

        import leo.core.leoApp as leoApp
        import leo.core.leoBridge as leoBridge

        global g
        t1 = time.process_time()
        #
        # Init ivars first.
        self.c: Cmdr = None  # Currently Selected Commander.
        self.dummy_c: Cmdr = None  # Set below, after we set g.
        self.action: str = None
        self.bad_commands_list: List[str] = []  # Set below.
        #
        # Debug utilities
        self.current_id = 0  # Id of action being processed.
        self.log_flag = False  # set by "log" key
        #
        # Start the bridge.
        self.bridge = leoBridge.controller(
            gui='nullGui',
            loadPlugins=True,  # True: attempt to load plugins.
            readSettings=True,  # True: read standard settings files.
            silent=True,  # True: don't print signon messages.
            verbose=False,  # True: prints messages that would be sent to the log pane.
        )
        self.g = g = self.bridge.globals()  # Also sets global 'g' object
        g.in_leo_server = True  # #2098.
        g.leoServer = self  # Set server singleton global reference
        self.leoServerConfig: Param = None
        #
        # * Intercept Log Pane output: Sends to client's log pane
        g.es = self._es  # pointer - not a function call
        g.es_print = self._es  # Also like es, because es_print would double strings in client
        #
        # Set in _init_connection
        self.web_socket = None  # Main Control Client
        self.loop: Loop = None
        #
        # To inspect commands
        self.dummy_c = g.app.newCommander(fileName=None)
        self.bad_commands_list = self._bad_commands(self.dummy_c)
        #
        # * Replacement instances to Leo's codebase : getScript, IdleTime and externalFilesController
        g.getScript = self._getScript
        g.IdleTime = self._idleTime
        #
        # override for "revert to file" operation
        g.app.gui.runAskOkDialog = self._runAskOkDialog
        g.app.gui.runAskYesNoDialog = self._runAskYesNoDialog
        g.app.gui.runAskYesNoCancelDialog = self._runAskYesNoCancelDialog
        g.app.gui.show_find_success = self._show_find_success
        self.headlineWidget = g.bunch(_name='tree')
        #
        # Complete the initialization, as in LeoApp.initApp.
        g.app.idleTimeManager = leoApp.IdleTimeManager()
        g.app.externalFilesController = ServerExternalFilesController()  # Replace
        g.app.idleTimeManager.start()
        t2 = time.process_time()
        if not testing:
            print(f"LeoServer: init leoBridge in {t2-t1:4.2} sec.", flush=True)
    #@+node:felix.20210622235127.1: *3* server.leo overridden methods
    #@+node:felix.20210711194729.1: *4* LeoServer._runAskOkDialog
    def _runAskOkDialog(self, c: Cmdr, title: str, message: str=None, text: str="Ok") -> None:
        """Create and run an askOK dialog ."""
        # Called by many commands in Leo
        if message:
            s = title + " " + message
        else:
            s = title
        package = {"async": "info", "message": s}
        g.leoServer._send_async_output(package)
    #@+node:felix.20210711194736.1: *4* LeoServer._runAskYesNoDialog
    def _runAskYesNoDialog(self,
        c: Cmdr,
        title: str,
        message: str=None,
        yes_all: bool=False,
        no_all: bool=False,
    ) -> str:
        """Create and run an askYesNo dialog."""
        # used in ask with title: 'Overwrite the version in Leo?'
        # used in revert with title: 'Revert'
        # used in create ly leo settings with title: 'Create myLeoSettings.leo?'
        # used in move nodes with title: 'Move Marked Nodes?'
        s = "runAskYesNoDialog called"
        if title.startswith('Overwrite'):
            s = "@<file> tree was overwritten"
        elif title.startswith('Revert'):
            s = "Leo outline reverted to last saved contents"
        elif title.startswith('Create'):
            s = "myLeoSettings.leo created"
        elif title.startswith('Move'):
            s = "Marked nodes were moved"
        package = {"async": "info", "message": s}
        g.leoServer._send_async_output(package)
        return "yes"
    #@+node:felix.20210711194745.1: *4* LeoServer._runAskYesNoCancelDialog
    def _runAskYesNoCancelDialog(
        self,
        c: Cmdr,
        title: str,
        message: str=None,
        yesMessage: str="Yes",
        noMessage: str="No",
        yesToAllMessage: str=None,
        defaultButton: str="Yes",
        cancelMessage: str=None,
    ) -> str:
        """Create and run an askYesNoCancel dialog ."""
        # used in dangerous write with title: 'Overwrite existing file?'
        # used in prompt for save with title: 'Confirm'
        s = "runAskYesNoCancelDialog called"
        if title.startswith('Overwrite'):
            s = "File Overwritten"
        elif title.startswith('Confirm'):
            s = "File Saved"
        package = {"async": "info", "message": s}
        g.leoServer._send_async_output(package)
        return "yes"
    #@+node:felix.20210622235209.1: *4* LeoServer._es
    def _es(self, *args: Any, **keys: Any) -> None:  # pragma: no cover (tested in client).
        """Output to the Log Pane"""
        d = {
            'color': None,
            'commas': False,
            'newline': True,
            'spaces': True,
            'tabName': 'Log',
            'nodeLink': None,
        }
        d = g.doKeywordArgs(keys, d)
        color = d.get('color')
        color = g.actualColor(color)
        s = g.translateArgs(args, d)
        package = {"async": "log", "log": s}
        if color:
            package["color"] = color
        self._send_async_output(package, True)
    #@+node:felix.20210626002856.1: *4* LeoServer._getScript
    def _getScript(
        self,
        c: Cmdr,
        p: Position,
        useSelectedText: bool=True,
        forcePythonSentinels: bool=True,
        useSentinels: bool=True,
    ) -> str:
        """
        Return the expansion of the selected text of node p.
        Return the expansion of all of node p's body text if
        p is not the current node or if there is no text selection.
        """
        w = c.frame.body.wrapper
        if not p:
            p = c.p
        try:
            if w and p == c.p and useSelectedText and w.hasSelection():
                s = w.getSelectedText()
            else:
                s = p.b
            # Remove extra leading whitespace so the user may execute indented code.
            s = textwrap.dedent(s)
            s = g.extractExecutableString(c, p, s)
            script = g.composeScript(c, p, s,
                                      forcePythonSentinels=forcePythonSentinels,
                                      useSentinels=useSentinels)
        except Exception:
            g.es_print("unexpected exception in g.getScript", flush=True)
            g.es_exception()
            script = ''
        return script
    #@+node:felix.20210627004238.1: *4* LeoServer._asyncIdleLoop
    async def _asyncIdleLoop(self, seconds: Union[int, float], func: Callable) -> None:
        while True:
            await asyncio.sleep(seconds)
            func(self)
    #@+node:felix.20210627004039.1: *4* LeoServer._idleTime
    def _idleTime(self, fn: Callable, delay: Union[int, float], tag: str) -> None:
        asyncio.get_event_loop().create_task(self._asyncIdleLoop(delay / 1000, fn))
    #@+node:felix.20210626003327.1: *4* LeoServer._show_find_success
    def _show_find_success(self,
        c: Cmdr,
        in_headline: bool,
        insert: Any,
        p: Position,
    ) -> None:
        """Handle a successful find match."""
        if in_headline:
            g.app.gui.set_focus(c, self.headlineWidget)
        # no return
    #@+node:felix.20210621233316.6: *3* server.public commands
    #@+node:felix.20210621233316.7: *4* server.button commands
    # These will fail unless the open_file inits c.theScriptingController.
    #@+node:felix.20210621233316.8: *5* _check_button_command
    def _check_button_command(self, tag: str) -> Dict:  # pragma: no cover (no scripting controller)
        """
        Check that a button command is possible.
        Raise ServerError if not. Otherwise, return sc.buttonsDict.
        """
        c = self._check_c()
        sc = getattr(c, "theScriptingController", None)
        if not sc:
            # This will happen unless mod_scripting is loaded!
            raise ServerError(f"{tag}: no scripting controller")
        return sc.buttonsDict
    #@+node:felix.20220220203658.1: *5* _get_rclickTree
    def _get_rclickTree(self, rclicks: List[Any]) -> List[Dict[str, Any]]:
        rclickList: List[Dict[str, Any]] = []
        for rc in rclicks:
            children = []
            if rc.children:
                children = self._get_rclickTree(rc.children)
            rclickList.append({"name": rc.position.h, "children": children})
        return rclickList


    #@+node:felix.20210621233316.9: *5* server.click_button
    def click_button(self, param: Param) -> Response:  # pragma: no cover (no scripting controller)
        """Handles buttons clicked in client from the '@button' panel"""
        tag = 'click_button'
        index = param.get("index")
        if not index:
            raise ServerError(f"{tag}: no button index given")
        d = self._check_button_command(tag)
        button = None
        for key in d:
            # Some button keys are objects so we have to convert first
            if str(key) == index:
                button = key

        if not button:
            raise ServerError(f"{tag}: button {index!r} does not exist")

        try:
            w_rclick = param.get("rclick", False)
            if w_rclick and hasattr(button, 'rclicks'):
                # not zero
                toChooseFrom = button.rclicks
                for i_rc in w_rclick:
                    w_rclickChosen = toChooseFrom[i_rc]
                    toChooseFrom = w_rclickChosen.children
                if w_rclickChosen:
                    c = self._check_c()
                    sc = getattr(c, "theScriptingController", None)
                    sc.executeScriptFromButton(button, "", w_rclickChosen.position, "")

            else:
                button.command()
        except Exception as e:
            raise ServerError(f"{tag}: exception clicking button {index!r}: {e}")
        # Tag along a possible return value with info sent back by _make_response
        return self._make_response()
    #@+node:felix.20210621233316.10: *5* server.get_buttons
    def get_buttons(self, param: Dict) -> Response:  # pragma: no cover (no scripting controller)
        """
        Gets the currently opened file's @buttons list
        as an array of dict.

        Typescript RClick recursive interface:
        RClick: {name: string, children: RClick[]}

        Typescript return interface:
            {
                name: string;
                index: string;
                rclicks: RClick[];
            }[]
        """
        d = self._check_button_command('get_buttons')

        buttons = []
        # Some button keys are objects so we have to convert first
        for key in d:
            rclickList = []
            if hasattr(key, 'rclicks'):
                rclickList = self._get_rclickTree(key.rclicks)
                # buttonRClicks = key.rclicks
                # for rc in buttonRClicks:
                #     rclickList.append(rc.position.h)

            entry = {"name": d[key], "index": str(key), "rclicks": rclickList}
            buttons.append(entry)

        return self._make_minimal_response({
            "buttons": buttons
        })
    #@+node:felix.20210621233316.11: *5* server.remove_button
    def remove_button(self, param: Dict) -> Response:  # pragma: no cover (no scripting controller)
        """Remove button by index 'key string'."""
        tag = 'remove_button'
        index = param.get("index")
        if not index:
            raise ServerError(f"{tag}: no button index given")
        d = self._check_button_command(tag)
        # Some button keys are objects so we have to convert first
        key = None
        for i_key in d:
            if str(i_key) == index:
                key = i_key
        if key:
            try:
                del d[key]
            except Exception as e:
                raise ServerError(f"{tag}: exception removing button {index!r}: {e}")
        else:
            raise ServerError(f"{tag}: button {index!r} does not exist")

        return self._make_response()
    #@+node:felix.20211016235830.1: *5* server.goto_script
    def goto_script(self, param: Dict) -> Response:  # pragma: no cover (no scripting controller)
        """Goto the script this button originates."""
        tag = 'goto_script'
        index = param.get("index")
        if not index:
            raise ServerError(f"{tag}: no button index given")
        d = self._check_button_command(tag)
        # Some button keys are objects so we have to convert first
        key = None
        for i_key in d:
            if str(i_key) == index:
                key = i_key
        if key:
            try:
                gnx = key.command.gnx
                c = self._check_c()
                # pylint: disable=undefined-loop-variable
                for p in c.all_positions():
                    if p.gnx == gnx:
                        break
                if p:
                    assert c.positionExists(p)
                    c.selectPosition(p)
                else:
                    raise ServerError(f"{tag}: not found {gnx}")
            except Exception as e:
                raise ServerError(f"{tag}: exception going to script of button {index!r}: {e}")
        else:
            raise ServerError(f"{tag}: button {index!r} does not exist")

        return self._make_response()
    #@+node:felix.20210621233316.12: *4* server.file commands
    #@+node:felix.20210621233316.13: *5* server.open_file
    def open_file(self, param: Param) -> Response:
        """
        Open a leo file with the given filename.
        Create a new document if no name.
        """
        found, tag = False, 'open_file'
        filename = param.get('filename')  # Optional.
        if filename:
            for c in g.app.commanders():
                if c.fileName() == filename:
                    found = True
        if not found:
            c = self.bridge.openLeoFile(filename)
            # Add ftm. This won't happen if opened outside leoserver
            c.findCommands.ftm = StringFindTabManager(c)
            cc = QuickSearchController(c)
            setattr(c, 'patched_quicksearch_controller', cc)  # Patch up quick-search controller to the commander
        if not c:  # pragma: no cover
            raise ServerError(f"{tag}: bridge did not open {filename!r}")
        if not c.frame.body.wrapper:  # pragma: no cover
            raise ServerError(f"{tag}: no wrapper")
        # Assign self.c
        self.c = c
        # c.selectPosition(c.rootPosition())  # Why ? This will create a node change !
        # Check the outline!
        c.recreateGnxDict()  # refresh c.fileCommands.gnxDict used in ap_to_p
        self._check_outline(c)
        if self.log_flag:  # pragma: no cover
            self._dump_outline(c)

        result = {"total": len(g.app.commanders()), "filename": self.c.fileName()}

        return self._make_response(result)
    #@+node:felix.20210621233316.14: *5* server.open_files
    def open_files(self, param: Param) -> Response:
        """
        Opens an array of leo files.
        Returns an object with total opened files
        and name of currently last opened & selected document.
        """
        files = param.get('files')  # Optional.
        if files:
            for i_file in files:
                if os.path.isfile(i_file):
                    self.open_file({"filename": i_file})
        total = len(g.app.commanders())
        filename = self.c.fileName() if total else ""
        result = {"total": total, "filename": filename}
        return self._make_response(result)
    #@+node:felix.20210621233316.15: *5* server.set_opened_file
    def set_opened_file(self, param: Param) -> Response:
        """
        Choose the new active commander from array of opened files.
        Returns an object with total opened files
        and name of currently last opened & selected document.
        """
        tag = 'set_opened_file'
        index = param.get('index')
        total = len(g.app.commanders())
        if total and index < total:
            self.c = g.app.commanders()[index]
            # maybe needed for frame wrapper
            self.c.selectPosition(self.c.p)
            self._check_outline(self.c)
            result = {"total": total, "filename": self.c.fileName()}
            return self._make_response(result)
        raise ServerError(f"{tag}: commander at index {index} does not exist")
    #@+node:felix.20210621233316.16: *5* server.close_file
    def close_file(self, param: Param) -> Response:
        """
        Closes an outline opened with open_file.
        Use a 'forced' flag to force close.
        Returns a 'total' member in the package if close is successful.
        """
        c = self._check_c()
        forced = param.get("forced")
        if c:
            # First, revert to prevent asking user.
            if forced and c.changed:
                if c.fileName():
                    c.revert()
                else:
                    c.changed = False  # Needed in g.app.closeLeoWindow
            # Then, if still possible, close it.
            if forced or not c.changed:
                # c.close() # Stops too much if last file closed
                g.app.closeLeoWindow(c.frame, finish_quit=False)
            else:
                # Cannot close, return empty response without 'total'
                # (ask to save, ignore or cancel)
                return self._make_response()
        # New 'c': Select the first open outline, if any.
        commanders = g.app.commanders()
        self.c = commanders and commanders[0] or None
        if self.c:
            result = {"total": len(g.app.commanders()), "filename": self.c.fileName()}
        else:
            result = {"total": 0}
        return self._make_response(result)
    #@+node:felix.20210621233316.17: *5* server.save_file
    def save_file(self, param: Param) -> Response:  # pragma: no cover (too dangerous).
        """Save the leo outline."""
        tag = 'save_file'
        c = self._check_c()
        if c:
            try:
                if "name" in param:
                    c.save(fileName=param['name'])
                else:
                    c.save()
            except Exception as e:
                print(f"{tag} Error while saving {param['name']}", flush=True)
                print(e, flush=True)

        return self._make_response()  # Just send empty as 'ok'
    #@+node:felix.20210621233316.18: *5* server.import_any_file
    def import_any_file(self, param: Param) -> Response:
        """
        Import file(s) from array of file names
        """
        tag = 'import_any_file'
        c = self._check_c()
        ic = c.importCommands
        names = param.get('filenames')
        if names:
            g.chdir(names[0])
        if not names:
            raise ServerError(f"{tag}: No file names provided")
        # New in Leo 4.9: choose the type of import based on the extension.
        derived = [z for z in names if c.looksLikeDerivedFile(z)]
        others = [z for z in names if z not in derived]
        if derived:
            ic.importDerivedFiles(parent=c.p, paths=derived)
        for fn in others:
            junk, ext = g.os_path_splitext(fn)
            ext = ext.lower()  # #1522
            if ext.startswith('.'):
                ext = ext[1:]
            if ext == 'csv':
                ic.importMindMap([fn])
            elif ext in ('cw', 'cweb'):
                ic.importWebCommand([fn], "cweb")
            # Not useful. Use @auto x.json instead.
            # elif ext == 'json':
                # ic.importJSON([fn])
            elif fn.endswith('mm.html'):
                ic.importFreeMind([fn])
            elif ext in ('nw', 'noweb'):
                ic.importWebCommand([fn], "noweb")
            elif ext == 'more':
                # (Félix) leoImport Should be on c?
                c.leoImport.MORE_Importer(c).import_file(fn)  # #1522.
            elif ext == 'txt':
                # (Félix) import_txt_file Should be on c?
                # #1522: Create an @edit node.
                c.import_txt_file(c, fn)
            else:
                # Make *sure* that parent.b is empty.
                last = c.lastTopLevel()
                parent = last.insertAfter()
                parent.v.h = 'Imported Files'
                ic.importFilesCommand(
                    files=[fn],
                    parent=parent,
                    treeType='@auto',  # was '@clean'
                    # Experimental: attempt to use permissive section ref logic.
                )
        return self._make_response()  # Just send empty as 'ok'
    #@+node:felix.20220808210033.1: *4* server.export commands
    #@+node:felix.20220808211111.2: *5* server.export-headlines
    def export_headlines(self, param: Param) -> Response:
        """
        Export Outline (export headlines)
        """
        tag = 'export_headlines'
        c = self._check_c()
        if c and "name" in param:
            try:
                fileName = param.get("name")
                if fileName:
                    g.setGlobalOpenDir(fileName)
                    g.chdir(fileName)
                    c.importCommands.exportHeadlines(fileName)

            except Exception as e:
                print(f"{tag} Error while writing {param['name']}", flush=True)
                print(e, flush=True)

        return self._make_response()
    #@+node:felix.20220808211111.4: *5* server.flatten-outline
    def flatten_outline(self, param: Param) -> Response:
        """
        Flatten Selected Outline
        """
        tag = 'flatten_outline'
        c = self._check_c()
        if c and "name" in param:
            try:
                fileName = param.get("name")
                if fileName:
                    g.setGlobalOpenDir(fileName)
                    g.chdir(fileName)
                    c.importCommands.flattenOutline(fileName)

            except Exception as e:
                print(f"{tag} Error while writing {param['name']}", flush=True)
                print(e, flush=True)
        return self._make_response()
    #@+node:felix.20220808211111.5: *5* server.outline-to-cweb
    def outline_to_cweb(self, param: Param) -> Response:
        """
        Outline To CWEB
        """
        tag = 'outline_to_cweb'
        c = self._check_c()
        if c and "name" in param:
            try:
                fileName = param.get("name")
                if fileName:
                    g.setGlobalOpenDir(fileName)
                    g.chdir(fileName)
                    c.importCommands.outlineToWeb(fileName, "cweb")

            except Exception as e:
                print(f"{tag} Error while writing {param['name']}", flush=True)
                print(e, flush=True)
        return self._make_response()
    #@+node:felix.20220808211111.6: *5* server.outline-to-noweb

    def outline_to_noweb(self, param: Param) -> Response:
        """
        Outline To Noweb
        """
        tag = 'outline_to_noweb'
        c = self._check_c()
        if c and "name" in param:
            try:
                fileName = param.get("name")
                if fileName:
                    g.setGlobalOpenDir(fileName)
                    g.chdir(fileName)
                    c.importCommands.outlineToWeb(fileName, "noweb")
                    c.outlineToNowebDefaultFileName = fileName

            except Exception as e:
                print(f"{tag} Error while writing {param['name']}", flush=True)
                print(e, flush=True)
        return self._make_response()
    #@+node:felix.20220808211111.7: *5* server.remove-sentinels
    def remove_sentinels(self, param: Param) -> Response:
        """
        Remove Sentinels
        """
        tag = 'remove_sentinels'
        c = self._check_c()
        if c and "names" in param:
            try:
                names = param.get("names")
                if names:
                    g.chdir(names[0])
                    c.importCommands.removeSentinelsCommand(names)

            except Exception as e:
                print(f"{tag} Error while running remove_sentinels", flush=True)
                print(e, flush=True)
        return self._make_response()
    #@+node:felix.20220808211111.8: *5* server.weave
    def weave(self, param: Param) -> Response:
        """
        Weave
        """
        tag = 'weave'
        c = self._check_c()
        if c and "name" in param:
            try:
                fileName = param.get("name")
                if fileName:
                    g.setGlobalOpenDir(fileName)
                    g.chdir(fileName)
                    c.importCommands.weave(fileName)

            except Exception as e:
                print(f"{tag} Error while writing {param['name']}", flush=True)
                print(e, flush=True)
        return self._make_response()
    #@+node:felix.20220808221351.1: *5* server.write-file-from-node
    def write_file_from_node(self, param: Param) -> Response:
        """
        Write file from node
        """
        tag = 'write_file_from_node'
        c = self._check_c()
        if c and "name" in param:
            try:
                fileName = param.get("name")
                if fileName:
                    p = c.p
                    s = p.b
                    with open(fileName, 'w') as f:
                        g.chdir(fileName)
                        if s.startswith('@nocolor\n'):
                            s = s[len('@nocolor\n') :]
                        f.write(s)
                        f.flush()
                        g.blue('wrote:', fileName)

            except Exception as e:
                print(f"{tag} Error while writing {param['name']}", flush=True)
                print(e, flush=True)
        return self._make_response()
    #@+node:felix.20220810001309.1: *5* server.read-file-into-node
    def read_file_into_node(self, param: Param) -> Response:
        """
        Read a file into a single node.
        """
        tag = 'read_file_into_node'
        undoType = 'Read File Into Node'
        c = self._check_c()
        if c and "name" in param:
            try:
                fileName = param.get("name")
                if fileName:
                    s, e = g.readFileIntoString(fileName)
                    if s is None:
                        return None
                    g.chdir(fileName)  # TODO : IS THIS NEEDED
                    s = '@nocolor\n' + s  # TODO : MAKE THIS UNDOABLE !
                    p = c.insertHeadline(op_name=undoType)
                    p.setHeadString('@read-file-into-node ' + fileName)
                    p.setBodyString(s)
            except Exception as err:
                print(f"{tag} Error while reading {param['name']}", flush=True)
                print(err, flush=True)
        return self._make_response()


    #@+node:felix.20220309010334.1: *4* server.nav commands
    #@+node:felix.20220714000930.1: *5* server.chapter_main
    def chapter_main(self, param: Param) -> Response:
        tag = 'chapter_main'
        c = self._check_c()
        try:
            cc = c.chapterController
            cc.selectChapterByName('main')
        except Exception as e:
            raise ServerError(f"{tag}: exception selecting main chapter: {e}")
        return self._make_response()
    #@+node:felix.20220714000942.1: *5* server.chapter_select
    def chapter_select(self, param: Param) -> Response:
        tag = 'chapter_select'
        c = self._check_c()
        try:
            cc = c.chapterController
            chapter = param.get('name', 'main')
            cc.selectChapterByName(chapter)
        except Exception as e:
            raise ServerError(f"{tag}: exception selecting a chapter: {chapter}, {e}")

        return self._make_response()
    #@+node:felix.20220305211743.1: *5* server.nav_headline_search
    def nav_headline_search(self, param: Param) -> Response:
        """
        Performs nav 'headline only' search and fills results of go to panel
        Triggered by just typing in nav input box
        """
        tag = 'nav_headline_search'
        c = self._check_c()
        # Tag search override!
        try:
            scon: QuickSearchController = c.patched_quicksearch_controller
            inp = scon.navText
            if scon.isTag:
                scon.qsc_find_tags(inp)
            else:
                exp = inp.replace(" ", "*")
                scon.qsc_background_search(exp)
        except Exception as e:
            raise ServerError(f"{tag}: exception doing nav headline search: {e}")
        return self._make_response()


    #@+node:felix.20220305211828.1: *5* server.nav_search
    def nav_search(self, param: Param) -> Response:
        """
        Performs nav search and fills results of go to panel
        Triggered by pressing 'Enter' in the nav input box
        """
        tag = 'nav_search'
        c = self._check_c()
        scon: QuickSearchController = c.patched_quicksearch_controller
        # Tag search override!
        try:
            inp = scon.navText
            if scon.isTag:
                scon.qsc_find_tags(inp)
            else:
                scon.qsc_search(inp)
        except Exception as e:
            raise ServerError(f"{tag}: exception doing nav search: {e}")
        return self._make_response()


    #@+node:felix.20220305215239.1: *5* server.get_goto_panel
    def get_goto_panel(self, param: Param) -> Response:
        """
        Gets the content of the goto panel
        """
        tag = 'get_goto_panel'
        c = self._check_c()
        try:
            scon: QuickSearchController = c.patched_quicksearch_controller
            result: Dict[str, Any] = {}
            navlist = [
                {
                    "key": k,
                    "h": scon.its[k][0]["label"],
                    "t": scon.its[k][0]["type"]
                } for k in scon.its.keys()
            ]
            result["navList"] = navlist
            result["messages"] = scon.lw
            result["navText"] = scon.navText
            result["navOptions"] = {"isTag": scon.isTag, "showParents": scon.showParents}
        except Exception as e:
            raise ServerError(f"{tag}: exception doing nav search: {e}")
        return self._make_response(result)


    #@+node:felix.20220309010558.1: *5* server.find_quick_timeline
    def find_quick_timeline(self, param: Param) -> Response:
        """Fill with nodes ordered by gnx."""
        c = self._check_c()
        scon: QuickSearchController = c.patched_quicksearch_controller
        scon.qsc_sort_by_gnx()
        return self._make_response()

    #@+node:felix.20220309010607.1: *5* server.find_quick_changed
    def find_quick_changed(self, param: Param) -> Response:
        # fill with list of all dirty nodes
        c = self._check_c()
        scon: QuickSearchController = c.patched_quicksearch_controller
        scon.qsc_find_changed()
        return self._make_response()
    #@+node:felix.20220309010647.1: *5* server.find_quick_history
    def find_quick_history(self, param: Param) -> Response:
        # fill with list from history
        c = self._check_c()
        scon: QuickSearchController = c.patched_quicksearch_controller
        scon.qsc_get_history()
        return self._make_response()
    #@+node:felix.20220309010704.1: *5* server.find_quick_marked
    def find_quick_marked(self, param: Param) -> Response:
        # fill with list of marked nodes
        c = self._check_c()
        scon: QuickSearchController = c.patched_quicksearch_controller
        scon.qsc_show_marked()
        return self._make_response()

    #@+node:felix.20220309205509.1: *5* server.goto_nav_entry
    def goto_nav_entry(self, param: Param) -> Response:
        # activate entry in scon.its
        tag = 'goto_nav_entry'
        c = self._check_c()
        scon: QuickSearchController = c.patched_quicksearch_controller
        try:
            it = param.get('key')
            scon.onSelectItem(it)
            focus = self._get_focus()
            result = {"focus": focus}
        except Exception as e:
            raise ServerError(f"{tag}: exception selecting a nav entry: {e}")
        return self._make_response(result)

    #@+node:felix.20210621233316.19: *4* server.search commands
    #@+node:felix.20210621233316.20: *5* server.get_search_settings
    def get_search_settings(self, param: Param) -> Response:
        """
        Gets search options
        """
        tag = 'get_search_settings'
        c = self._check_c()
        scon: QuickSearchController = c.patched_quicksearch_controller
        try:
            settings = c.findCommands.ftm.get_settings()
            # Use the "__dict__" of the settings, to be serializable as a json string.
            result = {"searchSettings": settings.__dict__}
            result["searchSettings"]["nav_text"] = scon.navText
            result["searchSettings"]["show_parents"] = scon.showParents
            result["searchSettings"]["is_tag"] = scon.isTag
            result["searchSettings"]["search_options"] = scon.searchOptions
        except Exception as e:
            raise ServerError(f"{tag}: exception getting search settings: {e}")
        return self._make_response(result)
    #@+node:felix.20210621233316.21: *5* server.set_search_settings
    def set_search_settings(self, param: Param) -> Response:
        """
        Sets search options. Init widgets and ivars from param.searchSettings
        """
        tag = 'set_search_settings'
        c = self._check_c()
        scon: QuickSearchController = c.patched_quicksearch_controller
        find = c.findCommands
        ftm = c.findCommands.ftm
        searchSettings = param.get('searchSettings')
        if not searchSettings:
            raise ServerError(f"{tag}: searchSettings object is missing")
        # Try to set the search settings
        try:
            # nav settings
            scon.navText = searchSettings.get('nav_text')
            scon.showParents = searchSettings.get('show_parents')
            scon.isTag = searchSettings.get('is_tag')
            scon.searchOptions = searchSettings.get('search_options')

            # Find/change text boxes.
            table = (
                ('find_findbox', 'find_text', ''),
                ('find_replacebox', 'change_text', ''),
            )
            for widget_ivar, setting_name, default in table:
                w = getattr(ftm, widget_ivar)
                s = searchSettings.get(setting_name) or default
                w.clear()
                w.insert(s)
            # Check boxes.
            table2 = (
                ('ignore_case', 'check_box_ignore_case'),
                ('mark_changes', 'check_box_mark_changes'),
                ('mark_finds', 'check_box_mark_finds'),
                ('pattern_match', 'check_box_regexp'),
                ('search_body', 'check_box_search_body'),
                ('search_headline', 'check_box_search_headline'),
                ('whole_word', 'check_box_whole_word'),
            )
            for setting_name, widget_ivar in table2:
                w = getattr(ftm, widget_ivar)
                val = searchSettings.get(setting_name)
                setattr(find, setting_name, val)
                if val != w.isChecked():
                    w.toggle()
            # Radio buttons
            table3 = (
                ('node_only', 'node_only', 'radio_button_node_only'),
                ('file_only', 'file_only', 'radio_button_file_only'),
                ('entire_outline', None, 'radio_button_entire_outline'),
                ('suboutline_only', 'suboutline_only', 'radio_button_suboutline_only'),
            )
            for setting_name, ivar, widget_ivar in table3:
                w = getattr(ftm, widget_ivar)
                val = searchSettings.get(setting_name, False)
                if ivar is not None:
                    assert hasattr(find, setting_name), setting_name
                    setattr(find, setting_name, val)
                    if val != w.isChecked():
                        w.toggle()
            # Ensure one radio button is set.
            w = ftm.radio_button_entire_outline
            nodeOnly = searchSettings.get('node_only', False)
            fileOnly = searchSettings.get('file_only', False)
            suboutlineOnly = searchSettings.get('suboutline_only', False)
            if not nodeOnly and not suboutlineOnly and not fileOnly:
                setattr(find, 'entire_outline', True)
                if not w.isChecked():
                    w.toggle()
            else:
                setattr(find, 'entire_outline', False)
                if w.isChecked():
                    w.toggle()
        except Exception as e:
            raise ServerError(f"{tag}: exception setting search settings: {e}")
        # Confirm by sending back the settings to the client
        try:
            settings = ftm.get_settings()
            # Use the "__dict__" of the settings, to be serializable as a json string.
            result = {"searchSettings": settings.__dict__}
        except Exception as e:
            raise ServerError(f"{tag}: exception getting search settings: {e}")
        return self._make_response(result)
    #@+node:felix.20210621233316.22: *5* server.find_all
    def find_all(self, param: Param) -> Response:
        """Run Leo's find all command and return results."""
        tag = 'find_all'
        c = self._check_c()
        fc = c.findCommands
        try:
            settings = fc.ftm.get_settings()
            result = fc.do_find_all(settings)
        except Exception as e:
            raise ServerError(f"{tag}: exception running 'find all': {e}")
        focus = self._get_focus()
        return self._make_response({"found": result, "focus": focus})
    #@+node:felix.20210621233316.23: *5* server.find_next
    def find_next(self, param: Param) -> Response:
        """Run Leo's find-next command and return results."""
        tag = 'find_next'
        c = self._check_c()
        p = c.p
        fc = c.findCommands
        fromOutline = param.get("fromOutline")
        fromBody = not fromOutline
        #
        focus = self._get_focus()
        inOutline = ("tree" in focus) or ("head" in focus)
        inBody = not inOutline
        #
        if fromOutline and inBody:
            fc.in_headline = True
        elif fromBody and inOutline:
            fc.in_headline = False
            c.bodyWantsFocus()
            c.bodyWantsFocusNow()
        #
        if fc.in_headline:
            ins = len(p.h)
            gui_w = c.edit_widget(p)
            gui_w.setSelectionRange(ins, ins, insert=ins)
        #
        try:
            # Let cursor as-is
            settings = fc.ftm.get_settings()
            p, pos, newpos = fc.do_find_next(settings)
        except Exception as e:
            raise ServerError(f"{tag}: Running find operation gave exception: {e}")
        #
        # get focus again after the operation
        focus = self._get_focus()
        result = {"found": bool(p), "pos": pos,
                    "newpos": newpos, "focus": focus}
        return self._make_response(result)
    #@+node:felix.20210621233316.24: *5* server.find_previous
    def find_previous(self, param: Param) -> Response:
        """Run Leo's find-previous command and return results."""
        tag = 'find_previous'
        c = self._check_c()
        p = c.p
        fc = c.findCommands
        fromOutline = param.get("fromOutline")
        fromBody = not fromOutline
        #
        focus = self._get_focus()
        inOutline = ("tree" in focus) or ("head" in focus)
        inBody = not inOutline
        #
        if fromOutline and inBody:
            fc.in_headline = True
        elif fromBody and inOutline:
            fc.in_headline = False
            # w = c.frame.body.wrapper
            c.bodyWantsFocus()
            c.bodyWantsFocusNow()
        #
        if fc.in_headline:
            gui_w = c.edit_widget(p)
            gui_w.setSelectionRange(0, 0, insert=0)
        #
        try:
            # set widget cursor pos to 0 if in headline
            settings = fc.ftm.get_settings()
            p, pos, newpos = fc.do_find_prev(settings)
        except Exception as e:
            raise ServerError(f"{tag}: Running find operation gave exception: {e}")
        #
        # get focus again after the operation
        focus = self._get_focus()
        result = {"found": bool(p), "pos": pos,
                    "newpos": newpos, "focus": focus}
        return self._make_response(result)
    #@+node:felix.20210621233316.25: *5* server.replace
    def replace(self, param: Param) -> Response:
        """Run Leo's replace command and return results."""
        tag = 'replace'
        c = self._check_c()
        fc = c.findCommands
        try:
            settings = fc.ftm.get_settings()
            fc.change(settings)
        except Exception as e:
            raise ServerError(f"{tag}: Running change operation gave exception: {e}")
        focus = self._get_focus()
        result = {"found": True, "focus": focus}
        return self._make_response(result)
    #@+node:felix.20210621233316.26: *5* server.replace_then_find
    def replace_then_find(self, param: Param) -> Response:
        """Run Leo's replace then find next command and return results."""
        tag = 'replace_then_find'
        c = self._check_c()
        fc = c.findCommands
        try:
            settings = fc.ftm.get_settings()
            result = fc.do_change_then_find(settings)
        except Exception as e:
            raise ServerError(f"{tag}: Running change operation gave exception: {e}")
        focus = self._get_focus()
        return self._make_response({"found": result, "focus": focus})
    #@+node:felix.20210621233316.27: *5* server.replace_all
    def replace_all(self, param: Param) -> Response:
        """Run Leo's replace all command and return results."""
        tag = 'replace_all'
        c = self._check_c()
        fc = c.findCommands
        try:
            settings = fc.ftm.get_settings()
            result = fc.do_change_all(settings)
        except Exception as e:
            raise ServerError(f"{tag}: Running change operation gave exception: {e}")
        focus = self._get_focus()
        return self._make_response({"found": result, "focus": focus})
    #@+node:felix.20210621233316.28: *5* server.clone_find_all
    def clone_find_all(self, param: Param) -> Response:
        """Run Leo's clone-find-all command and return results."""
        tag = 'clone_find_all'
        c = self._check_c()
        fc = c.findCommands
        try:
            settings = fc.ftm.get_settings()
            result = fc.do_clone_find_all(settings)
        except Exception as e:
            raise ServerError(f"{tag}: Running clone find operation gave exception: {e}")
        focus = self._get_focus()
        return self._make_response({"found": result, "focus": focus})
    #@+node:felix.20210621233316.29: *5* server.clone_find_all_flattened
    def clone_find_all_flattened(self, param: Param) -> Response:
        """Run Leo's clone-find-all-flattened command and return results."""
        tag = 'clone_find_all_flattened'
        c = self._check_c()
        fc = c.findCommands
        try:
            settings = fc.ftm.get_settings()
            result = fc.do_clone_find_all_flattened(settings)
        except Exception as e:
            raise ServerError(f"{tag}: Running clone find operation gave exception: {e}")
        focus = self._get_focus()
        return self._make_response({"found": result, "focus": focus})
    #@+node:felix.20210621233316.30: *5* server.find_var
    def find_var(self, param: Param) -> Response:
        """Run Leo's find-var command and return results."""
        tag = 'find_var'
        c = self._check_c()
        fc = c.findCommands
        try:
            fc.find_var()
        except Exception as e:
            raise ServerError(f"{tag}: Running find symbol definition gave exception: {e}")
        focus = self._get_focus()
        return self._make_response({"found": True, "focus": focus})
    #@+node:felix.20210722010004.1: *5* server.clone_find_all_flattened_marked
    def clone_find_all_flattened_marked(self, param: Param) -> Response:
        """Run Leo's clone-find-all-flattened-marked command."""
        tag = 'clone_find_all_flattened_marked'
        c = self._check_c()
        fc = c.findCommands
        try:
            fc.do_find_marked(flatten=True)
        except Exception as e:
            raise ServerError(f"{tag}: Running find symbol definition gave exception: {e}")
        focus = self._get_focus()
        return self._make_response({"found": True, "focus": focus})
    #@+node:felix.20210722010005.1: *5* server.clone_find_all_marked
    def clone_find_all_marked(self, param: Param) -> Response:
        """Run Leo's clone-find-all-marked command """
        tag = 'clone_find_all_marked'
        c = self._check_c()
        fc = c.findCommands
        try:
            fc.do_find_marked(flatten=False)
        except Exception as e:
            raise ServerError(f"{tag}: Running find symbol definition gave exception: {e}")
        focus = self._get_focus()
        return self._make_response({"found": True, "focus": focus})
    #@+node:felix.20210621233316.31: *5* server.find_def
    def find_def(self, param: Param) -> Response:
        """Run Leo's find-def command and return results."""
        tag = 'find_def'
        c = self._check_c()
        fc = c.findCommands
        try:
            fc.find_def()
        except Exception as e:
            raise ServerError(f"{tag}: Running find symbol definition gave exception: {e}")
        focus = self._get_focus()
        return self._make_response({"found": True, "focus": focus})
    #@+node:felix.20210621233316.32: *5* server.goto_global_line
    def goto_global_line(self, param: Param) -> Response:
        """Run Leo's goto-global-line command and return results."""
        tag = 'goto_global_line'
        c = self._check_c()
        gc = c.gotoCommands
        line = param.get('line', 1)
        try:
            junk_p, junk_offset, found = gc.find_file_line(n=int(line))
        except Exception as e:
            raise ServerError(f"{tag}: Running clone find operation gave exception: {e}")
        focus = self._get_focus()
        return self._make_response({"found": found, "focus": focus})
    #@+node:felix.20210621233316.33: *5* server.clone_find_tag
    def clone_find_tag(self, param: Param) -> Response:
        """Run Leo's clone-find-tag command and return results."""
        tag = 'clone_find_tag'
        c = self._check_c()
        fc = c.findCommands
        tag_param = param.get("tag")
        if not tag_param:  # pragma: no cover
            raise ServerError(f"{tag}: no tag")
        settings = fc.ftm.get_settings()
        if self.log_flag:  # pragma: no cover
            g.printObj(settings, tag=f"{tag}: settings for {c.shortFileName()}")
        n, p = fc.do_clone_find_tag(tag_param)
        if self.log_flag:  # pragma: no cover
            g.trace("tag: {tag_param} n: {n} p: {p and p.h!r}")
            print('', flush=True)
        return self._make_response({"n": n})
    #@+node:felix.20210621233316.34: *5* server.tag_children
    def tag_children(self, param: Param) -> Response:
        """Run Leo's tag-children command"""
        # This is not a find command!
        tag = 'tag_children'
        c = self._check_c()
        fc = c.findCommands
        tag_param = param.get("tag")
        if tag_param is None:  # pragma: no cover
            raise ServerError(f"{tag}: no tag")
        # Unlike find commands, do_tag_children does not use a settings dict.
        fc.do_tag_children(c.p, tag_param)
        return self._make_response()
    #@+node:felix.20220313215348.1: *5* server.tag_node
    def tag_node(self, param: Param) -> Response:
        """Set tag on selected node"""
        # This is not a find command!
        tag = 'tag_node'
        c = self._check_c()
        tag_param = param.get("tag")
        if tag_param is None:  # pragma: no cover
            raise ServerError(f"{tag}: no tag")
        try:
            p = self._get_p(param)
            tc = getattr(c, 'theTagController', None)
            if not tc:
                print("In tag_node. No 'theTagController' on commander.")
                print("Make sure nodetags.py is an active plugin in myLeoSettings.leo")
                print("", flush=True)
            if hasattr(tc, 'add_tag'):
                tc.add_tag(p, tag_param)
        except Exception as e:
            raise ServerError(f"{tag}: Running tag_node gave exception: {e}")
        return self._make_response()
    #@+node:felix.20220313215353.1: *5* server.remove_tag
    def remove_tag(self, param: Param) -> Response:
        """Remove specific tag on selected node"""
        # This is not a find command!
        tag = 'remove_tag'
        c = self._check_c()
        tag_param = param.get("tag")
        if tag_param is None:  # pragma: no cover
            raise ServerError(f"{tag}: no tag")
        try:
            p = self._get_p(param)
            v = p.v
            tc = getattr(c, 'theTagController', None)
            if not tc:
                print("In remove_tag. No 'theTagController' on commander.")
                print("Make sure nodetags.py is an active plugin in myLeoSettings.leo")
                print("", flush=True)
            if hasattr(tc, 'remove_tag'):
                if v.u and '__node_tags' in v.u:
                    tc.remove_tag(p, tag_param)
        except Exception as e:
            raise ServerError(f"{tag}: Running remove_tag gave exception: {e}")
        return self._make_response()
    #@+node:felix.20220313220807.1: *5* server.remove_tags
    def remove_tags(self, param: Param) -> Response:
        """Remove all tags on selected node"""
        # This is not a find command!
        tag = 'remove_tags'
        c = self._check_c()
        try:
            p = self._get_p(param)
            v = p.v
            if v.u and '__node_tags' in v.u:
                del v.u['__node_tags']
                tc = getattr(c, 'theTagController', None)
                if not tc:
                    print("In remove_tags. No 'theTagController' on commander.")
                    print("Make sure nodetags.py is an active plugin in myLeoSettings.leo")
                    print("", flush=True)
                if hasattr(tc, 'initialize_taglist'):
                    tc.initialize_taglist()  # reset tag list: some may have been removed
        except Exception as e:
            raise ServerError(f"{tag}: Running remove_tags gave exception: {e}")
        return self._make_response()
    #@+node:felix.20210621233316.35: *4* server.getter commands
    #@+node:felix.20210621233316.36: *5* server.get_all_open_commanders
    def get_all_open_commanders(self, param: Param) -> Response:
        """Return array describing each commander in g.app.commanders()."""
        files = [
            {
                "changed": c.isChanged(),
                "name": c.fileName(),
                "selected": c == self.c,
            } for c in g.app.commanders()
        ]
        return self._make_minimal_response({"files": files})
    #@+node:felix.20210621233316.37: *5* server.get_all_positions
    def get_all_positions(self, param: Param) -> Response:
        """
        Return a list of position data for all positions.

        Useful as a sanity check for debugging.
        """
        c = self._check_c()
        result = [
            self._get_position_d(p) for p in c.all_positions(copy=False)
        ]
        return self._make_minimal_response({"position-data-list": result})
    #@+node:felix.20220617184559.1: *5* server.get_structure
    def get_structure(self, param: Param) -> Response:
        """
        Returns an array of ap's, the direct descendants of the hidden root node.
        Each having required 'children' array, to give the whole structure of ap's.
        """
        c = self._check_c()
        result = []
        p = c.rootPosition()  # first child of hidden root node as first item in top array
        while p:
            result.append(self._get_position_d(p, includeChildren=True))
            p.moveToNodeAfterTree()
        # return selected node either ways
        return self._make_minimal_response({"structure": result})

    #@+node:felix.20210621233316.38: *5* server.get_all_gnx
    def get_all_gnx(self, param: Param) -> Response:
        """Get gnx array from all unique nodes"""
        if self.log_flag:  # pragma: no cover
            print('\nget_all_gnx\n', flush=True)
        c = self._check_c()
        all_gnx = [p.v.gnx for p in c.all_unique_positions(copy=False)]
        return self._make_minimal_response({"gnx": all_gnx})
    #@+node:felix.20210621233316.39: *5* server.get_body
    def get_body(self, param: Param) -> Response:
        """
        Return the body content body specified via GNX.
        """
        c = self._check_c()
        gnx = param.get("gnx")
        v = c.fileCommands.gnxDict.get(gnx)  # vitalije
        body = ""
        if v:
            body = v.b or ""
        # Support asking for unknown gnx when client switches rapidly
        return self._make_minimal_response({"body": body})
    #@+node:felix.20210621233316.40: *5* server.get_body_length
    def get_body_length(self, param: Param) -> Response:
        """
        Return p.b's length in bytes, where p is c.p if param["ap"] is missing.
        """
        c = self._check_c()
        gnx = param.get("gnx")
        w_v = c.fileCommands.gnxDict.get(gnx)  # vitalije
        if w_v:
            # Length in bytes, not just by character count.
            return self._make_minimal_response({"len": len(w_v.b.encode('utf-8'))})
        return self._make_minimal_response({"len": 0})  # empty as default
    #@+node:felix.20210621233316.41: *5* server.get_body_states
    def get_body_states(self, param: Param) -> Response:
        """
        Return body data for p, where p is c.p if param["ap"] is missing.
        The cursor positions are given as {"line": line, "col": col, "index": i}
        with line and col along with a redundant index for convenience and flexibility.
        """
        c = self._check_c()
        p = self._get_p(param)
        wrapper = c.frame.body.wrapper

        def row_col_wrapper_dict(i: int) -> Dict:
            if not i:
                i = 0  # prevent none type
            # BUG: this uses current selection wrapper only, use
            # g.convertPythonIndexToRowCol instead !
            junk, line, col = wrapper.toPythonIndexRowCol(i)
            return {"line": line, "col": col, "index": i}

        def row_col_pv_dict(i: int, s: str) -> Dict:
            if not i:
                i = 0  # prevent none type
            # BUG: this uses current selection wrapper only, use
            # g.convertPythonIndexToRowCol instead !
            line, col = g.convertPythonIndexToRowCol(s, i)
            return {"line": line, "col": col, "index": i}

        # Get the language.
        aList = g.get_directives_dict_list(p)
        d = g.scanAtCommentAndAtLanguageDirectives(aList)
        language = (
            d and d.get('language')
            or g.getLanguageFromAncestorAtFileNode(p)
            or c.config.getLanguage('target-language')
            or 'plain'
        )
        # Get the body wrap state
        wrap = g.scanAllAtWrapDirectives(c, p)
        tabWidth = g.scanAllAtTabWidthDirectives(c, p)
        if not isinstance(tabWidth, int):
            tabWidth = False
        # get values from wrapper if it's the selected node.
        if c.p.v.gnx == p.v.gnx:
            insert = wrapper.getInsertPoint()
            start, end = wrapper.getSelectionRange(True)
            scroll = wrapper.getYScrollPosition()
            states = {
                'language': language.lower(),
                'wrap': wrap,
                'tabWidth': tabWidth,
                'selection': {
                    "gnx": p.v.gnx,
                    "scroll": scroll,
                    "insert": row_col_wrapper_dict(insert),
                    "start": row_col_wrapper_dict(start),
                    "end": row_col_wrapper_dict(end)
                }
            }
        else:  # pragma: no cover
            insert = p.v.insertSpot
            start = p.v.selectionStart
            end = p.v.selectionStart + p.v.selectionLength
            scroll = p.v.scrollBarSpot
            states = {
                'language': language.lower(),
                'wrap': wrap,
                'tabWidth': tabWidth,
                'selection': {
                    "gnx": p.v.gnx,
                    "scroll": scroll,
                    "insert": row_col_pv_dict(insert, p.v.b),
                    "start": row_col_pv_dict(start, p.v.b),
                    "end": row_col_pv_dict(end, p.v.b)
                }
            }
        return self._make_minimal_response(states)
    #@+node:felix.20220714001051.1: *5* server.get_chapters
    def get_chapters(self, param: Param) -> Response:
        c = self._check_c()
        cc = c.chapterController
        chapters = []
        if cc:
            chapters = cc.setAllChapterNames()
        return self._make_minimal_response({"chapters": chapters})
    #@+node:felix.20210621233316.42: *5* server.get_children
    def get_children(self, param: Param) -> Response:
        """
        Return the node data for children of p,
        where p is root if param.ap is missing
        """
        c = self._check_c()
        children = []  # default empty array
        if param.get("ap"):
            # Maybe empty param, for tree-root children(s).
            # Call _get_optional_p:
            # we don't want c.p. after switch to another document while refreshing.
            p = self._get_optional_p(param)
            if p and p.hasChildren():
                children = [self._get_position_d(child) for child in p.children()]
        else:
            if c.hoistStack:
                topHoistPos = c.hoistStack[-1].p
                if g.match_word(topHoistPos.h, 0, '@chapter'):
                    children = [self._get_position_d(child) for child in topHoistPos.children()]
                else:
                    # start hoisted tree with single hoisted root node
                    children = [self._get_position_d(topHoistPos)]
            else:
                # this outputs all Root Children
                children = [self._get_position_d(child) for child in self._yieldAllRootChildren()]
        return self._make_minimal_response({"children": children})
    #@+node:felix.20210621233316.43: *5* server.get_focus
    def get_focus(self, param: Param) -> Response:
        """
        Return a representation of the focused widget,
        one of ("body", "tree", "headline", repr(the_widget)).
        """
        return self._make_minimal_response({"focus": self._get_focus()})
    #@+node:felix.20210621233316.44: *5* server.get_parent
    def get_parent(self, param: Param) -> Response:
        """
        Return the node data for the parent of position p,
        where p is c.p if param["ap"] is missing.
        """
        c = self._check_c()
        p = self._get_p(param)
        parent: Optional[Position] = p.parent()
        if c.hoistStack:
            topHoistPos = c.hoistStack[-1].p
            if parent == topHoistPos:
                parent = None
        data = self._get_position_d(parent) if parent else None
        return self._make_minimal_response({"node": data})
    #@+node:felix.20210621233316.45: *5* server.get_position_data
    def get_position_data(self, param: Param) -> Response:
        """
        Return a dict of position data for all positions.

        Useful as a sanity check for debugging.
        """
        c = self._check_c()
        result = {
            p.v.gnx: self._get_position_d(p)
                for p in c.all_unique_positions(copy=False)
        }
        return self._make_minimal_response({"position-data-dict": result})
    #@+node:felix.20210621233316.46: *5* server.get_ua
    def get_ua(self, param: Param) -> Response:
        """Return p.v.u, making sure it can be serialized."""
        self._check_c()
        p = self._get_p(param)
        try:
            ua = {"ua": p.v.u}
            json.dumps(ua, separators=(',', ':'), cls=SetEncoder)
            response = {"ua": p.v.u}
        except Exception:  # pragma: no cover
            response = {"ua": repr(p.v.u)}
        # _make_response adds all the cheap redraw data.
        return self._make_minimal_response(response)
    #@+node:felix.20210621233316.48: *5* server.get_ui_states
    def get_ui_states(self, param: Param) -> Response:
        """
        Return the enabled/disabled UI states for the open commander, or defaults if None.
        """
        tag = 'get_ui_states'
        c = self._check_c()
        p = self._get_p(param)

        w_canHoist = True
        if c.hoistStack:
            bunch = c.hoistStack[len(c.hoistStack) - 1]
            w_ph = bunch.p
            if p == w_ph:
            # p is already the hoisted node
                w_canHoist = False
        else:
            # not hoisted, was it the single top child of the real root?
            if c.rootPosition() == p and len(c.hiddenRootNode.children) == 1:
                w_canHoist = False

        inChapter = False
        topHoistChapter = False
        if c.config.getBool('use-chapters') and c.chapterController:
            cc = c.chapterController
            inChapter = cc.inChapter()
            if c.hoistStack:
                bunch = c.hoistStack[len(c.hoistStack) - 1]
                if g.match_word(bunch.p.h, 0, '@chapter'):
                    topHoistChapter = True

        try:
            states = {
                "changed": c and c.changed,
                "canUndo": c and c.canUndo(),
                "canRedo": c and c.canRedo(),
                "canGoBack": c and c.nodeHistory.beadPointer > 0,
                "canGoNext": c and c.nodeHistory.beadPointer + 1 < len(c.nodeHistory.beadList),
                "canDemote": c and c.canDemote(),
                "canPromote": c and c.canPromote(),
                "canDehoist": c and c.canDehoist(),
                "canHoist": w_canHoist,
                "inChapter": inChapter,
                "topHoistChapter": topHoistChapter
            }
        except Exception as e:  # pragma: no cover
            raise ServerError(f"{tag}: Exception setting state: {e}")
        return self._make_minimal_response({"states": states})
    #@+node:felix.20211210213603.1: *5* server.get_undos
    def get_undos(self, param: Param) -> Response:
        """Return list of undo operations"""
        c = self._check_c()
        undoer = c.undoer
        undos = []
        try:
            for bead in undoer.beads:
                undos.append(bead.undoType)
            response = {"bead": undoer.bead, "undos": undos}
        except Exception:  # pragma: no cover
            response = {"bead": 0, "undos": []}
        # _make_response adds all the cheap redraw data.
        return self._make_minimal_response(response)
    #@+node:felix.20210621233316.49: *4* server.node commands
    #@+node:felix.20210621233316.50: *5* server.clone_node
    def clone_node(self, param: Param) -> Response:
        """
        Clone a node.
        Try to keep selection, then return the selected node that remains.
        """
        c = self._check_c()
        p = self._get_p(param)
        if p == c.p:
            c.clone()
        else:
            oldPosition = c.p
            c.selectPosition(p)
            c.clone()
            if c.positionExists(oldPosition):
                c.selectPosition(oldPosition)
        # return selected node either ways
        return self._make_response()

    #@+node:felix.20210621233316.51: *5* server.contract_node
    def contract_node(self, param: Param) -> Response:
        """
        Contract (Collapse) the node at position p, where p is c.p if p is missing.
        """
        p = self._get_p(param)
        p.contract()
        return self._make_response()
    #@+node:felix.20210621233316.52: *5* server.copy_node
    def copy_node(self, param: Param) -> Response:  # pragma: no cover (too dangerous, for now)
        """
        Copy a node, don't select it.
        Also supports 'asJSON' parameter to get as JSON
        Try to keep selection, then return the selected node.
        """
        c = self._check_c()
        p = self._get_p(param)

        copyMethod = c.copyOutline
        if hasattr(param, "asJSON"):
            if param["asJSON"]:
                copyMethod = c.copyOutlineAsJSON

        if p == c.p:
            s = copyMethod()
        else:
            oldPosition = c.p  # not same node, save position to possibly return to
            c.selectPosition(p)
            s = copyMethod()
            if c.positionExists(oldPosition):
                # select if old position still valid
                c.selectPosition(oldPosition)
        g.app.gui.replaceClipboardWith(s)
        return self._make_response({"string": s})

    #@+node:felix.20220815193758.1: *5* server.copy_node_as_json
    def copy_node_as_json(self, param: Param) -> Response:  # pragma: no cover (too dangerous, for now)
        """
        Copy a node as JSON, don't select it.
        Also supports 'asJSON' parameter to get as JSON
        Try to keep selection, then return the selected node.
        """
        c = self._check_c()
        p = self._get_p(param)
        if p == c.p:
            s = c.copyOutlineAsJSON()
        else:
            oldPosition = c.p  # not same node, save position to possibly return to
            c.selectPosition(p)
            s = c.copyOutlineAsJSON()
            if c.positionExists(oldPosition):
                # select if old position still valid
                c.selectPosition(oldPosition)
        g.app.gui.replaceClipboardWith(s)
        return self._make_response({"string": s})

    #@+node:felix.20220222172507.1: *5* server.cut_node
    def cut_node(self, param: Param) -> Response:  # pragma: no cover (too dangerous, for now)
        """
        Cut a node, don't select it.
        Try to keep selection, then return the selected node that remains.
        """
        c = self._check_c()
        p = self._get_p(param)
        copyMethod = c.copyOutline
        if hasattr(param, "asJSON"):
            if param["asJSON"]:
                copyMethod = c.copyOutlineAsJSON
        if p == c.p:
            s = copyMethod()
            c.cutOutline()  # already on this node, so cut it
        else:
            oldPosition = c.p  # not same node, save position to possibly return to
            c.selectPosition(p)
            s = copyMethod()
            c.cutOutline()
            if c.positionExists(oldPosition):
                # select if old position still valid
                c.selectPosition(oldPosition)
            else:
                oldPosition._childIndex = oldPosition._childIndex - 1
                # Try again with childIndex decremented
                if c.positionExists(oldPosition):
                    # additional try with lowered childIndex
                    c.selectPosition(oldPosition)
        g.app.gui.replaceClipboardWith(s)
        return self._make_response({"string": s})
    #@+node:felix.20210621233316.53: *5* server.delete_node
    def delete_node(self, param: Param) -> Response:  # pragma: no cover (too dangerous, for now)
        """
        Delete a node, don't select it.
        Try to keep selection, then return the selected node that remains.
        """
        c = self._check_c()
        p = self._get_p(param)
        if p == c.p:
            c.deleteOutline()  # already on this node, so cut it
        else:
            oldPosition = c.p  # not same node, save position to possibly return to
            c.selectPosition(p)
            c.deleteOutline()
            if c.positionExists(oldPosition):
                # select if old position still valid
                c.selectPosition(oldPosition)
            else:
                oldPosition._childIndex = oldPosition._childIndex - 1
                # Try again with childIndex decremented
                if c.positionExists(oldPosition):
                    # additional try with lowered childIndex
                    c.selectPosition(oldPosition)
        return self._make_response()
    #@+node:felix.20210621233316.54: *5* server.expand_node
    def expand_node(self, param: Param) -> Response:
        """
        Expand the node at position p, where p is c.p if p is missing.
        """
        p = self._get_p(param)
        p.expand()
        return self._make_response()
    #@+node:felix.20210621233316.55: *5* server.insert_node
    def insert_node(self, param: Param) -> Response:
        """
        Insert a node at given node. If a position is given
        that is not the current position, re-select the original position.
        """
        c = self._check_c()
        p = self._get_p(param)

        if p == c.p:
            c.insertHeadline()  # Handles undo, sets c.p
        else:
            oldPosition = c.p
            c.selectPosition(p)
            c.insertHeadline()  # Handles undo, sets c.p
            if c.positionExists(oldPosition):
                c.selectPosition(oldPosition)

        return self._make_response()
    #@+node:felix.20210703021435.1: *5* server.insert_child_node
    def insert_child_node(self, param: Param) -> Response:
        """
        Insert a child node at given node. If a position is given
        that is not the current position, re-select the original position.
        """
        c = self._check_c()
        p = self._get_p(param)

        if p == c.p:
            c.insertHeadline(op_name='Insert Child', as_child=True)  # Handles undo, sets c.p
        else:
            oldPosition = c.p
            c.selectPosition(p)
            c.insertHeadline(op_name='Insert Child', as_child=True)  # Handles undo, sets c.p
            if c.positionExists(oldPosition):
                c.selectPosition(oldPosition)
        # return selected node either ways
        return self._make_response()
    #@+node:felix.20210621233316.56: *5* server.insert_named_node
    def insert_named_node(self, param: Param) -> Response:
        """
        Insert a node at given node, set its headline. If a position is given
        that is not the current position, re-select the original position.
        """
        c = self._check_c()
        p = self._get_p(param)
        oldPosition: Optional[Position] = c.p if p == c.p else None

        ###
        # if p == c.p:
            # oldPosition = None
        # else:
            # oldPosition = c.p

        newHeadline = param.get('name')
        bunch = c.undoer.beforeInsertNode(p)
        newNode = p.insertAfter()
        # Set this node's new headline
        newNode.h = newHeadline
        newNode.setDirty()
        c.setChanged()
        c.undoer.afterInsertNode(newNode, 'Insert Node', bunch)

        c.selectPosition(newNode)
        if oldPosition:
            if c.positionExists(oldPosition):
                c.selectPosition(oldPosition)

        c.setChanged()
        return self._make_response()
    #@+node:felix.20210703021441.1: *5* server.insert_child_named_node
    def insert_child_named_node(self, param: Param) -> Response:
        """
        Insert a child node at given node, set its headline, select it and finally return it
        """
        c = self._check_c()
        p = self._get_p(param)
        newHeadline = param.get('name')
        bunch = c.undoer.beforeInsertNode(p)
        if c.config.getBool('insert-new-nodes-at-end'):
            newNode = p.insertAsLastChild()
        else:
            newNode = p.insertAsNthChild(0)
        # Set this node's new headline
        newNode.h = newHeadline
        newNode.setDirty()
        c.setChanged()
        c.undoer.afterInsertNode(
            newNode, 'Insert Node', bunch)
        c.selectPosition(newNode)
        return self._make_response()
    #@+node:felix.20220616010755.1: *5* server.scroll_top
    def scroll_top(self, param: Param) -> Response:
        """
        Utility method for connected clients to simulate scroll to the top
        """
        c = self._check_c()
        p = c.firstVisible()
        if p:
            c.treeSelectHelper(p)
        return self._make_response()
    #@+node:felix.20220616010756.1: *5* server.scroll_bottom
    def scroll_bottom(self, param: Param) -> Response:
        """
        Utility method for connected clients to simulate scroll to bottom
        """
        c = self._check_c()
        p = c.lastVisible()
        if p:
            c.treeSelectHelper(p)
        return self._make_response()
    #@+node:felix.20210621233316.57: *5* server.page_down
    def page_down(self, param: Param) -> Response:
        """
        Selects a node "n" steps down in the tree to simulate page down.
        """
        c = self._check_c()
        n = param.get("n", 3)
        for z in range(n):
            c.selectVisNext()
        return self._make_response()
    #@+node:felix.20210621233316.58: *5* server.page_up
    def page_up(self, param: Param) -> Response:
        """
        Selects a node "N" steps up in the tree to simulate page up.
        """
        c = self._check_c()
        n = param.get("n", 3)
        for z in range(n):
            c.selectVisBack()
        return self._make_response()
    #@+node:felix.20220222173659.1: *5* server.paste_node
    def paste_node(self, param: Param) -> Response:
        """
        Pastes a node,
        Try to keep selection, then return the selected node.
        """
        tag = 'paste_node'
        c = self._check_c()
        p = self._get_p(param)
        s = param.get('name')
        if s is None:  # pragma: no cover
            raise ServerError(f"{tag}: no string given")
        g.app.gui.replaceClipboardWith(s)
        if p == c.p:
            c.pasteOutline(s=s)
        else:
            oldPosition = c.p  # not same node, save position to possibly return to
            c.selectPosition(p)
            c.pasteOutline(s=s)
            if c.positionExists(oldPosition):
                # select if old position still valid
                c.selectPosition(oldPosition)
            else:
                oldPosition._childIndex = oldPosition._childIndex + 1
                # Try again with childIndex incremented
                if c.positionExists(oldPosition):
                    # additional try with higher childIndex
                    c.selectPosition(oldPosition)
        return self._make_response()
    #@+node:felix.20220222173707.1: *5* server.paste_as_clone_node
    def paste_as_clone_node(self, param: Param) -> Response:
        """
        Pastes a node as a clone,
        Try to keep selection, then return the selected node.
        """
        tag = 'paste_as_clone_node'
        c = self._check_c()
        p = self._get_p(param)
        s = param.get('name')
        if s is None:  # pragma: no cover
            raise ServerError(f"{tag}: no string given")
        g.app.gui.replaceClipboardWith(s)
        if p == c.p:
            c.pasteOutlineRetainingClones(s=s)
        else:
            oldPosition = c.p  # not same node, save position to possibly return to
            c.selectPosition(p)
            c.pasteOutlineRetainingClones(s=s)
            if c.positionExists(oldPosition):
                # select if old position still valid
                c.selectPosition(oldPosition)
            else:
                oldPosition._childIndex = oldPosition._childIndex + 1
                # Try again with childIndex incremented
                if c.positionExists(oldPosition):
                    # additional try with higher childIndex
                    c.selectPosition(oldPosition)
        return self._make_response()
    #@+node:felix.20220815220429.1: *5* server.paste_as_template
    def paste_as_template(self, param: Param) -> Response:
        """
        Paste as template clones only nodes that were already clones
        """
        tag = 'paste_as_template'
        c = self._check_c()
        p = self._get_p(param)
        s = param.get('name')
        if s is None:  # pragma: no cover
            raise ServerError(f"{tag}: no string given")
        g.app.gui.replaceClipboardWith(s)
        if p == c.p:
            c.pasteAsTemplate()
        else:
            oldPosition = c.p  # not same node, save position to possibly return to
            c.selectPosition(p)
            c.pasteAsTemplate()
            if c.positionExists(oldPosition):
                # select if old position still valid
                c.selectPosition(oldPosition)
            else:
                oldPosition._childIndex = oldPosition._childIndex + 1
                # Try again with childIndex incremented
                if c.positionExists(oldPosition):
                    # additional try with higher childIndex
                    c.selectPosition(oldPosition)
        return self._make_response()
    #@+node:felix.20210621233316.59: *5* server.redo
    def redo(self, param: Param) -> Response:
        """Undo last un-doable operation with optional redo repeat count"""
        c = self._check_c()
        u = c.undoer
        total = param.get('repeat', 1)  # Facultative repeat redo count
        for i in range(total):
            if u.canRedo():
                u.redo()
        return self._make_response()
    #@+node:felix.20210621233316.60: *5* server.set_body
    def set_body(self, param: Param) -> Response:
        """
        Undoably set body text of a v node.
        (Only if new string is different from actual existing body string)
        """
        tag = 'set_body'
        c = self._check_c()
        gnx = param.get('gnx')
        body = param.get('body')
        u, wrapper = c.undoer, c.frame.body.wrapper
        if body is None:  # pragma: no cover
            raise ServerError(f"{tag}: no body given")
        for p in c.all_positions():
            if p.v.gnx == gnx:
                if body == p.v.b:
                    return self._make_response()
                    # Just exit if there is no need to change at all.
                bunch = u.beforeChangeNodeContents(p)
                p.v.setBodyString(body)
                u.afterChangeNodeContents(p, "Body Text", bunch)
                if c.p == p:
                    wrapper.setAllText(body)
                if not self.c.isChanged():  # pragma: no cover
                    c.setChanged()
                if not p.v.isDirty():  # pragma: no cover
                    p.setDirty()
                break
        # additional forced string setting
        if gnx:
            v = c.fileCommands.gnxDict.get(gnx)  # vitalije
            if v:
                v.b = body
        return self._make_response()
    #@+node:felix.20210621233316.61: *5* server.set_current_position
    def set_current_position(self, param: Param) -> Response:
        """Select position p. Or try to get p with gnx if not found."""
        tag = "set_current_position"
        c = self._check_c()
        p = self._get_p(param)
        if p:
            if c.positionExists(p):
                # set this node as selection
                c.selectPosition(p)
            else:
                ap = param.get('ap')
                foundPNode = self._positionFromGnx(ap.get('gnx', ""))
                if foundPNode:
                    c.selectPosition(foundPNode)
                else:
                    print(
                        f"{tag}: node does not exist! "
                        f"ap was: {json.dumps(ap, cls=SetEncoder)}", flush=True)

        return self._make_response()
    #@+node:felix.20210621233316.62: *5* server.set_headline
    def set_headline(self, param: Param) -> Response:
        """
        Undoably set p.h, where p is c.p if package["ap"] is missing.
        """
        c = self._check_c()
        p = self._get_p(param)
        u = c.undoer
        h: str = param.get('name', '')
        oldH: str = p.h
        if h == oldH:
            return self._make_response()
        bunch = u.beforeChangeNodeContents(p)
        p.setDirty()
        c.setChanged()
        p.h = h
        u.afterChangeNodeContents(p, 'Change Headline', bunch)
        return self._make_response()
    #@+node:felix.20210621233316.63: *5* server.set_selection
    def set_selection(self, param: Param) -> Response:
        """
        Set the selection range for p.b, where p is c.p if package["ap"] is missing.

        Set the selection in the wrapper if p == c.p

        Package has these keys:

        - "ap":     An archived position for position p.
        - "start":  The start of the selection.
        - "end":    The end of the selection.
        - "active": The insert point. Must be either start or end.
        - "scroll": An optional scroll position.

        Selection points can be sent as {"col":int, "line" int} dict
        or as numbers directly for convenience.
        """
        c = self._check_c()
        p = self._get_p(param)  # Will raise ServerError if p does not exist.
        v = p.v
        wrapper = c.frame.body.wrapper
        convert = g.convertRowColToPythonIndex
        start = param.get('start', 0)
        end = param.get('end', 0)
        active = param.get('insert', 0)  # temp var to check if int.
        scroll = param.get('scroll', 0)
        # If sent as number, use 'as is'
        if isinstance(active, int):
            insert = active
            startSel = start
            endSel = end
        else:
            # otherwise convert from line+col data.
            insert = convert(
                v.b, active['line'], active['col'])
            startSel = convert(
                v.b, start['line'], start['col'])
            endSel = convert(
                v.b, end['line'], end['col'])
        # If it's the currently selected node set the wrapper's states too
        if p == c.p:
            wrapper.setSelectionRange(startSel, endSel, insert)
            wrapper.setYScrollPosition(scroll)
        # Always set vnode attrs.
        v.scrollBarSpot = scroll
        v.insertSpot = insert
        v.selectionStart = startSel
        v.selectionLength = abs(startSel - endSel)
        return self._make_response()
    #@+node:felix.20211114202046.1: *5* server.set_ua_member
    def set_ua_member(self, param: Param) -> Response:
        """
        Set a single member of a node's ua.
        """
        self._check_c()
        p = self._get_p(param)
        name = param.get('name')
        value = param.get('value', '')
        if not p.v.u:
            p.v.u = {}  # assert at least an empty dict if null or non existent
        if name and isinstance(name, str):
            p.v.u[name] = value
        return self._make_response()
    #@+node:felix.20211114202058.1: *5* server.set_ua
    def set_ua(self, param: Param) -> Response:
        """
        Replace / set the whole user attribute dict of a node.
        """
        self._check_c()
        p = self._get_p(param)
        ua = param.get('ua', {})
        p.v.u = ua
        return self._make_response()
    #@+node:felix.20210621233316.64: *5* server.toggle_mark
    def toggle_mark(self, param: Param) -> Response:
        """
        Toggle the mark at position p.
        Try to keep selection, then return the selected node that remains.
        """
        c = self._check_c()
        p = self._get_p(param)
        if p == c.p:
            c.markHeadline()
        else:
            oldPosition = c.p
            c.selectPosition(p)
            c.markHeadline()
            if c.positionExists(oldPosition):
                c.selectPosition(oldPosition)
        # return selected node either ways
        return self._make_response()
    #@+node:felix.20210621233316.65: *5* server.mark_node
    def mark_node(self, param: Param) -> Response:
        """
        Mark a node.
        Try to keep selection, then return the selected node that remains.
        """
        # pylint: disable=no-else-return
        self._check_c()
        p = self._get_p(param)
        if p.isMarked():
            return self._make_response()
        else:
            return self.toggle_mark(param)

    #@+node:felix.20210621233316.66: *5* server.unmark_node
    def unmark_node(self, param: Param) -> Response:
        """
        Unmark a node.
        Try to keep selection, then return the selected node that remains.
        """
        # pylint: disable=no-else-return
        self._check_c()
        p = self._get_p(param)
        if not p.isMarked():
            return self._make_response()
        else:
            return self.toggle_mark(param)
    #@+node:felix.20210621233316.67: *5* server.undo
    def undo(self, param: Param) -> Response:
        """Undo last un-doable operation with optional undo repeat count"""
        c = self._check_c()
        u = c.undoer
        total = param.get('repeat', 1)  # Facultative repeat undo count
        for i in range(total):
            if u.canUndo():
                u.undo()
        # Félix: Caller can get focus using other calls.
        return self._make_response()
    #@+node:felix.20210621233316.68: *4* server.server commands
    #@+node:felix.20210914230846.1: *5* server.get_version
    def get_version(self, param: Param) -> Response:
        """
        Return this server program name and version as a string representation
        along with the three version members as numbers 'major', 'minor' and 'patch'.
        """
        # uses the __version__ global constant and the v1, v2, v3 global version numbers
        result = {"version": __version__, "major": v1, "minor": v2, "patch": v3}
        return self._make_minimal_response(result)
    #@+node:felix.20220326190000.1: *5* server.get_leoid
    def get_leoid(self, param: Param) -> Response:
        """
        Returns g.app.leoID
        """
        # uses the __version__ global constant and the v1, v2, v3 global version numbers
        result = {"leoID": g.app.leoID}
        return self._make_minimal_response(result)
    #@+node:felix.20220326190008.1: *5* server.set_leoid
    def set_leoid(self, param: Param) -> Response:
        """
        Sets g.app.leoID
        """
        # uses the __version__ global constant and the v1, v2, v3 global version numbers
        leoID = param.get('leoID', '')
        # Same test/fix as in Leo
        if leoID:
            try:
                leoID = leoID.replace('.', '').replace(',', '').replace('"', '').replace("'", '')
                # Remove *all* whitespace: https://stackoverflow.com/questions/3739909
                leoID = ''.join(leoID.split())
            except Exception:
                g.es_exception()
                leoID = 'None'
            if len(leoID) > 2:
                g.app.leoID = leoID
                g.app.nodeIndices.defaultId = leoID
                g.app.nodeIndices.userId = leoID
        return self._make_response()
    #@+node:felix.20210818012827.1: *5* server.do_nothing
    def do_nothing(self, param: Param) -> Response:
        """Simply return states from _make_response"""
        return self._make_response()
    #@+node:felix.20210621233316.69: *5* server.set_ask_result
    def set_ask_result(self, param: Param) -> Response:
        """Got the result to an asked question/warning from client"""
        tag = "set_ask_result"
        result = param.get("result")
        if not result:
            raise ServerError(f"{tag}: no param result")
        g.app.externalFilesController.clientResult(result)
        return self._make_response()
    #@+node:felix.20210621233316.70: *5* server.set_config
    def set_config(self, param: Param) -> Response:
        """Got auto-reload's config from client"""
        self.leoServerConfig = param  # PARAM IS THE CONFIG-DICT
        return self._make_response()
    #@+node:felix.20210621233316.71: *5* server.error
    def error(self, param: Param) -> None:
        """For unit testing. Raise ServerError"""
        raise ServerError("error called")
    #@+node:felix.20210621233316.72: *5* server.get_all_leo_commands & helper
    def get_all_leo_commands(self, param: Param) -> Response:
        """Return a list of all commands that make sense for connected clients."""
        tag = 'get_all_leo_commands'
        # #173: Use the present commander to get commands created by @button and @command.
        c = self.c
        d: Dict = c.commandsDict if c else {}  # keys are command names, values are functions.
        bad_names = self._bad_commands(c)  # #92.
        good_names = self._good_commands()
        duplicates = set(bad_names).intersection(set(good_names))
        if duplicates:  # pragma: no cover
            print(f"{tag}: duplicate command names...", flush=True)
            for z in sorted(duplicates):
                print(z, flush=True)
        result = []
        for command_name in sorted(d):
            func = d.get(command_name)
            if not func:  # pragma: no cover
                print(f"{tag}: no func: {command_name!r}", flush=True)
                continue
            if command_name in bad_names:  # #92.
                continue
            doc = func.__doc__ or ''
            result.append({
                "label": command_name,  # Kebab-cased Command name to be called
                "detail": doc,
            })
        if self.log_flag:  # pragma: no cover
            print(f"\n{tag}: {len(result)} leo commands\n", flush=True)
            g.printObj([z.get("label") for z in result], tag=tag)
            print('', flush=True)
        return self._make_minimal_response({"commands": result})
    #@+node:felix.20210621233316.73: *6* server._bad_commands
    def _bad_commands(self, c: Cmdr) -> List[str]:
        """Return the list of command names that connected clients should ignore."""
        d = c.commandsDict if c else {}  # keys are command names, values are functions.
        bad = []
        #
        # leoInteg #173: Remove only vim commands.
        for command_name in sorted(d):
            if command_name.startswith(':'):
                bad.append(command_name)
        #
        # Remove other commands.
        # This is a hand-curated list.
        bad_list = [
            'demangle-recent-files',
            'clean-main-spell-dict',
            'clean-persistence',
            'clean-recent-files',
            'clean-spellpyx',
            'clean-user-spell-dict',
            'clear-recent-files',
            'delete-first-icon',
            'delete-last-icon',
            'delete-node-icons',
            'insert-icon',

            'count-region',  # Uses wrapper, already available in client

            'export-headlines',  # (overridden by client)
            'export-jupyter-notebook',  # (overridden by client)
            'flatten-outline',  # (overridden by client)
            'outline-to-cweb',  # (overridden by client)
            'outline-to-noweb',  # (overridden by client)
            'remove-sentinels',  # (overridden by client)
            'weave',  # (overridden by client)
            'write-file-from-node',  # (overridden by client)

            'save-all',
            'save-file-as-zipped',
            'edit-setting',
            'edit-shortcut',
            'goto-line',
            'pdb',
            'xdb',
            'compare-two-leo-files',
            'file-compare-two-leo-files',
            'edit-recent-files',
            'exit-leo',
            'help',  # To do.
            'help-for-abbreviations',
            'help-for-autocompletion',
            'help-for-bindings',
            'help-for-command',
            'help-for-creating-external-files',
            'help-for-debugging-commands',
            'help-for-drag-and-drop',
            'help-for-dynamic-abbreviations',
            'help-for-find-commands',
            'help-for-keystroke',
            'help-for-minibuffer',
            'help-for-python',
            'help-for-regular-expressions',
            'help-for-scripting',
            'help-for-settings',
            'join-leo-irc',  # Some online irc - parameters not working anymore

            'print-body',
            'print-cmd-docstrings',
            'print-expanded-body',
            'print-expanded-html',
            'print-html',
            'print-marked-bodies',
            'print-marked-html',
            'print-marked-nodes',
            'print-node',
            'print-sep',
            'print-tree-bodies',
            'print-tree-html',
            'print-tree-nodes',
            'print-window-state',
            'quit-leo',
            'reload-style-sheets',
            'save-buffers-kill-leo',
            'screen-capture-5sec',
            'screen-capture-now',
            'set-reference-file',  # TODO : maybe offer this
            'show-style-sheet',
            'sort-recent-files',
            'view-lossage',

            # Buffers commands (Usage?)
            'buffer-append-to',
            'buffer-copy',
            'buffer-insert',
            'buffer-kill',
            'buffer-prepend-to',
            'buffer-switch-to',
            'buffers-list',
            'buffers-list-alphabetically',

            # Open specific files... (MAYBE MAKE AVAILABLE?)
            # 'ekr-projects',
            'leo-cheat-sheet',  # These duplicates are useful.
            'leo-dist-leo',
            'leo-docs-leo',
            'leo-plugins-leo',
            'leo-py-leo',
            'leo-quickstart-leo',
            'leo-scripts-leo',
            'leo-unittest-leo',

            # 'scripts',
            'settings',

            'open-cheat-sheet-leo',
            'cheat-sheet-leo',
            'cheat-sheet',
            'open-desktop-integration-leo',
            'desktop-integration-leo',
            'open-leo-dist-leo',
            'leo-dist-leo',
            'open-leo-docs-leo',
            'leo-docs-leo',
            'open-leo-plugins-leo',
            'leo-plugins-leo',
            'open-leo-py-leo',
            'leo-py-leo',
            'open-leo-py-ref-leo',
            'leo-py-ref-leo',
            'open-leo-py',
            'open-leo-settings',
            'open-leo-settings-leo',
            'open-local-settings',
            'my-leo-settings',
            'open-my-leo-settings',
            'open-my-leo-settings-leo',
            'leo-settings',
            'open-quickstart-leo',
            'leo-quickstart-leo',
            'open-scripts-leo',
            'leo-scripts-leo',
            'open-unittest-leo',
            'leo-unittest-leo',

            # Open other places...
            'desktop-integration-leo',

            'open-offline-tutorial',
            'open-online-home',
            'open-online-toc',
            'open-online-tutorials',
            'open-online-videos',
            'open-recent-file',
            'open-theme-file',
            'open-url',
            'open-url-under-cursor',
            'open-users-guide',

            # Diffs - needs open file dialog
            'diff-and-open-leo-files',
            'diff-leo-files',

            # --- ORIGINAL BAD COMMANDS START HERE ---
            # Abbreviations...
            'abbrev-kill-all',
            'abbrev-list',
            'dabbrev-completion',
            'dabbrev-expands',

            # Autocompletion...
            'auto-complete',
            'auto-complete-force',
            'disable-autocompleter',
            'disable-calltips',
            'enable-autocompleter',
            'enable-calltips',

            # Debugger...
            'debug',
            'db-again',
            'db-b',
            'db-c',
            'db-h',
            'db-input',
            'db-l',
            'db-n',
            'db-q',
            'db-r',
            'db-s',
            'db-status',
            'db-w',

            # File operations...
            'directory-make',
            'directory-remove',
            'file-delete',
            'file-diff-files',
            'file-insert',
            'file-save-by-name',  # only body pane to file (confusing w/ save as...)
            'save-file-by-name',  # only body pane to file (confusing w/ save as...)
            #'file-new',
            #'file-open-by-name',

            # All others...
            'shell-command',
            'shell-command-on-region',
            'cheat-sheet',
            'dehoist',  # Duplicates of de-hoist.
            #'find-clone-all',
            #'find-clone-all-flattened',
            #'find-clone-tag',
            #'find-all',
            'find-all-unique-regex',
            'find-character',
            'find-character-extend-selection',
            #'find-next',
            #'find-prev',
            'find-word',
            'find-word-in-line',

            'global-search',

            'isearch-backward',
            'isearch-backward-regexp',
            'isearch-forward',
            'isearch-forward-regexp',
            'isearch-with-present-options',

            #'replace',
            #'replace-all',
            'replace-current-character',
            #'replace-then-find',

            're-search-backward',
            're-search-forward',

            #'search-backward',
            #'search-forward',
            'search-return-to-origin',

            'set-find-everywhere',
            'set-find-node-only',
            'set-find-suboutline-only',
            'set-replace-string',
            'set-search-string',

            #'show-find-options',

            #'start-search',

            'toggle-find-collapses-nodes',
            #'toggle-find-ignore-case-option',
            #'toggle-find-in-body-option',
            #'toggle-find-in-headline-option',
            #'toggle-find-mark-changes-option',
            #'toggle-find-mark-finds-option',
            #'toggle-find-regex-option',
            #'toggle-find-word-option',
            'toggle-find-wrap-around-option',

            'word-search-backward',
            'word-search-forward',

            # Buttons...
            'delete-script-button-button',

            # Clicks...
            'click-click-box',
            'click-icon-box',
            'ctrl-click-at-cursor',
            'ctrl-click-icon',
            'double-click-icon-box',
            'right-click-icon',

            # Editors...
            'add-editor', 'editor-add',
            'delete-editor', 'editor-delete',
            'detach-editor-toggle',
            'detach-editor-toggle-max',

            # Focus...
            'cycle-editor-focus', 'editor-cycle-focus',
            'focus-to-body',
            'focus-to-find',
            'focus-to-log',
            'focus-to-minibuffer',
            'focus-to-nav',
            'focus-to-spell-tab',
            'focus-to-tree',

            'tab-cycle-next',
            'tab-cycle-previous',
            'tab-detach',

            # Headlines..
            'abort-edit-headline',
            'edit-headline',
            'end-edit-headline',

            # Layout and panes...
            'adoc',
            'adoc-with-preview',

            'contract-body-pane',
            'contract-log-pane',
            'contract-outline-pane',

            'edit-pane-csv',
            'edit-pane-test-open',
            'equal-sized-panes',
            'expand-log-pane',
            'expand-body-pane',
            'expand-outline-pane',

            'free-layout-context-menu',
            'free-layout-load',
            'free-layout-restore',
            'free-layout-zoom',

            'zoom-in',
            'zoom-out',

            # Log
            'clear-log',

            # Menus...
            'activate-cmds-menu',
            'activate-edit-menu',
            'activate-file-menu',
            'activate-help-menu',
            'activate-outline-menu',
            'activate-plugins-menu',
            'activate-window-menu',
            'context-menu-open',
            'menu-shortcut',

            # Modes...
            'clear-extend-mode',

            # Outline... (Commented off by Félix, Should work)
            #'contract-or-go-left',
            #'contract-node',
            #'contract-parent',

            # Scrolling...
            'scroll-down-half-page',
            'scroll-down-line',
            'scroll-down-page',
            'scroll-outline-down-line',
            'scroll-outline-down-page',
            'scroll-outline-left',
            'scroll-outline-right',
            'scroll-outline-up-line',
            'scroll-outline-up-page',
            'scroll-up-half-page',
            'scroll-up-line',
            'scroll-up-page',

            # Windows...
            'about-leo',

            'cascade-windows',
            'close-others',
            'close-window',

            'iconify-frame',

            'find-tab-hide',
            'help-for-highlight-current-line',
            'help-for-right-margin-guide',

            #'find-tab-open',

            'hide-body-dock',
            'hide-body-pane',
            'hide-invisibles',
            'hide-log-pane',
            'hide-outline-dock',
            'hide-outline-pane',
            'hide-tabs-dock',

            'minimize-all',

            'resize-to-screen',

            'show-body-dock',
            'show-hide-body-dock',
            'show-hide-outline-dock',
            'show-hide-render-dock',
            'show-hide-tabs-dock',
            'show-tabs-dock',
            'clean-diff',
            'cm-external-editor',

            'delete-@button-parse-json-button',
            'delete-trace-statements',

            'disable-idle-time-events',

            'enable-idle-time-events',
            'enter-quick-command-mode',
            'exit-named-mode',

            'F6-open-console',

            'flush-lines',
            'full-command',

            'get-child-headlines',

            'history',

            'insert-file-name',
            'insert-jupyter-toc',
            'insert-markdown-toc',

            'justify-toggle-auto',

            'keep-lines',
            'keyboard-quit',

            'line-number',
            'line-numbering-toggle',
            'line-to-headline',

            'marked-list',

            'mode-help',

            'open-python-window',

            'open-with-idle',
            'open-with-open-office',
            'open-with-scite',
            'open-with-word',

            'recolor',
            'redraw',

            'repeat-complex-command',

            'session-clear',
            'session-create',
            'session-refresh',
            'session-restore',
            'session-snapshot-load',
            'session-snapshot-save',

            'set-colors',
            'set-command-state',
            'set-comment-column',
            'set-extend-mode',
            'set-fill-column',
            'set-fill-prefix',
            'set-font',
            'set-insert-state',
            'set-overwrite-state',
            'set-silent-mode',

            'show-buttons',
            'show-calltips',
            'show-calltips-force',
            'show-color-names',
            'show-color-wheel',
            'show-commands',
            'show-file-line',

            'show-focus',
            'show-fonts',

            'show-invisibles',
            'show-node-uas',
            'show-outline-dock',
            'show-plugin-handlers',
            'show-plugins-info',
            'show-settings',
            'show-settings-outline',
            'show-spell-info',
            'show-stats',
            'show-tips',

            'style-set-selected',

            'suspend',

            'toggle-abbrev-mode',
            'toggle-active-pane',
            'toggle-angle-brackets',
            'toggle-at-auto-at-edit',
            'toggle-autocompleter',
            'toggle-calltips',
            'toggle-case-region',
            'toggle-extend-mode',
            'toggle-idle-time-events',
            'toggle-input-state',
            'toggle-invisibles',
            'toggle-line-numbering-root',
            'toggle-sparse-move',
            'toggle-split-direction',

            'what-line',
            'eval',
            'eval-block',
            'eval-last',
            'eval-last-pretty',
            'eval-replace',

            'find-quick',
            'find-quick-changed',
            'find-quick-selected',
            'find-quick-test-failures',
            'find-quick-timeline',

            #'goto-next-history-node',
            #'goto-prev-history-node',

            'preview',
            'preview-body',
            'preview-expanded-body',
            'preview-expanded-html',
            'preview-html',
            'preview-marked-bodies',
            'preview-marked-html',
            'preview-marked-nodes',
            'preview-node',
            'preview-tree-bodies',
            'preview-tree-html',
            'preview-tree-nodes',

            'spell-add',
            'spell-as-you-type-next',
            'spell-as-you-type-toggle',
            'spell-as-you-type-undo',
            'spell-as-you-type-wrap',
            'spell-change',
            'spell-change-then-find',
            'spell-find',
            'spell-ignore',
            'spell-tab-hide',
            'spell-tab-open',

            #'tag-children',

            'todo-children-todo',
            'todo-dec-pri',
            'todo-find-todo',
            'todo-fix-datetime',
            'todo-inc-pri',

            'vr',
            'vr-contract',
            'vr-expand',
            'vr-hide',
            'vr-lock',
            'vr-pause-play-movie',
            'vr-show',
            'vr-toggle',
            'vr-unlock',
            'vr-update',
            'vr-zoom',

            'vs-create-tree',
            'vs-dump',
            'vs-reset',
            'vs-update',

            # Connected client's text editing commands should cover all of these...
            'add-comments',
            'add-space-to-lines',
            'add-tab-to-lines',
            'align-eq-signs',
            'always-indent-region',
            'capitalize-words-or-selection',
            'cls',
            'reformat-body',
            'reformat-paragraph',
            'reformat-selection',

            'back-char',
            'back-char-extend-selection',
            'back-page',
            'back-page-extend-selection',
            'back-paragraph',
            'back-paragraph-extend-selection',
            'back-sentence',
            'back-sentence-extend-selection',
            'back-to-home',
            'back-to-home-extend-selection',
            'back-to-indentation',
            'back-word',
            'back-word-extend-selection',
            'back-word-smart',
            'back-word-smart-extend-selection',
            'backward-delete-char',
            'backward-delete-word',
            'backward-delete-word-smart',
            'backward-find-character',
            'backward-find-character-extend-selection',
            'backward-kill-paragraph',
            'backward-kill-sentence',
            'backward-kill-word',
            'beginning-of-buffer',
            'beginning-of-buffer-extend-selection',
            'beginning-of-line',
            'beginning-of-line-extend-selection',

            'capitalize-word',
            'center-line',
            'center-region',
            'clean-all-blank-lines',
            'clean-all-lines',
            'clean-body',
            'clean-lines',
            'clear-kill-ring',
            'clear-selected-text',
            'convert-blanks',
            'convert-tabs',
            'copy-text',
            'cut-text',

            'delete-char',
            'delete-comments',
            'delete-indentation',
            'delete-spaces',
            'delete-word',
            'delete-word-smart',
            'downcase-region',
            'downcase-word',

            'end-of-buffer',
            'end-of-buffer-extend-selection',
            'end-of-line',
            'end-of-line-extend-selection',

            'exchange-point-mark',

            'extend-to-line',
            'extend-to-paragraph',
            'extend-to-sentence',
            'extend-to-word',

            'fill-paragraph',
            'fill-region',
            'fill-region-as-paragraph',

            'finish-of-line',
            'finish-of-line-extend-selection',

            'forward-char',
            'forward-char-extend-selection',
            'forward-end-word',
            'forward-end-word-extend-selection',
            'forward-page',
            'forward-page-extend-selection',
            'forward-paragraph',
            'forward-paragraph-extend-selection',
            'forward-sentence',
            'forward-sentence-extend-selection',
            'forward-word',
            'forward-word-extend-selection',
            'forward-word-smart',
            'forward-word-smart-extend-selection',

            'go-anywhere',
            'go-back',
            'go-forward',
            'goto-char',

            'indent-region',
            'indent-relative',
            'indent-rigidly',
            'indent-to-comment-column',

            'insert-hard-tab',
            'insert-newline',
            'insert-parentheses',
            'insert-soft-tab',

            'kill-line',
            'kill-paragraph',
            'kill-pylint',
            'kill-region',
            'kill-region-save',
            'kill-sentence',
            'kill-to-end-of-line',
            'kill-word',
            'kill-ws',

            'match-brackets',

            'move-lines-down',
            'move-lines-up',
            'move-past-close',
            'move-past-close-extend-selection',

            'newline-and-indent',
            'next-line',
            'next-line-extend-selection',
            'next-or-end-of-line',
            'next-or-end-of-line-extend-selection',

            'previous-line',
            'previous-line-extend-selection',
            'previous-or-beginning-of-line',
            'previous-or-beginning-of-line-extend-selection',

            'rectangle-clear',
            'rectangle-close',
            'rectangle-delete',
            'rectangle-kill',
            'rectangle-open',
            'rectangle-string',
            'rectangle-yank',

            'remove-blank-lines',
            'remove-newlines',
            'remove-space-from-lines',
            'remove-tab-from-lines',

            'reverse-region',
            'reverse-sort-lines',
            'reverse-sort-lines-ignoring-case',

            'paste-text',
            'pop-cursor',
            'push-cursor',

            'select-all',
            'select-next-trace-statement',
            'select-to-matching-bracket',

            'sort-columns',
            'sort-fields',
            'sort-lines',
            'sort-lines-ignoring-case',

            'split-defs',
            'split-line',

            'start-of-line',
            'start-of-line-extend-selection',

            'tabify',
            'transpose-chars',
            'transpose-lines',
            'transpose-words',

            'unformat-paragraph',
            'unindent-region',

            'untabify',

            'upcase-region',
            'upcase-word',
            'update-ref-file',

            'yank',
            'yank-pop',

            'zap-to-character',

        ]
        bad.extend(bad_list)
        result = list(sorted(bad))
        return result
    #@+node:felix.20210621233316.74: *6* server._good_commands
    def _good_commands(self) -> List[str]:
        """Defined commands that should be available in a connected client"""
        good_list = [

            'contract-all',
            'contract-all-other-nodes',
            'clone-node',
            'copy-node',
            'copy-marked-nodes',
            'cut-node',

            'de-hoist',
            'delete-marked-nodes',
            'delete-node',
            # 'demangle-recent-files',
            'demote',
            'do-nothing',
            'expand-and-go-right',
            'expand-next-level',
            'expand-node',
            'expand-or-go-right',
            'expand-prev-level',
            'expand-to-level-1',
            'expand-to-level-2',
            'expand-to-level-3',
            'expand-to-level-4',
            'expand-to-level-5',
            'expand-to-level-6',
            'expand-to-level-7',
            'expand-to-level-8',
            'expand-to-level-9',
            'expand-all',
            'expand-all-subheads',
            'expand-ancestors-only',

            'find-next-clone',

            'goto-first-node',
            'goto-first-sibling',
            'goto-first-visible-node',
            'goto-last-node',
            'goto-last-sibling',
            'goto-last-visible-node',
            'goto-next-changed',
            'goto-next-clone',
            'goto-next-marked',
            'goto-next-node',
            'goto-next-sibling',
            'goto-next-visible',
            'goto-parent',
            'goto-prev-marked',
            'goto-prev-node',
            'goto-prev-sibling',
            'goto-prev-visible',

            'hoist',

            'insert-node',
            'insert-node-before',
            'insert-as-first-child',
            'insert-as-last-child',
            'insert-child',

            'mark',
            'mark-changed-items',
            'mark-first-parents',
            'mark-subheads',

            'move-marked-nodes',
            'move-outline-down',
            'move-outline-left',
            'move-outline-right',
            'move-outline-up',

            'paste-node',
            'paste-retaining-clones',
            'promote',
            'promote-bodies',
            'promote-headlines',

            'sort-children',
            'sort-siblings',

            'tangle',
            'tangle-all',
            'tangle-marked',

            'unmark-all',
            'unmark-first-parents',
            #'clean-main-spell-dict',
            #'clean-persistence',
            #'clean-recent-files',
            #'clean-spellpyx',
            #'clean-user-spell-dict',

            'clear-all-caches',
            'clear-all-hoists',
            'clear-all-uas',
            'clear-cache',
            'clear-node-uas',
            #'clear-recent-files',

            #'delete-first-icon', # ? maybe move to bad commands?
            #'delete-last-icon', # ? maybe move to bad commands?
            #'delete-node-icons', # ? maybe move to bad commands?

            'dump-caches',
            'dump-clone-parents',
            'dump-expanded',
            'dump-node',
            'dump-outline',

            #'insert-icon', # ? maybe move to bad commands?

            'set-ua',

            'show-all-uas',
            'show-bindings',
            'show-clone-ancestors',
            'show-clone-parents',

            'typescript-to-py',

            # Import files... # done through import all
            'import-MORE-files',
            'import-file',
            'import-free-mind-files',
            'import-jupyter-notebook',
            'import-legacy-external-files',
            'import-mind-jet-files',
            'import-tabbed-files',
            'import-todo-text-files',
            'import-zim-folder',

            # Read outlines...
            'read-at-auto-nodes',
            'read-at-file-nodes',
            'read-at-shadow-nodes',
            'read-file-into-node',
            'read-outline-only',
            'read-ref-file',

            # Save Files.
            'file-save',
            'file-save-as',
            #'file-save-by-name',
            'file-save-to',
            'save',
            'save-as',
            'save-file',
            'save-file-as',
            #'save-file-by-name',
            'save-file-to',
            'save-to',

            # Write parts of outlines...
            'write-at-auto-nodes',
            'write-at-file-nodes',
            'write-at-shadow-nodes',
            'write-dirty-at-auto-nodes',
            'write-dirty-at-file-nodes',
            'write-dirty-at-shadow-nodes',
            'write-edited-recent-files',
            #'write-file-from-node',
            'write-missing-at-file-nodes',
            'write-outline-only',

            'clone-find-all',
            'clone-find-all-flattened',
            'clone-find-all-flattened-marked',
            'clone-find-all-marked',
            'clone-find-parents',
            'clone-find-tag',
            'clone-marked-nodes',
            'clone-node-to-last-node',

            'clone-to-at-spot',

            #'edit-setting',
            #'edit-shortcut',

            'execute-pytest',
            'execute-script',
            'extract',
            'extract-names',

            'goto-any-clone',
            'goto-global-line',
            #'goto-line',
            'git-diff', 'gd',

            'log-kill-listener', 'kill-log-listener',
            'log-listen', 'listen-to-log',

            'make-stub-files',

            #'pdb',

            'redo',
            'rst3',
            'run-all-unit-tests-externally',
            'run-all-unit-tests-locally',
            'run-marked-unit-tests-externally',
            'run-marked-unit-tests-locally',
            'run-selected-unit-tests-externally',
            'run-selected-unit-tests-locally',
            'run-tests',

            'undo',

            #'xdb',

            # Beautify, blacken, fstringify...
            'beautify-files',
            'beautify-files-diff',
            'blacken-files',
            'blacken-files-diff',
            #'diff-and-open-leo-files',
            'diff-beautify-files',
            'diff-fstringify-files',
            #'diff-leo-files',
            'diff-marked-nodes',
            'fstringify-files',
            'fstringify-files-diff',
            'fstringify-files-silent',
            'pretty-print-c',
            'silent-fstringify-files',

            # All other commands...
            'at-file-to-at-auto',

            'beautify-c',

            # 'cls',
            'c-to-python',
            'c-to-python-clean-docs',
            'check-derived-file',
            'check-outline',
            'code-to-rst',
            #'compare-two-leo-files',
            'convert-all-blanks',
            'convert-all-tabs',
            'count-children',
            'count-pages',
            # 'count-region',

            #'desktop-integration-leo',

            #'edit-recent-files',
            #'exit-leo',

            #'file-compare-two-leo-files',
            'find-def',
            'find-long-lines',
            'find-missing-docstrings',
            'flake8-files',
            #'flatten-outline',
            'flatten-outline-to-node',
            'flatten-script',

            'gc-collect-garbage',
            'gc-dump-all-objects',
            'gc-dump-new-objects',
            'gc-dump-objects-verbose',
            'gc-show-summary',

            #'help',  # To do.
            #'help-for-abbreviations',
            #'help-for-autocompletion',
            #'help-for-bindings',
            #'help-for-command',
            #'help-for-creating-external-files',
            #'help-for-debugging-commands',
            #'help-for-drag-and-drop',
            #'help-for-dynamic-abbreviations',
            #'help-for-find-commands',
            #'help-for-keystroke',
            #'help-for-minibuffer',
            #'help-for-python',
            #'help-for-regular-expressions',
            #'help-for-scripting',
            #'help-for-settings',

            'insert-body-time',  # ?
            'insert-headline-time',
            #'insert-jupyter-toc',
            #'insert-markdown-toc',

            'find-var',

            #'join-leo-irc',
            'join-node-above',
            'join-node-below',
            'join-selection-to-node-below',

            'move-lines-to-next-node',

            'new',

            'open-outline',

            'parse-body',
            'parse-json',
            'pandoc',
            'pandoc-with-preview',
            'paste-as-template',

            #'print-body',
            #'print-cmd-docstrings',
            #'print-expanded-body',
            #'print-expanded-html',
            #'print-html',
            #'print-marked-bodies',
            #'print-marked-html',
            #'print-marked-nodes',
            #'print-node',
            #'print-sep',
            #'print-tree-bodies',
            #'print-tree-html',
            #'print-tree-nodes',
            #'print-window-state',

            'pyflakes',
            'pylint',
            'pylint-kill',
            'python-to-coffeescript',

            #'quit-leo',

            #'reformat-body',
            #'reformat-paragraph',
            'refresh-from-disk',
            'reload-settings',
            #'reload-style-sheets',
            'revert',

            #'save-buffers-kill-leo',
            #'screen-capture-5sec',
            #'screen-capture-now',
            'script-button',  # ?
            #'set-reference-file',
            #'show-style-sheet',
            #'sort-recent-files',
            'sphinx',
            'sphinx-with-preview',
            'style-reload',  # ?

            'untangle',
            'untangle-all',
            'untangle-marked',

            #'view-lossage',  # ?

            # Dubious commands (to do)...
            'act-on-node',

            'cfa',
            'cfam',
            'cff',
            'cffm',
            'cft',

            #'buffer-append-to',
            #'buffer-copy',
            #'buffer-insert',
            #'buffer-kill',
            #'buffer-prepend-to',
            #'buffer-switch-to',
            #'buffers-list',
            #'buffers-list-alphabetically',

            'chapter-back',
            'chapter-next',
            #'chapter-select', #
            'chapter-select-main'
        ]
        return good_list
    #@+node:felix.20210621233316.75: *5* server.get_all_server_commands & helpers
    def get_all_server_commands(self, param: Param) -> Response:
        """
        Public server method:
        Return the names of all callable public methods of the server.
        """
        tag = 'get_all_server_commands'
        names = self._get_all_server_commands()
        if self.log_flag:  # pragma: no cover
            print(f"\n{tag}: {len(names)} server commands\n", flush=True)
            g.printObj(names, tag=tag)
            print('', flush=True)
        return self._make_response({"server-commands": names})
    #@+node:felix.20210914231602.1: *6* _get_all_server_commands
    def _get_all_server_commands(self) -> List[str]:
        """
        Private server method:
        Return the names of all callable public methods of the server.
        (Methods that do not start with an underscore '_')
        """
        members = inspect.getmembers(self, inspect.ismethod)
        return sorted([name for (name, value) in members if not name.startswith('_')])
    #@+node:felix.20210621233316.76: *5* server.init_connection
    def _init_connection(self, web_socket: Socket) -> None:  # pragma: no cover (tested in client).
        """Begin the connection."""
        global connectionsTotal
        if connectionsTotal == 1:
            # First connection, so "Master client" setup
            self.web_socket = web_socket
            self.loop = asyncio.get_event_loop()
        else:
            # already exist, so "spectator-clients" setup
            pass  # nothing for now
    #@+node:felix.20210621233316.77: *5* server.shut_down
    def shut_down(self, param: Param) -> None:
        """Shut down the server."""
        tag = 'shut_down'
        n = len(g.app.commanders())
        if n:  # pragma: no cover
            raise ServerError(f"{tag}: {n} open outlines")
        raise TerminateServer("client requested shut down")
    #@+node:felix.20210621233316.78: *3* server.server utils
    #@+node:felix.20210621233316.79: *4* server._ap_to_p
    def _ap_to_p(self, ap: Dict[str, Any]) -> Optional[Position]:
        """
        Convert ap (archived position, a dict) to a valid Leo position.

        Return False on any kind of error to support calls to invalid positions
        after a document has been closed of switched and interface interaction
        in the client generated incoming calls to 'getters' already sent. (for the
        now inaccessible leo document commander.)
        """
        tag = '_ap_to_p'
        c = self._check_c()
        gnx_d = c.fileCommands.gnxDict
        try:
            outer_stack = ap.get('stack')
            if outer_stack is None:  # pragma: no cover.
                raise ServerError(f"{tag}: no stack in ap: {ap!r}")
            if not isinstance(outer_stack, (list, tuple)):  # pragma: no cover.
                raise ServerError(f"{tag}: stack must be tuple or list: {outer_stack}")

            def d_to_childIndex_v(d: Dict[str, str]) -> Tuple[int, VNode]:
                """Helper: return childIndex and v from d ["childIndex"] and d["gnx"]."""
                childIndex: int
                childIndex_s: str = d.get('childIndex')
                if childIndex_s is None:
                    raise ServerError(f"{tag}: no childIndex in {d}")
                try:
                    childIndex = int(childIndex_s)
                except Exception:  # pragma: no cover.
                    raise ServerError(f"{tag}: bad childIndex: {childIndex!r}")
                gnx = d.get('gnx')
                if gnx is None:  # pragma: no cover.
                    raise ServerError(f"{tag}: no gnx in {d}.")
                v = gnx_d.get(gnx)
                if v is None:  # pragma: no cover.
                    raise ServerError(f"{tag}: gnx not found: {gnx!r}")
                return childIndex, v

            # Compute p.childIndex and p.v.
            childIndex, v = d_to_childIndex_v(ap)

            # Create p.stack.
            stack = []
            for stack_d in outer_stack:
                stack_childIndex, stack_v = d_to_childIndex_v(stack_d)
                stack.append((stack_v, stack_childIndex))

            # Make p and check p.
            p = Position(v, childIndex, stack)
            if not c.positionExists(p):  # pragma: no cover.
                raise ServerError(f"{tag}: p does not exist in {c.shortFileName()}")
        except Exception:
            if self.log_flag or traces:
                print(
                    f"{tag}: Bad ap: {ap!r}\n"
                    f"{tag}: v {v!r} childIndex: {childIndex!r}\n"
                    f"{tag}: stack: {stack!r}", flush=True)
            return None  # Return None on any error so caller can react.
        return p
    #@+node:felix.20210621233316.80: *4* server._check_c
    def _check_c(self) -> Cmdr:
        """Return self.c or raise ServerError if self.c is None."""
        tag = '_check_c'
        c = self.c
        if not c:  # pragma: no cover
            raise ServerError(f"{tag}: no open commander")
        return c
    #@+node:felix.20210621233316.81: *4* server._check_outline
    def _check_outline(self, c: Cmdr) -> None:
        """Check self.c for consistency."""
        # Check that all positions exist.
        self._check_outline_positions(c)
        # Test round-tripping.
        self._test_round_trip_positions(c)
    #@+node:felix.20210621233316.82: *4* server._check_outline_positions
    def _check_outline_positions(self, c: Cmdr) -> None:
        """Verify that all positions in c exist."""
        tag = '_check_outline_positions'
        for p in c.all_positions(copy=False):
            if not c.positionExists(p):  # pragma: no cover
                message = f"{tag}: position {p!r} does not exist in {c.shortFileName()}"
                print(message, flush=True)
                self._dump_position(p)
                raise ServerError(message)
    #@+node:felix.20210621233316.84: *4* server._do_leo_command_by_name
    def _do_leo_command_by_name(self, command_name: str, param: Param) -> Response:
        """
        Generic call to a command in Leo's Commands class or any subcommander class.

        The param["ap"] position is to be selected before having the command run,
        while the param["keep"] parameter specifies wether the original position
        should be re-selected afterward.

        TODO: The whole of those operations is to be undoable as one undo step.

        command_name: the name of a Leo command (a kebab-cased string).
        param["ap"]: an archived position.
        param["keep"]: preserve the current selection, if possible.

        """
        tag = '_do_leo_command_by_name'
        c = self._check_c()

        if command_name in self.bad_commands_list:  # pragma: no cover
            raise ServerError(f"{tag}: disallowed command: {command_name!r}")

        keepSelection = False  # Set default, optional component of param
        if "keep" in param:
            keepSelection = param["keep"]

        func = c.commandsDict.get(command_name)  # Getting from kebab-cased 'Command Name'
        if not func:  # pragma: no cover
            raise ServerError(f"{tag}: Leo command not found: {command_name!r}")

        p = self._get_p(param)
        try:
            if p == c.p:
                value = func(event={"c": c})  # no need for re-selection
            else:
                old_p = c.p  # preserve old position
                c.selectPosition(p)  # set position upon which to perform the command
                value = func(event={"c": c})
                if keepSelection and c.positionExists(old_p):
                    # Only if 'keep' old position was set, and old_p still exists
                    c.selectPosition(old_p)
        except Exception as e:
            print(f"_do_leo_command Recovered from Error {e!s}", flush=True)
            return self._make_response()  # Return empty on error
        #
        # Tag along a possible return value with info sent back by _make_response
        if self._is_jsonable(value):
            return self._make_response({"return-value": value})
        return self._make_response()
    #@+node:ekr.20210722184932.1: *4* server._do_leo_function_by_name
    def _do_leo_function_by_name(self, function_name: str, param: Param) -> Response:
        """
        Generic call to a method in Leo's Commands class or any subcommander class.

        The param["ap"] position is to be selected before having the command run,
        while the param["keep"] parameter specifies wether the original position
        should be re-selected afterward.

        TODO: The whole of those operations is to be undoable as one undo step.

        command: the name of a method
        param["ap"]: an archived position.
        param["keep"]: preserve the current selection, if possible.

        """
        tag = '_do_leo_function_by_name'
        c = self._check_c()

        keepSelection = False  # Set default, optional component of param
        if "keep" in param:
            keepSelection = param["keep"]

        func = self._get_commander_method(function_name)  # GET FUNC
        if not func:  # pragma: no cover
            raise ServerError(f"{tag}: Leo command not found: {function_name!r}")

        p = self._get_p(param)
        try:
            if p == c.p:
                value = func(event={"c": c})  # no need for re-selection
            else:
                old_p = c.p  # preserve old position
                c.selectPosition(p)  # set position upon which to perform the command
                value = func(event={"c": c})
                if keepSelection and c.positionExists(old_p):
                    # Only if 'keep' old position was set, and old_p still exists
                    c.selectPosition(old_p)
        except Exception as e:
            print(f"_do_leo_command Recovered from Error {e!s}", flush=True)
            return self._make_response()  # Return empty on error
        #
        # Tag along a possible return value with info sent back by _make_response
        if self._is_jsonable(value):
            return self._make_response({"return-value": value})
        return self._make_response()
    #@+node:felix.20210621233316.85: *4* server._do_message
    def _do_message(self, d: Dict[str, Any]) -> Response:
        """
        Handle d, a python dict representing the incoming request.
        The d dict must have the three (3) following keys:

        "id": A positive integer.

        "action": A string, which is either:
            - The name of public method of this class, prefixed with '!'.
            - The name of a Leo command, prefixed with '-'
            - The name of a method of a Leo class, without prefix.

        "param": A dict to be passed to the called "action" method.
            (Passed to the public method, or the _do_leo_command. Often contains ap, text & keep)

        Return a dict, created by _make_response or _make_minimal_response
        that contains at least an 'id' key.

        """
        global traces
        tag = '_do_message'
        trace, verbose = 'request' in traces, 'verbose' in traces
        func: Callable
        action: Optional[str]

        # Require "id" and "action" keys
        id_: Optional[int] = d.get("id")
        if id_ is None:  # pragma: no cover
            raise ServerError(f"{tag}: no id")
        action = d.get("action")
        if action is None:  # pragma: no cover
            raise ServerError(f"{tag}: no action")

        # TODO : make/force always an object from the client connected.
        param: Optional[Dict] = d.get('param', {})
        # Set log flag.
        if param:
            self.log_flag = param.get("log")
        else:
            param = {}

        # Handle traces.
        if trace and verbose:  # pragma: no cover
            g.printObj(d, tag=f"request {id_}")
            print('', flush=True)
        elif trace:  # pragma: no cover
            keys = sorted(param.keys())
            if action == '!set_config':
                keys_s = f"({len(keys)} keys)"
            elif len(keys) > 5:
                keys_s = '\n  ' + '\n  '.join(keys)
            else:
                keys_s = ', '.join(keys)
            print(f" request {id_:<4} {action:<30} {keys_s}", flush=True)

        # Set the current_id and action ivars for _make_response.
        self.current_id = id_
        self.action = action

        # Execute the requested action.
        if action[0] == "!":
            action = action[1:]  # Remove exclamation point "!"
            func = self._do_server_command  # Server has this method.
        elif action[0] == '-':
            action = action[1:]  # Remove dash "-"
            func = self._do_leo_command_by_name  # It's a command name.
        else:
            func = self._do_leo_function_by_name  # It's the name of a method in some commander.
        result = func(action, param)
        if result is None:  # pragma: no cover
            raise ServerError(f"{tag}: no response: {action!r}")
        return result
    #@+node:felix.20210621233316.86: *4* server._do_server_command
    def _do_server_command(self, action: str, param: Param) -> Response:
        tag = '_do_server_command'
        # Disallow hidden methods.
        if action.startswith('_'):  # pragma: no cover
            raise ServerError(f"{tag}: action starts with '_': {action!r}")
        # Find and execute the server method.
        func = getattr(self, action, None)
        if not func:
            raise ServerError(f"{tag}: action not found: {action!r}")  # pragma: no cover
        if not callable(func):
            raise ServerError(f"{tag}: not callable: {func!r}")  # pragma: no cover
        return func(param)
    #@+node:felix.20210621233316.87: *4* server._dump_*
    def _dump_outline(self, c: Cmdr) -> None:  # pragma: no cover
        """Dump the outline."""
        tag = '_dump_outline'
        print(f"{tag}: {c.shortFileName()}...\n", flush=True)
        for p in c.all_positions():
            self._dump_position(p)
        print('', flush=True)

    def _dump_position(self, p: Position) -> None:  # pragma: no cover
        level_s = ' ' * 2 * p.level()
        print(f"{level_s}{p.childIndex():2} {p.v.gnx} {p.h}", flush=True)
    #@+node:felix.20210624160812.1: *4* server._emit_signon
    def _emit_signon(self) -> None:
        """Simulate the Initial Leo Log Entry"""
        tag = 'emit_signon'
        if self.loop:
            g.app.computeSignon()
            signon = []
            for z in (g.app.signon, g.app.signon1):
                for z2 in z.split('\n'):
                    signon.append(z2.strip())
            g.es("\n".join(signon))
        else:
            raise ServerError(f"{tag}: no loop ready for emit_signon")
    #@+node:felix.20210625230236.1: *4* server._get_commander_method
    def _get_commander_method(self, command: str) -> Callable:
        """ Return the given method (p_command) in the Commands class or subcommanders."""
        # First, try the commands class.
        c = self._check_c()
        func = getattr(c, command, None)
        if func:
            return func
        # Otherwise, search all subcommanders for the method.
        table = (  # This table comes from c.initObjectIvars.
            'abbrevCommands',
            'bufferCommands',
            'chapterCommands',
            'controlCommands',
            'convertCommands',
            'debugCommands',
            'editCommands',
            'editFileCommands',
            'evalController',
            'gotoCommands',
            'helpCommands',
            'keyHandler',
            'keyHandlerCommands',
            'killBufferCommands',
            'leoCommands',
            'leoTestManager',
            'macroCommands',
            'miniBufferWidget',
            'printingController',
            'queryReplaceCommands',
            'rectangleCommands',
            'searchCommands',
            'spellCommands',
            'vimCommands',  # Not likely to be useful.
        )
        for ivar in table:
            subcommander = getattr(c, ivar, None)
            if subcommander:
                func = getattr(subcommander, command, None)
                if func:
                    return func
        return None
    #@+node:felix.20210621233316.91: *4* server._get_focus
    def _get_focus(self) -> str:
        """Server helper method to get the focused panel name string"""
        tag = '_get_focus'
        try:
            w = g.app.gui.get_focus()
            focus = g.app.gui.widget_name(w)
        except Exception as e:
            raise ServerError(f"{tag}: exception trying to get the focused widget: {e}")
        return focus
    #@+node:ekr.20220817091731.1: *4* server._get_optional_p
    def _get_optional_p(self, param: Dict) -> Optional[Position]:
        """
        Return _ap_to_p(param["ap"]) or None.
        """
        tag = '_get_ap'
        c = self.c
        if not c:  # pragma: no cover
            raise ServerError(f"{tag}: no c")
        ap = param.get("ap")
        if ap:
            p = self._ap_to_p(ap)  # Conversion
            if p:
                if not c.positionExists(p):  # pragma: no cover
                    raise ServerError(f"{tag}: position does not exist. ap: {ap!r}")
                return p  # Return the position
        return None
    #@+node:felix.20210621233316.90: *4* server._get_p
    def _get_p(self, param: Dict) -> Position:
        """
        Return _ap_to_p(param["ap"]) or c.p.
        """
        tag = '_get_ap'
        c = self.c
        if not c:  # pragma: no cover
            raise ServerError(f"{tag}: no c")

        ap = param.get("ap")
        if ap:
            p = self._ap_to_p(ap)  # Conversion
            if p:
                if not c.positionExists(p):  # pragma: no cover
                    raise ServerError(f"{tag}: position does not exist. ap: {ap!r}")
                return p  # Return the position
        # Fallback to c.p
        if not c.p:  # pragma: no cover
            raise ServerError(f"{tag}: no c.p")
        return c.p
    #@+node:felix.20210621233316.92: *4* server._get_position_d
    def _get_position_d(self, p: Position, includeChildren: bool=False) -> Dict:
        """
        Return a python dict that is adding
        graphical representation data and flags
        to the base 'ap' dict from _p_to_ap.
        (To be used by the connected client GUI.)
        """
        d = self._p_to_ap(p)
        d['headline'] = p.h
        if p.v.u:
            # tags quantity first if any ua's present
            tagsQty = len(p.v.u.get("__node_tags", []))
            # Tags only if there are some present.
            if tagsQty > 0:
                d['nodeTags'] = tagsQty

            # Check for flag to send ua quantity instead of full ua's
            uAsBoolean = False
            uAsNumber = False
            if g.leoServer.leoServerConfig:
                uAsBoolean = g.leoServer.leoServerConfig.get("uAsBoolean", False)
                uAsNumber = g.leoServer.leoServerConfig.get("uAsNumber", False)
            if g.leoServer.leoServerConfig and (uAsBoolean or uAsNumber):
                uaQty = len(p.v.u)  # number will be 'true' if any keys are present
                if tagsQty > 0 and uaQty > 0:
                    uaQty = uaQty - 1
                # set number pre-decremented if __node_tags were present
                d['u'] = uaQty
            else:
                # Normal output if no tags set
                d['u'] = p.v.u
        if bool(p.b):
            d['hasBody'] = True
        if p.hasChildren():
            d['hasChildren'] = True
            # includeChildren flag is used by get_structure
            if includeChildren:
                d['children'] = [
                    self._get_position_d(child, includeChildren=True) for child in p.children()
                ]

        if p.isCloned():
            d['cloned'] = True
        if p.isDirty():
            d['dirty'] = True
        if p.isExpanded():
            d['expanded'] = True
        if p.isMarked():
            d['marked'] = True
        if p.isAnyAtFileNode():
            d['atFile'] = True
        if p == self.c.p:
            d['selected'] = True
        return d
    #@+node:felix.20210705211625.1: *4* server._is_jsonable
    def _is_jsonable(self, x: int) -> bool:
        try:
            json.dumps(x, cls=SetEncoder)
            return True
        except(TypeError, OverflowError):
            return False
    #@+node:felix.20210621233316.94: *4* server._make_minimal_response
    def _make_minimal_response(self, package: Package=None) -> str:
        """
        Return a json string representing a response dict.

        The 'package' kwarg, if present, must be a python dict describing a
        response. package may be an empty dict or None.

        The 'p' kwarg, if present, must be a position.

        First, this method creates a response (a python dict) containing all
        the keys in the 'package' dict.

        Then it adds 'id' to the package.

        Finally, this method returns the json string corresponding to the
        response.
        """
        if package is None:
            package = {}

        # Always add id.
        package["id"] = self.current_id

        return json.dumps(package, separators=(',', ':'), cls=SetEncoder)
    #@+node:felix.20210621233316.93: *4* server._make_response
    def _make_response(self, package: Package=None) -> str:
        """
        Return a json string representing a response dict.

        The 'package' kwarg, if present, must be a python dict describing a
        response. package may be an empty dict or None.

        The 'p' kwarg, if present, must be a position.

        First, this method creates a response (a python dict) containing all
        the keys in the 'package' dict, with the following added keys:

        - "id":         The incoming id.
        - "commander":  A dict describing self.c.
        - "node":       None, or an archived position describing self.c.p.

        Finally, this method returns the json string corresponding to the
        response.
        """
        global traces
        tag = '_make_response'
        trace = self.log_flag or 'response' in traces
        verbose = 'verbose' in traces
        c = self.c  # It is valid for c to be None.
        if package is None:
            package = {}
        p = package.get("p")
        if p:
            del package["p"]
        # Raise an *internal* error if checks fail.
        if isinstance(package, str):  # pragma: no cover
            raise InternalServerError(f"{tag}: bad package kwarg: {package!r}")
        if p and not isinstance(p, Position):  # pragma: no cover
            raise InternalServerError(f"{tag}: bad p kwarg: {p!r}")
        if p and not c:  # pragma: no cover
            raise InternalServerError(f"{tag}: p but not c")
        if p and not c.positionExists(p):  # pragma: no cover
            raise InternalServerError(f"{tag}: p does not exist: {p!r}")
        if c and not c.p:  # pragma: no cover
            raise InternalServerError(f"{tag}: empty c.p")

        # Always add id
        package["id"] = self.current_id

        # The following keys are relevant only if there is an open commander.
        if c:
            # Allow commands, especially _get_redraw_d, to specify p!
            p = p or c.p
            package["commander"] = {
                "changed": c.isChanged(),
                "fileName": c.fileName(),  # Can be None for new files.
            }
            # Add all the node data, including:
            # - "node": self._p_to_ap(p) # Contains p.gnx, p.childIndex and p.stack.
            # - All the *cheap* redraw data for p.
            redraw_d = self._get_position_d(p)
            package["node"] = redraw_d

        # Handle traces.
        if trace and verbose:  # pragma: no cover
            g.printObj(package, tag=f"response {self.current_id}")
            print('', flush=True)
        elif trace:  # pragma: no cover
            keys = sorted(package.keys())
            keys_s = ', '.join(keys)
            print(f"response {self.current_id:<4} {keys_s}", flush=True)

        return json.dumps(package, separators=(',', ':'), cls=SetEncoder)
    #@+node:felix.20210621233316.95: *4* server._p_to_ap
    def _p_to_ap(self, p: Position) -> Dict:
        """
        * From Leo plugin leoflexx.py *

        Convert Leo position p to a serializable archived position.

        This returns only position-related data.
        get_position_data returns all data needed to redraw the screen.
        """
        self._check_c()
        stack = [{'gnx': v.gnx, 'childIndex': childIndex}
            for (v, childIndex) in p.stack]
        return {
            'childIndex': p._childIndex,
            'gnx': p.v.gnx,
            'stack': stack,
        }
    #@+node:felix.20210621233316.96: *4* server._positionFromGnx
    def _positionFromGnx(self, gnx: str) -> Optional[Position]:
        """Return first p node with this gnx or false"""
        c = self._check_c()
        for p in c.all_unique_positions():
            if p.v.gnx == gnx:
                return p
        return None  ### Was False.
    #@+node:felix.20210622232409.1: *4* server._send_async_output & helper
    def _send_async_output(self, package: Package, toAll: bool=False) -> None:
        """
        Send data asynchronously to the client
        """
        tag = "send async output"
        jsonPackage = json.dumps(package, separators=(',', ':'), cls=SetEncoder)
        if "async" not in package:
            InternalServerError(f"\n{tag}: async member missing in package {jsonPackage} \n")
        if self.loop:
            self.loop.create_task(self._async_output(jsonPackage, toAll))
        else:
            InternalServerError(f"\n{tag}: loop not ready {jsonPackage} \n")
    #@+node:felix.20210621233316.89: *5* server._async_output
    async def _async_output(self, json: str, toAll: bool=False) -> None:  # pragma: no cover (tested in server)
        """Output json string to the web_socket"""
        global connectionsTotal
        tag = '_async_output'
        outputBytes = bytes(json, 'utf-8')
        if toAll:
            if connectionsPool:  # asyncio.wait doesn't accept an empty list
                await asyncio.wait([asyncio.create_task(client.send(outputBytes)) for client in connectionsPool])
            else:
                g.trace(f"{tag}: no web socket. json: {json!r}")
        else:
            if self.web_socket:
                await self.web_socket.send(outputBytes)
            else:
                g.trace(f"{tag}: no web socket. json: {json!r}")
    #@+node:felix.20210621233316.97: *4* server._test_round_trip_positions
    def _test_round_trip_positions(self, c: Cmdr) -> None:  # pragma: no cover (tested in client).
        """Test the round tripping of p_to_ap and ap_to_p."""
        tag = '_test_round_trip_positions'
        for p in c.all_unique_positions():
            ap = self._p_to_ap(p)
            p2 = self._ap_to_p(ap)
            if p != p2:
                self._dump_outline(c)
                raise ServerError(f"{tag}: round-trip failed: ap: {ap!r}, p: {p!r}, p2: {p2!r}")
    #@+node:felix.20210625002950.1: *4* server._yieldAllRootChildren
    def _yieldAllRootChildren(self) -> Generator:
        """Return all root children P nodes"""
        c = self._check_c()
        p = c.rootPosition()
        while p:
            yield p
            p.moveToNext()

    #@-others
#@+node:felix.20210621233316.105: ** main & helpers
def main() -> None:  # pragma: no cover (tested in client)
    """python script for leo integration via leoBridge"""
    # pylint: disable=used-before-assignment
    global websockets
    global wsHost, wsPort, wsLimit, wsPersist, wsSkipDirty, argFile
    if not websockets:
        print('websockets not found')
        print('pip install websockets')
        return

    #@+others
    #@+node:felix.20210807214524.1: *3* function: cancel_tasks
    def cancel_tasks(to_cancel: Any, loop: Loop) -> None:
        if not to_cancel:
            return

        for task in to_cancel:
            task.cancel()

        loop.run_until_complete(asyncio.gather(*to_cancel, return_exceptions=True))

        for task in to_cancel:
            if task.cancelled():
                continue
            if task.exception() is not None:
                loop.call_exception_handler(
                    {
                        "message": "unhandled exception during asyncio.run() shutdown",
                        "exception": task.exception(),
                        "task": task,
                    }
                )
    #@+node:ekr.20210825115746.1: *3* function: center_tk_frame
    def center_tk_frame(top: Any) -> None:
        """Center the top-level Frame."""
        # https://stackoverflow.com/questions/3352918
        top.update_idletasks()
        screen_width = top.winfo_screenwidth()
        screen_height = top.winfo_screenheight()
        size = tuple(int(_) for _ in top.geometry().split('+')[0].split('x'))
        x = screen_width / 2 - size[0] / 2
        y = screen_height / 2 - size[1] / 2
        top.geometry("+%d+%d" % (x, y))
    #@+node:felix.20210804130751.1: *3* function: close_server
    def close_Server() -> None:
        """
        Close the server by stopping the loop
        """
        print('Closing Leo Server', flush=True)
        if loop.is_running():
            loop.stop()
        else:
            print('Loop was not running', flush=True)
    #@+node:ekr.20210825172913.1: *3* function: general_yes_no_dialog & helpers
    def general_yes_no_dialog(
        c: Cmdr,
        title: str,  # Not used.
        message: str=None,  # Must exist.
        yesMessage: str="&Yes",  # Not used.
        noMessage: str="&No",  # Not used.
        yesToAllMessage: str=None,  # Not used.
        defaultButton: str="Yes",  # Not used
        cancelMessage: str=None,  # Not used.
    ) -> str:
        """
        Monkey-patched implementation of LeoQtGui.runAskYesNoCancelDialog
        offering *only* Yes/No buttons.

        This will fallback to a tk implementation if the qt library is unavailable.

        This raises a dialog and return either 'yes' or 'no'.
        """
        #@+others  # define all helper functions.
        #@+node:ekr.20210801175921.1: *4* function: tk_runAskYesNoCancelDialog & helpers
        def tk_runAskYesNoCancelDialog(c: Cmdr) -> str:
            """
            Tk version of LeoQtGui.runAskYesNoCancelDialog, with *only* Yes/No buttons.
            """
            if g.unitTesting:
                return None
            root = top = val = None  # Non-locals
            #@+others  # define helper functions
            #@+node:ekr.20210801180311.4: *5* function: create_yes_no_frame
            def create_yes_no_frame(message: str, top: Any) -> None:
                """Create the dialog's frame."""
                frame = Tk.Frame(top)
                frame.pack(side="top", expand=1, fill="both")
                label = Tk.Label(frame, text=message, bg="white")
                label.pack(pady=10)
                # Create buttons.
                f = Tk.Frame(top)
                f.pack(side="top", padx=30)
                b = Tk.Button(f, width=6, text="Yes", bd=4, underline=0, command=yesButton)
                b.pack(side="left", padx=5, pady=10)
                b = Tk.Button(f, width=6, text="No", bd=2, underline=0, command=noButton)
                b.pack(side="left", padx=5, pady=10)
            #@+node:ekr.20210801180311.5: *5* function: callbacks
            def noButton(event: Event=None) -> None:
                """Do default click action in ok button."""
                nonlocal val
                print(f"Not saved: {c.fileName()}")
                val = "no"
                top.destroy()

            def yesButton(event: Event=None) -> None:
                """Do default click action in ok button."""
                nonlocal val
                print(f"Saved: {c.fileName()}")
                val = "yes"
                top.destroy()
            #@-others
            root = Tk.Tk()
            root.withdraw()
            root.update()

            top = Tk.Toplevel(root)
            top.title("Saved changed outline?")
            create_yes_no_frame(message, top)
            top.bind("<Return>", yesButton)
            top.bind("y", yesButton)
            top.bind("Y", yesButton)
            top.bind("n", noButton)
            top.bind("N", noButton)
            top.lift()

            center_tk_frame(top)

            top.grab_set()  # Make the dialog a modal dialog.

            root.update()
            root.wait_window(top)

            top.destroy()
            root.destroy()
            return val
        #@+node:ekr.20210825170952.1: *4* function: qt_runAskYesNoCancelDialog
        def qt_runAskYesNoCancelDialog(c: Cmdr) -> str:
            """
            Qt version of LeoQtGui.runAskYesNoCancelDialog, with *only* Yes/No buttons.
            """
            if g.unitTesting:
                return None
            dialog = QtWidgets.QMessageBox(None)
            dialog.setIcon(Information.Warning)
            dialog.setWindowTitle("Saved changed outline?")
            if message:
                dialog.setText(message)
            # Creation order determines returned value.
            yes = dialog.addButton(yesMessage, ButtonRole.YesRole)
            dialog.addButton(noMessage, ButtonRole.NoRole)
            dialog.setDefaultButton(yes)
            # Set the Leo icon.
            core_dir = os.path.dirname(__file__)
            icon_path = os.path.join(core_dir, "..", "Icons", "leoApp.ico")
            if os.path.exists(icon_path):
                pixmap = QtGui.QPixmap()
                pixmap.load(icon_path)
                icon = QtGui.QIcon(pixmap)
                dialog.setWindowIcon(icon)
            # None of these grabs focus from the console window.
            dialog.raise_()
            dialog.setFocus()
            g.app.processEvents()
            # val is the same as the creation order.
            # Tested with both Qt6 and Qt5.
            val = dialog.exec() if isQt6 else dialog.exec_()
            if val == 0:
                print(f"Saved: {c.fileName()}")
                return 'yes'
            print(f"Not saved: {c.fileName()}")
            return 'no'
        #@-others
        try:
            # Careful: raise the Tk dialog if there are errors in the Qt code.
            from leo.core.leoQt import isQt6, QtGui, QtWidgets
            from leo.core.leoQt import ButtonRole, Information
            if QtGui and QtWidgets:
                app = QtWidgets.QApplication([])
                assert app
                val = qt_runAskYesNoCancelDialog(c)
                assert val in ('yes', 'no')
                return val
        except Exception:
            pass
        if Tk:
            return tk_runAskYesNoCancelDialog(c)
        # #2512: There is no way to raise a dialog.
        return 'yes'  # Just save the file!

    #@+node:felix.20210621233316.107: *3* function: get_args
    def get_args() -> None:  # pragma: no cover
        """
        Get arguments from the command line and sets them globally.
        """
        global wsHost, wsPort, wsLimit, wsPersist, wsSkipDirty, argFile, traces

        def leo_file(s: str) -> str:
            if os.path.exists(s):
                return s
            print(f"\nNot a .leo file: {s!r}")
            sys.exit(1)

        description = ''.join([
            "  leoserver.py\n",
            "  ------------\n",
            "  Offers single or multiple concurrent websockets\n",
            "  for JSON based remote-procedure-calls\n",
            "  to a shared instance of leo.core.leoBridge\n",
            "  \n",
            "  Clients may be written in any language:\n",
            "  - leo.core.leoclient is an example client written in python.\n",
            "  - leoInteg (https://github.com/boltex/leointeg) is written in typescript.\n"
        ])
        # Usage:
        # leoserver.py [-a <address>] [-p <port>] [-l <limit>] [-f <file>] [--dirty] [--persist]
        usage = 'python leo.core.leoserver [options...]'
        trace_s = 'request,response,verbose'
        valid_traces = [z.strip() for z in trace_s.split(',')]
        parser = argparse.ArgumentParser(description=description, usage=usage,
            formatter_class=argparse.RawTextHelpFormatter)
        add = parser.add_argument
        add('-a', '--address', dest='wsHost', type=str, default=wsHost, metavar='STR',
            help='server address. Defaults to ' + str(wsHost))
        add('-p', '--port', dest='wsPort', type=int, default=wsPort, metavar='N',
            help='port number. Defaults to ' + str(wsPort))
        add('-l', '--limit', dest='wsLimit', type=int, default=wsLimit, metavar='N',
            help='maximum number of clients. Defaults to ' + str(wsLimit))
        add('-f', '--file', dest='argFile', type=leo_file, metavar='PATH',
            help='open a .leo file at startup')
        add('--persist', dest='wsPersist', action='store_true',
            help='do not quit when last client disconnects')
        add('-d', '--dirty', dest='wsSkipDirty', action='store_true',
            help='do not warn about dirty files when quitting')
        add('--trace', dest='traces', type=str, metavar='STRINGS',
            help=f"comma-separated list of {trace_s}")
        add('-v', '--version', dest='v', action='store_true',
            help='show version and exit')
        # Parse
        args = parser.parse_args()
        # Handle the args and set them up globally
        wsHost = args.wsHost
        wsPort = args.wsPort
        wsLimit = args.wsLimit
        wsPersist = bool(args.wsPersist)
        wsSkipDirty = bool(args.wsSkipDirty)
        argFile = args.argFile
        if args.traces:
            ok = True
            for z in args.traces.split(','):
                if z in valid_traces:
                    traces.append(z)
                else:
                    ok = False
                    print(f"Ignoring invalid --trace value: {z!r}", flush=True)
            if not ok:
                print(f"Valid traces are: {','.join(valid_traces)}", flush=True)
            print(f"--trace={','.join(traces)}", flush=True)
        if args.v:
            print(__version__)
            sys.exit(0)
        # Sanitize limit.
        if wsLimit < 1:
            wsLimit = 1
    #@+node:felix.20210803174312.1: *3* function: notify_clients
    async def notify_clients(action: str, excludedConn: Any=None) -> None:
        global connectionsTotal
        if connectionsPool:  # asyncio.wait doesn't accept an empty list
            opened = bool(controller.c)  # c can be none if no files opened
            m = json.dumps({
                "async": "refresh",
                "action": action,
                "opened": opened,
            }, separators=(',', ':'), cls=SetEncoder)
            clientSetCopy = connectionsPool.copy()
            if excludedConn:
                clientSetCopy.discard(excludedConn)
            if clientSetCopy:
                # if still at least one to notify
                await asyncio.wait([
                    asyncio.create_task(client.send(m)) for client in clientSetCopy
                ])
    #@+node:felix.20210803174312.2: *3* function: register_client
    async def register_client(websocket: Socket) -> None:
        global connectionsTotal
        connectionsPool.add(websocket)
        await notify_clients("unregister", websocket)
    #@+node:felix.20210807160828.1: *3* function: save_dirty
    def save_dirty() -> None:
        """
        Ask the user about dirty files if any remained opened.
        """
        # Monkey-patch the dialog method first.
        g.app.gui.runAskYesNoCancelDialog = general_yes_no_dialog
        # Loop all commanders and 'close' them for dirty check
        commanders = g.app.commanders()
        for commander in commanders:
            if commander.isChanged() and commander.fileName():
                commander.close()  # Patched 'ask' methods will open dialog
    #@+node:felix.20210803174312.3: *3* function: unregister_client
    async def unregister_client(websocket: Socket) -> None:
        global connectionsTotal
        connectionsPool.remove(websocket)
        await notify_clients("unregister")
    #@+node:felix.20210621233316.106: *3* function: ws_handler (server)
    async def ws_handler(websocket: Socket, path: str) -> None:
        """
        The web socket handler: server.ws_server.

        It must be a coroutine accepting two arguments: a WebSocketServerProtocol and the request URI.
        """
        global connectionsTotal, wsLimit
        tag = 'server'
        trace = False
        verbose = False
        connected = False

        try:
            # Websocket connection startup
            if connectionsTotal >= wsLimit:
                print(f"{tag}: User Refused, Total: {connectionsTotal}, Limit: {wsLimit}", flush=True)
                await websocket.close(1001)
                return
            connected = True  # local variable
            connectionsTotal += 1  # global variable
            print(f"{tag}: User Connected, Total: {connectionsTotal}, Limit: {wsLimit}", flush=True)
            # If first connection set it as the main client connection
            controller._init_connection(websocket)
            await register_client(websocket)
            # Start by sending empty as 'ok'.
            n = 0
            await websocket.send(controller._make_response({"leoID": g.app.leoID}))
            controller._emit_signon()

            # Websocket connection message handling loop
            async for json_message in websocket:
                try:
                    n += 1
                    d = None
                    d = json.loads(json_message)
                    if trace and verbose:
                        print(f"{tag}: got: {d}", flush=True)
                    elif trace:
                        print(f"{tag}: got: {d}", flush=True)
                    answer = controller._do_message(d)
                except TerminateServer as e:
                    # pylint: disable=no-value-for-parameter,unexpected-keyword-arg
                    raise websockets.exceptions.ConnectionClosed(code=1000, reason=e.__str__())
                except ServerError as e:
                    data = f"{d}" if d else f"json syntax error: {json_message!r}"
                    error = f"{tag}:  ServerError: {e}...\n{tag}:  {data}"
                    print("", flush=True)
                    print(error, flush=True)
                    print("", flush=True)
                    package = {
                        "id": controller.current_id,
                        "action": controller.action,
                        "request": data,
                        "ServerError": f"{e}",
                    }
                    answer = json.dumps(package, separators=(',', ':'), cls=SetEncoder)
                except InternalServerError as e:  # pragma: no cover
                    print(f"{tag}: InternalServerError {e}", flush=True)
                    break
                except Exception as e:  # pragma: no cover
                    print(f"{tag}: Unexpected Exception! {e}", flush=True)
                    g.print_exception()
                    print('', flush=True)
                    break
                await websocket.send(answer)

                # If not a 'getter' send refresh signal to other clients
                if controller.action[0:5] != "!get_" and controller.action != "!do_nothing":
                    await notify_clients(controller.action, websocket)

        except websockets.exceptions.ConnectionClosedError as e:  # pragma: no cover
            print(f"{tag}: connection closed error: {e}")
        except websockets.exceptions.ConnectionClosed as e:
            print(f"{tag}: connection closed: {e}")
        finally:
            if connected:
                connectionsTotal -= 1
                await unregister_client(websocket)
                print(f"{tag} connection finished.  Total: {connectionsTotal}, Limit: {wsLimit}")
            # Check for persistence flag if all connections are closed
            if connectionsTotal == 0 and not wsPersist:
                print("Shutting down leoserver")
                # Preemptive closing of tasks
                for task in asyncio.all_tasks():
                    task.cancel()
                close_Server()  # Stops the run_forever loop
    #@-others

    # Make the first real line of output more visible.
    print("", flush=True)

    # Sets sHost, wsPort, wsLimit, wsPersist, wsSkipDirty fileArg and traces
    get_args()  # Set global values from the command line arguments
    print(f"Starting LeoBridge Server {v1}.{v2}.{v3} (Launch with -h for help)", flush=True)

    # Open leoBridge.
    controller = LeoServer()  # Single instance of LeoServer, i.e., an instance of leoBridge
    if argFile:
        # Open specified file argument
        try:
            print(f"Opening file: {argFile}", flush=True)
            controller.open_file({"filename": argFile})
        except Exception:
            print("Opening file failed", flush=True)

    # Start the server.
    loop = asyncio.get_event_loop()

    try:
        try:
            server = websockets.serve(ws_handler, wsHost, wsPort, max_size=None)  # pylint: disable=no-member
            realtime_server = loop.run_until_complete(server)
        except OSError as e:
            print(e)
            print("Trying with IPv4 Family", flush=True)
            server = websockets.serve(ws_handler, wsHost, wsPort, family=socket.AF_INET, max_size=None)  # pylint: disable=no-member
            realtime_server = loop.run_until_complete(server)

        signon = SERVER_STARTED_TOKEN + f" at {wsHost} on port: {wsPort}.\n"
        if wsPersist:
            signon = signon + "Persistent server\n"
        if wsSkipDirty:
            signon = signon + "No prompt about dirty file(s) when closing server\n"
        if wsLimit > 1:
            signon = signon + f"Total client limit is {wsLimit}.\n"
        signon = signon + "Ctrl+c to break"
        print(signon, flush=True)
        loop.run_forever()

    except KeyboardInterrupt:
        print("Process interrupted", flush=True)

    finally:
        # Execution continues here after server is interrupted (e.g. with ctrl+c)
        realtime_server.close()
        if not wsSkipDirty:
            print("Checking for changed commanders...", flush=True)
            save_dirty()
        cancel_tasks(asyncio.all_tasks(loop), loop)
        loop.run_until_complete(loop.shutdown_asyncgens())
        loop.close()
        asyncio.set_event_loop(None)
        print("Stopped leobridge server", flush=True)
#@-others
if __name__ == '__main__':
    # pytest will *not* execute this code.
    main()
#@-leo<|MERGE_RESOLUTION|>--- conflicted
+++ resolved
@@ -731,11 +731,7 @@
     #@+node:felix.20220225003906.17: *4* QSC.find_b
     def find_b(self,
         regex: str,
-<<<<<<< HEAD
         positions: List[Position],
-=======
-        nodes: Iterable[Position],
->>>>>>> 39e3f285
         flags: RegexFlag=re.IGNORECASE | re.MULTILINE,
     ) -> List[Position]:
         """
@@ -764,11 +760,7 @@
     #@+node:felix.20220225003906.16: *4* QSC.find_h
     def find_h(self,
         regex: str,
-<<<<<<< HEAD
         positions: List[Position],
-=======
-        nodes: Iterable[Position],
->>>>>>> 39e3f285
         flags: RegexFlag=re.IGNORECASE,
     ) -> List[Position]:
         """
@@ -778,7 +770,6 @@
             pat = re.compile(regex, flags)
         except Exception:
             return []
-<<<<<<< HEAD
         return [p.copy() for p in positions if re.match(pat, p.h)]
     #@+node:felix.20220225224130.1: *4* QSC.matchlines
     def matchlines(self, b: str, miter: Any) -> List:
@@ -789,16 +780,6 @@
             res.append((li, (m.start(), m.end())))
         return res
 
-=======
-        aList: List[Position] = []
-        seen: Set[VNode] = set()
-        for p in nodes:
-            for m in re.finditer(pat, p.h):
-                if p.v not in seen:
-                    seen.add(p.v)
-                    aList.append(p.copy())
-        return aList
->>>>>>> 39e3f285
     #@+node:felix.20220225003906.20: *4* QSC.onSelectItem (from quicksearch.py)
     def onSelectItem(self, it: Any, it_prev: Any=None) -> None:
         c = self.c
