--- conflicted
+++ resolved
@@ -2485,12 +2485,6 @@
 
     def setBodyString(self, s):
         v = self
-<<<<<<< HEAD
-        # if not g.isUnicode(s):
-            # g.trace('converting to unicode', type(s), repr(s), g.callers(10))
-        v._bodyString = g.toUnicode(s, reportErrors=True)
-        sig.emit(self.context, 'body_changed', self)
-=======
         if g.isUnicode(s):
             v._bodyString = s
         else:
@@ -2501,7 +2495,7 @@
                     self.unicode_warning_given = True
                     g.internalError(s)
                     g.es_exception()
->>>>>>> a62ca8da
+        sig.emit(self.context, 'body_changed', self)
 
     def setHeadString(self, s):
         # Fix bug: https://bugs.launchpad.net/leo-editor/+bug/1245535
