# -*- coding: utf-8 -*-
#@+leo-ver=5-thin
#@+node:ekr.20031218072017.3320: * @file leoNodes.py
#@@first
"""Leo's fundamental data classes."""
#@+<< imports >>
#@+node:ekr.20060904165452.1: ** << imports >> (leoNodes.py)
#Transcrypt does not support Python's copy module.
import copy
import itertools
import time
import re
from typing import Any, Callable, Dict, List, Optional, Sequence, Tuple, Union
from leo.core import leoGlobals as g
from leo.core import signal_manager
from leo.core.leoCommands import Commands as Cmdr
#@-<< imports >>
#@+others
#@+node:ekr.20031218072017.1991: ** class NodeIndices
class NodeIndices:
    """A class managing global node indices (gnx's)."""
    
    __slots__ = ['defaultId', 'lastIndex', 'stack', 'timeString', 'userId']

    #@+others
    #@+node:ekr.20031218072017.1992: *3* ni.__init__
    def __init__(self, id_: str):
        """Ctor for NodeIndices class."""
        self.defaultId: str = id_
        self.lastIndex: int = 0
        self.stack: List[Cmdr] = []
            # A stack of open commanders.
        self.timeString: str = ''
            # Set by setTimeStamp.
        self.userId: str = id_
        # Assign the initial timestamp.
        self.setTimeStamp()
    #@+node:ekr.20150321161305.8: *3* ni.check_gnx
    def check_gnx(self, c: Cmdr, gnx: str, v: "VNode"):
        """Check that no vnode exists with the given gnx in fc.gnxDict."""
        fc = c.fileCommands
        if gnx == 'hidden-root-vnode-gnx':
            # No longer an error.
            # fast.readWithElementTree always generates a nominal hidden vnode.
            return
        v2 = fc.gnxDict.get(gnx)
        if v2 and v2 != v:
            g.internalError(
                f"getNewIndex: gnx clash {gnx}\n"
                f"          v: {v}\n"
                f"         v2: {v2}")
    #@+node:ekr.20150302061758.14: *3* ni.compute_last_index
    def compute_last_index(self, c: Cmdr):
        """Scan the entire leo outline to compute ni.last_index."""
        ni = self
        # Partial, experimental, fix for #658.
        # Do not change self.lastIndex here!
            # self.lastIndex = 0
        for v in c.all_unique_nodes():
            gnx = v.fileIndex
            if gnx:
                id_, t, n = self.scanGnx(gnx)
                if t == ni.timeString and n is not None:
                    try:
                        n = int(n)
                        self.lastIndex = max(self.lastIndex, n)
                    except Exception:
                        g.es_exception()
                        self.lastIndex += 1
    #@+node:ekr.20200528131303.1: *3* ni.computeNewIndex
    def computeNewIndex(self):
        """Return a new gnx."""
        t_s = self.update()
            # Updates self.lastTime and self.lastIndex.
        gnx = g.toUnicode(f"{self.userId}.{t_s}.{self.lastIndex:d}")
        return gnx
    #@+node:ekr.20031218072017.1994: *3* ni.get/setDefaultId
    # These are used by the FileCommands read/write code.

    def getDefaultId(self):
        """Return the id to be used by default in all gnx's"""
        return self.defaultId

    def setDefaultId(self, theId: str):
        """Set the id to be used by default in all gnx's"""
        self.defaultId = theId
    #@+node:ekr.20031218072017.1995: *3* ni.getNewIndex
    def getNewIndex(self, v: "VNode", cached: bool=False):
        """
        Create a new gnx for v or an empty string if the hold flag is set.
        **Important**: the method must allocate a new gnx even if v.fileIndex exists.
        """
        if v is None:
            g.internalError('getNewIndex: v is None')
            return ''
        c = v.context
        fc = c.fileCommands
        t_s = self.update()
            # Updates self.lastTime and self.lastIndex.
        gnx = g.toUnicode(f"{self.userId}.{t_s}.{self.lastIndex:d}")
        v.fileIndex = gnx
        self.check_gnx(c, gnx, v)
        fc.gnxDict[gnx] = v
        return gnx
    #@+node:ekr.20150322134954.1: *3* ni.new_vnode_helper
    def new_vnode_helper(self, c: Cmdr, gnx: Union[str, None], v: "VNode"):
        """Handle all gnx-related tasks for VNode.__init__."""
        ni = self
        if gnx:
            v.fileIndex = gnx
            ni.check_gnx(c, gnx, v)
            c.fileCommands.gnxDict[gnx] = v
        else:
            v.fileIndex = ni.getNewIndex(v)
    #@+node:ekr.20031218072017.1997: *3* ni.scanGnx
    def scanGnx(self, s: str, i: int=0):
        """Create a gnx from its string representation."""
        if not isinstance(s, str):
            g.error("scanGnx: unexpected index type:", type(s), '', s)
            return None, None, None
        s = s.strip()
        theId, t, n = None, None, None
        i, theId = g.skip_to_char(s, i, '.')
        if g.match(s, i, '.'):
            i, t = g.skip_to_char(s, i + 1, '.')
            if g.match(s, i, '.'):
                i, n = g.skip_to_char(s, i + 1, '.')
        # Use self.defaultId for missing id entries.
        if not theId:
            theId = self.defaultId
        return theId, t, n
    #@+node:ekr.20031218072017.1998: *3* ni.setTimeStamp
    def setTimestamp(self):
        """Set the timestamp string to be used by getNewIndex until further notice"""
        self.timeString = time.strftime(
            "%Y%m%d%H%M%S",  # Help comparisons; avoid y2k problems.
            time.localtime())

    setTimeStamp = setTimestamp
    #@+node:ekr.20141015035853.18304: *3* ni.tupleToString
    def tupleToString(self, aTuple: Tuple[str, str, Any]):
        """
        Convert a gnx tuple returned by scanGnx
        to its string representation.
        """
        theId, t, n = aTuple
        # This logic must match the existing logic so that
        # previously written gnx's can be found.
        if n in (None, 0, '',):
            s = f"{theId}.{t}"
        else:
            s = f"{theId}.{t}.{n}"
        return g.toUnicode(s)
    #@+node:ekr.20150321161305.13: *3* ni.update
    def update(self):
        """Update self.timeString and self.lastIndex"""
        t_s = time.strftime("%Y%m%d%H%M%S", time.localtime())
        if self.timeString == t_s:
            self.lastIndex += 1
        else:
            self.lastIndex = 1
            self.timeString = t_s
        return t_s
    #@+node:ekr.20141023110422.4: *3* ni.updateLastIndex
    def updateLastIndex(self, gnx):
        """Update ni.lastIndex if the gnx affects it."""
        id_, t, n = self.scanGnx(gnx)
        # pylint: disable=literal-comparison
            # Don't you dare touch this code to keep pylint happy.
        if not id_ or (n != 0 and not n):
            return  # the gnx is not well formed or n in ('',None)
        if id_ == self.userId and t == self.timeString:
            try:
                n = int(n)
                if n > self.lastIndex:
                    self.lastIndex = n
                    g.trace(gnx, '-->', n)
            except Exception:
                g.trace('can not happen', repr(n))
    #@-others
#@+node:ekr.20031218072017.889: ** class Position
#@+<< about the position class >>
#@+node:ekr.20031218072017.890: *3* << about the position class >>
#@@language rest
#@+at
# A position marks the spot in a tree traversal. A position p consists of a VNode
# p.v, a child index p._childIndex, and a stack of tuples (v,childIndex), one for
# each ancestor **at the spot in tree traversal. Positions p has a unique set of
# parents.
#
# The p.moveToX methods may return a null (invalid) position p with p.v = None.
#
# The tests "if p" or "if not p" are the _only_ correct way to test whether a
# position p is valid. In particular, tests like "if p is None" or "if p is not
# None" will not work properly.
#@-<< about the position class >>
# Positions should *never* be saved by the ZOBD.


class Position:
    
    __slots__ = ['_childIndex', 'stack', 'v']

    #@+others
    #@+node:ekr.20040228094013: *3*  p.ctor & other special methods...
    #@+node:ekr.20080920052058.3: *4* p.__eq__ & __ne__
    def __eq__(self, p2: object):
        """Return True if two positions are equivalent."""
        p1 = self
        # Don't use g.trace: it might call p.__eq__ or p.__ne__.
        if not isinstance(p2, Position):
            return False
        if p2 is None or p2.v is None:
            return p1.v is None
        return (p1.v == p2.v and
            p1._childIndex == p2._childIndex and
            p1.stack == p2.stack)

    def __ne__(self, p2):
        """Return True if two postions are not equivalent."""
        return not self.__eq__(p2)
    #@+node:ekr.20080416161551.190: *4*  p.__init__
    def __init__(self,
        v: "VNode",
        childIndex: int=0,
        stack: List[Tuple["VNode", int]]=None
    ):
        """Create a new position with the given childIndex and parent stack."""
        self._childIndex: int = childIndex
        self.v: "VNode" = v
        # Stack entries are tuples (v, childIndex).
        if stack:
            self.stack = stack[:]  # Creating a copy here is safest and best.
        else:
            self.stack = []
        g.app.positions += 1
    #@+node:ekr.20091210082012.6230: *4* p.__ge__ & __le__& __lt__
    def __ge__(self, other):
        return self.__eq__(other) or self.__gt__(other)

    def __le__(self, other):
        return self.__eq__(other) or self.__lt__(other)

    def __lt__(self, other):
        return not self.__eq__(other) and not self.__gt__(other)
    #@+node:ekr.20091210082012.6233: *4* p.__gt__
    def __gt__(self, other: "Position"):
        """Return True if self appears after other in outline order."""
        stack1, stack2 = self.stack, other.stack
        n1, n2 = len(stack1), len(stack2); n = min(n1, n2)
        # Compare the common part of the stacks.
        for item1, item2 in zip(stack1, stack2):
            v1, x1 = item1; v2, x2 = item2
            if x1 > x2:
                return True
            if x1 < x2:
                return False
        # Finish the comparison.
        if n1 == n2:
            x1, x2 = self._childIndex, other._childIndex
            return x1 > x2
        if n1 < n2:
            x1 = self._childIndex; v2, x2 = other.stack[n]
            return x1 > x2
        # n1 > n2
        # 2011/07/28: Bug fix suggested by SegundoBob.
        x1 = other._childIndex; v2, x2 = self.stack[n]
        return x2 >= x1
    #@+node:ekr.20040117173448: *4* p.__nonzero__ & __bool__
    def __bool__(self):
        """
        Return True if a position is valid.
        
        The tests 'if p' or 'if not p' are the _only_ correct ways to test
        whether a position p is valid.
        
        Tests like 'if p is None' or 'if p is not None' will not work properly.
        """
        return self.v is not None
    #@+node:ekr.20040301205720: *4* p.__str__ and p.__repr__
    def __str__(self):
        p = self
        if p.v:
            return (
                "<"
                f"pos {id(p)} "
                f"childIndex: {p._childIndex} "
                f"lvl: {p.level()} "
                f"key: {p.key()} "
                f"{p.h}"
                ">"
            )
        return f"<pos {id(p)} [{len(p.stack)}] None>"

    __repr__ = __str__
    #@+node:ekr.20061006092649: *4* p.archivedPosition
    def archivedPosition(self, root_p: "Position"=None):
        """Return a representation of a position suitable for use in .leo files."""
        p = self
        if root_p is None:
            aList = [z._childIndex for z in p.self_and_parents()]
        else:
            aList = []
            for z in p.self_and_parents(copy=False):
                if z == root_p:
                    aList.append(0)
                    break
                else:
                    aList.append(z._childIndex)
        aList.reverse()
        return aList
    #@+node:ekr.20040310153624: *4* p.dump
    def dumpLink(self, link):
        return link if link else "<none>"

    def dump(self, label=""):
        p = self
        if p.v:
            p.v.dump()  # Don't print a label
    #@+node:ekr.20080416161551.191: *4* p.key & p.sort_key & __hash__
    def key(self):
        p = self
        # For unified nodes we must include a complete key,
        # so we can distinguish between clones.
        result = []
        for z in p.stack:
            v, childIndex = z
            result.append(f"{id(v)}:{childIndex}")
        result.append(f"{id(p.v)}:{p._childIndex}")
        return '.'.join(result)

    def sort_key(self, p: "Position"):
        return [int(s.split(':')[1]) for s in p.key().split('.')]

    # Positions should *not* be hashable.
    #
    # From https://docs.python.org/3/reference/datamodel.html#object.__hash__
    #
    # If a class defines mutable objects and implements an __eq__() method, it
    # should not implement __hash__(), since the implementation of hashable
    # collections requires that a key’s hash value is immutable (if the object’s
    # hash value changes, it will be in the wrong hash bucket).

    # #1557: To keep mypy happy, don't define __hash__ at all.
    # __hash__ = None
    #@+node:ekr.20040315023430: *3* p.File Conversion
    #@+at
    # - convertTreeToString and moreHead can't be VNode methods because they uses level().
    # - moreBody could be anywhere: it may as well be a postion method.
    #@+node:ekr.20040315023430.1: *4* p.convertTreeToString
    def convertTreeToString(self):
        """Convert a positions  suboutline to a string in MORE format."""
        p = self; level1 = p.level()
        array = []
        for p in p.self_and_subtree(copy=False):
            array.append(p.moreHead(level1) + '\n')
            body = p.moreBody()
            if body:
                array.append(body + '\n')
        return ''.join(array)
    #@+node:ekr.20040315023430.2: *4* p.moreHead
    def moreHead(self, firstLevel: int, useVerticalBar: bool=False):
        """Return the headline string in MORE format."""
        # useVerticalBar is unused, but it would be useful in over-ridden methods.
        p = self
        level = self.level() - firstLevel
        plusMinus = "+" if p.hasChildren() else "-"
        pad = '\t' * level
        return f"{pad}{plusMinus} {p.h}"
    #@+node:ekr.20040315023430.3: *4* p.moreBody
    #@@language rest
    #@+at
    #     + test line
    #     - test line
    #     \ test line
    #     test line +
    #     test line -
    #     test line \
    #     More lines...
    #@@c
    #@@language python

    def moreBody(self):
        """Returns the body string in MORE format.

        Inserts a backslash before any leading plus, minus or backslash."""
        p = self; array = []
        lines = p.b.split('\n')
        for s in lines:
            i = g.skip_ws(s, 0)
            if i < len(s) and s[i] in ('+', '-', '\\'):
                s = s[:i] + '\\' + s[i:]
            array.append(s)
        return '\n'.join(array)
    #@+node:ekr.20091001141621.6060: *3* p.generators
    #@+node:ekr.20091001141621.6055: *4* p.children
    def children(self, copy: bool=True):
        """Yield all child positions of p."""
        p = self
        p = p.firstChild()
        while p:
            yield p.copy() if copy else p
            p.moveToNext()

    # Compatibility with old code...

    children_iter = children
    #@+node:ekr.20091002083910.6102: *4* p.following_siblings
    def following_siblings(self, copy: bool=True):
        """Yield all siblings positions that follow p, not including p."""
        p = self
        p = p.next()  # pylint: disable=not-callable
        while p:
            yield p.copy() if copy else p
            p.moveToNext()

    # Compatibility with old code...

    following_siblings_iter = following_siblings
    #@+node:ekr.20161120105707.1: *4* p.nearest_roots
    def nearest_roots(self, copy: bool=True, predicate: Optional[Callable]=None):
        """
        A generator yielding all the root positions "near" p1 = self that
        satisfy the given predicate. p.isAnyAtFileNode is the default
        predicate.

        The search first proceeds up the p's tree. If a root is found, this
        generator yields just that root.

        Otherwise, the generator yields all nodes in p.subtree() that satisfy
        the predicate. Once a root is found, the generator skips its subtree.
        """
        def default_predicate(p):
            return p.isAnyAtFileNode()

        the_predicate = predicate or default_predicate

        # First, look up the tree.
        p1 = self
        for p in p1.self_and_parents(copy=False):
            if the_predicate(p):
                yield p.copy() if copy else p
                return
        # Next, look for all .md files in the tree.
        after = p1.nodeAfterTree()
        p = p1
        while p and p != after:
            if the_predicate(p):
                yield p.copy() if copy else p
                p.moveToNodeAfterTree()
            else:
                p.moveToThreadNext()
    #@+node:ekr.20161120163203.1: *4* p.nearest_unique_roots (aka p.nearest)
    def nearest_unique_roots(self, copy: bool=True, predicate: Optional[Callable]=None):
        """
        A generator yielding all unique root positions "near" p1 = self that
        satisfy the given predicate. p.isAnyAtFileNode is the default
        predicate.

        The search first proceeds up the p's tree. If a root is found, this
        generator yields just that root.

        Otherwise, the generator yields all unique nodes in p.subtree() that
        satisfy the predicate. Once a root is found, the generator skips its
        subtree.
        """

        def default_predicate(p):
            return p.isAnyAtFileNode()

        the_predicate = predicate or default_predicate

        # First, look up the tree.
        p1 = self
        for p in p1.self_and_parents(copy=False):
            if the_predicate(p):
                yield p.copy() if copy else p
                return
        # Next, look for all unique .md files in the tree.
        seen = set()
        after = p1.nodeAfterTree()
        p = p1
        while p and p != after:
            if the_predicate(p):
                if p.v not in seen:
                    seen.add(p.v)
                    yield p.copy() if copy else p
                p.moveToNodeAfterTree()
            else:
                p.moveToThreadNext()

    nearest = nearest_unique_roots
    #@+node:ekr.20091002083910.6104: *4* p.nodes
    def nodes(self):
        """Yield p.v and all vnodes in p's subtree."""
        p = self
        p = p.copy()
        after = p.nodeAfterTree()
        while p and p != after:  # bug fix: 2013/10/12
            yield p.v
            p.moveToThreadNext()

    # Compatibility with old code.

    tnodes_iter = nodes
    vnodes_iter = nodes
    #@+node:ekr.20091001141621.6058: *4* p.parents
    def parents(self, copy: bool=True):
        """Yield all parent positions of p."""
        p = self
        p = p.parent()
        while p:
            yield p.copy() if copy else p
            p.moveToParent()

    # Compatibility with old code...

    parents_iter = parents
    #@+node:ekr.20091002083910.6099: *4* p.self_and_parents
    def self_and_parents(self, copy: bool=True):
        """Yield p and all parent positions of p."""
        p = self
        p = p.copy()
        while p:
            yield p.copy() if copy else p
            p.moveToParent()

    # Compatibility with old code...

    self_and_parents_iter = self_and_parents
    #@+node:ekr.20091001141621.6057: *4* p.self_and_siblings
    def self_and_siblings(self, copy: bool=True):
        """Yield all sibling positions of p including p."""
        p = self
        p = p.copy()
        while p.hasBack():
            p.moveToBack()
        while p:
            yield p.copy() if copy else p
            p.moveToNext()

    # Compatibility with old code...

    self_and_siblings_iter = self_and_siblings
    #@+node:ekr.20091001141621.6066: *4* p.self_and_subtree
    def self_and_subtree(self, copy: bool=True):
        """Yield p and all positions in p's subtree."""
        p = self
        p = p.copy()
        after = p.nodeAfterTree()
        while p and p != after:
            yield p.copy() if copy else p
            p.moveToThreadNext()

    # Compatibility with old code...

    self_and_subtree_iter = self_and_subtree
    #@+node:ekr.20091001141621.6056: *4* p.subtree
    def subtree(self, copy: bool=True):
        """Yield all positions in p's subtree, but not p."""
        p = self
        p = p.copy()
        after = p.nodeAfterTree()
        p.moveToThreadNext()
        while p and p != after:
            yield p.copy() if copy else p
            p.moveToThreadNext()

    # Compatibility with old code...

    subtree_iter = subtree
    #@+node:ekr.20091002083910.6105: *4* p.unique_nodes
    def unique_nodes(self):
        """Yield p.v and all unique vnodes in p's subtree."""
        p = self
        seen = set()
        for p in p.self_and_subtree(copy=False):
            if p.v not in seen:
                seen.add(p.v)
                yield p.v

    # Compatibility with old code.

    unique_tnodes_iter = unique_nodes
    unique_vnodes_iter = unique_nodes
    #@+node:ekr.20091002083910.6103: *4* p.unique_subtree
    def unique_subtree(self, copy: bool=True):
        """Yield p and all other unique positions in p's subtree."""
        p = self
        seen = set()
        for p in p.subtree():
            if p.v not in seen:
                seen.add(p.v)
                # Fixed bug 1255208: p.unique_subtree returns vnodes, not positions.
                yield p.copy() if copy else p

    # Compatibility with old code...

    subtree_with_unique_tnodes_iter = unique_subtree
    subtree_with_unique_vnodes_iter = unique_subtree
    #@+node:ekr.20040306212636: *3* p.Getters
    #@+node:ekr.20040306210951: *4* p.VNode proxies
    #@+node:ekr.20040306211032: *5* p.Comparisons
    def anyAtFileNodeName(self): return self.v.anyAtFileNodeName()

    def atAutoNodeName(self): return self.v.atAutoNodeName()

    def atCleanNodeName(self): return self.v.atCleanNodeName()

    def atEditNodeName(self): return self.v.atEditNodeName()

    def atFileNodeName(self): return self.v.atFileNodeName()

    def atNoSentinelsFileNodeName(self): return self.v.atNoSentinelsFileNodeName()
    # def atRawFileNodeName         (self): return self.v.atRawFileNodeName()

    def atShadowFileNodeName(self): return self.v.atShadowFileNodeName()

    def atSilentFileNodeName(self): return self.v.atSilentFileNodeName()

    def atThinFileNodeName(self): return self.v.atThinFileNodeName()
    # New names, less confusing
    atNoSentFileNodeName = atNoSentinelsFileNodeName
    atAsisFileNodeName = atSilentFileNodeName

    def isAnyAtFileNode(self): return self.v.isAnyAtFileNode()

    def isAtAllNode(self): return self.v.isAtAllNode()

    def isAtAutoNode(self): return self.v.isAtAutoNode()

    def isAtAutoRstNode(self): return self.v.isAtAutoRstNode()

    def isAtCleanNode(self): return self.v.isAtCleanNode()

    def isAtEditNode(self): return self.v.isAtEditNode()

    def isAtFileNode(self): return self.v.isAtFileNode()

    def isAtIgnoreNode(self): return self.v.isAtIgnoreNode()

    def isAtNoSentinelsFileNode(self): return self.v.isAtNoSentinelsFileNode()

    def isAtOthersNode(self): return self.v.isAtOthersNode()

    def isAtRstFileNode(self): return self.v.isAtRstFileNode()

    def isAtSilentFileNode(self): return self.v.isAtSilentFileNode()

    def isAtShadowFileNode(self): return self.v.isAtShadowFileNode()

    def isAtThinFileNode(self): return self.v.isAtThinFileNode()
    # New names, less confusing:
    isAtNoSentFileNode = isAtNoSentinelsFileNode
    isAtAsisFileNode = isAtSilentFileNode
    # Utilities.

    def matchHeadline(self, pattern): return self.v.matchHeadline(pattern)
    #@+node:ekr.20040306220230: *5* p.Headline & body strings
    def bodyString(self):
        return self.v.bodyString()

    def headString(self):
        return self.v.headString()
    #@+node:ekr.20040306214401: *5* p.Status bits
    def isDirty(self): return self.v.isDirty()

    def isMarked(self): return self.v.isMarked()

    def isOrphan(self): return self.v.isOrphan()

    def isSelected(self): return self.v.isSelected()

    def isTopBitSet(self): return self.v.isTopBitSet()

    def isVisited(self): return self.v.isVisited()

    def status(self): return self.v.status()
    #@+node:ekr.20040306214240.2: *4* p.children & parents
    #@+node:ekr.20040326064330: *5* p.childIndex
    # This used to be time-critical code.

    def childIndex(self):
        p = self
        return p._childIndex
    #@+node:ekr.20040323160302: *5* p.directParents
    def directParents(self):
        return self.v.directParents()
    #@+node:ekr.20040306214240.3: *5* p.hasChildren & p.numberOfChildren
    def hasChildren(self):
        p = self
        return len(p.v.children) > 0

    hasFirstChild = hasChildren

    def numberOfChildren(self):
        p = self
        return len(p.v.children)
    #@+node:ekr.20031218072017.915: *4* p.getX & VNode compatibility traversal routines
    # These methods are useful abbreviations.
    # Warning: they make copies of positions, so they should be used _sparingly_

    def getBack(self): return self.copy().moveToBack()

    def getFirstChild(self): return self.copy().moveToFirstChild()

    def getLastChild(self): return self.copy().moveToLastChild()

    def getLastNode(self): return self.copy().moveToLastNode()
    # def getLastVisible   (self): return self.copy().moveToLastVisible()

    def getNext(self): return self.copy().moveToNext()

    def getNodeAfterTree(self): return self.copy().moveToNodeAfterTree()

    def getNthChild(self, n): return self.copy().moveToNthChild(n)

    def getParent(self): return self.copy().moveToParent()

    def getThreadBack(self): return self.copy().moveToThreadBack()

    def getThreadNext(self): return self.copy().moveToThreadNext()
    # New in Leo 4.4.3 b2: add c args.

    def getVisBack(self, c: Cmdr): return self.copy().moveToVisBack(c)

    def getVisNext(self, c: Cmdr): return self.copy().moveToVisNext(c)
    # These are efficient enough now that iterators are the normal way to traverse the tree!
    back = getBack
    firstChild = getFirstChild
    lastChild = getLastChild
    lastNode = getLastNode
    # lastVisible   = getLastVisible # New in 4.2 (was in tk tree code).
    next = getNext
    nodeAfterTree = getNodeAfterTree
    nthChild = getNthChild
    parent = getParent
    threadBack = getThreadBack
    threadNext = getThreadNext
    visBack = getVisBack
    visNext = getVisNext
    # New in Leo 4.4.3:
    hasVisBack = visBack
    hasVisNext = visNext
    #@+node:tbrown.20111010104549.26758: *4* p.get_UNL
    def get_UNL(
        self,
        with_file=True,
        with_proto=False,
        with_index=True,
        with_count=False,
    ):
        """
        Return a UNL representing a clickable link.

        with_file=True - include path to Leo file
        with_proto=False - include 'file://'
        with_index - include ',x' at end where x is child index in parent
        with_count - include ',x,y' at end where y zero based count of same headlines
        """
        aList = []
        for i in self.self_and_parents(copy=False):
            if with_index or with_count:
                count = 0
                ind = 0
                p = i.copy()
                while p.hasBack():
                    ind = ind + 1
                    p.moveToBack()
                    if i.h == p.h:
                        count = count + 1
                aList.append(i.h.replace('-->', '--%3E') + ":" + str(ind))
                    # g.recursiveUNLFind and sf.copy_to_my_settings undo this replacement.
                if count or with_count:
                    aList[-1] = aList[-1] + "," + str(count)
            else:
                aList.append(i.h.replace('-->', '--%3E'))
                    # g.recursiveUNLFind  and sf.copy_to_my_settings undo this replacement.
        UNL = '-->'.join(reversed(aList))
        if with_proto:
            # return ("file://%s#%s" % (self.v.context.fileName(), UNL)).replace(' ', '%20')
            s = "unl:" + f"//{self.v.context.fileName()}#{UNL}"
            return s.replace(' ', '%20')
        if with_file:
            return f"{self.v.context.fileName()}#{UNL}"
        return UNL
    #@+node:ekr.20080416161551.192: *4* p.hasBack/Next/Parent/ThreadBack
    def hasBack(self):
        p = self
        return p.v and p._childIndex > 0

    def hasNext(self):
        p = self
        try:
            parent_v = p._parentVnode()
                # Returns None if p.v is None.
            return p.v and parent_v and p._childIndex + 1 < len(parent_v.children)
        except Exception:
            g.trace('*** Unexpected exception')
            g.es_exception()
            return None

    def hasParent(self):
        p = self
        return p.v and p.stack

    def hasThreadBack(self):
        p = self
        return p.hasParent() or p.hasBack()
            # Much cheaper than computing the actual value.
    #@+node:ekr.20080416161551.193: *5* hasThreadNext (the only complex hasX method)
    def hasThreadNext(self):
        p = self
        if not p.v: return False
        if p.hasChildren() or p.hasNext(): return True
        n = len(p.stack) - 1
        while n >= 0:
            v, childIndex = p.stack[n]
            # See how many children v's parent has.
            if n == 0:
                parent_v = v.context.hiddenRootNode
            else:
                parent_v, junk = p.stack[n - 1]
            if len(parent_v.children) > childIndex + 1:
                # v has a next sibling.
                return True
            n -= 1
        return False
    #@+node:ekr.20060920203352: *4* p.findRootPosition
    def findRootPosition(self):
        # 2011/02/25: always use c.rootPosition
        p = self
        c = p.v.context
        return c.rootPosition()
    #@+node:ekr.20080416161551.194: *4* p.isAncestorOf
    def isAncestorOf(self, p2: "Position"):
        """Return True if p is one of the direct ancestors of p2."""
        p = self
        c = p.v.context
        if not c.positionExists(p2):
            return False
        for z in p2.stack:
            # 2013/12/25: bug fix: test childIndices.
            # This is required for the new per-position expansion scheme.
            parent_v, parent_childIndex = z
            if parent_v == p.v and parent_childIndex == p._childIndex:
                return True
        return False
    #@+node:ekr.20040306215056: *4* p.isCloned
    def isCloned(self):
        p = self
        return p.v.isCloned()
    #@+node:ekr.20040307104131.2: *4* p.isRoot
    def isRoot(self):
        p = self
        return not p.hasParent() and not p.hasBack()
    #@+node:ekr.20080416161551.196: *4* p.isVisible (slow)
    def isVisible(self, c: Cmdr):
        """Return True if p is visible in c's outline."""
        p = self

        def visible(p, root=None):
            for parent in p.parents(copy=False):
                if parent and parent == root:
                    # #12.
                    return True
                if not c.shouldBeExpanded(parent):
                    return False
            return True

        if c.hoistStack:
            root = c.hoistStack[-1].p
            if p == root:
                # #12.
                return True
            return root.isAncestorOf(p) and visible(p, root=root)
        for root in c.rootPosition().self_and_siblings(copy=False):
            if root == p or root.isAncestorOf(p):
                return visible(p)
        return False
    #@+node:ekr.20080416161551.197: *4* p.level & simpleLevel
    def level(self):
        """Return the number of p's parents."""
        p = self
        return len(p.stack) if p.v else 0

    simpleLevel = level
    #@+node:ekr.20111005152227.15566: *4* p.positionAfterDeletedTree
    def positionAfterDeletedTree(self):
        """Return the position corresponding to p.nodeAfterTree() after this node is
        deleted. This will be p.nodeAfterTree() unless p.next() exists.

        This method allows scripts to traverse an outline, deleting nodes during the
        traversal. The pattern is::

            p = c.rootPosition()
            while p:
            if <delete p?>:
                next = p.positionAfterDeletedTree()
                p.doDelete()
                p = next
            else:
                p.moveToThreadNext()

        This method also allows scripts to *move* nodes during a traversal, **provided**
        that nodes are moved to a "safe" spot so that moving a node does not change the
        position of any other nodes.

        For example, the move-marked-nodes command first creates a **move node**, called
        'Clones of marked nodes'. All moved nodes become children of this move node.
        **Inserting** these nodes as children of the "move node" does not change the
        positions of other nodes. **Deleting** these nodes *may* change the position of
        nodes, but the pattern above handles this complication cleanly.
        """
        p = self
        next = p.next()  # pylint: disable=not-callable
        if next:
            # The new position will be the same as p, except for p.v.
            p = p.copy()
            p.v = next.v
            return p
        return p.nodeAfterTree()
    #@+node:shadow.20080825171547.2: *4* p.textOffset
    def textOffset(self):
        """
        Return the fcol offset of self.
        Return None if p is has no ancestor @<file> node.
        http://tinyurl.com/5nescw
        """
        p = self
        found, offset = False, 0
        for p in p.self_and_parents(copy=False):
            if p.isAnyAtFileNode():
                # Ignore parent of @<file> node.
                found = True
                break
            parent = p.parent()
            if not parent:
                break
            # If p is a section definition, search the parent for the reference.
            # Otherwise, search the parent for @others.
            h = p.h.strip()
            i = h.find('<<')
            j = h.find('>>')
            target = h[i : j + 2] if -1 < i < j else '@others'
            for s in parent.b.split('\n'):
                if s.find(target) > -1:
                    offset += g.skip_ws(s, 0)
                    break
        return offset if found else None
    #@+node:ekr.20150410101842.1: *3* p.isOutsideAtFileTree
    def isOutsideAnyAtFileTree(self):
        """Select the first clone of target that is outside any @file node."""
        p = self
        for parent in p.self_and_parents(copy=False):
            if parent.isAnyAtFileNode():
                return False
        return True
    #@+node:ekr.20080423062035.1: *3* p.Low level methods
    # These methods are only for the use of low-level code
    # in leoNodes.py, leoFileCommands.py and leoUndo.py.
    #@+node:ekr.20080427062528.4: *4* p._adjustPositionBeforeUnlink
    def _adjustPositionBeforeUnlink(self, p2: "Position"):
        """Adjust position p before unlinking p2."""
        # p will change if p2 is a previous sibling of p or
        # p2 is a previous sibling of any ancestor of p.
        p = self
        sib = p.copy()
        # A special case for previous siblings.
        # Adjust p._childIndex, not the stack's childIndex.
        while sib.hasBack():
            sib.moveToBack()
            if sib == p2:
                p._childIndex -= 1
                return
        # Adjust p's stack.
        stack: List[Tuple[VNode, int]] = []
        changed, i = False, 0
        while i < len(p.stack):
            v, childIndex = p.stack[i]
            p3 = Position(v=v, childIndex=childIndex, stack=stack[:i])
            while p3:
                if p2 == p3:
                    # 2011/02/25: compare full positions, not just vnodes.
                    # A match with the to-be-moved node.
                    stack.append((v, childIndex - 1),)
                    changed = True
                    break  # terminate only the inner loop.
                p3.moveToBack()
            else:
                stack.append((v, childIndex),)
            i += 1
        if changed:
            p.stack = stack
    #@+node:ekr.20080416161551.214: *4* p._linkAfter
    def _linkAfter(self, p_after: "Position"):
        """Link self after p_after."""
        p = self
        parent_v = p_after._parentVnode()
        p.stack = p_after.stack[:]
        p._childIndex = p_after._childIndex + 1
        child = p.v
        n = p_after._childIndex + 1
        child._addLink(n, parent_v)
    #@+node:ekr.20180709181718.1: *4* p._linkCopiedAfter
    def _linkCopiedAfter(self, p_after: "Position"):
        """Link self, a newly copied tree, after p_after."""
        p = self
        parent_v = p_after._parentVnode()
        p.stack = p_after.stack[:]
        p._childIndex = p_after._childIndex + 1
        child = p.v
        n = p_after._childIndex + 1
        child._addCopiedLink(n, parent_v)
    #@+node:ekr.20080416161551.215: *4* p._linkAsNthChild
    def _linkAsNthChild(self, parent: "Position", n: int):
        """Link self as the n'th child of the parent."""
        p = self
        parent_v = parent.v
        p.stack = parent.stack[:]
        p.stack.append((parent_v, parent._childIndex),)
        p._childIndex = n
        child = p.v
        child._addLink(n, parent_v)
    #@+node:ekr.20180709180140.1: *4* p._linkCopiedAsNthChild
    def _linkCopiedAsNthChild(self, parent: "Position", n: int):
        """Link a copied self as the n'th child of the parent."""
        p = self
        parent_v = parent.v
        p.stack = parent.stack[:]
        p.stack.append((parent_v, parent._childIndex),)
        p._childIndex = n
        child = p.v
        child._addCopiedLink(n, parent_v)
    #@+node:ekr.20080416161551.216: *4* p._linkAsRoot
    def _linkAsRoot(self):
        """Link self as the root node."""
        p = self
        assert(p.v)
        parent_v = p.v.context.hiddenRootNode
        assert parent_v, g.callers()
        #
        # Make p the root position.
        p.stack = []
        p._childIndex = 0
        #
        # Make p.v the first child of parent_v.
        p.v._addLink(0, parent_v)
        return p
    #@+node:ekr.20080416161551.212: *4* p._parentVnode
    def _parentVnode(self):
        """
        Return the parent VNode.
        Return the hiddenRootNode if there is no other parent.
        """
        p = self
        if p.v:
            data = p.stack and p.stack[-1]
            if data:
                v, junk = data
                return v
            return p.v.context.hiddenRootNode
        return None
    #@+node:ekr.20131219220412.16582: *4* p._relinkAsCloneOf
    def _relinkAsCloneOf(self, p2: "Position"):
        """A low-level method to replace p.v by a p2.v."""
        p = self
        v, v2 = p.v, p2.v
        parent_v = p._parentVnode()
        if not parent_v:
            g.internalError('no parent_v', p)
            return
        if parent_v.children[p._childIndex] == v:
            parent_v.children[p._childIndex] = v2
            v2.parents.append(parent_v)
            # p.v no longer truly exists.
            # p.v = p2.v
        else:
            g.internalError(
                'parent_v.children[childIndex] != v',
                p, parent_v.children, p._childIndex, v)
    #@+node:ekr.20080416161551.217: *4* p._unlink
    def _unlink(self):
        """Unlink the receiver p from the tree."""
        p = self; n = p._childIndex
        parent_v = p._parentVnode()
            # returns None if p.v is None
        child = p.v
        assert(p.v)
        assert(parent_v)
        # Delete the child.
        if (0 <= n < len(parent_v.children) and
            parent_v.children[n] == child
        ):
            # This is the only call to v._cutlink.
            child._cutLink(n, parent_v)
        else:
            self.badUnlink(parent_v, n, child)
    #@+node:ekr.20090706171333.6226: *5* p.badUnlink
    def badUnlink(self, parent_v, n, child):

        if 0 <= n < len(parent_v.children):
            g.trace(f"**can not happen: children[{n}] != p.v")
            g.trace('parent_v.children...\n',
                g.listToString(parent_v.children))
            g.trace('parent_v', parent_v)
            g.trace('parent_v.children[n]', parent_v.children[n])
            g.trace('child', child)
            g.trace('** callers:', g.callers())
            if g.app.unitTesting: assert False, 'children[%s] != p.v'
        else:
            g.trace(
                f"**can not happen: bad child index: {n}, "
                f"len(children): {len(parent_v.children)}")
            g.trace('parent_v.children...\n',
                g.listToString(parent_v.children))
            g.trace('parent_v', parent_v, 'child', child)
            g.trace('** callers:', g.callers())
            if g.app.unitTesting:
                assert False, f"bad child index: {n}"
    #@+node:ekr.20080416161551.199: *3* p.moveToX
    #@+at These routines change self to a new position "in place".
    # That is, these methods must _never_ call p.copy().
    #
    # When moving to a nonexistent position, these routines simply set p.v = None,
    # leaving the p.stack unchanged. This allows the caller to "undo" the effect of
    # the invalid move by simply restoring the previous value of p.v.
    #
    # These routines all return self on exit so the following kind of code will work:
    #     after = p.copy().moveToNodeAfterTree()
    #@+node:ekr.20080416161551.200: *4* p.moveToBack
    def moveToBack(self):
        """Move self to its previous sibling."""
        p = self; n = p._childIndex
        parent_v = p._parentVnode()
            # Returns None if p.v is None.
        # Do not assume n is in range: this is used by positionExists.
        if parent_v and p.v and 0 < n <= len(parent_v.children):
            p._childIndex -= 1
            p.v = parent_v.children[n - 1]
        else:
            p.v = None
        return p
    #@+node:ekr.20080416161551.201: *4* p.moveToFirstChild
    def moveToFirstChild(self):
        """Move a position to it's first child's position."""
        p = self
        if p.v and p.v.children:
            p.stack.append((p.v, p._childIndex),)
            p.v = p.v.children[0]
            p._childIndex = 0
        else:
            p.v = None
        return p
    #@+node:ekr.20080416161551.202: *4* p.moveToLastChild
    def moveToLastChild(self):
        """Move a position to it's last child's position."""
        p = self
        if p.v and p.v.children:
            p.stack.append((p.v, p._childIndex),)
            n = len(p.v.children)
            p.v = p.v.children[n - 1]
            p._childIndex = n - 1
        else:
            p.v = None
        return p
    #@+node:ekr.20080416161551.203: *4* p.moveToLastNode
    def moveToLastNode(self):
        """Move a position to last node of its tree.

        N.B. Returns p if p has no children."""
        p = self
        # Huge improvement for 4.2.
        while p.hasChildren():
            p.moveToLastChild()
        return p
    #@+node:ekr.20080416161551.204: *4* p.moveToNext
    def moveToNext(self):
        """Move a position to its next sibling."""
        p = self; n = p._childIndex
        parent_v = p._parentVnode()
            # Returns None if p.v is None.
        if not p.v:
            g.trace('no p.v:', p, g.callers())
        if p.v and parent_v and len(parent_v.children) > n + 1:
            p._childIndex = n + 1
            p.v = parent_v.children[n + 1]
        else:
            p.v = None
        return p
    #@+node:ekr.20080416161551.205: *4* p.moveToNodeAfterTree
    def moveToNodeAfterTree(self):
        """Move a position to the node after the position's tree."""
        p = self
        while p:
            if p.hasNext():
                p.moveToNext()
                break
            p.moveToParent()
        return p
    #@+node:ekr.20080416161551.206: *4* p.moveToNthChild
    def moveToNthChild(self, n: int):
        p = self
        if p.v and len(p.v.children) > n:
            p.stack.append((p.v, p._childIndex),)
            p.v = p.v.children[n]
            p._childIndex = n
        else:
            # mypy rightly doesn't like setting p.v to None.
            # Leo's code must use the test `if p:` as appropriate.
            p.v = None  # type: ignore[assignment]
        return p
    #@+node:ekr.20080416161551.207: *4* p.moveToParent
    def moveToParent(self):
        """Move a position to its parent position."""
        p = self
        if p.v and p.stack:
            p.v, p._childIndex = p.stack.pop()
        else:
            # mypy rightly doesn't like setting p.v to None.
            # Leo's code must use the test `if p:` as appropriate.
            p.v = None  # type: ignore[assignment]
        return p
    #@+node:ekr.20080416161551.208: *4* p.moveToThreadBack
    def moveToThreadBack(self):
        """Move a position to it's threadBack position."""
        p = self
        if p.hasBack():
            p.moveToBack()
            p.moveToLastNode()
        else:
            p.moveToParent()
        return p
    #@+node:ekr.20080416161551.209: *4* p.moveToThreadNext
    def moveToThreadNext(self):
        """Move a position to threadNext position."""
        p = self
        if p.v:
            if p.v.children:
                p.moveToFirstChild()
            elif p.hasNext():
                p.moveToNext()
            else:
                p.moveToParent()
                while p:
                    if p.hasNext():
                        p.moveToNext()
                        break  #found
                    p.moveToParent()
                # not found.
        return p
    #@+node:ekr.20080416161551.210: *4* p.moveToVisBack & helper
    def moveToVisBack(self, c: Cmdr):
        """Move a position to the position of the previous visible node."""
        p = self
        limit, limitIsVisible = c.visLimit()
        while p:
            # Short-circuit if possible.
            back = p.back()
            if back and back.hasChildren() and back.isExpanded():
                p.moveToThreadBack()
            elif back:
                p.moveToBack()
            else:
                p.moveToParent()  # Same as p.moveToThreadBack()
            if p:
                if limit:
                    done, val = self.checkVisBackLimit(limit, limitIsVisible, p)
                    if done:
                        return val  # A position or None
                if p.isVisible(c):
                    return p
        return p
    #@+node:ekr.20090715145956.6166: *5* checkVisBackLimit
    def checkVisBackLimit(self, limit, limitIsVisible, p: "Position"):
        """Return done, p or None"""
        c = p.v.context
        if limit == p:
            if limitIsVisible and p.isVisible(c):
                return True, p
            return True, None
        if limit.isAncestorOf(p):
            return False, None
        return True, None
    #@+node:ekr.20080416161551.211: *4* p.moveToVisNext & helper
    def moveToVisNext(self, c: Cmdr):
        """Move a position to the position of the next visible node."""
        p = self
        limit, limitIsVisible = c.visLimit()
        while p:
            if p.hasChildren():
                if p.isExpanded():
                    p.moveToFirstChild()
                else:
                    p.moveToNodeAfterTree()
            elif p.hasNext():
                p.moveToNext()
            else:
                p.moveToThreadNext()
            if p:
                if limit and self.checkVisNextLimit(limit, p):
                    return None
                if p.isVisible(c):
                    return p
        return p
    #@+node:ekr.20090715145956.6167: *5* checkVisNextLimit
    def checkVisNextLimit(self, limit, p):
        """Return True is p is outside limit of visible nodes."""
        return limit != p and not limit.isAncestorOf(p)
    #@+node:ekr.20150316175921.6: *4* p.safeMoveToThreadNext
    def safeMoveToThreadNext(self):
        """
        Move a position to threadNext position.
        Issue an error if any vnode is an ancestor of itself.
        """
        p = self
        if p.v:
            child_v = p.v.children and p.v.children[0]
            if child_v:
                for parent in p.self_and_parents(copy=False):
                    if child_v == parent.v:
                        g.app.structure_errors += 1
                        g.error(f"vnode: {child_v} is its own parent")
                        # Allocating a new vnode would be difficult.
                        # Just remove child_v from parent.v.children.
                        parent.v.children = [
                            v2 for v2 in parent.v.children if not v2 == child_v]
                        if parent.v in child_v.parents:
                            child_v.parents.remove(parent.v)
                        # Try not to hang.
                        p.moveToParent()
                        break
                    elif child_v.fileIndex == parent.v.fileIndex:
                        g.app.structure_errors += 1
                        g.error(
                            f"duplicate gnx: {child_v.fileIndex!r} "
                            f"v: {child_v} parent: {parent.v}")
                        child_v.fileIndex = g.app.nodeIndices.getNewIndex(v=child_v)
                        assert child_v.gnx != parent.v.gnx
                        # Should be ok to continue.
                        p.moveToFirstChild()
                        break
                else:
                    p.moveToFirstChild()
            elif p.hasNext():
                p.moveToNext()
            else:
                p.moveToParent()
                while p:
                    if p.hasNext():
                        p.moveToNext()
                        break  # found
                    p.moveToParent()
                # not found.
        return p
    #@+node:ekr.20150316175921.7: *5* p.checkChild
    #@+node:ekr.20040303175026: *3* p.Moving, Inserting, Deleting, Cloning, Sorting
    #@+node:ekr.20040303175026.8: *4* p.clone
    def clone(self) -> "Position":
        """Create a clone of back.

        Returns the newly created position."""
        p = self
        p2 = p.copy()  # Do *not* copy the VNode!
        p2._linkAfter(p)  # This should "just work"
        return p2
    #@+node:ekr.20040117171654: *4* p.copy
    def copy(self):
        """"Return an independent copy of a position."""
        return Position(self.v, self._childIndex, self.stack)
    #@+node:ekr.20040303175026.9: *4* p.copyTreeAfter, copyTreeTo
    # These used by unit tests, by the group_operations plugin,
    # and by the files-compare-leo-files command.

    # To do: use v.copyTree instead.

    def copyTreeAfter(self, copyGnxs: bool=False) -> "Position":
        """Copy p and insert it after itself."""
        p = self
        p2 = p.insertAfter()
        p.copyTreeFromSelfTo(p2, copyGnxs=copyGnxs)
        return p2


    def copyTreeFromSelfTo(self, p2: "Position", copyGnxs: bool=False):
        p = self
        p2.v._headString = g.toUnicode(p.h, reportErrors=True)  # 2017/01/24
        p2.v._bodyString = g.toUnicode(p.b, reportErrors=True)  # 2017/01/24
        #
        # #1019794: p.copyTreeFromSelfTo, should deepcopy p.v.u.
        p2.v.u = copy.deepcopy(p.v.u)
        if copyGnxs:
            p2.v.fileIndex = p.v.fileIndex
        # 2009/10/02: no need to copy arg to iter
        for child in p.children():
            child2 = p2.insertAsLastChild()
            child.copyTreeFromSelfTo(child2, copyGnxs=copyGnxs)
    #@+node:ekr.20160502095354.1: *4* p.copyWithNewVnodes
    def copyWithNewVnodes(self, copyMarked: bool=False):
        """
        Return an **unliked** copy of p with a new vnode v.
        The new vnode is complete copy of v and all its descendants.
        """
        p = self
        return Position(v=p.v.copyTree(copyMarked))
    #@+node:peckj.20131023115434.10115: *4* p.createNodeHierarchy
    def createNodeHierarchy(self, heads: List[str], forcecreate: bool=False):
        """ Create the proper hierarchy of nodes with headlines defined in
            'heads' as children of the current position

            params:
            heads - list of headlines in order to create, i.e. ['foo','bar','baz']
                    will create:
                      self
                      -foo
                      --bar
                      ---baz
            forcecreate - If False (default), will not create nodes unless they don't exist
                          If True, will create nodes regardless of existing nodes
            returns the final position ('baz' in the above example)
        """
        c = self.v.context
        return c.createNodeHierarchy(heads, parent=self, forcecreate=forcecreate)
    #@+node:ekr.20131230090121.16552: *4* p.deleteAllChildren
    def deleteAllChildren(self):
        """
        Delete all children of the receiver and set p.dirty().
        """
        p = self
        p.setDirty()  # Mark @file nodes dirty!
        while p.hasChildren():
            p.firstChild().doDelete()
    #@+node:ekr.20040303175026.2: *4* p.doDelete
    def doDelete(self, newNode: "Position"=None):
        """
        Deletes position p from the outline.
        
        This is the main delete routine.
        It deletes the receiver's entire tree from the screen.
        Because of the undo command we never actually delete vnodes.
        """
        p = self
        p.setDirty()  # Mark @file nodes dirty!
        sib = p.copy()
        while sib.hasNext():
            sib.moveToNext()
            if sib == newNode:
                # Adjust newNode._childIndex if newNode is a following sibling of p.
                newNode._childIndex -= 1
                break
        p._unlink()
    #@+node:ekr.20040303175026.3: *4* p.insertAfter
    def insertAfter(self) -> "Position":
        """
        Inserts a new position after self.

        Returns the newly created position.
        """
        p = self; context = p.v.context
        p2 = self.copy()
        p2.v = VNode(context=context)
        p2.v.iconVal = 0
        p2._linkAfter(p)
        return p2
    #@+node:ekr.20040303175026.4: *4* p.insertAsLastChild
    def insertAsLastChild(self):
        """Inserts a new VNode as the last child of self.

        Returns the newly created position."""
        p = self
        n = p.numberOfChildren()
        return p.insertAsNthChild(n)
    #@+node:ekr.20040303175026.5: *4* p.insertAsNthChild
    def insertAsNthChild(self, n: int) -> "Position":
        """
        Inserts a new node as the the nth child of self.
        self must have at least n-1 children.

        Returns the newly created position.
        """
        p = self; context = p.v.context
        p2 = self.copy()
        p2.v = VNode(context=context)
        p2.v.iconVal = 0
        p2._linkAsNthChild(p, n)
        return p2
    #@+node:ekr.20130923111858.11572: *4* p.insertBefore
    def insertBefore(self):
        """Inserts a new position before self.

        Returns the newly created position.

        """
        p = self
        parent = p.parent()
        if p.hasBack():
            back = p.getBack()
            p = back.insertAfter()
        elif parent:
            p = parent.insertAsNthChild(0)
        else:
            p = p.insertAfter()
            p.moveToRoot()
        return p
    #@+node:ekr.20040310062332.1: *4* p.invalidOutline
    def invalidOutline(self, message: str):
        p = self
        if p.hasParent():
            node = p.parent()
        else:
            node = p
        p.v.context.alert(f"invalid outline: {message}\n{node}")
    #@+node:ekr.20040303175026.10: *4* p.moveAfter
    def moveAfter(self, a: "Position"):
        """Move a position after position a."""
        p = self  # Do NOT copy the position!
        a._adjustPositionBeforeUnlink(p)
        p._unlink()
        p._linkAfter(a)
        return p
    #@+node:ekr.20040306060312: *4* p.moveToFirst/LastChildOf
    def moveToFirstChildOf(self, parent: "Position"):
        """Move a position to the first child of parent."""
        p = self  # Do NOT copy the position!
        return p.moveToNthChildOf(parent, 0)  # Major bug fix: 2011/12/04

    def moveToLastChildOf(self, parent):
        """Move a position to the last child of parent."""
        p = self  # Do NOT copy the position!
        n = parent.numberOfChildren()
        if p.parent() == parent:
            n -= 1  # 2011/12/10: Another bug fix.
        return p.moveToNthChildOf(parent, n)  # Major bug fix: 2011/12/04
    #@+node:ekr.20040303175026.11: *4* p.moveToNthChildOf
    def moveToNthChildOf(self, parent: "Position", n: int):
        """Move a position to the nth child of parent."""
        p = self  # Do NOT copy the position!
        parent._adjustPositionBeforeUnlink(p)
        p._unlink()
        p._linkAsNthChild(parent, n)
        return p
    #@+node:ekr.20040303175026.6: *4* p.moveToRoot
    def moveToRoot(self):
        """Move self to the root position."""
        p = self  # Do NOT copy the position!
        #
        # #1631. The old root can not possibly be affected by unlinking p.
        p._unlink()
        p._linkAsRoot()
        return p
    #@+node:ekr.20180123062833.1: *4* p.promote
    def promote(self):
        """A low-level promote helper."""
        p = self  # Do NOT copy the position.
        parent_v = p._parentVnode()
        children = p.v.children
        # Add the children to parent_v's children.
        n = p.childIndex() + 1
        z = parent_v.children[:]
        parent_v.children = z[:n]
        parent_v.children.extend(children)
        parent_v.children.extend(z[n:])
        # Remove v's children.
        p.v.children = []
        # Adjust the parent links in the moved children.
        # There is no need to adjust descendant links.
        for child in children:
            child.parents.remove(p.v)
            child.parents.append(parent_v)
    #@+node:ekr.20040303175026.13: *4* p.validateOutlineWithParent
    # This routine checks the structure of the receiver's tree.

    def validateOutlineWithParent(self, pv: "Position"):
        p = self
        result = True  # optimists get only unpleasant surprises.
        parent = p.getParent()
        childIndex = p._childIndex
        #@+<< validate parent ivar >>
        #@+node:ekr.20040303175026.14: *5* << validate parent ivar >>
        if parent != pv:
            p.invalidOutline("Invalid parent link: " + repr(parent))
        #@-<< validate parent ivar >>
        #@+<< validate childIndex ivar >>
        #@+node:ekr.20040303175026.15: *5* << validate childIndex ivar >>
        if pv:
            if childIndex < 0:
                p.invalidOutline(f"missing childIndex: {childIndex!r}")
            elif childIndex >= pv.numberOfChildren():
                p.invalidOutline("missing children entry for index: {childIndex!r}")
        elif childIndex < 0:
            p.invalidOutline("negative childIndex: {childIndex!r}")
        #@-<< validate childIndex ivar >>
        #@+<< validate x ivar >>
        #@+node:ekr.20040303175026.16: *5* << validate x ivar >>
        if not p.v and pv:
            self.invalidOutline("Empty t")
        #@-<< validate x ivar >>
        # Recursively validate all the children.
        for child in p.children():
            r = child.validateOutlineWithParent(p)
            if not r: result = False
        return result
    #@+node:ekr.20090128083459.74: *3* p.Properties
    #@+node:ekr.20090128083459.75: *4* p.b property
    def __get_b(self):
        """Return the body text of a position."""
        p = self
        return p.bodyString()

    def __set_b(self, val: str):
        """
        Set the body text of a position.

        **Warning: the p.b = whatever is *expensive* because it calls
        c.setBodyString().

        Usually, code *should* use this setter, despite its cost, because it
        update's Leo's outline pane properly. Calling c.redraw() is *not*
        enough.

        This performance gotcha becomes important for repetitive commands, like
        cff, replace-all and recursive import. In such situations, code should
        use p.v.b instead of p.b.
        """
        p = self
        c = p.v and p.v.context
        if c:
            c.setBodyString(p, val)
            # Warning: c.setBodyString is *expensive*.

    b = property(
        __get_b, __set_b,
        doc="position body string property")
    #@+node:ekr.20090128083459.76: *4* p.h property
    def __get_h(self):
        p = self
        return p.headString()

    def __set_h(self, val: str):
        """
        Set the headline text of a position.

        **Warning: the p.h = whatever is *expensive* because it calls
        c.setHeadString().

        Usually, code *should* use this setter, despite its cost, because it
        update's Leo's outline pane properly. Calling c.redraw() is *not*
        enough.

        This performance gotcha becomes important for repetitive commands, like
        cff, replace-all and recursive import. In such situations, code should
        use p.v.h instead of p.h.
        """
        p = self
        c = p.v and p.v.context
        if c:
            c.setHeadString(p, val)
            # Warning: c.setHeadString is *expensive*.

    h = property(
        __get_h, __set_h,
        doc="position property returning the headline string")
    #@+node:ekr.20090215165030.3: *4* p.gnx property
    def __get_gnx(self):
        p = self
        return p.v.fileIndex

    gnx = property(
        __get_gnx,  # __set_gnx,
        doc="position gnx property")
    #@+node:ekr.20140203082618.15486: *4* p.script property
    def __get_script(self):
        p = self
        return g.getScript(p.v.context, p,
            useSelectedText=False,  # Always return the entire expansion.
            forcePythonSentinels=True,
            useSentinels=False)

    script = property(
        __get_script,  # __set_script,
        doc="position property returning the script formed by p and its descendants")
    #@+node:ekr.20140218040104.16761: *4* p.nosentinels property
    def __get_nosentinels(self):
        p = self
        return ''.join([z for z in g.splitLines(p.b) if not g.isDirective(z)])

    nosentinels = property(
        __get_nosentinels,  # __set_nosentinels
        doc="position property returning the body text without sentinels")
    #@+node:ekr.20160129073222.1: *4* p.u Property
    def __get_u(self):
        p = self
        return p.v.u

    def __set_u(self, val: Dict):
        p = self
        p.v.u = val

    u = property(
        __get_u, __set_u,
        doc="p.u property")
    #@+node:ekr.20040305222924: *3* p.Setters
    #@+node:ekr.20040306220634: *4* p.VNode proxies
    #@+node:ekr.20131222112420.16371: *5* p.contract/expand/isExpanded
    def contract(self):
        """Contract p.v and clear p.v.expandedPositions list."""
        p, v = self, self.v
        v.expandedPositions = [z for z in v.expandedPositions if z != p]
        v.contract()

    def expand(self):
        p = self
        v = self.v
        v.expandedPositions = [z for z in v.expandedPositions if z != p]
        for p2 in v.expandedPositions:
            if p == p2:
                break
        else:
            v.expandedPositions.append(p.copy())
        v.expand()

    def isExpanded(self) -> bool:
        p = self
        if p.isCloned():
            c = p.v.context
            return c.shouldBeExpanded(p)
        return p.v.isExpanded()
    #@+node:ekr.20040306220634.9: *5* p.Status bits
    # Clone bits are no longer used.
    # Dirty bits are handled carefully by the position class.

    def clearMarked(self): return self.v.clearMarked()

    def clearOrphan(self): return self.v.clearOrphan()

    def clearVisited(self): return self.v.clearVisited()

    def initExpandedBit(self): return self.v.initExpandedBit()

    def initMarkedBit(self): return self.v.initMarkedBit()

    def initStatus(self, status): return self.v.initStatus(status)

    def setMarked(self): return self.v.setMarked()

    def setOrphan(self): return self.v.setOrphan()

    def setSelected(self): return self.v.setSelected()

    def setVisited(self): return self.v.setVisited()
    #@+node:ekr.20040306220634.8: *5* p.computeIcon & p.setIcon
    def computeIcon(self):
        return self.v.computeIcon()

    def setIcon(self):
        pass  # Compatibility routine for old scripts
    #@+node:ekr.20040306220634.29: *5* p.setSelection
    def setSelection(self, start: int, length: int):
        return self.v.setSelection(start, length)
    #@+node:ekr.20100303074003.5637: *5* p.restore/saveCursorAndScroll
    def restoreCursorAndScroll(self):
        self.v.restoreCursorAndScroll()

    def saveCursorAndScroll(self):
        self.v.saveCursorAndScroll()
    #@+node:ekr.20040315034158: *4* p.setBodyString & setHeadString
    def setBodyString(self, s: str):
        p = self
        return p.v.setBodyString(s)

    initBodyString = setBodyString
    setTnodeText = setBodyString
    scriptSetBodyString = setBodyString

    def initHeadString(self, s: str):
        p = self
        p.v.initHeadString(s)

    def setHeadString(self, s: str):
        p = self
        p.v.initHeadString(s)
        p.setDirty()
    #@+node:ekr.20040312015908: *4* p.Visited bits
    #@+node:ekr.20040306220634.17: *5* p.clearVisitedInTree
    # Compatibility routine for scripts.

    def clearVisitedInTree(self):
        for p in self.self_and_subtree(copy=False):
            p.clearVisited()
    #@+node:ekr.20031218072017.3388: *5* p.clearAllVisitedInTree
    def clearAllVisitedInTree(self):
        for p in self.self_and_subtree(copy=False):
            p.v.clearVisited()
            p.v.clearWriteBit()
    #@+node:ekr.20040305162628: *4* p.Dirty bits
    #@+node:ekr.20040311113514: *5* p.clearDirty
    def clearDirty(self):
        """(p) Set p.v dirty."""
        p = self
        p.v.clearDirty()
    #@+node:ekr.20040702104823: *5* p.inAtIgnoreRange
    def inAtIgnoreRange(self):
        """Returns True if position p or one of p's parents is an @ignore node."""
        p = self
        for p in p.self_and_parents(copy=False):
            if p.isAtIgnoreNode():
                return True
        return False
    #@+node:ekr.20040303214038: *5* p.setAllAncestorAtFileNodesDirty
    def setAllAncestorAtFileNodesDirty(self):
        """
        Set all ancestor @<file> nodes dirty, including ancestors of all clones of p.
        """
        p = self
        p.v.setAllAncestorAtFileNodesDirty()
    #@+node:ekr.20040303163330: *5* p.setDirty
    def setDirty(self):
        """
        Mark a node and all ancestor @file nodes dirty.

        p.setDirty() is no longer expensive.
        """
        p = self
        p.v.setAllAncestorAtFileNodesDirty()
        p.v.setDirty()
    #@+node:ekr.20160225153333.1: *3* p.Predicates
    #@+node:ekr.20160225153414.1: *4* p.is_at_all & is_at_all_tree
    def is_at_all(self):
        """Return True if p.b contains an @all directive."""
        p = self
        return (
            p.isAnyAtFileNode()
            and any(g.match_word(s, 0, '@all') for s in g.splitLines(p.b)))

    def in_at_all_tree(self):
        """Return True if p or one of p's ancestors is an @all node."""
        p = self
        for p in p.self_and_parents(copy=False):
            if p.is_at_all():
                return True
        return False
    #@+node:ekr.20160225153430.1: *4* p.is_at_ignore & in_at_ignore_tree
    def is_at_ignore(self):
        """Return True if p is an @ignore node."""
        p = self
        return g.match_word(p.h, 0, '@ignore')

    def in_at_ignore_tree(self):
        """Return True if p or one of p's ancestors is an @ignore node."""
        p = self
        for p in p.self_and_parents(copy=False):
            if g.match_word(p.h, 0, '@ignore'):
                return True
        return False
    #@-others

position = Position  # compatibility.
#@+node:ville.20090311190405.68: ** class PosList (leoNodes.py)
class PosList(list):
    
    __slots__ = []

    #@+others
    #@+node:bob.20101215134608.5897: *3* children
    def children(self):
        """ Return a PosList instance containing pointers to
        all the immediate children of nodes in PosList self.
        """
        res = PosList()
        for p in self:
            for child_p in p.children():
                res.append(child_p.copy())
        return res
    #@+node:ville.20090311190405.69: *3* filter_h
    def filter_h(self, regex, flags=re.IGNORECASE):
        """ Find all the nodes in PosList self where zero or more characters at
        the beginning of the headline match regex

        """
        pat = re.compile(regex, flags)
        res = PosList()
        for p in self:
            mo = re.match(pat, p.h)
            if mo:
                pc = p.copy()
                pc.mo = mo
                res.append(pc)
        return res
    #@+node:ville.20090311195550.1: *3* filter_b
    def filter_b(self, regex, flags=re.IGNORECASE):
        """ Find all the nodes in PosList self where body matches regex
        one or more times.

        """
        pat = re.compile(regex, flags)
        res = PosList()
        for p in self:
            m = re.finditer(pat, p.b)
            t1, t2 = itertools.tee(m, 2)
            try:
                t1.__next__()
                pc = p.copy()
                pc.matchiter = t2
                res.append(pc)
            except StopIteration:
                pass
        return res
    #@-others
<<<<<<< HEAD

=======
    
>>>>>>> 199309a8
Poslist = PosList  # compatibility.
#@+node:ekr.20031218072017.3341: ** class VNode
#@@nobeautify

class VNode:

    __slots__ = [
        '_bodyString', '_headString', '_p_changed',
        'children', 'fileIndex', 'iconVal', 'parents', 'statusBits',
        'unknownAttributes',
        # Were injected.
        '_import_lines', 'at_read', 'tempAttributes',
        # Not written to any file.
        'context', 'expandedPositions', 'insertSpot',
        'scrollBarSpot', 'selectionLength', 'selectionStart',
    ]
    #@+<< VNode constants >>
    #@+node:ekr.20031218072017.951: *3* << VNode constants >>
    # Define the meaning of status bits in new vnodes.
    # Archived...
    clonedBit = 0x01  # True: VNode has clone mark.
    # unused      0x02
    expandedBit = 0x04  # True: VNode is expanded.
    markedBit = 0x08  # True: VNode is marked
    # unused    = 0x10 # (was orphanBit)
    selectedBit = 0x20  # True: VNode is current VNode.
    topBit = 0x40  # True: VNode was top VNode when saved.
    # Not archived...
    richTextBit = 0x080  # Determines whether we use <bt> or <btr> tags.
    visitedBit = 0x100
    dirtyBit = 0x200
    writeBit = 0x400
    orphanBit = 0x800  # True: error in @<file> tree prevented it from being written.
    #@-<< VNode constants >>
    #@+others
    #@+node:ekr.20031218072017.3342: *3* v.Birth & death
    #@+node:ekr.20031218072017.3344: *4* v.__init
    def __init__(self, context: Cmdr, gnx: Optional[str]=None):
        """
        Ctor for the VNode class.
        To support ZODB, the code must set v._p_changed = True whenever
        v.unknownAttributes or any mutable VNode object changes.
        """
        # The primary data: headline and body text.
        self._headString: str = 'newHeadline'
        self._bodyString: str = ''
        # For zodb.
        self._p_changed: bool = False
        # Structure data...
        self.children: List["VNode"] = []
            # Ordered list of all children of this node.
        self.parents: List["VNode"] = []
            # Unordered list of all parents of this node.
        # Other essential data...
        self.fileIndex: Optional[str] = None
            # The immutable fileIndex (gnx) for this node. Set below.
        self.iconVal: int = 0
            # The present value of the node's icon.
        self.statusBits: int = 0
            # status bits
        # Information that is never written to any file...
        self.context: Cmdr = context  # The context containing context.hiddenRootNode.
            # Required so we can compute top-level siblings.
            # It is named .context rather than .c to emphasize its limited usage.
        self.expandedPositions: List[Position] = []
            # Positions that should be expanded.
        self.insertSpot: Optional[int] = None
            # Location of previous insert point.
        self.scrollBarSpot: Optional[int] = None
            # Previous value of scrollbar position.
        self.selectionLength: int = 0
            # The length of the selected body text.
        self.selectionStart: int = 0
            # The start of the selected body text.
        #
        # For at.read logic.
        self.at_read = {}
        #
        # To make VNode's independent of Leo's core,
        # wrap all calls to the VNode ctor::
        #
        #   def allocate_vnode(c,gnx):
        #       v = VNode(c)
        #       g.app.nodeIndices.new_vnode_helper(c,gnx,v)
        g.app.nodeIndices.new_vnode_helper(context, gnx, self)
        assert self.fileIndex, g.callers()
    #@+node:ekr.20031218072017.3345: *4* v.__repr__ & v.__str__
    def __repr__(self):
        return f"<VNode {self.gnx} {self.headString()}>"

    __str__ = __repr__
    #@+node:ekr.20040312145256: *4* v.dump
    def dumpLink(self, link):
        return link if link else "<none>"

    def dump(self, label=""):
        v = self
        s = '-' * 10
        print(f"{s} {label} {v}")
        # print('gnx: %s' % v.gnx)
        print(f"len(parents): {len(v.parents)}")
        print(f"len(children): {len(v.children)}")
        print(f"parents: {g.listToString(v.parents)}")
        print(f"children: {g.listToString(v.children)}")
    #@+node:ekr.20031218072017.3346: *3* v.Comparisons
    #@+node:ekr.20040705201018: *4* v.findAtFileName
    def findAtFileName(self, names: Sequence[str], h: str='') -> str:
        """Return the name following one of the names in nameList or """ ""
        # Allow h argument for unit testing.
        if not h:
            h = self.headString()
        if not g.match(h, 0, '@'):
            return ""
        i = g.skip_id(h, 1, '-')
        word = h[:i]
        if word in names and g.match_word(h, 0, word):
            name = h[i:].strip()
            return name
        return ""
    #@+node:ekr.20031218072017.3350: *4* v.anyAtFileNodeName
    def anyAtFileNodeName(self) -> str:
        """Return the file name following an @file node or an empty string."""
        return (
            self.findAtFileName(g.app.atAutoNames) or
            self.findAtFileName(g.app.atFileNames))
    #@+node:ekr.20031218072017.3348: *4* v.at...FileNodeName
    # These return the filename following @xxx, in v.headString.
    # Return the the empty string if v is not an @xxx node.

    def atAutoNodeName(self, h=None) -> str:
        return self.findAtFileName(g.app.atAutoNames, h=h)

    # Retain this special case as part of the "escape hatch".
    # That is, we fall back on code in leoRst.py if no
    # importer or writer for reStructuredText exists.

    def atAutoRstNodeName(self, h=None) -> str:
        names = ("@auto-rst",)
        return self.findAtFileName(names, h=h)

    def atCleanNodeName(self) -> str:
        names = ("@clean",)
        return self.findAtFileName(names)

    def atEditNodeName(self) -> str:
        names = ("@edit",)
        return self.findAtFileName(names)

    def atFileNodeName(self) -> str:
        names = ("@file", "@thin")
            # Fix #403.
        return self.findAtFileName(names)

    def atNoSentinelsFileNodeName(self) -> str:
        names = ("@nosent", "@file-nosent",)
        return self.findAtFileName(names)

    def atRstFileNodeName(self) -> str:
        names = ("@rst",)
        return self.findAtFileName(names)

    def atShadowFileNodeName(self) -> str:
        names = ("@shadow",)
        return self.findAtFileName(names)

    def atSilentFileNodeName(self) -> str:
        names = ("@asis", "@file-asis",)
        return self.findAtFileName(names)

    def atThinFileNodeName(self) -> str:
        names = ("@thin", "@file-thin",)
        return self.findAtFileName(names)

    # New names, less confusing

    atNoSentFileNodeName = atNoSentinelsFileNodeName
    atAsisFileNodeName = atSilentFileNodeName
    #@+node:EKR.20040430152000: *4* v.isAtAllNode
    def isAtAllNode(self) -> bool:
        """Returns True if the receiver contains @others in its body at the start of a line."""
        flag, i = g.is_special(self._bodyString, "@all")
        return flag
    #@+node:ekr.20040326031436: *4* v.isAnyAtFileNode
    def isAnyAtFileNode(self) -> str:
        """Return True if v is any kind of @file or related node."""
        return self.anyAtFileNodeName()
    #@+node:ekr.20040325073709: *4* v.isAt...FileNode
    def isAtAutoNode(self) -> str:
        return self.atAutoNodeName()

    def isAtAutoRstNode(self) -> str:
        return self.atAutoRstNodeName()

    def isAtCleanNode(self) -> str:
        return self.atCleanNodeName()

    def isAtEditNode(self) -> str:
        return self.atEditNodeName()

    def isAtFileNode(self) -> str:
        return self.atFileNodeName()

    def isAtRstFileNode(self) -> str:
        return self.atRstFileNodeName()

    def isAtNoSentinelsFileNode(self) -> str:
        return self.atNoSentinelsFileNodeName()

    def isAtSilentFileNode(self) -> str:
        return self.atSilentFileNodeName()

    def isAtShadowFileNode(self) -> str:
        return self.atShadowFileNodeName()

    def isAtThinFileNode(self) -> str:
        return self.atThinFileNodeName()

    # New names, less confusing:

    isAtNoSentFileNode = isAtNoSentinelsFileNode
    isAtAsisFileNode = isAtSilentFileNode
    #@+node:ekr.20031218072017.3351: *4* v.isAtIgnoreNode
    def isAtIgnoreNode(self) -> bool:
        """
        Returns True if:
            
        - the vnode' body contains @ignore at the start of a line or

        - the vnode's headline starts with @ignore.
        """
        # v = self
        if g.match_word(self._headString, 0, '@ignore'):
            return True
        flag, i = g.is_special(self._bodyString, "@ignore")
        return flag
    #@+node:ekr.20031218072017.3352: *4* v.isAtOthersNode
    def isAtOthersNode(self) -> bool:
        """Returns True if the receiver contains @others in its body at the start of a line."""
        flag, i = g.is_special(self._bodyString, "@others")
        return flag
    #@+node:ekr.20031218072017.3353: *4* v.matchHeadline
    def matchHeadline(self, pattern: str) -> bool:
        """Returns True if the headline matches the pattern ignoring whitespace and case.

        The headline may contain characters following the successfully matched pattern."""
        v = self
        h = g.toUnicode(v.headString())
        h = h.lower().replace(' ', '').replace('\t', '')
        h = h.lstrip('.')  # 2013/04/05. Allow leading period before section names.
        pattern = g.toUnicode(pattern)
        pattern = pattern.lower().replace(' ', '').replace('\t', '')
        return h.startswith(pattern)
    #@+node:ekr.20160502100151.1: *3* v.copyTree

    def copyTree(self, copyMarked: bool=False):
        """
        Return an all-new tree of vnodes that are copies of self and all its
        descendants.

        **Important**: the v.parents ivar must be [] for all nodes.
        v._addParentLinks will set all parents.
        """
        v = self
        # Allocate a new vnode and gnx with empty children & parents.
        v2 = VNode(context=v.context, gnx=None)
        assert v2.parents == [], v2.parents
        assert v2.gnx
        assert v.gnx != v2.gnx
        # Copy vnode fields. Do **not** set v2.parents.
        v2._headString = g.toUnicode(v._headString, reportErrors=True)
        v2._bodyString = g.toUnicode(v._bodyString, reportErrors=True)
        v2.u = copy.deepcopy(v.u)
        if copyMarked and v.isMarked():
            v2.setMarked()
        # Recursively copy all descendant vnodes.
        for child in v.children:
            v2.children.append(child.copyTree(copyMarked))
        return v2
    #@+node:ekr.20031218072017.3359: *3* v.Getters
    #@+node:ekr.20031218072017.3378: *4* v.bodyString
    def bodyString(self) -> str:
        # This message should never be printed and we want to avoid crashing here!
        if isinstance(self._bodyString, str):
            return self._bodyString
        g.internalError(f"body not unicode: {self._bodyString!r}")
        return g.toUnicode(self._bodyString)

    getBody = bodyString
        # Deprecated, but here for compatibility.
    #@+node:ekr.20031218072017.3360: *4* v.Children
    #@+node:ekr.20031218072017.3362: *5* v.firstChild
    def firstChild(self) -> Optional["VNode"]:
        v = self
        return v.children[0] if v.children else None
    #@+node:ekr.20040307085922: *5* v.hasChildren & hasFirstChild
    def hasChildren(self) -> bool:
        v = self
        return len(v.children) > 0

    hasFirstChild = hasChildren
    #@+node:ekr.20031218072017.3364: *5* v.lastChild
    def lastChild(self) -> Optional["VNode"]:
        v = self
        return v.children[-1] if v.children else None
    #@+node:ekr.20031218072017.3365: *5* v.nthChild
    # childIndex and nthChild are zero-based.

    def nthChild(self, n: int) -> Optional["VNode"]:
        v = self
        if 0 <= n < len(v.children):
            return v.children[n]
        return None
    #@+node:ekr.20031218072017.3366: *5* v.numberOfChildren
    def numberOfChildren(self) -> int:
        v = self
        return len(v.children)
    #@+node:ekr.20040323100443: *4* v.directParents
    def directParents(self) -> List["VNode"]:
        """(New in 4.2) Return a list of all direct parent vnodes of a VNode.

        This is NOT the same as the list of ancestors of the VNode."""
        v = self
        return v.parents
    #@+node:ekr.20080429053831.6: *4* v.hasBody
    def hasBody(self) -> bool:
        """Return True if this VNode contains body text."""
        s = self._bodyString
        return bool(s) and len(s) > 0
    #@+node:ekr.20031218072017.1581: *4* v.headString
    def headString(self) -> str:
        """Return the headline string."""
        # This message should never be printed and we want to avoid crashing here!
        if isinstance(self._headString, str):
            return self._headString
        g.internalError(f"headline not unicode: {self._headString!r}")
        return g.toUnicode(self._headString)
    #@+node:ekr.20131223064351.16351: *4* v.isNthChildOf
    def isNthChildOf(self, n: int, parent_v: "VNode") -> bool:
        """Return True if v is the n'th child of parent_v."""
        v = self
        if not parent_v:
            return False
        children = parent_v.children
        if not children:
            return False
        return 0 <= n < len(children) and children[n] == v
    #@+node:ekr.20031218072017.3367: *4* v.Status Bits
    #@+node:ekr.20031218072017.3368: *5* v.isCloned
    def isCloned(self) -> bool:
        return len(self.parents) > 1
    #@+node:ekr.20031218072017.3369: *5* v.isDirty
    def isDirty(self) -> bool:
        return (self.statusBits & self.dirtyBit) != 0
    #@+node:ekr.20031218072017.3371: *5* v.isMarked
    def isMarked(self) -> bool:
        return (self.statusBits & VNode.markedBit) != 0
    #@+node:ekr.20031218072017.3372: *5* v.isOrphan
    def isOrphan(self) -> bool:
        return (self.statusBits & VNode.orphanBit) != 0
    #@+node:ekr.20031218072017.3373: *5* v.isSelected
    def isSelected(self) -> bool:
        return (self.statusBits & VNode.selectedBit) != 0
    #@+node:ekr.20031218072017.3374: *5* v.isTopBitSet
    def isTopBitSet(self) -> bool:
        return (self.statusBits & self.topBit) != 0
    #@+node:ekr.20031218072017.3376: *5* v.isVisited
    def isVisited(self) -> bool:
        return (self.statusBits & VNode.visitedBit) != 0
    #@+node:ekr.20080429053831.10: *5* v.isWriteBit
    def isWriteBit(self) -> bool:
        v = self
        return (v.statusBits & v.writeBit) != 0
    #@+node:ekr.20031218072017.3377: *5* v.status
    def status(self) -> int:
        return self.statusBits
    #@+node:ekr.20031218072017.3384: *3* v.Setters
    #@+node:ekr.20031218072017.3386: *4*  v.Status bits
    #@+node:ekr.20031218072017.3389: *5* v.clearClonedBit
    def clearClonedBit(self):
        self.statusBits &= ~self.clonedBit
    #@+node:ekr.20031218072017.3390: *5* v.clearDirty
    def clearDirty(self):
        """Clear the vnode dirty bit."""
        v = self
        v.statusBits &= ~v.dirtyBit
    #@+node:ekr.20031218072017.3391: *5* v.clearMarked
    def clearMarked(self):
        self.statusBits &= ~self.markedBit
    #@+node:ekr.20031218072017.3392: *5* v.clearOrphan
    def clearOrphan(self):
        self.statusBits &= ~self.orphanBit
    #@+node:ekr.20031218072017.3393: *5* v.clearVisited
    def clearVisited(self):
        self.statusBits &= ~self.visitedBit
    #@+node:ekr.20080429053831.8: *5* v.clearWriteBit
    def clearWriteBit(self):
        self.statusBits &= ~self.writeBit
    #@+node:ekr.20031218072017.3395: *5* v.contract/expand/initExpandedBit/isExpanded
    def contract(self):
        """Contract the node."""
        self.statusBits &= ~self.expandedBit

    def expand(self):
        """Expand the node."""
        self.statusBits |= self.expandedBit

    def initExpandedBit(self):
        """Init self.statusBits."""
        self.statusBits |= self.expandedBit

    def isExpanded(self):
        """Return True if the VNode expansion bit is set."""
        return (self.statusBits & self.expandedBit) != 0
    #@+node:ekr.20031218072017.3396: *5* v.initStatus
    def initStatus(self, status: int):
        self.statusBits = status
    #@+node:ekr.20031218072017.3397: *5* v.setClonedBit & initClonedBit
    def setClonedBit(self):
        self.statusBits |= self.clonedBit

    def initClonedBit(self, val: bool):
        if val:
            self.statusBits |= self.clonedBit
        else:
            self.statusBits &= ~self.clonedBit
    #@+node:ekr.20080429053831.12: *5* v.setDirty
    def setDirty(self):
        """
        Set the vnode dirty bit.
        
        This method is fast, but dangerous. Unlike p.setDirty, this method does
        not call v.setAllAncestorAtFileNodesDirty.
        """
        self.statusBits |= self.dirtyBit
    #@+node:ekr.20031218072017.3398: *5* v.setMarked & initMarkedBit
    def setMarked(self):
        self.statusBits |= self.markedBit

    def initMarkedBit(self):
        self.statusBits |= self.markedBit
    #@+node:ekr.20031218072017.3399: *5* v.setOrphan
    def setOrphan(self):
        """Set the vnode's orphan bit."""
        self.statusBits |= self.orphanBit
    #@+node:ekr.20031218072017.3400: *5* v.setSelected
    # This only sets the selected bit.

    def setSelected(self):
        self.statusBits |= self.selectedBit
    #@+node:ekr.20031218072017.3401: *5* v.setVisited
    # Compatibility routine for scripts

    def setVisited(self):
        self.statusBits |= self.visitedBit
    #@+node:ekr.20080429053831.9: *5* v.setWriteBit
    def setWriteBit(self):
        self.statusBits |= self.writeBit
    #@+node:ville.20120502221057.7499: *4* v.childrenModified
    def childrenModified(self):
        g.childrenModifiedSet.add(self)
    #@+node:ekr.20031218072017.3385: *4* v.computeIcon & setIcon
    def computeIcon(self) -> int:
        val = 0; v = self
        if v.hasBody(): val += 1
        if v.isMarked(): val += 2
        if v.isCloned(): val += 4
        if v.isDirty(): val += 8
        return val

    def setIcon(self):
        pass  # Compatibility routine for old scripts
    #@+node:ville.20120502221057.7498: *4* v.contentModified
    def contentModified(self):
        g.contentModifiedSet.add(self)
    #@+node:ekr.20100303074003.5636: *4* v.restoreCursorAndScroll
    # Called only by LeoTree.selectHelper.

    def restoreCursorAndScroll(self):
        """Restore the cursor position and scroll so it is visible."""
        traceTime = False and not g.unitTesting
        v = self
        ins = v.insertSpot
        # start, n = v.selectionStart, v.selectionLength
        spot = v.scrollBarSpot
        body = self.context.frame.body
        w = body.wrapper
        # Fix bug 981849: incorrect body content shown.
        if ins is None: ins = 0
        # This is very expensive for large text.
        if traceTime: t1 = time.time()
        if hasattr(body.wrapper, 'setInsertPoint'):
            w.setInsertPoint(ins)
        if traceTime:
            delta_t = time.time() - t1
            if delta_t > 0.1: g.trace(f"{delta_t:2.3f} sec")
        # Override any changes to the scrollbar setting that might
        # have been done above by w.setSelectionRange or w.setInsertPoint.
        if spot is not None:
            w.setYScrollPosition(spot)
            v.scrollBarSpot = spot
        # Never call w.see here.
    #@+node:ekr.20100303074003.5638: *4* v.saveCursorAndScroll
    def saveCursorAndScroll(self):

        v = self; c = v.context
        w = c.frame.body
        if not w:
            return
        try:
            v.scrollBarSpot = w.getYScrollPosition()
            v.insertSpot = w.getInsertPoint()
        except AttributeError:
            # 2011/03/21: w may not support the high-level interface.
            pass
    #@+node:ekr.20191213161023.1: *4* v.setAllAncestorAtFileNodesDirty
    def setAllAncestorAtFileNodesDirty(self):
        """
        Original idea by Виталије Милошевић (Vitalije Milosevic).
        
        Modified by EKR.
        """
        v = self
        hiddenRootVnode = v.context.hiddenRootNode

        def v_and_parents(v):
            if v != hiddenRootVnode:
                yield v
                for parent_v in v.parents:
                    yield from v_and_parents(parent_v)

        # There is no harm in calling v2.setDirty redundantly.

        for v2 in v_and_parents(v):
            if v2.isAnyAtFileNode():
                v2.setDirty()
    #@+node:ekr.20040315032144: *4* v.setBodyString & v.setHeadString
    def setBodyString(self, s: Union[str, bytes]):
        v = self
        if isinstance(s, str):
            v._bodyString = s
            return
        v._bodyString = g.toUnicode(s, reportErrors=True)
        self.contentModified()  # #1413.
        signal_manager.emit(self.context, 'body_changed', self)

    def setHeadString(self, s: Union[str, bytes]):
        # Fix bug: https://bugs.launchpad.net/leo-editor/+bug/1245535
        # API allows headlines to contain newlines.
        v = self
        if isinstance(s, str):
            v._headString = s.replace('\n', '')
            return
        s = g.toUnicode(s, reportErrors=True)
        v._headString = s.replace('\n', '')
        self.contentModified()  # #1413.

    initBodyString = setBodyString
    initHeadString = setHeadString
    setHeadText = setHeadString
    setTnodeText = setBodyString
    #@+node:ekr.20031218072017.3402: *4* v.setSelection
    def setSelection(self, start: int, length: int):
        v = self
        v.selectionStart = start
        v.selectionLength = length
    #@+node:ekr.20130524063409.10700: *3* v.Inserting & cloning
    def cloneAsNthChild(self, parent_v: "VNode", n: int) -> "VNode":
        # Does not check for illegal clones!
        v = self
        v._linkAsNthChild(parent_v, n)
        return v

    def insertAsFirstChild(self) -> "VNode":
        v = self
        return v.insertAsNthChild(0)

    def insertAsLastChild(self) -> "VNode":
        v = self
        return v.insertAsNthChild(len(v.children))

    def insertAsNthChild(self, n: int) -> "VNode":
        v = self
        assert 0 <= n <= len(v.children)
        v2 = VNode(v.context)
        v2._linkAsNthChild(v, n)
        assert v.children[n] == v2
        return v2
    #@+node:ekr.20080427062528.9: *3* v.Low level methods
    #@+node:ekr.20180709175203.1: *4* v._addCopiedLink
    def _addCopiedLink(self, childIndex: int, parent_v: "VNode"):
        """Adjust links after adding a link to v."""
        v = self
        v.context.frame.tree.generation += 1
        parent_v.childrenModified()
            # For a plugin.
        # Update parent_v.children & v.parents.
        parent_v.children.insert(childIndex, v)
        v.parents.append(parent_v)
        # Set zodb changed flags.
        v._p_changed = True
        parent_v._p_changed = True
    #@+node:ekr.20090706110836.6135: *4* v._addLink & _addParentLinks
    def _addLink(self, childIndex: int, parent_v: "VNode"):
        """Adjust links after adding a link to v."""
        v = self
        v.context.frame.tree.generation += 1
        parent_v.childrenModified()
            # For a plugin.
        # Update parent_v.children & v.parents.
        parent_v.children.insert(childIndex, v)
        v.parents.append(parent_v)
        # Set zodb changed flags.
        v._p_changed = True
        parent_v._p_changed = True
        # If v has only one parent, we adjust all
        # the parents links in the descendant tree.
        # This handles clones properly when undoing a delete.
        if len(v.parents) == 1:
            for child in v.children:
                child._addParentLinks(parent=v)
    #@+node:ekr.20090804184658.6129: *5* v._addParentLinks
    def _addParentLinks(self, parent: "VNode"):

        v = self
        v.parents.append(parent)
        if len(v.parents) == 1:
            for child in v.children:
                child._addParentLinks(parent=v)
    #@+node:ekr.20090804184658.6128: *4* v._cutLink & _cutParentLinks
    def _cutLink(self, childIndex: int, parent_v: "VNode"):
        """Adjust links after cutting a link to v."""
        v = self
        v.context.frame.tree.generation += 1
        parent_v.childrenModified()
        assert parent_v.children[childIndex] == v
        del parent_v.children[childIndex]
        if parent_v in v.parents:
            try:
                v.parents.remove(parent_v)
            except ValueError:
                g.internalError(f"{parent_v} not in parents of {v}")
                g.trace('v.parents:')
                g.printObj(v.parents)
        v._p_changed = True
        parent_v._p_changed = True
        # If v has no more parents, we adjust all
        # the parent links in the descendant tree.
        # This handles clones properly when deleting a tree.
        if not v.parents:
            for child in v.children:
                child._cutParentLinks(parent=v)
    #@+node:ekr.20090804190529.6133: *5* v._cutParentLinks
    def _cutParentLinks(self, parent: "VNode"):

        v = self
        v.parents.remove(parent)
        if not v.parents:
            for child in v.children:
                child._cutParentLinks(parent=v)
    #@+node:ekr.20180709064515.1: *4* v._deleteAllChildren
    def _deleteAllChildren(self):
        """
        Delete all children of self.
        
        This is a low-level method, used by the read code.
        It is not intended as a general replacement for p.doDelete().
        """
        v = self
        for v2 in v.children:
            try:
                v2.parents.remove(v)
            except ValueError:
                g.internalError(f"{v} not in parents of {v2}")
                g.trace('v2.parents:')
                g.printObj(v2.parents)
        v.children = []
    #@+node:ekr.20031218072017.3425: *4* v._linkAsNthChild
    def _linkAsNthChild(self, parent_v: "VNode", n: int):
        """Links self as the n'th child of VNode pv"""
        v = self  # The child node.
        v._addLink(n, parent_v)
    #@+node:ekr.20090130065000.1: *3* v.Properties
    #@+node:ekr.20090130114732.5: *4* v.b Property
    def __get_b(self) -> str:
        v = self
        return v.bodyString()

    def __set_b(self, val: str):
        v = self
        v.setBodyString(val)

    b = property(
        __get_b, __set_b,
        doc="VNode body string property")
    #@+node:ekr.20090130125002.1: *4* v.h property
    def __get_h(self) -> str:
        v = self
        return v.headString()

    def __set_h(self, val):
        v = self
        v.setHeadString(val)

    h = property(
        __get_h, __set_h,
        doc="VNode headline string property")
    #@+node:ekr.20090130114732.6: *4* v.u Property
    def __get_u(self) -> dict:
        v = self
        # Wrong: return getattr(v, 'unknownAttributes', {})
        # It is does not set v.unknownAttributes, which can cause problems.
        if not hasattr(v, 'unknownAttributes'):
            v.unknownAttributes = {}  # type: ignore[attr-defined]
        return v.unknownAttributes  # type: ignore[attr-defined]

    def __set_u(self, val):
        v = self
        if val is None:
            if hasattr(v, 'unknownAttributes'):
                delattr(v, 'unknownAttributes')
        elif isinstance(val, dict):
            v.unknownAttributes = val
        else:
            raise ValueError

    u = property(
        __get_u, __set_u,
        doc="VNode u property")
    #@+node:ekr.20090215165030.1: *4* v.gnx Property
    def __get_gnx(self) -> Optional[str]:
        v = self
        return v.fileIndex

    gnx = property(
        __get_gnx,  # __set_gnx,
        doc="VNode gnx property")
    #@-others
vnode = VNode  # compatibility.

#@@beautify
#@-others
#@@language python
#@@tabwidth -4
#@@pagewidth 70
#@-leo<|MERGE_RESOLUTION|>--- conflicted
+++ resolved
@@ -1906,11 +1906,7 @@
                 pass
         return res
     #@-others
-<<<<<<< HEAD
-
-=======
-    
->>>>>>> 199309a8
+
 Poslist = PosList  # compatibility.
 #@+node:ekr.20031218072017.3341: ** class VNode
 #@@nobeautify
