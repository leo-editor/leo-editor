--- conflicted
+++ resolved
@@ -612,17 +612,11 @@
     #@+node:ekr.20031218072017.1329: *4* LeoBody.onBodyChanged
     def onBodyChanged(self, undoType, oldSel=None, oldText=None, oldYview=None):
         """
-<<<<<<< HEAD
         Update Leo after the body has been changed.
         
         New in Leo 6.4: This method is deprecated. New Leo commands and scripts
         should call u.before/afterChangeBody instead of (eventually) calling
         u.setUndoTypingParams.
-=======
-        Handle undo, recoloring, etc. after the body has been changed.
-        
-        The new text is wrapper.getAllText. The old text is oldText or p.b.
->>>>>>> d32cb3fe
         """
         c = self.c
         body, w = self, self.wrapper
