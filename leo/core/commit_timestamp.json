--- conflicted
+++ resolved
@@ -1,9 +1,4 @@
 {
-<<<<<<< HEAD
-    "asctime": "Wed Oct  8 22:54:44 CDT 2014",
-    "timestamp": "20141008225444"
-=======
-    "asctime": "Wed Oct  8 18:52:25 CDT 2014",
-    "timestamp": "20141008185225"
->>>>>>> 6ec950ef
+    "asctime": "Wed Oct  8 23:02:23 CDT 2014",
+    "timestamp": "20141008230223"
 }