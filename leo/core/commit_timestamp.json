{
<<<<<<< HEAD
    "asctime": "Mon, Mar 27, 2017 11:19:42 AM",
    "timestamp": "20170327111943"
=======
    "asctime": "Tue Mar 28 15:52:45 CDT 2017",
    "timestamp": "20170328155245"
>>>>>>> a62ca8da
}<|MERGE_RESOLUTION|>--- conflicted
+++ resolved
@@ -1,9 +1,4 @@
 {
-<<<<<<< HEAD
-    "asctime": "Mon, Mar 27, 2017 11:19:42 AM",
-    "timestamp": "20170327111943"
-=======
-    "asctime": "Tue Mar 28 15:52:45 CDT 2017",
-    "timestamp": "20170328155245"
->>>>>>> a62ca8da
+    "asctime": "Sun Apr  2 16:53:46 CDT 2017",
+    "timestamp": "20170402165346"
 }