{
<<<<<<< HEAD
    "asctime": "Tue Jul 11 10:02:24 CDT 2017",
    "timestamp": "20170711100224"
=======
    "asctime": "Tue Jul 11 08:55:21 CDT 2017",
    "timestamp": "20170711085521"
>>>>>>> 96c8d8ab
}<|MERGE_RESOLUTION|>--- conflicted
+++ resolved
@@ -1,9 +1,4 @@
 {
-<<<<<<< HEAD
-    "asctime": "Tue Jul 11 10:02:24 CDT 2017",
-    "timestamp": "20170711100224"
-=======
-    "asctime": "Tue Jul 11 08:55:21 CDT 2017",
-    "timestamp": "20170711085521"
->>>>>>> 96c8d8ab
+    "asctime": "Tue Jul 11 10:04:25 CDT 2017",
+    "timestamp": "20170711100425"
 }