--- conflicted
+++ resolved
@@ -1,9 +1,4 @@
 {
-<<<<<<< HEAD
-    "asctime": "Fri Aug 21 10:57:42 CDT 2015",
-    "timestamp": "20150821105742"
-=======
-    "asctime": "Mon Aug 17 14:04:46 CDT 2015",
-    "timestamp": "20150817140446"
->>>>>>> e589101a
+    "asctime": "Fri Aug 21 10:58:48 CDT 2015",
+    "timestamp": "20150821105848"
 }