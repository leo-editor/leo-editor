{
<<<<<<< HEAD
    "asctime": "Thu Aug 21 11:49:58 CDT 2014",
    "timestamp": "20140821114958"
=======
    "asctime": "Thu Aug 21 10:57:17 CDT 2014",
    "timestamp": "20140821105717"
>>>>>>> 3924f115
}<|MERGE_RESOLUTION|>--- conflicted
+++ resolved
@@ -1,9 +1,4 @@
 {
-<<<<<<< HEAD
-    "asctime": "Thu Aug 21 11:49:58 CDT 2014",
-    "timestamp": "20140821114958"
-=======
-    "asctime": "Thu Aug 21 10:57:17 CDT 2014",
-    "timestamp": "20140821105717"
->>>>>>> 3924f115
+    "asctime": "Thu Aug 21 11:54:19 CDT 2014",
+    "timestamp": "20140821115419"
 }