{
<<<<<<< HEAD
    "asctime": "Mon Oct 26 11:24:42 CDT 2015",
    "timestamp": "20151026112442"
=======
    "asctime": "Tue Oct 20 09:53:19 CDT 2015",
    "timestamp": "20151020095319"
>>>>>>> 0262e269
}<|MERGE_RESOLUTION|>--- conflicted
+++ resolved
@@ -1,9 +1,4 @@
 {
-<<<<<<< HEAD
-    "asctime": "Mon Oct 26 11:24:42 CDT 2015",
-    "timestamp": "20151026112442"
-=======
-    "asctime": "Tue Oct 20 09:53:19 CDT 2015",
-    "timestamp": "20151020095319"
->>>>>>> 0262e269
+    "asctime": "Mon Oct 26 11:29:30 CDT 2015",
+    "timestamp": "20151026112930"
 }