--- conflicted
+++ resolved
@@ -1,9 +1,4 @@
 {
-<<<<<<< HEAD
-    "asctime": "Sun Apr  2 16:53:46 CDT 2017",
-    "timestamp": "20170402165346"
-=======
     "asctime": "Sun Apr 23 10:50:16 CDT 2017",
     "timestamp": "20170423105016"
->>>>>>> 331dbad2
 }