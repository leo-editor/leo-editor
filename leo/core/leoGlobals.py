#@+leo-ver=5-thin
#@+node:ekr.20031218072017.3093: * @file leoGlobals.py
"""
Global constants, variables and utility functions used throughout Leo.

Important: This module imports no other Leo module.
"""
#@+<< leoGlobals imports >>
#@+node:ekr.20050208101229: ** << leoGlobals imports >>
from __future__ import annotations
import binascii
import codecs
import copy
import fnmatch
from functools import reduce
import gc
import gettext
import glob
import importlib
import inspect
import io
import operator
import os
from pathlib import Path
# import pdb  # Do NOT import pdb here! g.pdb is a *function*
import pprint
import re
import shlex
import string
import sys
import subprocess
import tempfile
import textwrap
import time
import traceback
import types
from typing import TYPE_CHECKING
from typing import Any, Callable, Dict, Generator, Iterable, List, Optional, Sequence, Set, Tuple, Union
import unittest
import urllib
import urllib.parse as urlparse

# Leo never imports any other Leo module.

# Third-party tools.
import webbrowser
try:
    import tkinter as Tk
except Exception:
    Tk = None
#
# Abbreviations...
StringIO = io.StringIO
#@-<< leoGlobals imports >>
#@+<< leoGlobals annotations >>
#@+node:ekr.20220824084642.1: ** << leoGlobals annotations >>
if TYPE_CHECKING:  # pragma: no cover
    from leo.core.leoCommands import Commands as Cmdr
    from leo.core.leoGui import LeoGui
    from leo.core.leoNodes import Position, VNode
    Event = Any
#@-<< leoGlobals annotations >>
in_bridge = False  # True: leoApp object loads a null Gui.
in_vs_code = False  # #2098.
minimum_python_version = '3.9'
isPython3 = sys.version_info >= (3, 0, 0)  # Not used in Leo's core.
isMac = sys.platform.startswith('darwin')
isWindows = sys.platform.startswith('win')
#@+<< define g.globalDirectiveList >>
#@+node:EKR.20040610094819: ** << define g.globalDirectiveList >>
# Visible externally so plugins may add to the list of directives.
# The atFile write logic uses this, but not the atFile read logic.
globalDirectiveList = [
    # Order does not matter.
    'all',
    'beautify',
    'colorcache', 'code', 'color', 'comment', 'c',
    'delims', 'doc',
    'encoding',
    # 'end_raw',  # #2276.
    'first', 'header', 'ignore',
    'killbeautify', 'killcolor',
    'language', 'last', 'lineending',
    'markup',
    'nobeautify',
    'nocolor-node', 'nocolor', 'noheader', 'nowrap',
    'nopyflakes',  # Leo 6.1.
    'nosearch',  # Leo 5.3.
    'others', 'pagewidth', 'path', 'quiet',
    # 'raw',  # #2276.
    'section-delims',  # Leo 6.6. #2276.
    'silent',
    'tabwidth', 'terse',
    'unit', 'verbose', 'wrap',
]

directives_pat = None  # Set below.
#@-<< define g.globalDirectiveList >>
#@+<< define global decorator dicts >>
#@+node:ekr.20150510103918.1: ** << define global decorator dicts >> (leoGlobals.py)
#@@nobeautify
#@@language rest
#@+at
# The cmd_instance_dict supports per-class @cmd decorators. For example, the
# following appears in leo.commands.
#
#     def cmd(name: Any) -> Any:
#         """Command decorator for the abbrevCommands class."""
#         return g.new_cmd_decorator(name, ['c', 'abbrevCommands',])
#
# For commands based on functions, use the @g.command decorator.
#@@c
#@@language python

global_commands_dict = {}

cmd_instance_dict = {
    # Keys are class names, values are attribute chains.
    'AbbrevCommandsClass':      ['c', 'abbrevCommands'],
    'AtFile':                   ['c', 'atFileCommands'],
    'AutoCompleterClass':       ['c', 'k', 'autoCompleter'],
    'ChapterController':        ['c', 'chapterController'],
    'Commands':                 ['c'],
    'ControlCommandsClass':     ['c', 'controlCommands'],
    'DebugCommandsClass':       ['c', 'debugCommands'],
    'EditCommandsClass':        ['c', 'editCommands'],
    'EditFileCommandsClass':    ['c', 'editFileCommands'],
    'FileCommands':             ['c', 'fileCommands'],
    'HelpCommandsClass':        ['c', 'helpCommands'],
    'KeyHandlerClass':          ['c', 'k'],
    'KeyHandlerCommandsClass':  ['c', 'keyHandlerCommands'],
    'KillBufferCommandsClass':  ['c', 'killBufferCommands'],
    'LeoApp':                   ['g', 'app'],
    'LeoFind':                  ['c', 'findCommands'],
    'LeoImportCommands':        ['c', 'importCommands'],
    # 'MacroCommandsClass':       ['c', 'macroCommands'],
    'PrintingController':       ['c', 'printingController'],
    'RectangleCommandsClass':   ['c', 'rectangleCommands'],
    'RstCommands':              ['c', 'rstCommands'],
    'SpellCommandsClass':       ['c', 'spellCommands'],
    'Undoer':                   ['c', 'undoer'],
    'VimCommands':              ['c', 'vimCommands'],
}
#@-<< define global decorator dicts >>
#@+<< define global error regexs >>
#@+node:ekr.20220412193109.1: ** << define global error regexs >> (leoGlobals.py)
# Most code need only know about the *existence* of these patterns.

# For all *present* patterns, m.group(1) is the filename and m.group(2) is the line number.

# See link_table above LeoLog.put_html_links.

flake8_pat = re.compile(r'(.+?):([0-9]+):[0-9]+:.*$')
mypy_pat = re.compile(r'^(.+?):([0-9]+):\s*(error|note)\s*(.*)\s*$')
pyflakes_pat = re.compile(r'^(.*):([0-9]+):[0-9]+ .*?$')
pylint_pat = re.compile(r'^(.*):\s*([0-9]+)[,:]\s*[0-9]+:.*?\(.*\)\s*$')
python_pat = re.compile(r'^\s*File\s+"(.*?)",\s*line\s*([0-9]+)\s*$')
#@-<< define global error regexs >>
#@+<< define g.decorators >>
#@+node:ekr.20150508165324.1: ** << define g.Decorators >>
#@+others
#@+node:ekr.20150510104148.1: *3* g.check_cmd_instance_dict
def check_cmd_instance_dict(c: Cmdr, g: Any) -> None:
    """
    Check g.check_cmd_instance_dict.
    This is a permanent unit test, called from c.finishCreate.
    """
    d = cmd_instance_dict
    for key in d:
        ivars = d.get(key)
        # Produces warnings.
        obj = ivars2instance(c, g, ivars)  # type:ignore
        if obj:
            name = obj.__class__.__name__
            if name != key:
                g.trace('class mismatch', key, name)
#@+node:ville.20090521164644.5924: *3* g.command (decorator)
class Command:
    """
    A global decorator for creating commands.

    This is the recommended way of defining all new commands, including
    commands that could be defined inside a class. The typical usage is:

        @g.command('command-name')
        def A_Command(event):
            c = event.get('c')
            ...

    g can *not* be used anywhere in this class!
    """

    def __init__(self, name: str, **kwargs: Any) -> None:
        """Ctor for command decorator class."""
        self.name = name

    def __call__(self, func: Callable) -> Callable:
        """Register command for all future commanders."""
        global_commands_dict[self.name] = func
        if app:
            for c in app.commanders():
                c.k.registerCommand(self.name, func)
        # Inject ivars for plugins_menu.py.
        func.__func_name__ = func.__name__  # For leoInteg.
        func.is_command = True
        func.command_name = self.name
        return func

command = Command
#@+node:ekr.20171124070654.1: *3* g.command_alias
def command_alias(alias: str, func: Callable) -> None:
    """Create an alias for the *already defined* method in the Commands class."""
    from leo.core import leoCommands
    assert hasattr(leoCommands.Commands, func.__name__)
    funcToMethod(func, leoCommands.Commands, alias)
#@+node:ekr.20171123095526.1: *3* g.commander_command (decorator)
class CommanderCommand:
    """
    A global decorator for creating commander commands, that is, commands
    that were formerly methods of the Commands class in leoCommands.py.

    Usage:

        @g.command('command-name')
        def command_name(self, *args, **kwargs):
            ...

    The decorator injects command_name into the Commander class and calls
    funcToMethod so the ivar will be injected in all future commanders.

    g can *not* be used anywhere in this class!
    """

    def __init__(self, name: str, **kwargs: Any) -> None:
        """Ctor for command decorator class."""
        self.name = name

    def __call__(self, func: Callable) -> Callable:
        """Register command for all future commanders."""

        def commander_command_wrapper(event: Any) -> None:
            c = event.get('c')
            method = getattr(c, func.__name__, None)
            method(event=event)

        # Inject ivars for plugins_menu.py.
        commander_command_wrapper.__func_name__ = func.__name__  # For leoInteg.
        commander_command_wrapper.__name__ = self.name
        commander_command_wrapper.__doc__ = func.__doc__
        global_commands_dict[self.name] = commander_command_wrapper
        if app:
            from leo.core import leoCommands
            funcToMethod(func, leoCommands.Commands)
            for c in app.commanders():
                c.k.registerCommand(self.name, func)
        # Inject ivars for plugins_menu.py.
        func.is_command = True
        func.command_name = self.name
        return func

commander_command = CommanderCommand
#@+node:ekr.20150508164812.1: *3* g.ivars2instance
def ivars2instance(c: Cmdr, g: Any, ivars: List[str]) -> Any:
    """
    Return the instance of c given by ivars.
    ivars is a list of strings.
    A special case: ivars may be 'g', indicating the leoGlobals module.
    """
    if not ivars:
        g.trace('can not happen: no ivars')
        return None
    ivar = ivars[0]
    if ivar not in ('c', 'g'):
        g.trace('can not happen: unknown base', ivar)
        return None
    obj = c if ivar == 'c' else g
    for ivar in ivars[1:]:
        obj = getattr(obj, ivar, None)
        if not obj:
            g.trace('can not happen: unknown attribute', obj, ivar, ivars)
            break
    return obj
#@+node:ekr.20150508134046.1: *3* g.new_cmd_decorator (decorator)
def new_cmd_decorator(name: str, ivars: List[str]) -> Callable:
    """
    Return a new decorator for a command with the given name.
    Compute the class *instance* using the ivar string or list.

    Don't even think about removing the @cmd decorators!
    See https://github.com/leo-editor/leo-editor/issues/325
    """

    def _decorator(func: Callable) -> Callable:

        def new_cmd_wrapper(event: Any) -> None:
            if isinstance(event, dict):
                c = event.get('c')
            else:
                c = event.c
            self = g.ivars2instance(c, g, ivars)
            try:
                # Don't use a keyword for self.
                # This allows the VimCommands class to use vc instead.
                func(self, event=event)
            except Exception:
                g.es_exception()

        new_cmd_wrapper.__func_name__ = func.__name__  # For leoInteg.
        new_cmd_wrapper.__name__ = name
        new_cmd_wrapper.__doc__ = func.__doc__
        # Put the *wrapper* into the global dict.
        global_commands_dict[name] = new_cmd_wrapper
        return func  # The decorator must return the func itself.

    return _decorator
#@-others
#@-<< define g.decorators >>
#@+<< define regex's >>
#@+node:ekr.20200810093517.1: ** << define regex's >>
# Regex used by this module, and in leoColorizer.py.
g_language_pat = re.compile(r'^@language\s+(\w+)+', re.MULTILINE)

# g_is_directive_pattern excludes @encoding.whatever and @encoding(whatever)
# It must allow @language python, @nocolor-node, etc.
g_is_directive_pattern = re.compile(r'^\s*@([\w-]+)\s*')
g_tabwidth_pat = re.compile(r'(^@tabwidth)', re.MULTILINE)

# #2267: Support for @section-delims.
g_section_delims_pat = re.compile(r'^@section-delims[ \t]+([^ \w\n\t]+)[ \t]+([^ \w\n\t]+)[ \t]*$')

# Patterns used by the colorizer...

# New in Leo 6.6.4: gnxs must start with 'gnx:'
gnx_char = r"""[^.,"'\s]"""  # LeoApp.cleanLeoID() removes these characters.
gnx_id = fr"{gnx_char}{{3,}}"  # id's must have at least three characters.
gnx_regex = re.compile(fr"\bgnx:{gnx_id}\.[0-9]+\.[0-9]+")

# Unls end with quotes.
unl_regex = re.compile(r"""\bunl:[^`'")]+""")

# Urls end at space or quotes.
url_leadins = 'fghmnptw'
url_kinds = '(file|ftp|gopher|http|https|mailto|news|nntp|prospero|telnet|wais)'
url_regex = re.compile(fr"""\b{url_kinds}://[^\s'"]+""")
#@-<< define regex's >>
tree_popup_handlers: List[Callable] = []  # Set later.
user_dict: Dict[Any, Any] = {}  # Non-persistent dictionary for scripts and plugins.
app: Any = None  # The singleton app object. Set by runLeo.py.
# Global status vars.
inScript = False  # A synonym for app.inScript
unitTesting = False  # A synonym for app.unitTesting.
#@+others
#@+node:ekr.20201211182722.1: ** g.Backup
#@+node:ekr.20201211182659.1: *3* g.standard_timestamp
def standard_timestamp() -> str:
    """Return a reasonable timestamp."""
    return time.strftime("%Y%m%d-%H%M%S")
#@+node:ekr.20201211183100.1: *3* g.get_backup_directory
def get_backup_path(sub_directory: str) -> Optional[str]:
    """
    Return the full path to the subdirectory of the main backup directory.

    The main backup directory is computed as follows:

    1. os.environ['LEO_BACKUP']
    2. ~/Backup
    """
    # Compute the main backup directory.
    # First, try the LEO_BACKUP directory.
    backup = None
    try:
        backup = os.environ['LEO_BACKUP']
        if not os.path.exists(backup):
            backup = None
    except KeyError:
        pass
    except Exception:
        g.es_exception()
    # Second, try ~/Backup.
    if not backup:
        backup = os.path.join(str(Path.home()), 'Backup')
        if not os.path.exists(backup):
            backup = None
    if not backup:
        return None
    # Compute the path to backup/sub_directory
    directory = os.path.join(backup, sub_directory)
    return directory if os.path.exists(directory) else None
#@+node:ekr.20140711071454.17644: ** g.Classes & class accessors
#@+node:ekr.20120123115816.10209: *3* class g.BindingInfo & isBindingInfo
class BindingInfo:
    """
    A class representing any kind of key binding line.

    This includes other information besides just the KeyStroke.
    """
    # Important: The startup code uses this class,
    # so it is convenient to define it in leoGlobals.py.
    #@+others
    #@+node:ekr.20120129040823.10254: *4* bi.__init__
    def __init__(
        self,
        kind: str,
        commandName: str = '',
        func: Callable = None,
        nextMode: str = None,
        pane: str = None,
        stroke: "KeyStroke" = None,
    ) -> None:
        if not g.isStrokeOrNone(stroke):
            g.trace('***** (BindingInfo) oops', repr(stroke))
        self.kind = kind
        self.commandName = commandName
        self.func = func
        self.nextMode = nextMode
        self.pane = pane
        self.stroke = stroke  # The *caller* must canonicalize the shortcut.
    #@+node:ekr.20120203153754.10031: *4* bi.__hash__
    def __hash__(self) -> Any:
        return self.stroke.__hash__() if self.stroke else 0
    #@+node:ekr.20120125045244.10188: *4* bi.__repr__ & ___str_& dump
    def __repr__(self) -> str:
        return self.dump()

    __str__ = __repr__

    def dump(self) -> str:
        result = [f"BindingInfo kind: {self.kind}"]
        # Print all existing ivars.
        table = ('pane', 'commandName', 'func', 'stroke')  # 'nextMode',
        for ivar in table:
            if hasattr(self, ivar):
                val = getattr(self, ivar)
                if val not in (None, 'none', 'None', ''):
                    if ivar == 'func':
                        # pylint: disable=no-member
                        val = val.__name__
                    s = f"{ivar}: {val!r}"
                    result.append(s)
        # Clearer w/o f-string.
        return "<%s>" % ' '.join(result).strip()
    #@+node:ekr.20120129040823.10226: *4* bi.isModeBinding
    def isModeBinding(self) -> bool:
        return self.kind.startswith('*mode')
    #@-others

def isBindingInfo(obj: Any) -> bool:
    return isinstance(obj, BindingInfo)
#@+node:ekr.20031218072017.3098: *3* class g.Bunch (Python Cookbook)
class Bunch:
    """
    From The Python Cookbook:

        Create a Bunch whenever you want to group a few variables:

            point = Bunch(datum=y, squared=y*y, coord=x)

        You can read/write the named attributes you just created, add others,
        del some of them, etc::

            if point.squared > threshold:
                point.isok = True
    """

    def __init__(self, **keywords: Any) -> None:
        self.__dict__.update(keywords)

    def __repr__(self) -> str:
        return self.toString()

    def ivars(self) -> List:
        return sorted(self.__dict__)

    def keys(self) -> List:
        return sorted(self.__dict__)

    def toString(self) -> str:
        tag = self.__dict__.get('tag')
        entries = [
            f"{key}: {str(self.__dict__.get(key)) or repr(self.__dict__.get(key))}"
                for key in self.ivars() if key != 'tag'
        ]
        # Fail.
        result = [f'g.Bunch({tag or ""})']
        result.extend(entries)
        return '\n    '.join(result) + '\n'

    # Used by new undo code.

    def __setitem__(self, key: str, value: Any) -> Any:
        """Support aBunch[key] = val"""
        return operator.setitem(self.__dict__, key, value)

    def __getitem__(self, key: str) -> Any:
        """Support aBunch[key]"""
        # g.pr('g.Bunch.__getitem__', key)
        return operator.getitem(self.__dict__, key)

    def get(self, key: str, theDefault: Any = None) -> Any:
        return self.__dict__.get(key, theDefault)

    def __contains__(self, key: str) -> bool:  # New.
        # g.pr('g.Bunch.__contains__', key in self.__dict__, key)
        return key in self.__dict__

bunch = Bunch
#@+node:ekr.20120219154958.10492: *3* class g.EmergencyDialog
class EmergencyDialog:
    """
    A class that creates an tkinter dialog with a single OK button.

    If tkinter doesn't exist (#2512), this class just prints the message
    passed to the ctor.

    """
    #@+others
    #@+node:ekr.20120219154958.10493: *4* emergencyDialog.__init__
    def __init__(self, title: str, message: str) -> None:
        """Constructor for the leoTkinterDialog class."""
        self.answer = None  # Value returned from run()
        self.title = title
        self.message = message
        self.buttonsFrame = None  # Frame to hold typical dialog buttons.
        # Command to call when user click's the window's close box.
        self.defaultButtonCommand = None
        self.frame = None  # The outermost frame.
        self.root = None  # Created in createTopFrame.
        self.top = None  # The toplevel Tk widget.
        if Tk:  # #2512.
            self.createTopFrame()
            buttons = [{
                "text": "OK",
                "command": self.okButton,
                "default": True,
            }]
            self.createButtons(buttons)
            self.top.bind("<Key>", self.onKey)
        else:
            print(message.rstrip() + '\n')
    #@+node:ekr.20120219154958.10494: *4* emergencyDialog.createButtons
    def createButtons(self, buttons: List[Dict[str, Any]]) -> List[Any]:
        """Create a row of buttons.

        buttons is a list of dictionaries containing
        the properties of each button.
        """
        assert self.frame
        self.buttonsFrame = f = Tk.Frame(self.top)
        f.pack(side="top", padx=30)
        # Buttons is a list of dictionaries, with an empty dictionary
        # at the end if there is only one entry.
        buttonList = []
        for d in buttons:
            text = d.get("text", "<missing button name>")
            isDefault = d.get("default", False)
            underline = d.get("underline", 0)
            command = d.get("command", None)
            bd = 4 if isDefault else 2
            b = Tk.Button(f, width=6, text=text, bd=bd,
                underline=underline, command=command)
            b.pack(side="left", padx=5, pady=10)
            buttonList.append(b)
            if isDefault and command:
                self.defaultButtonCommand = command
        return buttonList
    #@+node:ekr.20120219154958.10495: *4* emergencyDialog.createTopFrame
    def createTopFrame(self) -> None:
        """Create the Tk.Toplevel widget for a leoTkinterDialog."""
        self.root = Tk.Tk()  # type:ignore
        self.top = Tk.Toplevel(self.root)  # type:ignore
        self.top.title(self.title)
        self.root.withdraw()  # This root window should *never* be shown.
        self.frame = Tk.Frame(self.top)  # type:ignore
        self.frame.pack(side="top", expand=1, fill="both")
        label = Tk.Label(self.frame, text=self.message, bg='white')
        label.pack(pady=10)
    #@+node:ekr.20120219154958.10496: *4* emergencyDialog.okButton
    def okButton(self) -> None:
        """Do default click action in ok button."""
        self.top.destroy()
        self.top = None
    #@+node:ekr.20120219154958.10497: *4* emergencyDialog.onKey
    def onKey(self, event: Any) -> None:
        """Handle Key events in askOk dialogs."""
        self.okButton()
    #@+node:ekr.20120219154958.10498: *4* emergencyDialog.run
    def run(self) -> None:
        """Run the modal emergency dialog."""
        # Suppress f-stringify.
        self.top.geometry("%dx%d%+d%+d" % (300, 200, 50, 50))
        self.top.lift()
        self.top.grab_set()  # Make the dialog a modal dialog.
        self.root.wait_window(self.top)
    #@-others
#@+node:ekr.20120123143207.10223: *3* class g.GeneralSetting
# Important: The startup code uses this class,
# so it is convenient to define it in leoGlobals.py.


class GeneralSetting:
    """A class representing any kind of setting except shortcuts."""

    def __init__(
        self,
        kind: str,
        encoding: str = None,
        ivar: str = None,
        setting: str = None,
        val: Any = None,
        path: str = None,
        tag: str = 'setting',
        unl: str = None,
    ) -> None:
        self.encoding = encoding
        self.ivar = ivar
        self.kind = kind
        self.path = path
        self.unl = unl
        self.setting = setting
        self.val = val
        self.tag = tag

    def __repr__(self) -> str:
        # Better for g.printObj.
        val = str(self.val).replace('\n', ' ')
        return (
            f"GS: {g.shortFileName(self.path):20} "
            f"{self.kind:7} = {g.truncate(val, 50)}")

    dump = __repr__
    __str__ = __repr__
#@+node:ekr.20120201164453.10090: *3* class g.KeyStroke & isStroke/OrNone
class KeyStroke:
    """
    A class that represent any key stroke or binding.

    stroke.s is the "canonicalized" stroke.
    """
    #@+others
    #@+node:ekr.20180414195401.2: *4*  ks.__init__
    def __init__(self, binding: str) -> None:

        self.s: str
        if binding:
            self.s = self.finalize_binding(binding)
        else:
            self.s = None
    #@+node:ekr.20120203053243.10117: *4* ks.__eq__, etc
    #@+at All these must be defined in order to say, for example:
    #     for key in sorted(d)
    # where the keys of d are KeyStroke objects.
    #@@c

    def __eq__(self, other: Any) -> bool:
        if not other:
            return False
        if hasattr(other, 's'):
            return self.s == other.s
        return self.s == other

    def __lt__(self, other: Any) -> bool:
        if not other:
            return False
        if hasattr(other, 's'):
            return self.s < other.s
        return self.s < other

    def __le__(self, other: Any) -> bool:
        return self.__lt__(other) or self.__eq__(other)

    def __ne__(self, other: Any) -> bool:
        return not self.__eq__(other)

    def __gt__(self, other: Any) -> bool:
        return not self.__lt__(other) and not self.__eq__(other)

    def __ge__(self, other: Any) -> bool:
        return not self.__lt__(other)
    #@+node:ekr.20120203053243.10118: *4* ks.__hash__
    # Allow KeyStroke objects to be keys in dictionaries.

    def __hash__(self) -> Any:
        return self.s.__hash__() if self.s else 0
    #@+node:ekr.20120204061120.10067: *4* ks.__repr___ & __str__
    def __repr__(self) -> str:
        return f"<KeyStroke: {repr(self.s)}>"

    def __str__(self) -> str:
        return repr(self.s)
    #@+node:ekr.20180417160703.1: *4* ks.dump
    def dump(self) -> None:
        """Show results of printable chars."""
        for i in range(128):
            s = chr(i)
            stroke = g.KeyStroke(s)
            if stroke.s != s:
                print(f"{i:2} {s!r:10} {stroke.s!r}")
        for ch in ('backspace', 'linefeed', 'return', 'tab'):
            stroke = g.KeyStroke(ch)
            print(f'{"":2} {ch!r:10} {stroke.s!r}')
    #@+node:ekr.20180415082249.1: *4* ks.finalize_binding
    def finalize_binding(self, binding: str) -> str:

        # This trace is good for devs only.
        trace = False and 'keys' in g.app.debug
        self.mods = self.find_mods(binding)
        s = self.strip_mods(binding)
        s = self.finalize_char(s)  # May change self.mods.
        mods = ''.join([f"{z.capitalize()}+" for z in self.mods])
        if trace and 'meta' in self.mods:
            g.trace(f"{binding:20}:{self.mods:>20} ==> {mods+s}")
        return mods + s
    #@+node:ekr.20180415083926.1: *4* ks.finalize_char & helper
    def finalize_char(self, s: str) -> str:
        """Perform very-last-minute translations on bindings."""
        #
        # Retain "bigger" spelling for gang-of-four bindings with modifiers.
        shift_d = {
            'bksp': 'BackSpace',
            'backspace': 'BackSpace',
            'backtab': 'Tab',  # The shift mod will convert to 'Shift+Tab',
            'linefeed': 'Return',
            '\r': 'Return',
            'return': 'Return',
            'tab': 'Tab',
        }
        if self.mods and s.lower() in shift_d:
            # Returning '' breaks existing code.
            return shift_d.get(s.lower())
        #
        # Make all other translations...
        #
        # This dict ensures proper capitalization.
        # It also translates legacy Tk binding names to ascii chars.
        translate_d = {
            #
            # The gang of four...
            'bksp': 'BackSpace',
            'backspace': 'BackSpace',
            'backtab': 'Tab',  # The shift mod will convert to 'Shift+Tab',
            'linefeed': '\n',
            '\r': '\n',
            'return': '\n',
            'tab': 'Tab',
            #
            # Special chars...
            'delete': 'Delete',
            'down': 'Down',
            'end': 'End',
            'enter': 'Enter',
            'escape': 'Escape',
            'home': 'Home',
            'insert': 'Insert',
            'left': 'Left',
            'next': 'Next',
            'prior': 'Prior',
            'right': 'Right',
            'up': 'Up',
            #
            # Qt key names...
            'del': 'Delete',
            'dnarrow': 'Down',
            'esc': 'Escape',
            'ins': 'Insert',
            'ltarrow': 'Left',
            'pagedn': 'Next',
            'pageup': 'Prior',
            'pgdown': 'Next',
            'pgup': 'Prior',
            'rtarrow': 'Right',
            'uparrow': 'Up',
            #
            # Legacy Tk binding names...
            "ampersand": "&",
            "asciicircum": "^",
            "asciitilde": "~",
            "asterisk": "*",
            "at": "@",
            "backslash": "\\",
            "bar": "|",
            "braceleft": "{",
            "braceright": "}",
            "bracketleft": "[",
            "bracketright": "]",
            "colon": ":",
            "comma": ",",
            "dollar": "$",
            "equal": "=",
            "exclam": "!",
            "greater": ">",
            "less": "<",
            "minus": "-",
            "numbersign": "#",
            "quotedbl": '"',
            "quoteright": "'",
            "parenleft": "(",
            "parenright": ")",
            "percent": "%",
            "period": ".",
            "plus": "+",
            "question": "?",
            "quoteleft": "`",
            "semicolon": ";",
            "slash": "/",
            "space": " ",
            "underscore": "_",
        }
        #
        # pylint: disable=undefined-loop-variable
            # Looks like a pylint bug.
        if s in (None, 'none', 'None'):
            return 'None'
        if s.lower() in translate_d:
            s = translate_d.get(s.lower())
            return self.strip_shift(s)  # type:ignore
        if len(s) > 1 and s.find(' ') > -1:
            # #917: not a pure, but should be ignored.
            return ''
        if s.isalpha():
            if len(s) == 1:
                if 'shift' in self.mods:
                    if len(self.mods) == 1:
                        self.mods.remove('shift')
                        s = s.upper()
                    else:
                        s = s.lower()
                elif self.mods:
                    s = s.lower()
            else:
                # 917: Ignore multi-byte alphas not in the table.
                s = ''
                if 0:
                    # Make sure all special chars are in translate_d.
                    if g.app.gui:  # It may not exist yet.
                        if s.capitalize() in g.app.gui.specialChars:
                            s = s.capitalize()
            return s
        #
        # Translate shifted keys to their appropriate alternatives.
        return self.strip_shift(s)
    #@+node:ekr.20180502104829.1: *5* ks.strip_shift
    def strip_shift(self, s: str) -> str:
        """
        Handle supposedly shifted keys.

        User settings might specify an already-shifted key, which is not an error.

        The legacy Tk binding names have already been translated,
        so we don't have to worry about Shift-ampersand, etc.
        """
        #
        # The second entry in each line handles shifting an already-shifted character.
        # That's ok in user settings: the Shift modifier is just removed.
        shift_d = {
            # Top row of keyboard.
            "`": "~", "~": "~",
            "1": "!", "!": "!",
            "2": "@", "@": "@",
            "3": "#", "#": "#",
            "4": "$", "$": "$",
            "5": "%", "%": "%",
            "6": "^", "^": "^",
            "7": "&", "&": "&",
            "8": "*", "*": "*",
            "9": "(", "(": "(",
            "0": ")", ")": ")",
            "-": "_", "_": "_",
            "=": "+", "+": "+",
            # Second row of keyboard.
            "[": "{", "{": "{",
            "]": "}", "}": "}",
            "\\": '|', "|": "|",
            # Third row of keyboard.
            ";": ":", ":": ":",
            "'": '"', '"': '"',
            # Fourth row of keyboard.
            ".": "<", "<": "<",
            ",": ">", ">": ">",
            "//": "?", "?": "?",
        }
        if 'shift' in self.mods and s in shift_d:
            self.mods.remove('shift')
            s = shift_d.get(s)
        return s
    #@+node:ekr.20120203053243.10124: *4* ks.find, lower & startswith
    # These may go away later, but for now they make conversion of string strokes easier.

    def find(self, pattern: str) -> int:
        return self.s.find(pattern)

    def lower(self) -> str:
        return self.s.lower()

    def startswith(self, s: str) -> bool:
        return self.s.startswith(s)
    #@+node:ekr.20180415081209.2: *4* ks.find_mods
    def find_mods(self, s: str) -> List[str]:
        """Return the list of all modifiers seen in s."""
        s = s.lower()
        table = (
            ['alt',],
            ['command', 'cmd',],
            ['ctrl', 'control',],  # Use ctrl, not control.
            ['meta',],
            ['shift', 'shft',],
            # 868: Allow alternative spellings.
            ['keypad', 'key_pad', 'numpad', 'num_pad'],
        )
        result = []
        for aList in table:
            kind = aList[0]
            for mod in aList:
                for suffix in '+-':
                    if s.find(mod + suffix) > -1:
                        s = s.replace(mod + suffix, '')
                        result.append(kind)
                        break
        return result
    #@+node:ekr.20180417101435.1: *4* ks.isAltCtl
    def isAltCtrl(self) -> bool:
        """Return True if this is an Alt-Ctrl character."""
        mods = self.find_mods(self.s)
        return 'alt' in mods and 'ctrl' in mods
    #@+node:ekr.20120203053243.10121: *4* ks.isFKey
    def isFKey(self) -> bool:
        return self.s in g.app.gui.FKeys
    #@+node:ekr.20180417102341.1: *4* ks.isPlainKey (does not handle alt-ctrl chars)
    def isPlainKey(self) -> bool:
        """
        Return True if self.s represents a plain key.

        A plain key is a key that can be inserted into text.

        **Note**: The caller is responsible for handling Alt-Ctrl keys.
        """
        s = self.s
        if s in g.app.gui.ignoreChars:
            # For unit tests.
            return False
        # #868:
        if s.find('Keypad+') > -1:
            # Enable bindings.
            return False
        if self.find_mods(s) or self.isFKey():
            return False
        if s in g.app.gui.specialChars:
            return False
        if s == 'BackSpace':
            return False
        return True
    #@+node:ekr.20180511092713.1: *4* ks.isNumPadKey, ks.isPlainNumPad & ks.removeNumPadModifier
    def isNumPadKey(self) -> bool:
        return self.s.find('Keypad+') > -1

    def isPlainNumPad(self) -> bool:
        return (
            self.isNumPadKey() and
            len(self.s.replace('Keypad+', '')) == 1
        )

    def removeNumPadModifier(self) -> None:
        self.s = self.s.replace('Keypad+', '')
    #@+node:ekr.20180419170934.1: *4* ks.prettyPrint
    def prettyPrint(self) -> str:

        s = self.s
        if not s:
            return '<None>'
        d = {' ': 'Space', '\t': 'Tab', '\n': 'Return', '\r': 'LineFeed'}
        ch = s[-1]
        return s[:-1] + d.get(ch, ch)
    #@+node:ekr.20180415124853.1: *4* ks.strip_mods
    def strip_mods(self, s: str) -> str:
        """Remove all modifiers from s, without changing the case of s."""
        table = (
            'alt',
            'cmd', 'command',
            'control', 'ctrl',
            'keypad', 'key_pad',  # 868:
            'meta',
            'shift', 'shft',
        )
        for mod in table:
            for suffix in '+-':
                target = mod + suffix
                i = s.lower().find(target)
                if i > -1:
                    s = s[:i] + s[i + len(target) :]
                    break
        return s
    #@+node:ekr.20120203053243.10125: *4* ks.toGuiChar
    def toGuiChar(self) -> str:
        """Replace special chars by the actual gui char."""
        s = self.s.lower()
        if s in ('\n', 'return'):
            s = '\n'
        elif s in ('\t', 'tab'):
            s = '\t'
        elif s in ('\b', 'backspace'):
            s = '\b'
        elif s in ('.', 'period'):
            s = '.'
        return s
    #@+node:ekr.20180417100834.1: *4* ks.toInsertableChar
    def toInsertableChar(self) -> str:
        """Convert self to an (insertable) char."""
        # pylint: disable=len-as-condition
        s = self.s
        if not s or self.find_mods(s):
            return ''
        # Handle the "Gang of Four"
        d = {
            'BackSpace': '\b',
            'LineFeed': '\n',
            # 'Insert': '\n',
            'Return': '\n',
            'Tab': '\t',
        }
        if s in d:
            return d.get(s)
        return s if len(s) == 1 else ''
    #@-others

def isStroke(obj: Any) -> bool:
    return isinstance(obj, KeyStroke)

def isStrokeOrNone(obj: Any) -> bool:
    return obj is None or isinstance(obj, KeyStroke)
#@+node:ekr.20160119093947.1: *3* class g.MatchBrackets
class MatchBrackets:
    """
    A class implementing the match-brackets command.

    In the interest of speed, the code assumes that the user invokes the
    match-bracket command outside of any string, comment or (for perl or
    javascript) regex.
    """
    #@+others
    #@+node:ekr.20160119104510.1: *4* mb.ctor
    def __init__(self, c: Cmdr, p: Position, language: str) -> None:
        """Ctor for MatchBrackets class."""
        self.c = c
        self.p = p.copy()
        self.language = language
        # Constants.
        self.close_brackets = ")]}>"
        self.open_brackets = "([{<"
        self.brackets = self.open_brackets + self.close_brackets
        self.matching_brackets = self.close_brackets + self.open_brackets
        # Language dependent.
        d1, d2, d3 = g.set_delims_from_language(language)
        self.single_comment, self.start_comment, self.end_comment = d1, d2, d3
        # to track expanding selection
        c.user_dict.setdefault('_match_brackets', {'count': 0, 'range': (0, 0)})
    #@+node:ekr.20160121164723.1: *4* mb.bi-directional helpers
    #@+node:ekr.20160121112812.1: *5* mb.is_regex
    def is_regex(self, s: str, i: int) -> bool:
        """Return true if there is another slash on the line."""
        if self.language in ('javascript', 'perl',):
            assert s[i] == '/'
            offset = 1 if self.forward else -1
            i += offset
            while 0 <= i < len(s) and s[i] != '\n':
                if s[i] == '/':
                    return True
                i += offset
            return False
        return False
    #@+node:ekr.20160121112536.1: *5* mb.scan_regex
    def scan_regex(self, s: str, i: int) -> int:
        """Scan a regex (or regex substitution for perl)."""
        assert s[i] == '/'
        offset = 1 if self.forward else -1
        i1 = i
        i += offset
        found: Union[int, bool] = False
        while 0 <= i < len(s) and s[i] != '\n':
            ch = s[i]
            i2 = i - 1  # in case we have to look behind.
            i += offset
            if ch == '/':
                # Count the preceding backslashes.
                n = 0
                while 0 <= i2 < len(s) and s[i2] == '\\':
                    n += 1
                    i2 -= 1
                if (n % 2) == 0:
                    if self.language == 'perl' and found is None:
                        found = i
                    else:
                        found = i
                        break
        if found is None:
            self.oops('unmatched regex delim')
            return i1 + offset
        return found
    #@+node:ekr.20160121112303.1: *5* mb.scan_string
    def scan_string(self, s: str, i: int) -> int:
        """
        Scan the string starting at s[i] (forward or backward).
        Return the index of the next character.
        """
        # i1 = i if self.forward else i + 1
        delim = s[i]
        assert delim in "'\"", repr(delim)
        offset = 1 if self.forward else -1
        i += offset
        while 0 <= i < len(s):
            ch = s[i]
            i2 = i - 1  # in case we have to look behind.
            i += offset
            if ch == delim:
                # Count the preceding backslashes.
                n = 0
                while 0 <= i2 < len(s) and s[i2] == '\\':
                    n += 1
                    i2 -= 1
                if (n % 2) == 0:
                    return i
        # Annoying when matching brackets on the fly.
            # self.oops('unmatched string')
        return i + offset
    #@+node:tbrown.20180226113621.1: *4* mb.expand_range
    def expand_range(
        self,
        s: str,
        left: int,
        right: int,
        max_right: int,
        expand: bool = False,
    ) -> Tuple[Any, Any, Any, Any]:
        """
        Find the bracket nearest the cursor searching outwards left and right.

        Expand the range (left, right) in string s until either s[left] or
        s[right] is a bracket.  right can not exceed max_right, and if expand is
        True, the new range must encompass the old range, in addition to s[left]
        or s[right] being a bracket.

        Returns
            new_left, new_right, bracket_char, index_of_bracket_char
        if expansion succeeds, otherwise
            None, None, None, None

        Note that only one of new_left and new_right will necessarily be a
        bracket, but index_of_bracket_char will definitely be a bracket.
        """
        expanded: Union[bool, str] = False
        left = max(0, min(left, len(s)))  # #2240
        right = max(0, min(right, len(s)))  # #2240
        orig_left = left
        orig_right = right
        while (
            (s[left] not in self.brackets or expand and not expanded)
            and (s[right] not in self.brackets or expand and not expanded)
            and (left > 0 or right < max_right)
        ):
            expanded = False
            if left > 0:
                left -= 1
                if s[left] in self.brackets:
                    other = self.find_matching_bracket(s[left], s, left)
                    if other is not None and other >= orig_right:
                        expanded = 'left'
            if right < max_right:
                right += 1
                if s[right] in self.brackets:
                    other = self.find_matching_bracket(s[right], s, right)
                    if other is not None and other <= orig_left:
                        expanded = 'right'
        if s[left] in self.brackets and (not expand or expanded == 'left'):
            return left, right, s[left], left
        if s[right] in self.brackets and (not expand or expanded == 'right'):
            return left, right, s[right], right
        return None, None, None, None
    #@+node:ekr.20061113221414: *4* mb.find_matching_bracket
    def find_matching_bracket(self, ch1: str, s: str, i: int) -> Any:
        """Find the bracket matching s[i] for self.language."""
        self.forward = ch1 in self.open_brackets
        # Find the character matching the initial bracket.
        for n in range(len(self.brackets)):  # pylint: disable=consider-using-enumerate
            if ch1 == self.brackets[n]:
                target = self.matching_brackets[n]
                break
        else:
            return None
        f = self.scan if self.forward else self.scan_back
        return f(ch1, target, s, i)
    #@+node:ekr.20160121164556.1: *4* mb.scan & helpers
    def scan(self, ch1: str, target: str, s: str, i: int) -> Optional[int]:
        """Scan forward for target."""
        level = 0
        while 0 <= i < len(s):
            progress = i
            ch = s[i]
            if ch in '"\'':
                # Scan to the end/beginning of the string.
                i = self.scan_string(s, i)
            elif self.starts_comment(s, i):
                i = self.scan_comment(s, i)
            elif ch == '/' and self.is_regex(s, i):
                i = self.scan_regex(s, i)
            elif ch == ch1:
                level += 1
                i += 1
            elif ch == target:
                level -= 1
                if level <= 0:
                    return i
                i += 1
            else:
                i += 1
            assert i > progress
        # Not found
        return None
    #@+node:ekr.20160119090634.1: *5* mb.scan_comment
    def scan_comment(self, s: str, i: int) -> Optional[int]:
        """Return the index of the character after a comment."""
        i1 = i
        start = self.start_comment if self.forward else self.end_comment
        end = self.end_comment if self.forward else self.start_comment
        offset = 1 if self.forward else -1
        if g.match(s, i, start):
            if not self.forward:
                i1 += len(end)
            i += offset
            while 0 <= i < len(s):
                if g.match(s, i, end):
                    i = i + len(end) if self.forward else i - 1
                    return i
                i += offset
            self.oops('unmatched multiline comment')
        elif self.forward:
            # Scan to the newline.
            target = '\n'
            while 0 <= i < len(s):
                if s[i] == '\n':
                    i += 1
                    return i
                i += 1
        else:
            # Careful: scan to the *first* target on the line
            target = self.single_comment
            found = None
            i -= 1
            while 0 <= i < len(s) and s[i] != '\n':
                if g.match(s, i, target):
                    found = i
                i -= 1
            if found is None:
                self.oops('can not happen: unterminated single-line comment')
                found = 0
            return found
        return i
    #@+node:ekr.20160119101851.1: *5* mb.starts_comment
    def starts_comment(self, s: str, i: int) -> bool:
        """Return True if s[i] starts a comment."""
        assert 0 <= i < len(s)
        if self.forward:
            if self.single_comment and g.match(s, i, self.single_comment):
                return True
            return (
                self.start_comment and self.end_comment and
                g.match(s, i, self.start_comment)
            )
        if s[i] == '\n':
            if self.single_comment:
                # Scan backward for any single-comment delim.
                i -= 1
                while i >= 0 and s[i] != '\n':
                    if g.match(s, i, self.single_comment):
                        return True
                    i -= 1
            return False
        return (
            self.start_comment and self.end_comment and
            g.match(s, i, self.end_comment)
        )
    #@+node:ekr.20160119230141.1: *4* mb.scan_back & helpers
    def scan_back(self, ch1: str, target: str, s: str, i: int) -> Optional[int]:
        """Scan backwards for delim."""
        level = 0
        while i >= 0:
            progress = i
            ch = s[i]
            if self.ends_comment(s, i):
                i = self.back_scan_comment(s, i)
            elif ch in '"\'':
                # Scan to the beginning of the string.
                i = self.scan_string(s, i)
            elif ch == '/' and self.is_regex(s, i):
                i = self.scan_regex(s, i)
            elif ch == ch1:
                level += 1
                i -= 1
            elif ch == target:
                level -= 1
                if level <= 0:
                    return i
                i -= 1
            else:
                i -= 1
            assert i < progress
        # Not found
        return None
    #@+node:ekr.20160119230141.2: *5* mb.back_scan_comment
    def back_scan_comment(self, s: str, i: int) -> int:
        """Return the index of the character after a comment."""
        i1 = i
        if g.match(s, i, self.end_comment):
            i1 += len(self.end_comment)  # For traces.
            i -= 1
            while i >= 0:
                if g.match(s, i, self.start_comment):
                    i -= 1
                    return i
                i -= 1
            self.oops('unmatched multiline comment')
            return i
        # Careful: scan to the *first* target on the line
        found = None
        i -= 1
        while i >= 0 and s[i] != '\n':
            if g.match(s, i, self.single_comment):
                found = i - 1
            i -= 1
        if found is None:
            self.oops('can not happen: unterminated single-line comment')
            found = 0
        return found
    #@+node:ekr.20160119230141.4: *5* mb.ends_comment
    def ends_comment(self, s: str, i: int) -> bool:
        """
        Return True if s[i] ends a comment. This is called while scanning
        backward, so this is a bit of a guess.
        """
        if s[i] == '\n':
            # This is the hard (dubious) case.
            # Let w, x, y and z stand for any strings not containing // or quotes.
            # Case 1: w"x//y"z Assume // is inside a string.
            # Case 2: x//y"z Assume " is inside the comment.
            # Case 3: w//x"y"z Assume both quotes are inside the comment.
            #
            # That is, we assume (perhaps wrongly) that a quote terminates a
            # string if and *only* if the string starts *and* ends on the line.
            if self.single_comment:
                # Scan backward for single-line comment delims or quotes.
                quote = None
                i -= 1
                while i >= 0 and s[i] != '\n':
                    progress = i
                    if quote and s[i] == quote:
                        quote = None
                        i -= 1
                    elif s[i] in '"\'':
                        if not quote:
                            quote = s[i]
                        i -= 1
                    elif g.match(s, i, self.single_comment):
                        # Assume that there is a comment only if the comment delim
                        # isn't inside a string that begins and ends on *this* line.
                        if quote:
                            while i >= 0 and s[i] != 'n':
                                if s[i] == quote:
                                    return False
                                i -= 1
                        return True
                    else:
                        i -= 1
                    assert progress > i
            return False
        return (
            self.start_comment and
            self.end_comment and
            g.match(s, i, self.end_comment))
    #@+node:ekr.20160119104148.1: *4* mb.oops
    def oops(self, s: str) -> None:
        """Report an error in the match-brackets command."""
        g.es(s, color='red')
    #@+node:ekr.20160119094053.1: *4* mb.run
    #@@nobeautify

    def run(self) -> None:
        """The driver for the MatchBrackets class.

        With no selected range: find the nearest bracket and select from
        it to it's match, moving cursor to match.

        With selected range: the first time, move cursor back to other end of
        range. The second time, select enclosing range.
        """
        #
        # A partial fix for bug 127: Bracket matching is buggy.
        w = self.c.frame.body.wrapper
        s = w.getAllText()
        _mb = self.c.user_dict['_match_brackets']
        sel_range = w.getSelectionRange()
        if not w.hasSelection():
            _mb['count'] = 1
        if _mb['range'] == sel_range and _mb['count'] == 1:
            # haven't been to other end yet
            _mb['count'] += 1
            # move insert point to other end of selection
            insert = 1 if w.getInsertPoint() == sel_range[0] else 0
            w.setSelectionRange(
                sel_range[0], sel_range[1], insert=sel_range[insert])
            return

        # Find the bracket nearest the cursor.
        max_right = len(s) - 1 # insert point can be past last char.
        left = right = min(max_right, w.getInsertPoint())
        left, right, ch, index = self.expand_range(s, left, right, max_right)
        if left is None:
            g.es("Bracket not found")
            return
        index2 = self.find_matching_bracket(ch, s, index)
        if index2 is None:
            g.es("No matching bracket.")  # #1447.
            return

        # If this is the first time we've selected the range index-index2, do
        # nothing extra.  The second time, move cursor to other end (requires
        # no special action here), and the third time, try to expand the range
        # to any enclosing brackets
        minmax = (min(index, index2), max(index, index2)+1)
        # the range, +1 to match w.getSelectionRange()
        if _mb['range'] == minmax:  # count how many times this has been the answer
            _mb['count'] += 1
        else:
            _mb['count'] = 1
            _mb['range'] = minmax
        if _mb['count'] >= 3:  # try to expand range
            left, right, ch, index3 = self.expand_range(
                s,
                max(minmax[0], 0),
                min(minmax[1], max_right),
                max_right, expand=True
            )
            if index3 is not None:  # found nearest bracket outside range
                index4 = self.find_matching_bracket(ch, s, index3)
                if index4 is not None:  # found matching bracket, expand range
                    index, index2 = index3, index4
                    _mb['count'] = 1
                    _mb['range'] = (min(index3, index4), max(index3, index4)+1)

        if index2 is not None:
            if index2 < index:
                w.setSelectionRange(index2, index + 1, insert=index2)
            else:
                w.setSelectionRange(
                    index, index2 + 1, insert=min(len(s), index2 + 1))
            w.see(index2)
        else:
            g.es("unmatched", repr(ch))
    #@-others
#@+node:EKR.20040612114220.4: *3* class g.ReadLinesClass
class ReadLinesClass:
    """A class whose next method provides a readline method for Python's tokenize module."""

    def __init__(self, s: str) -> None:
        self.lines = g.splitLines(s)
        self.i = 0

    def next(self) -> str:
        if self.i < len(self.lines):
            line = self.lines[self.i]
            self.i += 1
        else:
            line = ''
        return line

    __next__ = next
#@+node:ekr.20031218072017.3121: *3* class g.RedirectClass & convenience functions
class RedirectClass:
    """A class to redirect stdout and stderr to Leo's log pane."""
    #@+<< RedirectClass methods >>
    #@+node:ekr.20031218072017.1656: *4* << RedirectClass methods >>
    #@+others
    #@+node:ekr.20041012082437: *5* RedirectClass.__init__
    def __init__(self) -> None:
        self.old = None
        self.encoding = 'utf-8'  # 2019/03/29 For pdb.
    #@+node:ekr.20041012082437.1: *5* isRedirected
    def isRedirected(self) -> bool:
        return self.old is not None
    #@+node:ekr.20041012082437.2: *5* flush
    # For LeoN: just for compatibility.

    def flush(self, *args: Any) -> None:
        return
    #@+node:ekr.20041012091252: *5* rawPrint
    def rawPrint(self, s: str) -> None:
        if self.old:
            self.old.write(s + '\n')
        else:
            g.pr(s)
    #@+node:ekr.20041012082437.3: *5* redirect
    def redirect(self, stdout: bool = True) -> None:
        if g.app.batchMode:
            # Redirection is futile in batch mode.
            return
        if not self.old:
            if stdout:
                self.old, sys.stdout = sys.stdout, self  # type:ignore
            else:
                self.old, sys.stderr = sys.stderr, self  # type:ignore
    #@+node:ekr.20041012082437.4: *5* undirect
    def undirect(self, stdout: bool = True) -> None:
        if self.old:
            if stdout:
                sys.stdout, self.old = self.old, None
            else:
                sys.stderr, self.old = self.old, None
    #@+node:ekr.20041012082437.5: *5* write
    def write(self, s: str) -> None:

        if self.old:
            if app.log:
                app.log.put(s, from_redirect=True)
            else:
                self.old.write(s + '\n')
        else:
            # Can happen when g.batchMode is True.
            g.pr(s)
    #@-others
    #@-<< RedirectClass methods >>

# Create two redirection objects, one for each stream.

redirectStdErrObj = RedirectClass()
redirectStdOutObj = RedirectClass()
#@+<< define convenience methods for redirecting streams >>
#@+node:ekr.20031218072017.3122: *4* << define convenience methods for redirecting streams >>
#@+others
#@+node:ekr.20041012090942: *5* redirectStderr & redirectStdout
# Redirect streams to the current log window.

def redirectStderr() -> None:
    global redirectStdErrObj
    redirectStdErrObj.redirect(stdout=False)

def redirectStdout() -> None:
    global redirectStdOutObj
    redirectStdOutObj.redirect()
#@+node:ekr.20041012090942.1: *5* restoreStderr & restoreStdout
# Restore standard streams.

def restoreStderr() -> None:
    global redirectStdErrObj
    redirectStdErrObj.undirect(stdout=False)

def restoreStdout() -> None:
    global redirectStdOutObj
    redirectStdOutObj.undirect()
#@+node:ekr.20041012090942.2: *5* stdErrIsRedirected & stdOutIsRedirected
def stdErrIsRedirected() -> bool:
    global redirectStdErrObj
    return redirectStdErrObj.isRedirected()

def stdOutIsRedirected() -> bool:
    global redirectStdOutObj
    return redirectStdOutObj.isRedirected()
#@+node:ekr.20041012090942.3: *5* rawPrint
# Send output to original stdout.

def rawPrint(s: str) -> None:
    global redirectStdOutObj
    redirectStdOutObj.rawPrint(s)
#@-others
#@-<< define convenience methods for redirecting streams >>
#@+node:ekr.20121128031949.12605: *3* class g.SherlockTracer
class SherlockTracer:
    """
    A stand-alone tracer class with many of Sherlock's features.

    This class should work in any environment containing the re, os and sys modules.

    The arguments in the pattern lists determine which functions get traced
    or which stats get printed. Each pattern starts with "+", "-", "+:" or
    "-:", followed by a regular expression::

    "+x"  Enables tracing (or stats) for all functions/methods whose name
          matches the regular expression x.
    "-x"  Disables tracing for functions/methods.
    "+:x" Enables tracing for all functions in the **file** whose name matches x.
    "-:x" Disables tracing for an entire file.

    Enabling and disabling depends on the order of arguments in the pattern
    list. Consider the arguments for the Rope trace::

    patterns=['+.*','+:.*',
        '-:.*\\lib\\.*','+:.*rope.*','-:.*leoGlobals.py',
        '-:.*worder.py','-:.*prefs.py','-:.*resources.py',])

    This enables tracing for everything, then disables tracing for all
    library modules, except for all rope modules. Finally, it disables the
    tracing for Rope's worder, prefs and resources modules.

    Being able to zero in on the code of interest can be a big help in
    studying other people's code. This is a non-invasive method: no tracing
    code needs to be inserted anywhere.

    Usage:

    g.SherlockTracer(patterns).run()
    """
    #@+others
    #@+node:ekr.20121128031949.12602: *4* sherlock.__init__
    def __init__(
        self,
        patterns: List[Any],
        indent: bool = True,
        show_args: bool = True,
        show_return: bool = True,
        verbose: bool = True,
    ) -> None:
        """SherlockTracer ctor."""
        self.bad_patterns: List[str] = []  # List of bad patterns.
        self.indent = indent  # True: indent calls and returns.
        self.contents_d: Dict[str, List] = {}  # Keys are file names, values are file lines.
        self.n = 0  # The frame level on entry to run.
        self.stats: Dict[str, Dict] = {}  # Keys are full file names, values are dicts.
        self.patterns: List[Any] = None  # A list of regex patterns to match.
        self.pattern_stack: List[str] = []
        self.show_args = show_args  # True: show args for each function call.
        self.show_return = show_return  # True: show returns from each function.
        self.trace_lines = True  # True: trace lines in enabled functions.
        self.verbose = verbose  # True: print filename:func
        self.set_patterns(patterns)
        try:  # Don't assume g.app exists.
            from leo.core.leoQt import QtCore
            if QtCore:
                # pylint: disable=no-member
                QtCore.pyqtRemoveInputHook()
        except Exception:
            pass
    #@+node:ekr.20140326100337.16844: *4* sherlock.__call__
    def __call__(self, frame: Any, event: Any, arg: Any) -> Any:
        """Exists so that self.dispatch can return self."""
        return self.dispatch(frame, event, arg)
    #@+node:ekr.20140326100337.16846: *4* sherlock.bad_pattern
    def bad_pattern(self, pattern: Any) -> None:
        """Report a bad Sherlock pattern."""
        if pattern not in self.bad_patterns:
            self.bad_patterns.append(pattern)
            print(f"\nignoring bad pattern: {pattern}\n")
    #@+node:ekr.20140326100337.16847: *4* sherlock.check_pattern
    def check_pattern(self, pattern: str) -> bool:
        """Give an error and return False for an invalid pattern."""
        try:
            for prefix in ('+:', '-:', '+', '-'):
                if pattern.startswith(prefix):
                    re.match(pattern[len(prefix) :], 'xyzzy')
                    return True
            self.bad_pattern(pattern)
            return False
        except Exception:
            self.bad_pattern(pattern)
            return False
    #@+node:ekr.20121128031949.12609: *4* sherlock.dispatch
    def dispatch(self, frame: Any, event: Any, arg: Any) -> Any:
        """The dispatch method."""
        if event == 'call':
            self.do_call(frame, arg)
        elif event == 'return' and self.show_return:
            self.do_return(frame, arg)
        elif event == 'line' and self.trace_lines:
            self.do_line(frame, arg)
        # Queue the SherlockTracer instance again.
        return self
    #@+node:ekr.20121128031949.12603: *4* sherlock.do_call & helper
    def do_call(self, frame: Any, unused_arg: Any) -> None:
        """Trace through a function call."""
        frame1 = frame
        code = frame.f_code
        file_name = code.co_filename
        locals_ = frame.f_locals
        function_name = code.co_name
        try:
            full_name = self.get_full_name(locals_, function_name)
        except Exception:
            full_name = function_name
        if not self.is_enabled(file_name, full_name, self.patterns):
            # 2020/09/09: Don't touch, for example, __ methods.
            return
        n = 0  # The number of callers of this def.
        while frame:
            frame = frame.f_back
            n += 1
        indent = ' ' * max(0, n - self.n) if self.indent else ''
        path = f"{os.path.basename(file_name):>20}" if self.verbose else ''
        leadin = '+' if self.show_return else ''
        args_list = self.get_args(frame1)
        if self.show_args and args_list:
            args_s = ','.join(args_list)
            args_s2 = f"({args_s})"
            if len(args_s2) > 100:
                print(f"{path}:{indent}{leadin}{full_name}")
                g.printObj(args_list, indent=len(indent) + 22)
            else:
                print(f"{path}:{indent}{leadin}{full_name}{args_s2}")
        else:
            print(f"{path}:{indent}{leadin}{full_name}")
        # Always update stats.
        d = self.stats.get(file_name, {})
        d[full_name] = 1 + d.get(full_name, 0)
        self.stats[file_name] = d
    #@+node:ekr.20130111185820.10194: *5* sherlock.get_args
    def get_args(self, frame: Any) -> List[str]:
        """Return a List of string "name=val" for each arg in the function call."""
        code = frame.f_code
        locals_ = frame.f_locals
        name = code.co_name
        n = code.co_argcount
        if code.co_flags & 4:
            n = n + 1
        if code.co_flags & 8:
            n = n + 1
        result = []
        for i in range(n):
            name = code.co_varnames[i]
            if name != 'self':
                arg = locals_.get(name, '*undefined*')
                if arg:
                    if isinstance(arg, (list, tuple)):
                        val_s = ','.join([self.show(z) for z in arg if self.show(z)])
                        val = f"[{val_s}]"
                    elif isinstance(arg, str):
                        val = arg
                    else:
                        val = self.show(arg)
                    if val:
                        result.append(f"{name}={val}")
        return result
    #@+node:ekr.20140402060647.16845: *4* sherlock.do_line (not used)
    bad_fns: List[str] = []

    def do_line(self, frame: Any, arg: Any) -> None:
        """print each line of enabled functions."""
        if 1:
            return
        code = frame.f_code
        file_name = code.co_filename
        locals_ = frame.f_locals
        name = code.co_name
        full_name = self.get_full_name(locals_, name)
        if not self.is_enabled(file_name, full_name, self.patterns):
            return
        n = frame.f_lineno - 1  # Apparently, the first line is line 1.
        d = self.contents_d
        lines = d.get(file_name)
        if not lines:
            print(file_name)
            try:
                with open(file_name) as f:
                    s = f.read()
            except Exception:
                if file_name not in self.bad_fns:
                    self.bad_fns.append(file_name)
                    print(f"open({file_name}) failed")
                return
            lines = g.splitLines(s)
            d[file_name] = lines
        line = lines[n].rstrip() if n < len(lines) else '<EOF>'
        if 0:
            print(f"{name:3} {line}")
        else:
            print(f"{g.shortFileName(file_name)} {n} {full_name} {line}")
    #@+node:ekr.20130109154743.10172: *4* sherlock.do_return & helper
    def do_return(self, frame: Any, arg: Any) -> None:  # Arg *is* used below.
        """Trace a return statement."""
        code = frame.f_code
        fn = code.co_filename
        locals_ = frame.f_locals
        name = code.co_name
        self.full_name = self.get_full_name(locals_, name)
        if not self.is_enabled(fn, self.full_name, self.patterns):
            return
        n = 0
        while frame:
            frame = frame.f_back
            n += 1
        path = f"{os.path.basename(fn):>20}" if self.verbose else ''
        if name and name == '__init__':
            try:
                ret1 = locals_ and locals_.get('self', None)
                self.put_ret(ret1, n, path)
            except NameError:
                self.put_ret(f"<{ret1.__class__.__name__}>", n, path)
        else:
            self.put_ret(arg, n, path)
    #@+node:ekr.20220605141445.1: *5* sherlock.put_ret
    def put_ret(self, arg: Any, n: int, path: str) -> None:
        """Print arg, the value returned by a "return" statement."""
        indent = ' ' * max(0, n - self.n + 1) if self.indent else ''
        try:
            if isinstance(arg, types.GeneratorType):
                ret = '<generator>'
            elif isinstance(arg, (tuple, list)):
                ret_s = ','.join([self.show(z) for z in arg])
                if len(ret_s) > 40:
                    g.printObj(arg, indent=len(indent))
                    ret = ''
                else:
                    ret = f"[{ret_s}]"
            elif arg:
                ret = self.show(arg)
                if len(ret) > 100:
                    ret = f"\n    {ret}"
            else:
                ret = '' if arg is None else repr(arg)
            print(f"{path}:{indent}-{self.full_name} -> {ret}")
        except Exception:
            exctype, value = sys.exc_info()[:2]
            try:  # Be extra careful.
                arg_s = f"arg: {arg!r}"
            except Exception:
                arg_s = ''  # arg.__class__.__name__
            print(
                f"{path}:{indent}-{self.full_name} -> "
                f"{exctype.__name__}, {value} {arg_s}"
            )
    #@+node:ekr.20121128111829.12185: *4* sherlock.fn_is_enabled
    def fn_is_enabled(self, func: Any, patterns: List[str]) -> bool:
        """Return True if tracing for the given function is enabled."""
        if func in self.ignored_functions:
            return False

        def ignore_function() -> None:
            if func not in self.ignored_functions:
                self.ignored_functions.append(func)
                print(f"Ignore function: {func}")
        #
        # New in Leo 6.3. Never trace dangerous functions.
        table = (
            '_deepcopy.*',
            # Unicode primitives.
            'encode\b', 'decode\b',
            # System functions
            '.*__next\b',
            '<frozen>', '<genexpr>', '<listcomp>',
            # '<decorator-gen-.*>',
            'get\b',
            # String primitives.
            'append\b', 'split\b', 'join\b',
            # File primitives...
            'access_check\b', 'expanduser\b', 'exists\b', 'find_spec\b',
            'abspath\b', 'normcase\b', 'normpath\b', 'splitdrive\b',
        )
        g.trace('=====', func)
        for z in table:
            if re.match(z, func):
                ignore_function()
                return False
        #
        # Legacy code.
        try:
            enabled, pattern = False, None
            for pattern in patterns:
                if pattern.startswith('+:'):
                    if re.match(pattern[2:], func):
                        enabled = True
                elif pattern.startswith('-:'):
                    if re.match(pattern[2:], func):
                        enabled = False
            return enabled
        except Exception:
            self.bad_pattern(pattern)
            return False
    #@+node:ekr.20130112093655.10195: *4* sherlock.get_full_name
    def get_full_name(self, locals_: Any, name: str) -> str:
        """Return class_name::name if possible."""
        full_name = name
        try:
            user_self = locals_ and locals_.get('self', None)
            if user_self:
                full_name = user_self.__class__.__name__ + '::' + name
        except Exception:
            pass
        return full_name
    #@+node:ekr.20121128111829.12183: *4* sherlock.is_enabled
    ignored_files: List[str] = []  # List of files.
    ignored_functions: List[str] = []  # List of files.

    def is_enabled(
        self,
        file_name: str,
        function_name: str,
        patterns: List[str] = None,
    ) -> bool:
        """Return True if tracing for function_name in the given file is enabled."""
        #
        # New in Leo 6.3. Never trace through some files.
        if not os:
            return False  # Shutting down.
        base_name = os.path.basename(file_name)
        if base_name in self.ignored_files:
            return False

        def ignore_file() -> None:
            if base_name not in self.ignored_files:
                self.ignored_files.append(base_name)

        def ignore_function() -> None:
            if function_name not in self.ignored_functions:
                self.ignored_functions.append(function_name)

        if f"{os.sep}lib{os.sep}" in file_name:
            ignore_file()
            return False
        if base_name.startswith('<') and base_name.endswith('>'):
            ignore_file()
            return False
        #
        # New in Leo 6.3. Never trace dangerous functions.
        table = (
            '_deepcopy.*',
            # Unicode primitives.
            'encode\b', 'decode\b',
            # System functions
            '.*__next\b',
            '<frozen>', '<genexpr>', '<listcomp>',
            # '<decorator-gen-.*>',
            'get\b',
            # String primitives.
            'append\b', 'split\b', 'join\b',
            # File primitives...
            'access_check\b', 'expanduser\b', 'exists\b', 'find_spec\b',
            'abspath\b', 'normcase\b', 'normpath\b', 'splitdrive\b',
        )
        for z in table:
            if re.match(z, function_name):
                ignore_function()
                return False
        #
        # Legacy code.
        enabled = False
        if patterns is None:
            patterns = self.patterns
        for pattern in patterns:
            try:
                if pattern.startswith('+:'):
                    if re.match(pattern[2:], file_name):
                        enabled = True
                elif pattern.startswith('-:'):
                    if re.match(pattern[2:], file_name):
                        enabled = False
                elif pattern.startswith('+'):
                    if re.match(pattern[1:], function_name):
                        enabled = True
                elif pattern.startswith('-'):
                    if re.match(pattern[1:], function_name):
                        enabled = False
                else:
                    self.bad_pattern(pattern)
            except Exception:
                self.bad_pattern(pattern)
        return enabled
    #@+node:ekr.20121128111829.12182: *4* sherlock.print_stats
    def print_stats(self, patterns: List[str] = None) -> None:
        """Print all accumulated statisitics."""
        print('\nSherlock statistics...')
        if not patterns:
            patterns = ['+.*', '+:.*',]
        for fn in sorted(self.stats.keys()):
            d = self.stats.get(fn)
            if self.fn_is_enabled(fn, patterns):
                result = sorted(d.keys())  # type:ignore
            else:
                result = [key for key in sorted(d.keys())  # type:ignore
                    if self.is_enabled(fn, key, patterns)]
            if result:
                print('')
                fn = fn.replace('\\', '/')
                parts = fn.split('/')
                print('/'.join(parts[-2:]))
                for key in result:
                    print(f"{d.get(key):4} {key}")
    #@+node:ekr.20121128031949.12614: *4* sherlock.run
    # Modified from pdb.Pdb.set_trace.

    def run(self, frame: Any = None) -> None:
        """Trace from the given frame or the caller's frame."""
        print("SherlockTracer.run:patterns:\n%s" % '\n'.join(self.patterns))
        if frame is None:
            frame = sys._getframe().f_back
        # Compute self.n, the number of frames to ignore.
        self.n = 0
        while frame:
            frame = frame.f_back
            self.n += 1
        # Pass self to sys.settrace to give easy access to all methods.
        sys.settrace(self)
    #@+node:ekr.20140322090829.16834: *4* sherlock.push & pop
    def push(self, patterns: List[str]) -> None:
        """Push the old patterns and set the new."""
        self.pattern_stack.append(self.patterns)  # type:ignore
        self.set_patterns(patterns)
        print(f"SherlockTracer.push: {self.patterns}")

    def pop(self) -> None:
        """Restore the pushed patterns."""
        if self.pattern_stack:
            self.patterns = self.pattern_stack.pop()  # type:ignore
            print(f"SherlockTracer.pop: {self.patterns}")
        else:
            print('SherlockTracer.pop: pattern stack underflow')
    #@+node:ekr.20140326100337.16845: *4* sherlock.set_patterns
    def set_patterns(self, patterns: List[str]) -> None:
        """Set the patterns in effect."""
        self.patterns = [z for z in patterns if self.check_pattern(z)]
    #@+node:ekr.20140322090829.16831: *4* sherlock.show
    def show(self, item: Any) -> str:
        """return the best representation of item."""
        if not item:
            return repr(item)
        if isinstance(item, dict):
            return 'dict'
        if isinstance(item, str):
            s = repr(item)
            if len(s) <= 20:
                return s
            return s[:17] + '...'
        s = repr(item)
        # A Hack for mypy:
        if s.startswith("<object object"):
            s = "_dummy"
        return s
    #@+node:ekr.20121128093229.12616: *4* sherlock.stop
    def stop(self) -> None:
        """Stop all tracing."""
        sys.settrace(None)
    #@-others
#@+node:ekr.20191013145307.1: *3* class g.TkIDDialog (EmergencyDialog)
class TkIDDialog(EmergencyDialog):
    """A class that creates an tkinter dialog to get the Leo ID."""

    message = (
        "leoID.txt not found\n\n"
        "Please enter an id that identifies you uniquely.\n"
        "Your git/cvs/bzr login name is a good choice.\n\n"
        "Leo uses this id to uniquely identify nodes.\n\n"
        "Your id should contain only letters and numbers\n"
        "and must be at least 3 characters in length.")

    title = 'Enter Leo id'

    def __init__(self) -> None:
        super().__init__(self.title, self.message)
        self.val = ''

    #@+others
    #@+node:ekr.20191013145710.1: *4* leo_id_dialog.onKey
    def onKey(self, event: Any) -> None:
        """Handle Key events in askOk dialogs."""
        if event.char in '\n\r':
            self.okButton()
    #@+node:ekr.20191013145757.1: *4* leo_id_dialog.createTopFrame
    def createTopFrame(self) -> None:
        """Create the Tk.Toplevel widget for a leoTkinterDialog."""
        self.root = Tk.Tk()  # type:ignore
        self.top = Tk.Toplevel(self.root)  # type:ignore
        self.top.title(self.title)
        self.root.withdraw()
        self.frame = Tk.Frame(self.top)  # type:ignore
        self.frame.pack(side="top", expand=1, fill="both")
        label = Tk.Label(self.frame, text=self.message, bg='white')
        label.pack(pady=10)
        self.entry = Tk.Entry(self.frame)
        self.entry.pack()
        self.entry.focus_set()
    #@+node:ekr.20191013150158.1: *4* leo_id_dialog.okButton
    def okButton(self) -> None:
        """Do default click action in ok button."""
        self.val = self.entry.get()  # Return is not possible.
        self.top.destroy()
        self.top = None
    #@-others
#@+node:ekr.20080531075119.1: *3* class g.Tracer
class Tracer:
    """A "debugger" that computes a call graph.

    To trace a function and its callers, put the following at the function's start:

    g.startTracer()
    """
    #@+others
    #@+node:ekr.20080531075119.2: *4*  __init__ (Tracer)
    def __init__(self, limit: int = 0, trace: bool = False, verbose: bool = False) -> None:
        # Keys are function names.
        # Values are the number of times the function was called by the caller.
        self.callDict: Dict[str, Any] = {}
        # Keys are function names.
        # Values are the total number of times the function was called.
        self.calledDict: Dict[str, int] = {}
        self.count = 0
        self.inited = False
        self.limit = limit  # 0: no limit, otherwise, limit trace to n entries deep.
        self.stack: List[str] = []
        self.trace = trace
        self.verbose = verbose  # True: print returns as well as calls.
    #@+node:ekr.20080531075119.3: *4* computeName
    def computeName(self, frame: Any) -> str:
        if not frame:
            return ''
        code = frame.f_code
        result = []
        module = inspect.getmodule(code)
        if module:
            module_name = module.__name__
            if module_name == 'leo.core.leoGlobals':
                result.append('g')
            else:
                tag = 'leo.core.'
                if module_name.startswith(tag):
                    module_name = module_name[len(tag) :]
                result.append(module_name)
        try:
            # This can fail during startup.
            self_obj = frame.f_locals.get('self')
            if self_obj:
                result.append(self_obj.__class__.__name__)
        except Exception:
            pass
        result.append(code.co_name)
        return '.'.join(result)
    #@+node:ekr.20080531075119.4: *4* report
    def report(self) -> None:
        if 0:
            g.pr('\nstack')
            for z in self.stack:
                g.pr(z)
        g.pr('\ncallDict...')
        for key in sorted(self.callDict):
            # Print the calling function.
            g.pr(f"{self.calledDict.get(key,0):d}", key)
            # Print the called functions.
            d = self.callDict.get(key)
            for key2 in sorted(d):  # type:ignore
                g.pr(f"{d.get(key2):8d}", key2)  # type:ignore
    #@+node:ekr.20080531075119.5: *4* stop
    def stop(self) -> None:
        sys.settrace(None)
        self.report()
    #@+node:ekr.20080531075119.6: *4* tracer
    def tracer(self, frame: Any, event: Any, arg: Any) -> Optional[Callable]:
        """A function to be passed to sys.settrace."""
        n = len(self.stack)
        if event == 'return':
            n = max(0, n - 1)
        pad = '.' * n
        if event == 'call':
            if not self.inited:
                # Add an extra stack element for the routine containing the call to startTracer.
                self.inited = True
                name = self.computeName(frame.f_back)
                self.updateStats(name)
                self.stack.append(name)
            name = self.computeName(frame)
            if self.trace and (self.limit == 0 or len(self.stack) < self.limit):
                g.trace(f"{pad}call", name)
            self.updateStats(name)
            self.stack.append(name)
            return self.tracer
        if event == 'return':
            if self.stack:
                name = self.stack.pop()
                if (
                    self.trace and
                    self.verbose and
                    (self.limit == 0 or len(self.stack) < self.limit)
                ):
                    g.trace(f"{pad}ret ", name)
            else:
                g.trace('return underflow')
                self.stop()
                return None
            if self.stack:
                return self.tracer
            self.stop()
            return None
        return self.tracer
    #@+node:ekr.20080531075119.7: *4* updateStats
    def updateStats(self, name: str) -> None:
        if not self.stack:
            return
        caller = self.stack[-1]
        # d is a dict representing the called functions.
        # Keys are called functions, values are counts.
        d: Dict[str, int] = self.callDict.get(caller, {})
        d[name] = 1 + d.get(name, 0)
        self.callDict[caller] = d
        # Update the total counts.
        self.calledDict[name] = 1 + self.calledDict.get(name, 0)
    #@-others

def startTracer(limit: int = 0, trace: bool = False, verbose: bool = False) -> Callable:
    t = g.Tracer(limit=limit, trace=trace, verbose=verbose)
    sys.settrace(t.tracer)
    return t
#@+node:ekr.20031219074948.1: *3* class g.Tracing/NullObject & helpers
#@@nobeautify

tracing_tags: Dict[int, str] = {}  # Keys are id's, values are tags.
tracing_vars: Dict[int, List] = {}  # Keys are id's, values are names of ivars.
# Keys are signatures: '%s.%s:%s' % (tag, attr, callers). Values not important.
tracing_signatures: Dict[str, Any] = {}

class NullObject:
    """An object that does nothing, and does it very well."""
    def __init__(self, ivars: List[str]=None, *args: Any, **kwargs: Any) -> None:
        if isinstance(ivars, str):
            ivars = [ivars]
        tracing_vars [id(self)] = ivars or []
    def __call__(self, *args: Any, **keys: Any) -> "NullObject":
        return self
    def __repr__(self) -> str:
        return "NullObject"
    def __str__(self) -> str:
        return "NullObject"
    # Attribute access...
    def __delattr__(self, attr: str) -> None:
        return None
    def __getattr__(self, attr: str) -> Any:
        if attr in tracing_vars.get(id(self), []):
            return getattr(self, attr, None)
        return self # Required.
    def __setattr__(self, attr: str, val: Any) -> None:
        if attr in tracing_vars.get(id(self), []):
            object.__setattr__(self, attr, val)
    # Container methods..
    def __bool__(self) -> bool:
        return False
    def __contains__(self, item: Any) -> bool:
        return False
    def __getitem__(self, key: str) -> None:
        raise KeyError
    def __setitem__(self, key: str, val: Any) -> None:
        pass
    def __iter__(self) -> "NullObject":
        return self
    def __len__(self) -> int:
        return 0
    # Iteration methods:
    def __next__(self) -> None:
        raise StopIteration


class TracingNullObject:
    """Tracing NullObject."""
    def __init__(self, tag: str, ivars: List[Any]=None, *args: Any, **kwargs: Any) -> None:
        tracing_tags [id(self)] = tag
        if isinstance(ivars, str):
            ivars = [ivars]
        tracing_vars [id(self)] = ivars or []
    def __call__(self, *args: Any, **kwargs: Any) -> "TracingNullObject":
        return self
    def __repr__(self) -> str:
        return f'TracingNullObject: {tracing_tags.get(id(self), "<NO TAG>")}'
    def __str__(self) -> str:
        return f'TracingNullObject: {tracing_tags.get(id(self), "<NO TAG>")}'
    #
    # Attribute access...
    def __delattr__(self, attr: str) -> None:
        return None
    def __getattr__(self, attr: str) -> "TracingNullObject":
        null_object_print_attr(id(self), attr)
        if attr in tracing_vars.get(id(self), []):
            return getattr(self, attr, None)
        return self # Required.
    def __setattr__(self, attr: str, val: Any) -> None:
        g.null_object_print(id(self), '__setattr__', attr, val)
        if attr in tracing_vars.get(id(self), []):
            object.__setattr__(self, attr, val)
    #
    # All other methods...
    def __bool__(self) -> bool:
        if 0: # To do: print only once.
            suppress = ('getShortcut','on_idle', 'setItemText')
            callers = g.callers(2)
            if not callers.endswith(suppress):
                g.null_object_print(id(self), '__bool__')
        return False
    def __contains__(self, item: Any) -> bool:
        g.null_object_print(id(self), '__contains__')
        return False
    def __getitem__(self, key: str) -> None:
        g.null_object_print(id(self), '__getitem__')
        # pylint doesn't like trailing return None.
    def __iter__(self) -> "TracingNullObject":
        g.null_object_print(id(self), '__iter__')
        return self
    def __len__(self) -> int:
        # g.null_object_print(id(self), '__len__')
        return 0
    def __next__(self) -> None:
        g.null_object_print(id(self), '__next__')
        raise StopIteration
    def __setitem__(self, key: str, val: Any) -> None:
        g.null_object_print(id(self), '__setitem__')
        # pylint doesn't like trailing return None.
#@+node:ekr.20190330062625.1: *4* g.null_object_print_attr
def null_object_print_attr(id_: int, attr: str) -> None:
    suppress = True
    suppress_callers: List[str] = []
    suppress_attrs: List[str] = []
    if suppress:
        #@+<< define suppression lists >>
        #@+node:ekr.20190330072026.1: *5* << define suppression lists >>
        suppress_callers = [
            'drawNode', 'drawTopTree', 'drawTree',
            'contractItem', 'getCurrentItem',
            'declutter_node',
            'finishCreate',
            'initAfterLoad',
            'show_tips',
            'writeWaitingLog',
            # 'set_focus', 'show_tips',
        ]
        suppress_attrs = [
            # Leo...
            'c.frame.body.wrapper',
            'c.frame.getIconBar.add',
            'c.frame.log.createTab',
            'c.frame.log.enable',
            'c.frame.log.finishCreate',
            'c.frame.menu.createMenuBar',
            'c.frame.menu.finishCreate',
            # 'c.frame.menu.getMenu',
            'currentItem',
            'dw.leo_master.windowTitle',
            # Pyzo...
            'pyzo.keyMapper.connect',
            'pyzo.keyMapper.keyMappingChanged',
            'pyzo.keyMapper.setShortcut',
        ]
        #@-<< define suppression lists >>
    tag = tracing_tags.get(id_, "<NO TAG>")
    callers = g.callers(3).split(',')
    callers = ','.join(callers[:-1])
    in_callers = any(z in callers for z in suppress_callers)
    s = f"{tag}.{attr}"
    if suppress:
        # Filter traces.
        if not in_callers and s not in suppress_attrs:
            g.pr(f"{s:40} {callers}")
    else:
        # Print each signature once.  No need to filter!
        signature = f"{tag}.{attr}:{callers}"
        if signature not in tracing_signatures:
            tracing_signatures[signature] = True
            g.pr(f"{s:40} {callers}")
#@+node:ekr.20190330072832.1: *4* g.null_object_print
def null_object_print(id_: int, kind: Any, *args: Any) -> None:
    tag = tracing_tags.get(id_, "<NO TAG>")
    callers = g.callers(3).split(',')
    callers = ','.join(callers[:-1])
    s = f"{kind}.{tag}"
    signature = f"{s}:{callers}"
    if 1:
        # Always print:
        if args:
            args_s = ', '.join([repr(z) for z in args])
            g.pr(f"{s:40} {callers}\n\t\t\targs: {args_s}")
        else:
            g.pr(f"{s:40} {callers}")
    elif signature not in tracing_signatures:
        # Print each signature once.
        tracing_signatures[signature] = True
        g.pr(f"{s:40} {callers}")
#@+node:ekr.20120129181245.10220: *3* class g.SettingsDict(dict)
class SettingsDict(dict):
    """A subclass of dict providing settings-related methods."""

    def __init__(self, name: str) -> None:
        super().__init__()
        self._name = name  # For __repr__ only.

    def __repr__(self) -> str:
        return f"<SettingsDict name:{self._name} "

    __str__ = __repr__

    #@+others
    #@+node:ekr.20120223062418.10422: *4* td.copy
    def copy(self, name: str = None) -> Any:
        """Return a new dict with the same contents."""
        # The result is a g.SettingsDict.
        return copy.deepcopy(self)
    #@+node:ekr.20190904052828.1: *4* td.add_to_list
    def add_to_list(self, key: str, val: Any) -> None:
        """Update the *list*, self.d [key]"""
        if key is None:
            g.trace('TypeDict: None is not a valid key', g.callers())
            return
        aList = self.get(key, [])
        if val not in aList:
            aList.append(val)
            self[key] = aList
    #@+node:ekr.20190903181030.1: *4* td.get_setting & get_string_setting
    def get_setting(self, key: str) -> Any:
        """Return the canonical setting name."""
        key = key.replace('-', '').replace('_', '')
        gs = self.get(key)
        val = gs and gs.val
        return val

    def get_string_setting(self, key: str) -> Optional[str]:
        val = self.get_setting(key)
        return val if val and isinstance(val, str) else None
    #@+node:ekr.20190904103552.1: *4* td.name & setName
    def name(self) -> str:
        return self._name

    def setName(self, name: str) -> None:
        self._name = name
    #@-others
#@+node:ville.20090827174345.9963: *3* class g.UiTypeException & g.assertui
class UiTypeException(Exception):
    pass

def assertUi(uitype: Any) -> None:
    if not g.app.gui.guiName() == uitype:
        raise UiTypeException
#@+node:ekr.20200219071828.1: *3* class TestLeoGlobals (leoGlobals.py)
class TestLeoGlobals(unittest.TestCase):
    """Tests for leoGlobals.py."""
    #@+others
    #@+node:ekr.20200219071958.1: *4* TestLeoGlobals.test_comment_delims_from_extension
    def test_comment_delims_from_extension(self) -> None:

        # pylint: disable=import-self
        from leo.core import leoGlobals as leo_g
        from leo.core import leoApp
        leo_g.app = leoApp.LeoApp()
        assert leo_g.comment_delims_from_extension(".py") == ('#', '', '')
        assert leo_g.comment_delims_from_extension(".c") == ('//', '/*', '*/')
        assert leo_g.comment_delims_from_extension(".html") == ('', '<!--', '-->')
    #@+node:ekr.20200219072957.1: *4* TestLeoGlobals.test_is_sentinel
    def test_is_sentinel(self) -> None:

        # pylint: disable=import-self
        from leo.core import leoGlobals as leo_g
        # Python. Test regular and blackened sentinels.
        py_delims = leo_g.comment_delims_from_extension('.py')
        assert leo_g.is_sentinel("#@+node", py_delims)
        assert leo_g.is_sentinel("# @+node", py_delims)
        assert not leo_g.is_sentinel("#comment", py_delims)
        assert not leo_g.is_sentinel("# comment", py_delims)
        # C.
        c_delims = leo_g.comment_delims_from_extension('.c')
        assert leo_g.is_sentinel("//@+node", c_delims)
        assert not g.is_sentinel("//comment", c_delims)
        # Html.
        html_delims = leo_g.comment_delims_from_extension('.html')
        assert leo_g.is_sentinel("<!--@+node-->", html_delims)
        assert not leo_g.is_sentinel("<!--comment-->", html_delims)
    #@-others
#@+node:ekr.20140904112935.18526: *3* g.isTextWrapper & isTextWidget
def isTextWidget(w: Any) -> bool:
    return g.app.gui.isTextWidget(w)

def isTextWrapper(w: Any) -> bool:
    return g.app.gui.isTextWrapper(w)
#@+node:ekr.20140711071454.17649: ** g.Debugging, GC, Stats & Timing
#@+node:ekr.20031218072017.3104: *3* g.Debugging
#@+node:ekr.20180415144534.1: *4* g.assert_is
def assert_is(obj: Any, list_or_class: Any, warn: bool = True) -> bool:

    if warn:
        ok = isinstance(obj, list_or_class)
        if not ok:
            g.es_print(
                f"can not happen. {obj !r}: "
                f"expected {list_or_class}, "
                f"got: {obj.__class__.__name__}")
            g.es_print(g.callers())
        return ok
    ok = isinstance(obj, list_or_class)
    assert ok, (obj, obj.__class__.__name__, g.callers())
    return ok
#@+node:ekr.20180420081530.1: *4* g._assert
def _assert(condition: Any, show_callers: bool = True) -> bool:
    """A safer alternative to a bare assert."""
    if g.unitTesting:
        assert condition
        return True
    ok = bool(condition)
    if ok:
        return True
    g.es_print('\n===== g._assert failed =====\n')
    if show_callers:
        g.es_print(g.callers())
    return False
#@+node:ekr.20051023083258: *4* g.callers, caller,  _callerName, callers_list
#@+node:ekr.20230128025911.1: *5* g.callers
def callers(n: int = 4) -> str:
    """
    Return a string containing a comma-separated list of the calling
    function's callers.
    """
    # Be careful to call g._callerName with smaller values of i first:
    # sys._getframe throws ValueError if there are less than i entries.
    i, result = 3, []
    while 1:
        s = _callerName(n=i)
        if s:
            result.append(s)
        if not s or len(result) >= n:
            break
        i += 1
    return ','.join(reversed(result))
#@+node:ekr.20230128030346.1: *5* g.callers_list
def callers_list(n: int = 4) -> List[str]:
    """
    Return a string containing a comma-separated list of the calling
    function's callers.
    """
    # Be careful to call g._callerName with smaller values of i first:
    # sys._getframe throws ValueError if there are less than i entries.
    i, result = 3, []
    while 1:
        s = _callerName(n=i)
        if s:
            result.append(s)
        if not s or len(result) >= n:
            break
        i += 1
    return list(reversed(result))
#@+node:ekr.20031218072017.3107: *5* g._callerName
def _callerName(n: int) -> str:
    try:
        # get the function name from the call stack.
        f1 = sys._getframe(n)  # The stack frame, n levels up.
        code1 = f1.f_code  # The code object
        locals_ = f1.f_locals  # The local namespace.
        name = code1.co_name
        # sfn = shortFilename(code1.co_filename)  # The file name.
        # line = code1.co_firstlineno
        obj = locals_.get('self')
        if obj and name == '__init__':
            return f"{obj.__class__.__name__}.{name}"
        return name
    except ValueError:
        # The stack is not deep enough OR
        # sys._getframe does not exist on this platform.
        return ''
    except Exception:
        es_exception()
        return ''  # "<no caller name>"
#@+node:ekr.20180328170441.1: *5* g.caller
def caller(i: int = 1) -> str:
    """Return the caller name i levels up the stack."""
    return g.callers(i + 1).split(',')[0]
#@+node:ekr.20031218072017.3109: *4* g.dump
def dump(s: str) -> str:
    out = ""
    for i in s:
        out += str(ord(i)) + ","
    return out

def oldDump(s: str) -> str:
    out = ""
    for i in s:
        if i == '\n':
            out += "["
            out += "n"
            out += "]"
        if i == '\t':
            out += "["
            out += "t"
            out += "]"
        elif i == ' ':
            out += "["
            out += " "
            out += "]"
        else:
            out += i
    return out
#@+node:ekr.20210904114446.1: *4* g.dump_tree & g.tree_to_string
def dump_tree(c: Cmdr, dump_body: bool = False, msg: str = None) -> None:
    if msg:
        print(msg.rstrip())
    else:
        print('')
    for p in c.all_positions():
        print(f"clone? {int(p.isCloned())} {' '*p.level()} {p.h}")
        if dump_body:
            for z in g.splitLines(p.b):
                print(z.rstrip())

def tree_to_string(c: Cmdr, dump_body: bool = False, msg: str = None) -> str:
    result = ['\n']
    if msg:
        result.append(msg)
    for p in c.all_positions():
        result.append(f"clone? {int(p.isCloned())} {' '*p.level()} {p.h}")
        if dump_body:
            for z in g.splitLines(p.b):
                result.append(z.rstrip())
    return '\n'.join(result)
#@+node:ekr.20150227102835.8: *4* g.dump_encoded_string
def dump_encoded_string(encoding: str, s: str) -> None:
    """Dump s, assumed to be an encoded string."""
    # Can't use g.trace here: it calls this function!
    print(f"dump_encoded_string: {g.callers()}")
    print(f"dump_encoded_string: encoding {encoding}\n")
    print(s)
    in_comment = False
    for ch in s:
        if ch == '#':
            in_comment = True
        elif not in_comment:
            print(f"{ord(ch):02x} {repr(ch)}")
        elif ch == '\n':
            in_comment = False
#@+node:ekr.20031218072017.1317: *4* g.file/module/plugin_date
def module_date(mod: Any, format: str = None) -> str:
    theFile = g.os_path_join(app.loadDir, mod.__file__)
    root, ext = g.os_path_splitext(theFile)
    return g.file_date(root + ".py", format=format)

def plugin_date(plugin_mod: Any, format: str = None) -> str:
    theFile = g.os_path_join(app.loadDir, "..", "plugins", plugin_mod.__file__)
    root, ext = g.os_path_splitext(theFile)
    return g.file_date(root + ".py", format=str)

def file_date(theFile: Any, format: str = None) -> str:
    if theFile and g.os_path_exists(theFile):
        try:
            n = g.os_path_getmtime(theFile)
            if format is None:
                format = "%m/%d/%y %H:%M:%S"
            return time.strftime(format, time.gmtime(n))
        except(ImportError, NameError):
            pass  # Time module is platform dependent.
    return ""
#@+node:ekr.20031218072017.3127: *4* g.get_line & get_line__after
# Very useful for tracing.

def get_line(s: str, i: int) -> str:
    nl = ""
    if g.is_nl(s, i):
        i = g.skip_nl(s, i)
        nl = "[nl]"
    j = g.find_line_start(s, i)
    k = g.skip_to_end_of_line(s, i)
    return nl + s[j:k]

# Important: getLine is a completely different function.
# getLine = get_line

def get_line_after(s: str, i: int) -> str:
    nl = ""
    if g.is_nl(s, i):
        i = g.skip_nl(s, i)
        nl = "[nl]"
    k = g.skip_to_end_of_line(s, i)
    return nl + s[i:k]

getLineAfter = get_line_after
#@+node:ekr.20080729142651.1: *4* g.getIvarsDict and checkUnchangedIvars
def getIvarsDict(obj: Any) -> Dict[str, Any]:
    """Return a dictionary of ivars:values for non-methods of obj."""
    d: Dict[str, Any] = dict(
        [[key, getattr(obj, key)] for key in dir(obj)
            if not isinstance(getattr(obj, key), types.MethodType)])
    return d

def checkUnchangedIvars(
    obj: Any,
    d: Dict[str, Any],
    exceptions: Sequence[str] = None,
) -> bool:
    if not exceptions:
        exceptions = []
    ok = True
    for key in d:
        if key not in exceptions:
            if getattr(obj, key) != d.get(key):
                g.trace(
                    f"changed ivar: {key} "
                    f"old: {repr(d.get(key))} "
                    f"new: {repr(getattr(obj, key))}")
                ok = False
    return ok
#@+node:ekr.20031218072017.3128: *4* g.pause
def pause(s: str) -> None:
    g.pr(s)
    i = 0
    while i < 1000 * 1000:
        i += 1
#@+node:ekr.20041105091148: *4* g.pdb
def pdb(message: str = '') -> None:
    """Fall into pdb."""
    if app and not app.useIpython:
        try:
            from leo.core.leoQt import QtCore
            QtCore.pyqtRemoveInputHook()
        except Exception:
            pass
    if message:
        print(message)
    # pylint: disable=forgotten-debug-statement
    breakpoint()  # New in Python 3.7.
#@+node:ekr.20050819064157: *4* g.objToString & aliases
def objToString(obj: Any, indent: int = 0, tag: str = None, width: int = 120) -> str:
    """
    Pretty print any Python object to a string.
    """
    if not isinstance(obj, str):
        result = pprint.pformat(obj, indent=indent, width=width)
    elif '\n' not in obj:
        result = repr(obj)
    else:
        # Return the enumerated lines of the string.
        lines = ''.join([
            f"  {i:4}: {z!r}\n" for i, z in enumerate(g.splitLines(obj))
        ])
        result = f"[\n{lines}]\n"
    return f"{tag.strip()}: {result}" if tag and tag.strip() else result

toString = objToString
dictToString = objToString
listToString = objToString
tupleToString = objToString
#@+node:ekr.20120912153732.10597: *4* g.wait
def sleep(n: float) -> None:
    """Wait about n milliseconds."""
    from time import sleep  # type:ignore
    sleep(n)  # type:ignore
#@+node:ekr.20171023140544.1: *4* g.printObj & aliases
def printObj(obj: Any, tag: str = None, indent: int = 0) -> None:
    """Pretty print any Python object using g.pr."""
    g.pr(objToString(obj, indent=indent, tag=tag))

printDict = printObj
printList = printObj
printTuple = printObj
#@+node:ekr.20031218072017.1588: *3* g.Garbage Collection
#@+node:ekr.20031218072017.1589: *4* g.clearAllIvars
def clearAllIvars(o: Any) -> None:
    """Clear all ivars of o, a member of some class."""
    if o:
        o.__dict__.clear()
#@+node:ekr.20060127162818: *4* g.enable_gc_debug
def enable_gc_debug() -> None:

    gc.set_debug(
        gc.DEBUG_STATS |  # prints statistics.
        gc.DEBUG_LEAK |  # Same as all below.
        gc.DEBUG_COLLECTABLE |
        gc.DEBUG_UNCOLLECTABLE |
        # gc.DEBUG_INSTANCES |
        # gc.DEBUG_OBJECTS |
        gc.DEBUG_SAVEALL)
#@+node:ekr.20031218072017.1592: *4* g.printGc
# Formerly called from unit tests.

def printGc() -> None:
    """Called from trace_gc_plugin."""
    g.printGcSummary()
    g.printGcObjects()
    g.printGcRefs()
#@+node:ekr.20060127164729.1: *4* g.printGcObjects
lastObjectCount = 0

def printGcObjects() -> int:
    """Print a summary of GC statistics."""
    global lastObjectCount
    n = len(gc.garbage)
    n2 = len(gc.get_objects())
    delta = n2 - lastObjectCount
    print('-' * 30)
    print(f"garbage: {n}")
    print(f"{delta:6d} = {n2:7d} totals")
    # print number of each type of object.
    d: Dict[str, int] = {}
    count = 0
    for obj in gc.get_objects():
        key = str(type(obj))
        n = d.get(key, 0)
        d[key] = n + 1
        count += 1
    print(f"{count:7} objects...")
    # Invert the dict.
    d2: Dict[Any, Any] = {v: k for k, v in d.items()}
    for key in reversed(sorted(d2.keys())):
        val = d2.get(key)
        print(f"{key:7} {val}")
    lastObjectCount = count
    return delta
#@+node:ekr.20031218072017.1593: *4* g.printGcRefs
def printGcRefs() -> None:

    refs = gc.get_referrers(app.windowList[0])
    print(f"{len(refs):d} referrers")
#@+node:ekr.20060205043324.1: *4* g.printGcSummary
def printGcSummary() -> None:

    g.enable_gc_debug()
    try:
        n = len(gc.garbage)
        n2 = len(gc.get_objects())
        s = f"printGCSummary: garbage: {n}, objects: {n2}"
        print(s)
    except Exception:
        traceback.print_exc()
#@+node:ekr.20180528151850.1: *3* g.printTimes
def printTimes(times: List) -> None:
    """
    Print the differences in the times array.

    times: an array of times (calls to time.process_time()).
    """
    for n, _junk in enumerate(times[:-1]):
        t = times[n + 1] - times[n]
        if t > 0.1:
            g.trace(f"*** {n} {t:5.4f} sec.")
#@+node:ekr.20031218072017.3133: *3* g.Statistics
#@+node:ekr.20031218072017.3134: *4* g.clearStats
def clearStats() -> None:

    g.app.statsDict = {}
#@+node:ekr.20031218072017.3135: *4* g.printStats
@command('show-stats')
def printStats(event: Event = None, name: str = None) -> None:
    """
    Print all gathered statistics.

    Here is the recommended code to gather stats for one method/function:

        if not g.app.statsLockout:
            g.app.statsLockout = True
            try:
                d = g.app.statsDict
                key = 'g.isUnicode:' + g.callers()
                d [key] = d.get(key, 0) + 1
            finally:
                g.app.statsLockout = False
    """
    if name:
        if not isinstance(name, str):
            name = repr(name)
    else:
        # Get caller name 2 levels back.
        name = g._callerName(n=2)
    # Print the stats, organized by number of calls.
    d = g.app.statsDict
    print('g.app.statsDict...')
    for key in reversed(sorted(d)):
        print(f"{key:7} {d.get(key)}")
#@+node:ekr.20031218072017.3136: *4* g.stat
def stat(name: str = None) -> None:
    """Increments the statistic for name in g.app.statsDict
    The caller's name is used by default.
    """
    d = g.app.statsDict
    if name:
        if not isinstance(name, str):
            name = repr(name)
    else:
        name = g._callerName(n=2)  # Get caller name 2 levels back.
    d[name] = 1 + d.get(name, 0)
#@+node:ekr.20031218072017.3137: *3* g.Timing
def getTime() -> float:
    return time.time()

def esDiffTime(message: str, start: float) -> float:
    delta = time.time() - start
    g.es('', f"{message} {delta:5.2f} sec.")
    return time.time()

def printDiffTime(message: str, start: float) -> float:
    delta = time.time() - start
    g.pr(f"{message} {delta:5.2f} sec.")
    return time.time()

def timeSince(start: float) -> str:
    return f"{time.time()-start:5.2f} sec."
#@+node:ekr.20031218072017.1380: ** g.Directives
# Weird pylint bug, activated by TestLeoGlobals class.
# Disabling this will be safe, because pyflakes will still warn about true redefinitions
# pylint: disable=function-redefined
#@+node:EKR.20040504150046.4: *3* g.comment_delims_from_extension
def comment_delims_from_extension(filename: str) -> Tuple[str, str, str]:
    """
    Return the comment delims corresponding to the filename's extension.
    """
    if filename.startswith('.'):
        root, ext = None, filename
    else:
        root, ext = os.path.splitext(filename)
    if ext == '.tmp':
        root, ext = os.path.splitext(root)
    language = g.app.extension_dict.get(ext[1:])
    if ext:
        return g.set_delims_from_language(language)
    g.trace(
        f"unknown extension: {ext!r}, "
        f"filename: {filename!r}, "
        f"root: {root!r}")
    return '', '', ''
#@+node:ekr.20170201150505.1: *3* g.findAllValidLanguageDirectives
def findAllValidLanguageDirectives(s: str) -> List:
    """
    Return list of all languages for which there is a valid @language
    directive in s.
    """
    if not s.strip():
        return []
    languages = set()
    for m in g.g_language_pat.finditer(s):
        language = m.group(1)
        if g.isValidLanguage(language):
            languages.add(language)
    return list(sorted(languages))
#@+node:ekr.20090214075058.8: *3* g.findAtTabWidthDirectives (must be fast)
def findTabWidthDirectives(c: Cmdr, p: Position) -> Optional[str]:
    """Return the language in effect at position p."""
    if c is None:
        return None  # c may be None for testing.
    w = None
    # 2009/10/02: no need for copy arg to iter
    for p in p.self_and_parents(copy=False):
        if w:
            break
        for s in p.h, p.b:
            if w:
                break
            anIter = g_tabwidth_pat.finditer(s)
            for m in anIter:
                word = m.group(0)
                i = m.start(0)
                j = g.skip_ws(s, i + len(word))
                junk, w = g.skip_long(s, j)
                if w == 0:
                    w = None
    return w
#@+node:ekr.20170127142001.5: *3* g.findFirstAtLanguageDirective
def findFirstValidAtLanguageDirective(s: str) -> Optional[str]:
    """
    Return the first language for which there is a valid @language
    directive in s.
    """
    if not s.strip():
        return None
    for m in g.g_language_pat.finditer(s):
        language = m.group(1)
        if g.isValidLanguage(language):
            return language
    return None
#@+node:ekr.20090214075058.6: *3* g.findLanguageDirectives (must be fast)
def findLanguageDirectives(c: Cmdr, p: Position) -> Optional[str]:
    """Return the language in effect at position p."""
    if c is None or p is None:
        return None  # c may be None for testing.

    v0 = p.v

    def find_language(p_or_v: Any) -> Optional[str]:
        for s in p_or_v.h, p_or_v.b:
            for m in g_language_pat.finditer(s):
                language = m.group(1)
                if g.isValidLanguage(language):
                    return language
        return None

    # First, search up the tree.
    for p in p.self_and_parents(copy=False):
        language = find_language(p)
        if language:
            return language
    # #1625: Second, expand the search for cloned nodes.
    seen = []  # vnodes that have already been searched.
    parents = v0.parents[:]  # vnodes whose ancestors are to be searched.
    while parents:
        parent_v = parents.pop()
        if parent_v in seen:
            continue
        seen.append(parent_v)
        language = find_language(parent_v)
        if language:
            return language
        for grand_parent_v in parent_v.parents:
            if grand_parent_v not in seen:
                parents.append(grand_parent_v)
    # Finally, fall back to the defaults.
    return c.target_language.lower() if c.target_language else 'python'
#@+node:ekr.20031218072017.1385: *3* g.findReference
# Called from the syntax coloring method that colorizes section references.
# Also called from write at.putRefAt.

def findReference(name: str, root: Position) -> Optional[Position]:
    """Return the position containing the section definition for name."""
    for p in root.subtree(copy=False):
        assert p != root
        if p.matchHeadline(name) and not p.isAtIgnoreNode():
            return p.copy()
    return None
#@+node:ekr.20090214075058.9: *3* g.get_directives_dict (must be fast)
def get_directives_dict(p: Position) -> Dict[str, str]:
    """
    Scan p for Leo directives found in globalDirectiveList.

    Returns a dict containing the stripped remainder of the line
    following the first occurrence of each recognized directive.
    """
    d = {}
    # The headline has higher precedence because it is more visible.
    for s in (p.h, p.b):
        anIter = g.directives_pat.finditer(s)
        for m in anIter:
            word = m.group(1).strip()
            i = m.start(1)
            if word in d:
                continue
            j = i + len(word)
            if j < len(s) and s[j] not in ' \t\n':
                # Not a valid directive: just ignore it.
                continue
            k = g.skip_line(s, j)
            val = s[j:k].strip()
            d[word] = val
    return d
#@+node:ekr.20080827175609.1: *3* g.get_directives_dict_list (must be fast)
def get_directives_dict_list(p: Position) -> List[Dict]:
    """Scans p and all its ancestors for directives.

    Returns a list of dicts containing pointers to
    the start of each directive"""
    result = []
    p1 = p.copy()
    for p in p1.self_and_parents(copy=False):
        # No copy necessary: g.get_directives_dict does not change p.
        result.append(g.get_directives_dict(p))
    return result
#@+node:ekr.20111010082822.15545: *3* g.getLanguageFromAncestorAtFileNode
def getLanguageFromAncestorAtFileNode(p: Position) -> Optional[str]:
    """
    Return the language in effect at node p.

    1. Use an unambiguous @language directive in p itself.
    2. Search p's "extended parents" for an @<file> node.
    3. Search p's "extended parents" for an unambiguous @language directive.
    """
    v0 = p.v
    seen: Set[VNode]

    # The same generator as in v.setAllAncestorAtFileNodesDirty.
    # Original idea by Виталије Милошевић (Vitalije Milosevic).
    # Modified by EKR.

    def v_and_parents(v: "VNode") -> Generator:
        if v in seen:
            return
        seen.add(v)
        yield v
        for parent_v in v.parents:
            if parent_v not in seen:
                yield from v_and_parents(parent_v)

    def find_language(v: "VNode", phase: int) -> Optional[str]:
        """
        A helper for all searches.
        Phase one searches only @<file> nodes.
        """
        if phase == 1 and not v.isAnyAtFileNode():
            return None
        # #1693: Scan v.b for an *unambiguous* @language directive.
        languages = g.findAllValidLanguageDirectives(v.b)
        if len(languages) == 1:  # An unambiguous language
            return languages[0]
        if v.isAnyAtFileNode():
            # Use the file's extension.
            name = v.anyAtFileNodeName()
            junk, ext = g.os_path_splitext(name)
            ext = ext[1:]  # strip the leading period.
            language = g.app.extension_dict.get(ext)
            if g.isValidLanguage(language):
                return language
        return None

    # First, see if p contains any @language directive.
    language = g.findFirstValidAtLanguageDirective(p.b)
    if language:
        return language
    #
    # Phase 1: search only @<file> nodes: #2308.
    # Phase 2: search all nodes.
    for phase in (1, 2):
        # Search direct parents.
        for p2 in p.self_and_parents(copy=False):
            language = find_language(p2.v, phase)
            if language:
                return language
        # Search all extended parents.
        seen = set([v0.context.hiddenRootNode])
        for v in v_and_parents(v0):
            language = find_language(v, phase)
            if language:
                return language
    return None
#@+node:ekr.20150325075144.1: *3* g.getLanguageFromPosition
def getLanguageAtPosition(c: Cmdr, p: Position) -> str:
    """
    Return the language in effect at position p.
    This is always a lowercase language name, never None.
    """
    aList = g.get_directives_dict_list(p)
    d = g.scanAtCommentAndAtLanguageDirectives(aList)
    language = (
        d and d.get('language') or
        g.getLanguageFromAncestorAtFileNode(p) or
        c.config.getString('target-language') or
        'python'
    )
    return language.lower()
#@+node:ekr.20031218072017.1386: *3* g.getOutputNewline
def getOutputNewline(c: Cmdr = None, name: str = None) -> str:
    """Convert the name of a line ending to the line ending itself.

    Priority:
    - Use name if name given
    - Use c.config.output_newline if c given,
    - Otherwise use g.app.config.output_newline.
    """
    if name:
        s = name
    elif c:
        s = c.config.getString('output-newline')
    else:
        s = 'nl'  # Legacy value. Perhaps dubious.
    if not s:
        s = ''
    s = s.lower()
    if s in ("nl", "lf"):
        s = '\n'
    elif s == "cr":
        s = '\r'
    elif s == "platform":
        s = os.linesep  # 12/2/03: emakital
    elif s == "crlf":
        s = "\r\n"
    else:
        s = '\n'  # Default for erroneous values.
    assert isinstance(s, str), repr(s)
    return s
#@+node:ekr.20200521075143.1: *3* g.inAtNosearch
def inAtNosearch(p: Position) -> bool:
    """Return True if p or p's ancestors contain an @nosearch directive."""
    if not p:
        return False  # #2288.
    for p in p.self_and_parents():
        if p.is_at_ignore() or re.search(r'(^@|\n@)nosearch\b', p.b):
            return True
    return False
#@+node:ekr.20131230090121.16528: *3* g.isDirective
def isDirective(s: str) -> bool:
    """Return True if s starts with a directive."""
    m = g_is_directive_pattern.match(s)
    if m:
        s2 = s[m.end(1) :]
        if s2 and s2[0] in ".(":
            return False
        return bool(m.group(1) in g.globalDirectiveList)
    return False
#@+node:ekr.20200810074755.1: *3* g.isValidLanguage
def isValidLanguage(language: str) -> bool:
    """True if language exists in leo/modes."""
    # 2020/08/12: A hack for c++
    if language in ('c++', 'cpp'):
        language = 'cplusplus'
    fn = g.os_path_join(g.app.loadDir, '..', 'modes', f"{language}.py")
    return g.os_path_exists(fn)
#@+node:ekr.20080827175609.52: *3* g.scanAtCommentAndLanguageDirectives
def scanAtCommentAndAtLanguageDirectives(aList: List) -> Optional[Dict[str, str]]:
    """
    Scan aList for @comment and @language directives.

    @comment should follow @language if both appear in the same node.
    """
    lang = None
    for d in aList:
        comment = d.get('comment')
        language = d.get('language')
        # Important: assume @comment follows @language.
        if language:
            lang, delim1, delim2, delim3 = g.set_language(language, 0)
        if comment:
            delim1, delim2, delim3 = g.set_delims_from_string(comment)
        if comment or language:
            delims = delim1, delim2, delim3
            d = {'language': lang, 'comment': comment, 'delims': delims}
            return d
    return None
#@+node:ekr.20080827175609.32: *3* g.scanAtEncodingDirectives
def scanAtEncodingDirectives(aList: List) -> Optional[str]:
    """Scan aList for @encoding directives."""
    for d in aList:
        encoding = d.get('encoding')
        if encoding and g.isValidEncoding(encoding):
            return encoding
        if encoding and not g.unitTesting:
            g.error("invalid @encoding:", encoding)
    return None
#@+node:ekr.20080827175609.53: *3* g.scanAtHeaderDirectives
def scanAtHeaderDirectives(aList: List) -> None:
    """scan aList for @header and @noheader directives."""
    for d in aList:
        if d.get('header') and d.get('noheader'):
            g.error("conflicting @header and @noheader directives")
#@+node:ekr.20080827175609.33: *3* g.scanAtLineendingDirectives
def scanAtLineendingDirectives(aList: List) -> Optional[str]:
    """Scan aList for @lineending directives."""
    for d in aList:
        e = d.get('lineending')
        if e in ("cr", "crlf", "lf", "nl", "platform"):
            lineending = g.getOutputNewline(name=e)
            return lineending
        # else:
            # g.error("invalid @lineending directive:",e)
    return None
#@+node:ekr.20080827175609.34: *3* g.scanAtPagewidthDirectives
def scanAtPagewidthDirectives(aList: List, issue_error_flag: bool = False) -> Optional[int]:
    """Scan aList for @pagewidth directives. Return the page width or None"""
    for d in aList:
        s = d.get('pagewidth')
        if s is not None:
            i, val = g.skip_long(s, 0)
            if val is not None and val > 0:
                return val
            if issue_error_flag and not g.unitTesting:
                g.error("ignoring @pagewidth", s)
    return None
#@+node:ekr.20101022172109.6108: *3* g.scanAtPathDirectives
def scanAtPathDirectives(c: Cmdr, aList: List) -> str:
    path = c.scanAtPathDirectives(aList)
    return path

def scanAllAtPathDirectives(c: Cmdr, p: Position) -> str:
    aList = g.get_directives_dict_list(p)
    path = c.scanAtPathDirectives(aList)
    return path
#@+node:ekr.20080827175609.37: *3* g.scanAtTabwidthDirectives
def scanAtTabwidthDirectives(aList: List, issue_error_flag: bool = False) -> Optional[int]:
    """Scan aList for @tabwidth directives."""
    for d in aList:
        s = d.get('tabwidth')
        if s is not None:
            junk, val = g.skip_long(s, 0)
            if val not in (None, 0):
                return val
            if issue_error_flag and not g.unitTesting:
                g.error("ignoring @tabwidth", s)
    return None

def scanAllAtTabWidthDirectives(c: Cmdr, p: Position) -> Optional[int]:
    """Scan p and all ancestors looking for @tabwidth directives."""
    if c and p:
        aList = g.get_directives_dict_list(p)
        val = g.scanAtTabwidthDirectives(aList)
        ret = c.tab_width if val is None else val
    else:
        ret = None
    return ret
#@+node:ekr.20080831084419.4: *3* g.scanAtWrapDirectives
def scanAtWrapDirectives(aList: List, issue_error_flag: bool = False) -> Optional[bool]:
    """Scan aList for @wrap and @nowrap directives."""
    for d in aList:
        if d.get('wrap') is not None:
            return True
        if d.get('nowrap') is not None:
            return False
    return None

def scanAllAtWrapDirectives(c: Cmdr, p: Position) -> Optional[bool]:
    """Scan p and all ancestors looking for @wrap/@nowrap directives."""
    if c and p:
        default = bool(c and c.config.getBool("body-pane-wraps"))
        aList = g.get_directives_dict_list(p)
        val = g.scanAtWrapDirectives(aList)
        ret = default if val is None else val
    else:
        ret = None
    return ret
#@+node:ekr.20040715155607: *3* g.scanForAtIgnore
def scanForAtIgnore(c: Cmdr, p: Position) -> bool:
    """Scan position p and its ancestors looking for @ignore directives."""
    if g.unitTesting:
        return False  # For unit tests.
    for p in p.self_and_parents(copy=False):
        d = g.get_directives_dict(p)
        if 'ignore' in d:
            return True
    return False
#@+node:ekr.20040712084911.1: *3* g.scanForAtLanguage
def scanForAtLanguage(c: Cmdr, p: Position) -> str:
    """Scan position p and p's ancestors looking only for @language and @ignore directives.

    Returns the language found, or c.target_language."""
    # Unlike the code in x.scanAllDirectives, this code ignores @comment directives.
    if c and p:
        for p in p.self_and_parents(copy=False):
            d = g.get_directives_dict(p)
            if 'language' in d:
                z = d["language"]
                language, delim1, delim2, delim3 = g.set_language(z, 0)
                return language
    return c.target_language
#@+node:ekr.20041123094807: *3* g.scanForAtSettings
def scanForAtSettings(p: Position) -> bool:
    """Scan position p and its ancestors looking for @settings nodes."""
    for p in p.self_and_parents(copy=False):
        h = p.h
        h = g.app.config.canonicalizeSettingName(h)
        if h.startswith("@settings"):
            return True
    return False
#@+node:ekr.20031218072017.1382: *3* g.set_delims_from_language
def set_delims_from_language(language: str) -> Tuple[str, str, str]:
    """Return a tuple (single,start,end) of comment delims."""
    val = g.app.language_delims_dict.get(language)
    if val:
        delim1, delim2, delim3 = g.set_delims_from_string(val)
        if delim2 and not delim3:
            return '', delim1, delim2
        # 0,1 or 3 params.
        return delim1, delim2, delim3
    return '', '', ''  # Indicate that no change should be made
#@+node:ekr.20031218072017.1383: *3* g.set_delims_from_string
def set_delims_from_string(s: str) -> Tuple[str, str, str]:
    """
    Return (delim1, delim2, delim2), the delims following the @comment
    directive.

    This code can be called from @language logic, in which case s can
    point at @comment
    """
    # Skip an optional @comment
    tag = "@comment"
    i = 0
    if g.match_word(s, i, tag):
        i += len(tag)
    count = 0
    delims = ['', '', '']
    while count < 3 and i < len(s):
        i = j = g.skip_ws(s, i)
        while i < len(s) and not g.is_ws(s[i]) and not g.is_nl(s, i):
            i += 1
        if j == i:
            break
        delims[count] = s[j:i] or ''
        count += 1
    # 'rr 09/25/02
    if count == 2:  # delims[0] is always the single-line delim.
        delims[2] = delims[1]
        delims[1] = delims[0]
        delims[0] = ''
    for i in range(0, 3):
        if delims[i]:
            if delims[i].startswith("@0x"):
                # Allow delimiter definition as @0x + hexadecimal encoded delimiter
                # to avoid problems with duplicate delimiters on the @comment line.
                # If used, whole delimiter must be encoded.
                if len(delims[i]) == 3:
                    g.warning(f"'{delims[i]}' delimiter is invalid")
                    return None, None, None
                try:
                    delims[i] = binascii.unhexlify(delims[i][3:])  # type:ignore
                    delims[i] = g.toUnicode(delims[i])
                except Exception as e:
                    g.warning(f"'{delims[i]}' delimiter is invalid: {e}")
                    return None, None, None
            else:
                # 7/8/02: The "REM hack": replace underscores by blanks.
                # 9/25/02: The "perlpod hack": replace double underscores by newlines.
                delims[i] = delims[i].replace("__", '\n').replace('_', ' ')
    return delims[0], delims[1], delims[2]
#@+node:ekr.20031218072017.1384: *3* g.set_language
def set_language(s: str, i: int, issue_errors_flag: bool = False) -> Tuple:
    """Scan the @language directive that appears at s[i:].

    The @language may have been stripped away.

    Returns (language, delim1, delim2, delim3)
    """
    tag = "@language"
    assert i is not None
    if g.match_word(s, i, tag):
        i += len(tag)
    # Get the argument.
    i = g.skip_ws(s, i)
    j = i
    i = g.skip_c_id(s, i)
    # Allow tcl/tk.
    arg = s[j:i].lower()
    if app.language_delims_dict.get(arg):
        language = arg
        delim1, delim2, delim3 = g.set_delims_from_language(language)
        return language, delim1, delim2, delim3
    if issue_errors_flag:
        g.es("ignoring:", g.get_line(s, i))
    return None, None, None, None
#@+node:ekr.20071109165315: *3* g.stripPathCruft
def stripPathCruft(path: str) -> str:
    """Strip cruft from a path name."""
    if not path:
        return path  # Retain empty paths for warnings.
    if len(path) > 2 and (
        (path[0] == '<' and path[-1] == '>') or
        (path[0] == '"' and path[-1] == '"') or
        (path[0] == "'" and path[-1] == "'")
    ):
        path = path[1:-1].strip()
    # We want a *relative* path, not an absolute path.
    return path
#@+node:ekr.20090214075058.10: *3* g.update_directives_pat
def update_directives_pat() -> None:
    """Init/update g.directives_pat"""
    global globalDirectiveList, directives_pat
    # Use a pattern that guarantees word matches.
    aList = [
        fr"\b{z}\b" for z in globalDirectiveList if z != 'others'
    ]
    pat = "^@(%s)" % "|".join(aList)
    directives_pat = re.compile(pat, re.MULTILINE)

# #1688: Initialize g.directives_pat
update_directives_pat()
#@+node:ekr.20031218072017.3116: ** g.Files & Directories
#@+node:ekr.20080606074139.2: *3* g.chdir
def chdir(path: str) -> None:
    if not g.os_path_isdir(path):
        path = g.os_path_dirname(path)
    if g.os_path_isdir(path) and g.os_path_exists(path):
        os.chdir(path)
#@+node:ekr.20120222084734.10287: *3* g.compute...Dir
# For compatibility with old code.

def computeGlobalConfigDir() -> str:
    return g.app.loadManager.computeGlobalConfigDir()

def computeHomeDir() -> str:
    return g.app.loadManager.computeHomeDir()

def computeLeoDir() -> str:
    return g.app.loadManager.computeLeoDir()

def computeLoadDir() -> str:
    return g.app.loadManager.computeLoadDir()

def computeMachineName() -> str:
    return g.app.loadManager.computeMachineName()

def computeStandardDirectories() -> str:
    return g.app.loadManager.computeStandardDirectories()
#@+node:ekr.20031218072017.3103: *3* g.computeWindowTitle
def computeWindowTitle(fileName: str) -> str:

    branch, commit = g.gitInfoForFile(fileName)  # #1616
    if not fileName:
        return branch + ": untitled" if branch else 'untitled'
    path, fn = g.os_path_split(fileName)
    if path:
        title = fn + " in " + path
    else:
        title = fn
    # Yet another fix for bug 1194209: regularize slashes.
    if os.sep in '/\\':
        title = title.replace('/', os.sep).replace('\\', os.sep)
    if branch:
        title = branch + ": " + title
    return title
#@+node:ekr.20031218072017.3117: *3* g.create_temp_file
def create_temp_file(textMode: bool = False) -> Tuple[Any, str]:
    """
    Return a tuple (theFile,theFileName)

    theFile: a file object open for writing.
    theFileName: the name of the temporary file.
    """
    try:
        # fd is an handle to an open file as would be returned by os.open()
        fd, theFileName = tempfile.mkstemp(text=textMode)
        mode = 'w' if textMode else 'wb'
        theFile = os.fdopen(fd, mode)
    except Exception:
        g.error('unexpected exception in g.create_temp_file')
        g.es_exception()
        theFile, theFileName = None, ''
    return theFile, theFileName
#@+node:ekr.20210307060731.1: *3* g.createHiddenCommander
def createHiddenCommander(fn: str) -> Cmdr:
    """Read the file into a hidden commander (Similar to g.openWithFileName)."""
    from leo.core.leoCommands import Commands
    c = Commands(fn, gui=g.app.nullGui)
    theFile = g.app.loadManager.openAnyLeoFile(fn)
    if theFile:
        c.fileCommands.openLeoFile(theFile, fn, readAtFileNodesFlag=True, silent=True)
        return c
    return None
#@+node:vitalije.20170714085545.1: *3* g.defaultLeoFileExtension
def defaultLeoFileExtension(c: Cmdr = None) -> str:
    conf = c.config if c else g.app.config
    return conf.getString('default-leo-extension') or '.leo'
#@+node:ekr.20031218072017.3118: *3* g.ensure_extension
def ensure_extension(name: str, ext: str) -> str:

    theFile, old_ext = g.os_path_splitext(name)
    if not name:
        return name  # don't add to an empty name.
    if old_ext in ('.db', '.leo'):
        return name
    if old_ext and old_ext == ext:
        return name
    return name + ext
#@+node:ekr.20150403150655.1: *3* g.fullPath
def fullPath(c: Cmdr, p: Position, simulate: bool = False) -> str:
    """
    Return the full path (including fileName) in effect at p. Neither the
    path nor the fileName will be created if it does not exist.
    """
    # Search p and p's parents.
    for p in p.self_and_parents(copy=False):
        aList = g.get_directives_dict_list(p)
        path = c.scanAtPathDirectives(aList)
        fn = p.h if simulate else p.anyAtFileNodeName()  # Use p.h for unit tests.
        if fn:
            # Fix #102: expand path expressions.
            fn = c.expand_path_expression(fn)  # #1341.
            fn = os.path.expanduser(fn)  # 1900.
            return g.os_path_finalize_join(path, fn)  # #1341.
    return ''
#@+node:ekr.20190327192721.1: *3* g.get_files_in_directory
def get_files_in_directory(directory: str, kinds: List = None, recursive: bool = True) -> List[str]:
    """
    Return a list of all files of the given file extensions in the directory.
    Default kinds: ['*.py'].
    """
    files: List[str] = []
    sep = os.path.sep
    if not g.os.path.exists(directory):
        g.es_print('does not exist', directory)
        return files
    try:
        if kinds:
            kinds = [z if z.startswith('*') else '*' + z for z in kinds]
        else:
            kinds = ['*.py']
        if recursive:
            # Works for all versions of Python.
            for root, _dirnames, filenames in os.walk(directory):
                for kind in kinds:
                    for filename in fnmatch.filter(filenames, kind):
                        files.append(os.path.join(root, filename))
        else:
            for kind in kinds:
                files.extend(glob.glob(directory + sep + kind))
        return list(set(sorted(files)))
    except Exception:
        g.es_exception()
        return []
#@+node:ekr.20031218072017.1264: *3* g.getBaseDirectory
# Handles the conventions applying to the "relative-path-base- directory" configuration option.

def getBaseDirectory(c: Cmdr) -> str:
    """Convert '!' or '.' to proper directory references."""
    if not c:
        return ''  # No relative base given.
    base = c.config.getString('relative-path-base-directory')
    if base and base == "!":
        base = app.loadDir
    elif base and base == ".":
        base = c.openDirectory
    else:
        return ''  # Settings error.
    if not base:
        return ''
    if g.os_path_isabs(base):
        # Set c.chdir_to_relative_path as needed.
        if not hasattr(c, 'chdir_to_relative_path'):
            c.chdir_to_relative_path = c.config.getBool('chdir-to-relative-path')
        # Call os.chdir if requested.
        if c.chdir_to_relative_path:
            os.chdir(base)
        return base  # base need not exist yet.
    return ''  # No relative base given.
#@+node:ekr.20170223093758.1: *3* g.getEncodingAt
def getEncodingAt(p: Position, s: bytes = None) -> str:
    """
    Return the encoding in effect at p and/or for string s.

    Read logic:  s is not None.
    Write logic: s is None.
    """
    # A BOM overrides everything.
    if s:
        e, junk_s = g.stripBOM(s)
        if e:
            return e
    aList = g.get_directives_dict_list(p)
    e = g.scanAtEncodingDirectives(aList)
    if s and s.strip() and not e:
        e = 'utf-8'
    return e
#@+node:ville.20090701144325.14942: *3* g.guessExternalEditor
def guessExternalEditor(c: Cmdr = None) -> Optional[str]:
    """ Return a 'sensible' external editor """
    editor = (
        c and c.config.getString('external-editor') or
        os.environ.get("LEO_EDITOR") or
        os.environ.get("EDITOR") or
        g.app.db and g.app.db.get("LEO_EDITOR")
        )
    if editor:
        return editor
    # fallbacks
    platform = sys.platform.lower()
    if platform.startswith('win'):
        return "notepad"
    if platform.startswith('linux'):
        return 'gedit'
    g.es(
        '''No editor set.
Please set LEO_EDITOR or EDITOR environment variable,
or do g.app.db['LEO_EDITOR'] = "gvim"''',
    )
    return None
#@+node:ekr.20160330204014.1: *3* g.init_dialog_folder
def init_dialog_folder(c: Cmdr, p: Position, use_at_path: bool = True) -> str:
    """Return the most convenient folder to open or save a file."""
    if c and p and use_at_path:
        path = g.fullPath(c, p)
        if path:
            dir_ = g.os_path_dirname(path)
            if dir_ and g.os_path_exists(dir_):
                return dir_
    table = (
        c and c.last_dir,
        g.os_path_abspath(os.curdir),
    )
    for dir_ in table:
        if dir_ and g.os_path_exists(dir_):
            return dir_
    return ''
#@+node:ekr.20100329071036.5744: *3* g.is_binary_file/external_file/string
def is_binary_file(f: Any) -> bool:
    return f and isinstance(f, io.BufferedIOBase)

def is_binary_external_file(fileName: str) -> bool:
    try:
        with open(fileName, 'rb') as f:
            s = f.read(1024)  # bytes, in Python 3.
        return g.is_binary_string(s)
    except IOError:
        return False
    except Exception:
        g.es_exception()
        return False

def is_binary_string(s: str) -> bool:
    # http://stackoverflow.com/questions/898669
    # aList is a list of all non-binary characters.
    aList = [7, 8, 9, 10, 12, 13, 27] + list(range(0x20, 0x100))
    return bool(s.translate(None, bytes(aList)))  # type:ignore
#@+node:EKR.20040504154039: *3* g.is_sentinel
def is_sentinel(line: str, delims: Sequence) -> bool:
    """
    Return True if line starts with a sentinel comment.

    Leo 6.7.2: Support blackened sentinels.
    """
    delim1, delim2, delim3 = delims
    # Defensive code. Make *sure* delim has no trailing space.
    if delim1:
        delim1 = delim1.rstrip()
    line = line.lstrip()
    if delim1:
        sentinel1 = delim1 + '@'
        sentinel2 = delim1 + ' @'
        return line.startswith((sentinel1, sentinel2))
    if delim2 and delim3:
        sentinel1 = delim2 + '@'
        sentinel2 = delim2 + ' @'
        if sentinel1 in line:
            i = line.find(sentinel1)
            j = line.find(delim3)
            return 0 == i < j
        if sentinel2 in line:
            i = line.find(sentinel2)
            j = line.find(delim3)
            return 0 == i < j
    g.error(f"is_sentinel: can not happen. delims: {repr(delims)}")
    return False
#@+node:ekr.20031218072017.3119: *3* g.makeAllNonExistentDirectories
def makeAllNonExistentDirectories(theDir: str) -> Optional[str]:
    """
    A wrapper from os.makedirs.
    Attempt to make all non-existent directories.

    Return True if the directory exists or was created successfully.
    """
    # Return True if the directory already exists.
    theDir = g.os_path_normpath(theDir)
    ok = g.os_path_isdir(theDir) and g.os_path_exists(theDir)
    if ok:
        return theDir
    # #1450: Create the directory with os.makedirs.
    try:
        os.makedirs(theDir, mode=0o777, exist_ok=False)
        return theDir
    except Exception:
        return None
#@+node:ekr.20071114113736: *3* g.makePathRelativeTo
def makePathRelativeTo(fullPath: str, basePath: str) -> str:
    if fullPath.startswith(basePath):
        s = fullPath[len(basePath) :]
        if s.startswith(os.path.sep):
            s = s[len(os.path.sep) :]
        return s
    return fullPath
#@+node:ekr.20090520055433.5945: *3* g.openWithFileName
def openWithFileName(fileName: str, old_c: Cmdr = None, gui: LeoGui = None) -> Cmdr:
    """
    Create a Leo Frame for the indicated fileName if the file exists.

    Return the commander of the newly-opened outline.
    """
    return g.app.loadManager.loadLocalFile(fileName, gui, old_c)
#@+node:ekr.20150306035851.7: *3* g.readFileIntoEncodedString
def readFileIntoEncodedString(fn: str, silent: bool = False) -> bytes:
    """Return the raw contents of the file whose full path is fn."""
    try:
        with open(fn, 'rb') as f:
            return f.read()
    except IOError:
        if not silent:
            g.error('can not open', fn)
    except Exception:
        if not silent:
            g.error(f"readFileIntoEncodedString: exception reading {fn}")
            g.es_exception()
    return None
#@+node:ekr.20100125073206.8710: *3* g.readFileIntoString
def readFileIntoString(
    fileName: str,
    encoding: str = 'utf-8',  # BOM may override this.
    kind: str = None,  # @file, @edit, ...
    verbose: bool = True,
) -> Tuple[Any, Any]:
    """
    Return the contents of the file whose full path is fileName.

    Return (s,e)
    s is the string, converted to unicode, or None if there was an error.
    e is the encoding of s, computed in the following order:
    - The BOM encoding if the file starts with a BOM mark.
    - The encoding given in the # -*- coding: utf-8 -*- line for python files.
    - The encoding given by the 'encoding' keyword arg.
    - None, which typically means 'utf-8'.
    """
    if not fileName:
        if verbose:
            g.trace('no fileName arg given')
        return None, None
    if g.os_path_isdir(fileName):
        if verbose:
            g.trace('not a file:', fileName)
        return None, None
    if not g.os_path_exists(fileName):
        if verbose:
            g.error('file not found:', fileName)
        return None, None
    try:
        e = None
        with open(fileName, 'rb') as f:
            s = f.read()
        # Fix #391.
        if not s:
            return '', None
        # New in Leo 4.11: check for unicode BOM first.
        e, s = g.stripBOM(s)
        if not e:
            # Python's encoding comments override everything else.
            junk, ext = g.os_path_splitext(fileName)
            if ext == '.py':
                e = g.getPythonEncodingFromString(s)
        s = g.toUnicode(s, encoding=e or encoding)
        return s, e
    except IOError:
        # Translate 'can not open' and kind, but not fileName.
        if verbose:
            g.error('can not open', '', (kind or ''), fileName)
    except Exception:
        g.error(f"readFileIntoString: unexpected exception reading {fileName}")
        g.es_exception()
    return None, None
#@+node:ekr.20160504062833.1: *3* g.readFileToUnicodeString
def readFileIntoUnicodeString(
    fn: str,
    encoding: Optional[str] = None,
    silent: bool = False,
) -> Optional[str]:
    """Return the raw contents of the file whose full path is fn."""
    try:
        with open(fn, 'rb') as f:
            s = f.read()
        return g.toUnicode(s, encoding=encoding)
    except IOError:
        if not silent:
            g.error('can not open', fn)
    except Exception:
        g.error(f"readFileIntoUnicodeString: unexpected exception reading {fn}")
        g.es_exception()
    return None
#@+node:ekr.20031218072017.3120: *3* g.readlineForceUnixNewline
#@+at Stephen P. Schaefer 9/7/2002
#
# The Unix readline() routine delivers "\r\n" line end strings verbatim,
# while the windows versions force the string to use the Unix convention
# of using only "\n". This routine causes the Unix readline to do the
# same.
#@@c

def readlineForceUnixNewline(f: Any, fileName: Optional[str] = None) -> str:
    try:
        s = f.readline()
    except UnicodeDecodeError:
        g.trace(f"UnicodeDecodeError: {fileName}", f, g.callers())
        s = ''
    if len(s) >= 2 and s[-2] == "\r" and s[-1] == "\n":
        s = s[0:-2] + "\n"
    return s
#@+node:ekr.20031218072017.3124: *3* g.sanitize_filename
def sanitize_filename(s: str) -> str:
    """
    Prepares string s to be a valid file name:

    - substitute '_' for whitespace and special path characters.
    - eliminate all other non-alphabetic characters.
    - convert double quotes to single quotes.
    - strip leading and trailing whitespace.
    - return at most 128 characters.
    """
    result = []
    for ch in s:
        if ch in string.ascii_letters:
            result.append(ch)
        elif ch == '\t':
            result.append(' ')
        elif ch == '"':
            result.append("'")
        elif ch in '\\/:|<>*:._':
            result.append('_')
    s = ''.join(result).strip()
    while len(s) > 1:
        n = len(s)
        s = s.replace('__', '_')
        if len(s) == n:
            break
    return s[:128]
#@+node:ekr.20060328150113: *3* g.setGlobalOpenDir
def setGlobalOpenDir(fileName: str) -> None:
    if fileName:
        g.app.globalOpenDir = g.os_path_dirname(fileName)
        # g.es('current directory:',g.app.globalOpenDir)
#@+node:ekr.20031218072017.3125: *3* g.shortFileName & shortFilename
def shortFileName(fileName: str, n: int = None) -> str:
    """Return the base name of a path."""
    if n is not None:
        g.trace('"n" keyword argument is no longer used')
    return g.os_path_basename(fileName) if fileName else ''

shortFilename = shortFileName
#@+node:ekr.20150610125813.1: *3* g.splitLongFileName
def splitLongFileName(fn: str, limit: int = 40) -> str:
    """Return fn, split into lines at slash characters."""
    aList = fn.replace('\\', '/').split('/')
    n, result = 0, []
    for i, s in enumerate(aList):
        n += len(s)
        result.append(s)
        if i + 1 < len(aList):
            result.append('/')
            n += 1
        if n > limit:
            result.append('\n')
            n = 0
    return ''.join(result)
#@+node:ekr.20190114061452.26: *3* g.writeFile
def writeFile(contents: Union[bytes, str], encoding: str, fileName: str) -> bool:
    """Create a file with the given contents."""
    try:
        if isinstance(contents, str):
            contents = g.toEncodedString(contents, encoding=encoding)
        # 'wb' preserves line endings.
        with open(fileName, 'wb') as f:
            f.write(contents)  # type:ignore
        return True
    except Exception as e:
        print(f"exception writing: {fileName}:\n{e}")
        # g.trace(g.callers())
        # g.es_exception()
        return False
#@+node:ekr.20230113043029.1: *3* g.write_file_if_changed
def write_file_if_changed(fn: str, s: str, encoding: str = 'utf-8') -> bool:
    """
    Replace file whose filename is give with s, but *only* if file's
    context has changed (or the file does not exist).

    Return True if the file was written.
    """
    try:
        encoded_s = g.toEncodedString(s, encoding=encoding, reportErrors=True)
        if os.path.exists(fn):
            with open(fn, 'rb') as f:
                contents = f.read()
            if contents == encoded_s:
                return False
        with open(fn, 'wb') as f:
            f.write(encoded_s)
        return True
    except Exception:
        g.es_print(f"Exception writing {fn}")
        g.es_exception()
        return False
#@+node:ekr.20031218072017.3151: ** g.Finding & Scanning
#@+node:ekr.20140602083643.17659: *3* g.find_word
def find_word(s: str, word: str, i: int = 0) -> int:
    """
    Return the index of the first occurrence of word in s, or -1 if not found.

    g.find_word is *not* the same as s.find(i,word);
    g.find_word ensures that only word-matches are reported.
    """
    while i < len(s):
        progress = i
        i = s.find(word, i)
        if i == -1:
            return -1
        # Make sure we are at the start of a word.
        if i > 0:
            ch = s[i - 1]
            if ch == '_' or ch.isalnum():
                i += len(word)
                continue
        if g.match_word(s, i, word):
            return i
        i += len(word)
        assert progress < i
    return -1
#@+node:ekr.20211029090118.1: *3* g.findAncestorVnodeByPredicate
def findAncestorVnodeByPredicate(p: Position, v_predicate: Any) -> Optional["VNode"]:
    """
    Return first ancestor vnode matching the predicate.

    The predicate must must be a function of a single vnode argument.
    """
    if not p:
        return None
    # First, look up the tree.
    for p2 in p.self_and_parents():
        if v_predicate(p2.v):
            return p2.v
    # Look at parents of all cloned nodes.
    if not p.isCloned():
        return None
    seen = []  # vnodes that have already been searched.
    parents = p.v.parents[:]  # vnodes to be searched.
    while parents:
        parent_v = parents.pop()
        if parent_v in seen:
            continue
        seen.append(parent_v)
        if v_predicate(parent_v):
            return parent_v
        for grand_parent_v in parent_v.parents:
            if grand_parent_v not in seen:
                parents.append(grand_parent_v)
    return None
#@+node:ekr.20170220103251.1: *3* g.findRootsWithPredicate
def findRootsWithPredicate(c: Cmdr, root: Position, predicate: Callable = None) -> List[Position]:
    """
    Commands often want to find one or more **roots**, given a position p.
    A root is the position of any node matching a predicate.

    This function formalizes the search order used by the black,
    pylint, pyflakes and the rst3 commands, returning a list of zero
    or more found roots.
    """
    seen = []
    roots = []
    if predicate is None:

        # A useful default predicate for python.
        # pylint: disable=function-redefined

        def predicate(p: Position) -> bool:
            headline = p.h.strip()
            is_python = headline.endswith(('py', 'pyw'))
            return p.isAnyAtFileNode() and is_python

    # 1. Search p's tree.
    for p in root.self_and_subtree(copy=False):
        if predicate(p) and p.v not in seen:
            seen.append(p.v)
            roots.append(p.copy())
    if roots:
        return roots
    # 2. Look up the tree.
    for p in root.parents():
        if predicate(p):
            return [p.copy()]
    # 3. Expand the search if root is a clone.
    clones = []
    for p in root.self_and_parents(copy=False):
        if p.isCloned():
            clones.append(p.v)
    if clones:
        for p in c.all_positions(copy=False):
            if predicate(p):
                # Match if any node in p's tree matches any clone.
                for p2 in p.self_and_subtree():
                    if p2.v in clones:
                        return [p.copy()]
    return []
#@+node:ekr.20031218072017.3156: *3* g.scanError
# It is dubious to bump the Tangle error count here, but it really doesn't hurt.

def scanError(s: str) -> None:
    """Bump the error count in the tangle command."""
    # New in Leo 4.4b1: just set this global.
    g.app.scanErrors += 1
    g.es('', s)
#@+node:ekr.20031218072017.3157: *3* g.scanf
# A quick and dirty sscanf.  Understands only %s and %d.

def scanf(s: str, pat: str) -> List[str]:
    count = pat.count("%s") + pat.count("%d")
    pat = pat.replace("%s", r"(\S+)")
    pat = pat.replace("%d", r"(\d+)")
    parts = re.split(pat, s)
    result: List[str] = []
    for part in parts:
        if part and len(result) < count:
            result.append(part)
    return result
#@+node:ekr.20031218072017.3158: *3* g.Scanners: calling scanError
#@+at These scanners all call g.scanError() directly or indirectly, so they
# will call g.es if they find an error. g.scanError() also bumps
# c.tangleCommands.errors, which is harmless if we aren't tangling, and
# useful if we are.
#
# These routines are called by the Import routines and the Tangle routines.
#@+node:ekr.20031218072017.3159: *4* g.skip_block_comment
# Scans past a block comment (an old_style C comment).

def skip_block_comment(s: str, i: int) -> int:
    assert g.match(s, i, "/*")
    j = i
    i += 2
    n = len(s)
    k = s.find("*/", i)
    if k == -1:
        g.scanError("Run on block comment: " + s[j:i])
        return n
    return k + 2
#@+node:ekr.20031218072017.3160: *4* g.skip_braces
#@+at This code is called only from the import logic, so we are allowed to
# try some tricks. In particular, we assume all braces are matched in
# if blocks.
#@@c

def skip_braces(s: str, i: int) -> int:
    """
    Skips from the opening to the matching brace.

    If no matching is found i is set to len(s)
    """
    # start = g.get_line(s,i)
    assert g.match(s, i, '{')
    level = 0
    n = len(s)
    while i < n:
        c = s[i]
        if c == '{':
            level += 1
            i += 1
        elif c == '}':
            level -= 1
            if level <= 0:
                return i
            i += 1
        elif c == '\'' or c == '"':
            i = g.skip_string(s, i)
        elif g.match(s, i, '//'):
            i = g.skip_to_end_of_line(s, i)
        elif g.match(s, i, '/*'):
            i = g.skip_block_comment(s, i)
        # 7/29/02: be more careful handling conditional code.
        elif (
            g.match_word(s, i, "#if") or
            g.match_word(s, i, "#ifdef") or
            g.match_word(s, i, "#ifndef")
        ):
            i, delta = g.skip_pp_if(s, i)
            level += delta
        else:
            i += 1
    return i
#@+node:ekr.20031218072017.3162: *4* g.skip_parens
def skip_parens(s: str, i: int) -> int:
    """
    Skips from the opening ( to the matching ).

    If no matching is found i is set to len(s).
    """
    level = 0
    n = len(s)
    assert g.match(s, i, '('), repr(s[i])
    while i < n:
        c = s[i]
        if c == '(':
            level += 1
            i += 1
        elif c == ')':
            level -= 1
            if level <= 0:
                return i
            i += 1
        elif c == '\'' or c == '"':
            i = g.skip_string(s, i)
        elif g.match(s, i, "//"):
            i = g.skip_to_end_of_line(s, i)
        elif g.match(s, i, "/*"):
            i = g.skip_block_comment(s, i)
        else:
            i += 1
    return i
#@+node:ekr.20031218072017.3163: *4* g.skip_pascal_begin_end
def skip_pascal_begin_end(s: str, i: int) -> int:
    """
    Skips from begin to matching end.
    If found, i points to the end. Otherwise, i >= len(s)
    The end keyword matches begin, case, class, record, and try.
    """
    assert g.match_c_word(s, i, "begin")
    level = 1
    i = g.skip_c_id(s, i)  # Skip the opening begin.
    while i < len(s):
        ch = s[i]
        if ch == '{':
            i = g.skip_pascal_braces(s, i)
        elif ch == '"' or ch == '\'':
            i = g.skip_pascal_string(s, i)
        elif g.match(s, i, "//"):
            i = g.skip_line(s, i)
        elif g.match(s, i, "(*"):
            i = g.skip_pascal_block_comment(s, i)
        elif g.match_c_word(s, i, "end"):
            level -= 1
            if level == 0:
                return i
            i = g.skip_c_id(s, i)
        elif g.is_c_id(ch):
            j = i
            i = g.skip_c_id(s, i)
            name = s[j:i]
            if name in ["begin", "case", "class", "record", "try"]:
                level += 1
        else:
            i += 1
    return i
#@+node:ekr.20031218072017.3164: *4* g.skip_pascal_block_comment
def skip_pascal_block_comment(s: str, i: int) -> int:
    """Scan past a pascal comment delimited by (* and *)."""
    j = i
    assert g.match(s, i, "(*")
    i = s.find("*)", i)
    if i > -1:
        return i + 2
    g.scanError("Run on comment" + s[j:i])
    return len(s)
#@+node:ekr.20031218072017.3165: *4* g.skip_pascal_string
def skip_pascal_string(s: str, i: int) -> int:
    j = i
    delim = s[i]
    i += 1
    assert delim == '"' or delim == '\''
    while i < len(s):
        if s[i] == delim:
            return i + 1
        i += 1
    g.scanError("Run on string: " + s[j:i])
    return i
#@+node:ekr.20031218072017.3166: *4* g.skip_heredoc_string
def skip_heredoc_string(s: str, i: int) -> int:
    """
    08-SEP-2002 DTHEIN.
    A heredoc string in PHP looks like:

      <<<EOS
      This is my string.
      It is mine. I own it.
      No one else has it.
      EOS

    It begins with <<< plus a token (naming same as PHP variable names).
    It ends with the token on a line by itself (must start in first position.
    """
    j = i
    assert g.match(s, i, "<<<")
    m = re.match(r"\<\<\<([a-zA-Z_\x7f-\xff][a-zA-Z0-9_\x7f-\xff]*)", s[i:])
    if m is None:
        i += 3
        return i
    # 14-SEP-2002 DTHEIN: needed to add \n to find word, not just string
    delim = m.group(1) + '\n'
    i = g.skip_line(s, i)  # 14-SEP-2002 DTHEIN: look after \n, not before
    n = len(s)
    while i < n and not g.match(s, i, delim):
        i = g.skip_line(s, i)  # 14-SEP-2002 DTHEIN: move past \n
    if i >= n:
        g.scanError("Run on string: " + s[j:i])
    elif g.match(s, i, delim):
        i += len(delim)
    return i
#@+node:ekr.20031218072017.3167: *4* g.skip_pp_directive
def skip_pp_directive(s: str, i: int) -> int:
    """Now handles continuation lines and block comments."""
    while i < len(s):
        if g.is_nl(s, i):
            if g.escaped(s, i):
                i = g.skip_nl(s, i)
            else:
                break
        elif g.match(s, i, "//"):
            i = g.skip_to_end_of_line(s, i)
        elif g.match(s, i, "/*"):
            i = g.skip_block_comment(s, i)
        else:
            i += 1
    return i
#@+node:ekr.20031218072017.3168: *4* g.skip_pp_if
# Skips an entire if or if def statement, including any nested statements.

def skip_pp_if(s: str, i: int) -> Tuple[int, int]:
    start_line = g.get_line(s, i)  # used for error messages.
    assert(
        g.match_word(s, i, "#if") or
        g.match_word(s, i, "#ifdef") or
        g.match_word(s, i, "#ifndef"))
    i = g.skip_line(s, i)
    i, delta1 = g.skip_pp_part(s, i)
    i = g.skip_ws(s, i)
    if g.match_word(s, i, "#else"):
        i = g.skip_line(s, i)
        i = g.skip_ws(s, i)
        i, delta2 = g.skip_pp_part(s, i)
        if delta1 != delta2:
            g.es("#if and #else parts have different braces:", start_line)
    i = g.skip_ws(s, i)
    if g.match_word(s, i, "#endif"):
        i = g.skip_line(s, i)
    else:
        g.es("no matching #endif:", start_line)
    return i, delta1
#@+node:ekr.20031218072017.3169: *4* g.skip_pp_part
# Skip to an #else or #endif.  The caller has eaten the #if, #ifdef, #ifndef or #else

def skip_pp_part(s: str, i: int) -> Tuple[int, int]:

    delta = 0
    while i < len(s):
        c = s[i]
        if (
            g.match_word(s, i, "#if") or
            g.match_word(s, i, "#ifdef") or
            g.match_word(s, i, "#ifndef")
        ):
            i, delta1 = g.skip_pp_if(s, i)
            delta += delta1
        elif g.match_word(s, i, "#else") or g.match_word(s, i, "#endif"):
            return i, delta
        elif c == '\'' or c == '"':
            i = g.skip_string(s, i)
        elif c == '{':
            delta += 1
            i += 1
        elif c == '}':
            delta -= 1
            i += 1
        elif g.match(s, i, "//"):
            i = g.skip_line(s, i)
        elif g.match(s, i, "/*"):
            i = g.skip_block_comment(s, i)
        else:
            i += 1
    return i, delta
#@+node:ekr.20031218072017.3171: *4* g.skip_to_semicolon
# Skips to the next semicolon that is not in a comment or a string.

def skip_to_semicolon(s: str, i: int) -> int:
    n = len(s)
    while i < n:
        c = s[i]
        if c == ';':
            return i
        if c == '\'' or c == '"':
            i = g.skip_string(s, i)
        elif g.match(s, i, "//"):
            i = g.skip_to_end_of_line(s, i)
        elif g.match(s, i, "/*"):
            i = g.skip_block_comment(s, i)
        else:
            i += 1
    return i
#@+node:ekr.20031218072017.3172: *4* g.skip_typedef
def skip_typedef(s: str, i: int) -> int:
    n = len(s)
    while i < n and g.is_c_id(s[i]):
        i = g.skip_c_id(s, i)
        i = g.skip_ws_and_nl(s, i)
    if g.match(s, i, '{'):
        i = g.skip_braces(s, i)
        i = g.skip_to_semicolon(s, i)
    return i
#@+node:ekr.20201127143342.1: *3* g.see_more_lines
def see_more_lines(s: str, ins: int, n: int = 4) -> int:
    """
    Extend index i within string s to include n more lines.
    """
    # Show more lines, if they exist.
    if n > 0:
        for _z in range(n):
            if ins >= len(s):
                break
            i, j = g.getLine(s, ins)
            ins = j
    return max(0, min(ins, len(s)))
#@+node:ekr.20031218072017.3195: *3* g.splitLines
def splitLines(s: str) -> List[str]:
    """
    Split s into lines, preserving the number of lines and
    the endings of all lines, including the last line.
    """
    # The guard protects only against s == None.
    return s.splitlines(True) if s else []  # This is a Python string function!

splitlines = splitLines
#@+node:ekr.20031218072017.3173: *3* Scanners: no error messages
#@+node:ekr.20031218072017.3174: *4* g.escaped
# Returns True if s[i] is preceded by an odd number of backslashes.

def escaped(s: str, i: int) -> bool:
    count = 0
    while i - 1 >= 0 and s[i - 1] == '\\':
        count += 1
        i -= 1
    return (count % 2) == 1
#@+node:ekr.20031218072017.3175: *4* g.find_line_start
def find_line_start(s: str, i: int) -> int:
    """Return the index in s of the start of the line containing s[i]."""
    if i < 0:
        return 0  # New in Leo 4.4.5: add this defensive code.
    # bug fix: 11/2/02: change i to i+1 in rfind
    i = s.rfind('\n', 0, i + 1)  # Finds the highest index in the range.
    return 0 if i == -1 else i + 1
#@+node:ekr.20031218072017.3176: *4* g.find_on_line
def find_on_line(s: str, i: int, pattern: str) -> int:
    j = s.find('\n', i)
    if j == -1:
        j = len(s)
    k = s.find(pattern, i, j)
    return k
#@+node:ekr.20031218072017.3179: *4* g.is_special
def is_special(s: str, directive: str) -> Tuple[bool, int]:
    """Return True if the body text contains the @ directive."""
    assert(directive and directive[0] == '@')
    # Most directives must start the line.
    lws = directive in ("@others", "@all")
    pattern_s = r'^\s*(%s\b)' if lws else r'^(%s\b)'
    pattern = re.compile(pattern_s % directive, re.MULTILINE)
    m = re.search(pattern, s)
    if m:
        return True, m.start(1)
    return False, -1
#@+node:ekr.20031218072017.3177: *4* g.is_c_id
def is_c_id(ch: str) -> bool:
    return g.isWordChar(ch)
#@+node:ekr.20031218072017.3178: *4* g.is_nl
def is_nl(s: str, i: int) -> bool:
    return i < len(s) and (s[i] == '\n' or s[i] == '\r')
#@+node:ekr.20031218072017.3180: *4* g.is_ws & is_ws_or_nl
def is_ws(ch: str) -> bool:
    return ch == '\t' or ch == ' '

def is_ws_or_nl(s: str, i: int) -> bool:
    return g.is_nl(s, i) or (i < len(s) and g.is_ws(s[i]))
#@+node:ekr.20031218072017.3181: *4* g.match
# Warning: this code makes no assumptions about what follows pattern.

def match(s: str, i: int, pattern: str) -> bool:
    return bool(s and pattern and s.find(pattern, i, i + len(pattern)) == i)
#@+node:ekr.20031218072017.3182: *4* g.match_c_word
def match_c_word(s: str, i: int, name: str) -> bool:
    n = len(name)
    return bool(
        name and
        name == s[i : i + n] and
        (i + n == len(s) or not g.is_c_id(s[i + n]))
    )
#@+node:ekr.20031218072017.3183: *4* g.match_ignoring_case
def match_ignoring_case(s1: str, s2: str) -> bool:
    return bool(s1 and s2 and s1.lower() == s2.lower())
#@+node:ekr.20031218072017.3184: *4* g.match_word & g.match_words
def match_word(s: str, i: int, pattern: str) -> bool:

    # Using a regex is surprisingly tricky.
    if pattern is None:
        return False
    if i > 0 and g.isWordChar(s[i - 1]):  # Bug fix: 2017/06/01.
        return False
    j = len(pattern)
    if j == 0:
        return False
    if s.find(pattern, i, i + j) != i:
        return False
    if i + j >= len(s):
        return True
    ch = s[i + j]
    return not g.isWordChar(ch)

def match_words(s: str, i: int, patterns: Sequence[str]) -> bool:
    return any(g.match_word(s, i, pattern) for pattern in patterns)
#@+node:ekr.20031218072017.3185: *4* g.skip_blank_lines
# This routine differs from skip_ws_and_nl in that
# it does not advance over whitespace at the start
# of a non-empty or non-nl terminated line

def skip_blank_lines(s: str, i: int) -> int:
    while i < len(s):
        if g.is_nl(s, i):
            i = g.skip_nl(s, i)
        elif g.is_ws(s[i]):
            j = g.skip_ws(s, i)
            if g.is_nl(s, j):
                i = j
            else:
                break
        else:
            break
    return i
#@+node:ekr.20031218072017.3186: *4* g.skip_c_id
def skip_c_id(s: str, i: int) -> int:
    n = len(s)
    while i < n and g.isWordChar(s[i]):
        i += 1
    return i
#@+node:ekr.20040705195048: *4* g.skip_id
def skip_id(s: str, i: int, chars: str = None) -> int:
    chars = g.toUnicode(chars) if chars else ''
    n = len(s)
    while i < n and (g.isWordChar(s[i]) or s[i] in chars):
        i += 1
    return i
#@+node:ekr.20031218072017.3187: *4* g.skip_line, skip_to_start/end_of_line
#@+at These methods skip to the next newline, regardless of whether the
# newline may be preceded by a backslash. Consequently, they should be
# used only when we know that we are not in a preprocessor directive or
# string.
#@@c

def skip_line(s: str, i: int) -> int:
    if i >= len(s):
        return len(s)
    if i < 0:
        i = 0
    i = s.find('\n', i)
    if i == -1:
        return len(s)
    return i + 1

def skip_to_end_of_line(s: str, i: int) -> int:
    if i >= len(s):
        return len(s)
    if i < 0:
        i = 0
    i = s.find('\n', i)
    if i == -1:
        return len(s)
    return i

def skip_to_start_of_line(s: str, i: int) -> int:
    if i >= len(s):
        return len(s)
    if i <= 0:
        return 0
    # Don't find s[i], so it doesn't matter if s[i] is a newline.
    i = s.rfind('\n', 0, i)
    if i == -1:
        return 0
    return i + 1
#@+node:ekr.20031218072017.3188: *4* g.skip_long
def skip_long(s: str, i: int) -> Tuple[int, Optional[int]]:
    """
    Scan s[i:] for a valid int.
    Return (i, val) or (i, None) if s[i] does not point at a number.
    """
    val = 0
    i = g.skip_ws(s, i)
    n = len(s)
    if i >= n or (not s[i].isdigit() and s[i] not in '+-'):
        return i, None
    j = i
    if s[i] in '+-':  # Allow sign before the first digit
        i += 1
    while i < n and s[i].isdigit():
        i += 1
    try:  # There may be no digits.
        val = int(s[j:i])
        return i, val
    except Exception:
        return i, None
#@+node:ekr.20031218072017.3190: *4* g.skip_nl
# We need this function because different systems have different end-of-line conventions.

def skip_nl(s: str, i: int) -> int:
    """Skips a single "logical" end-of-line character."""
    if g.match(s, i, "\r\n"):
        return i + 2
    if g.match(s, i, '\n') or g.match(s, i, '\r'):
        return i + 1
    return i
#@+node:ekr.20031218072017.3191: *4* g.skip_non_ws
def skip_non_ws(s: str, i: int) -> int:
    n = len(s)
    while i < n and not g.is_ws(s[i]):
        i += 1
    return i
#@+node:ekr.20031218072017.3192: *4* g.skip_pascal_braces
# Skips from the opening { to the matching }.

def skip_pascal_braces(s: str, i: int) -> int:
    # No constructs are recognized inside Pascal block comments!
    if i == -1:
        return len(s)
    return s.find('}', i)
#@+node:ekr.20031218072017.3170: *4* g.skip_python_string
def skip_python_string(s: str, i: int) -> int:
    if g.match(s, i, "'''") or g.match(s, i, '"""'):
        delim = s[i] * 3
        i += 3
        k = s.find(delim, i)
        if k > -1:
            return k + 3
        return len(s)
    return g.skip_string(s, i)
#@+node:ekr.20031218072017.2369: *4* g.skip_string
def skip_string(s: str, i: int) -> int:
    """Scan forward to the end of a string."""
    delim = s[i]
    i += 1
    assert delim in '\'"', (repr(delim), repr(s))
    n = len(s)
    while i < n and s[i] != delim:
        if s[i] == '\\':
            i += 2
        else:
            i += 1
    if i >= n:
        pass
    elif s[i] == delim:
        i += 1
    return i
#@+node:ekr.20031218072017.3193: *4* g.skip_to_char
def skip_to_char(s: str, i: int, ch: str) -> Tuple[int, str]:
    j = s.find(ch, i)
    if j == -1:
        return len(s), s[i:]
    return j, s[i:j]
#@+node:ekr.20031218072017.3194: *4* g.skip_ws, skip_ws_and_nl
def skip_ws(s: str, i: int) -> int:
    n = len(s)
    while i < n and g.is_ws(s[i]):
        i += 1
    return i

def skip_ws_and_nl(s: str, i: int) -> int:
    n = len(s)
    while i < n and (g.is_ws(s[i]) or g.is_nl(s, i)):
        i += 1
    return i
#@+node:ekr.20170414034616.1: ** g.Git
#@+node:ekr.20180325025502.1: *3* g.backupGitIssues
def backupGitIssues(c: Cmdr, base_url: str = None) -> None:
    """Get a list of issues from Leo's GitHub site."""
    if base_url is None:
        base_url = 'https://api.github.com/repos/leo-editor/leo-editor/issues'

    root = c.lastTopLevel().insertAfter()
    root.h = f'Backup of issues: {time.strftime("%Y/%m/%d")}'
    label_list: List[str] = []
    GitIssueController().backup_issues(base_url, c, label_list, root)
    root.expand()
    c.selectPosition(root)
    c.redraw()
    g.trace('done')
#@+node:ekr.20170616102324.1: *3* g.execGitCommand
def execGitCommand(command: str, directory: str) -> List[str]:
    """Execute the given git command in the given directory."""
    git_dir = g.os_path_finalize_join(directory, '.git')
    if not g.os_path_exists(git_dir):
        g.trace('not found:', git_dir, g.callers())
        return []
    if '\n' in command:
        g.trace('removing newline from', command)
        command = command.replace('\n', '')
    # #1777: Save/restore os.curdir
    old_dir = os.getcwd()
    if directory:
        os.chdir(directory)
    try:
        p = subprocess.Popen(
            shlex.split(command),
            stdout=subprocess.PIPE,
            stderr=None,  # Shows error traces.
            shell=False,
        )
        out, err = p.communicate()
        lines = [g.toUnicode(z) for z in g.splitLines(out or [])]
    finally:
        os.chdir(old_dir)
    return lines
#@+node:ekr.20180126043905.1: *3* g.getGitIssues
def getGitIssues(c: Cmdr,
    base_url: str = None,
    label_list: List = None,
    milestone: str = None,
    state: Optional[str] = None,  # in (None, 'closed', 'open')
) -> None:
    """Get a list of issues from Leo's GitHub site."""
    if base_url is None:
        base_url = 'https://api.github.com/repos/leo-editor/leo-editor/issues'
    if isinstance(label_list, (list, tuple)):
        root = c.lastTopLevel().insertAfter()
        root.h = 'Issues for ' + milestone if milestone else 'Backup'
        GitIssueController().backup_issues(base_url, c, label_list, root)
        root.expand()
        c.selectPosition(root)
        c.redraw()
        g.trace('done')
    else:
        g.trace('label_list must be a list or tuple', repr(label_list))
#@+node:ekr.20180126044602.1: *4* class GitIssueController
class GitIssueController:
    """
    A class encapsulating the retrieval of GitHub issues.

    The GitHub api: https://developer.github.com/v3/issues/
    """
    #@+others
    #@+node:ekr.20180325023336.1: *5* git.backup_issues
    def backup_issues(self,
        base_url: str,
        c: Cmdr,
        label_list: List[str],
        root: Position,
        state: str = None,
    ) -> None:

        self.base_url = base_url
        self.root = root
        self.milestone = None
        if label_list:
            for state in ('closed', 'open'):
                for label in label_list:
                    self.get_one_issue(label, state)
        elif state is None:
            for state in ('closed', 'open'):
                organizer = root.insertAsLastChild()
                organizer.h = f"{state} issues..."
                self.get_all_issues(label_list, organizer, state)
        elif state in ('closed', 'open'):
            self.get_all_issues(label_list, root, state)
        else:
            g.es_print('state must be in (None, "open", "closed")')
    #@+node:ekr.20180325024334.1: *5* git.get_all_issues
    def get_all_issues(self, label_list: List, root: Position, state: Any, limit: int = 100) -> None:
        """Get all issues for the base url."""
        try:
            import requests
        except Exception:
            g.trace('requests not found: `pip install requests`')
            return
        label = None
        assert state in ('open', 'closed')
        page_url = self.base_url + '?&state=%s&page=%s'
        page, total = 1, 0
        while True:
            url = page_url % (state, page)
            r = requests.get(url)
            try:
                done, n = self.get_one_page(label, page, r, root)
                # Do not remove this trace. It's reassuring.
                g.trace(f"done: {done:5} page: {page:3} found: {n} label: {label}")
            except AttributeError:
                g.trace('Possible rate limit')
                self.print_header(r)
                g.es_exception()
                break
            total += n
            if done:
                break
            page += 1
            if page > limit:
                g.trace('too many pages')
                break
    #@+node:ekr.20180126044850.1: *5* git.get_issues
    def get_issues(self, base_url: str, label_list: List, milestone: Any, root: Position, state: Any) -> None:
        """Create a list of issues for each label in label_list."""
        self.base_url = base_url
        self.milestone = milestone
        self.root = root
        for label in label_list:
            self.get_one_issue(label, state)
    #@+node:ekr.20180126043719.3: *5* git.get_one_issue
    def get_one_issue(self, label: str, state: Any, limit: int = 20) -> None:
        """Create a list of issues with the given label."""
        try:
            import requests
        except Exception:
            g.trace('requests not found: `pip install requests`')
            return
        root = self.root.insertAsLastChild()
        page, total = 1, 0
        page_url = self.base_url + '?labels=%s&state=%s&page=%s'
        while True:
            url = page_url % (label, state, page)
            r = requests.get(url)
            try:
                done, n = self.get_one_page(label, page, r, root)
                # Do not remove this trace. It's reassuring.
                g.trace(f"done: {done:5} page: {page:3} found: {n:3} label: {label}")
            except AttributeError:
                g.trace('Possible rate limit')
                self.print_header(r)
                g.es_exception()
                break
            total += n
            if done:
                break
            page += 1
            if page > limit:
                g.trace('too many pages')
                break
        state = state.capitalize()
        if self.milestone:
            root.h = f"{total} {state} {label} issues for milestone {self.milestone}"
        else:
            root.h = f"{total} {state} {label} issues"
    #@+node:ekr.20180126043719.4: *5* git.get_one_page
    def get_one_page(self, label: str, page: int, r: Any, root: Position) -> Tuple[bool, int]:

        if self.milestone:
            aList = [
                z for z in r.json()
                    if z.get('milestone') is not None and
                        self.milestone == z.get('milestone').get('title')
            ]
        else:
            aList = [z for z in r.json()]
        for d in aList:
            n, title = d.get('number'), d.get('title')
            html_url = d.get('html_url') or self.base_url
            p = root.insertAsNthChild(0)
            p.h = f"#{n}: {title}"
            p.b = f"{html_url}\n\n"
            p.b += d.get('body').strip()
        link = r.headers.get('Link')
        done = not link or link.find('rel="next"') == -1
        return done, len(aList)
    #@+node:ekr.20180127092201.1: *5* git.print_header
    def print_header(self, r: Any) -> None:

        # r.headers is a CaseInsensitiveDict
        # so g.printObj(r.headers) is just repr(r.headers)
        if 0:
            print('Link', r.headers.get('Link'))
        else:
            for key in r.headers:
                print(f"{key:35}: {r.headers.get(key)}")
    #@-others
#@+node:ekr.20190428173354.1: *3* g.getGitVersion
def getGitVersion(directory: str = None) -> Tuple[str, str, str]:
    """Return a tuple (author, build, date) from the git log, or None."""
    #
    # -n: Get only the last log.
    trace = 'git' in g.app.debug
    try:
        s = subprocess.check_output(
            'git log -n 1 --date=iso',
            cwd=directory or g.app.loadDir,
            stderr=subprocess.DEVNULL,
            shell=True,
        )
    # #1209.
    except subprocess.CalledProcessError as e:
        s = e.output
        if trace:
            g.trace('return code', e.returncode)
            g.trace('value', repr(s))
            g.es_print('Exception in g.getGitVersion')
            g.es_exception()
        s = g.toUnicode(s)
        if not isinstance(s, str):
            return '', '', ''
    except Exception:
        if trace:
            g.es_print('Exception in g.getGitVersion')
            g.es_exception()
        return '', '', ''

    info = [g.toUnicode(z) for z in s.splitlines()]

    def find(kind: str) -> str:
        """Return the given type of log line."""
        for z in info:
            if z.startswith(kind):
                return z.lstrip(kind).lstrip(':').strip()
        return ''

    return find('Author'), find('commit')[:10], find('Date')
#@+node:ekr.20170414034616.2: *3* g.gitBranchName
def gitBranchName(path: str = None) -> str:
    """
    Return the git branch name associated with path/.git, or the empty
    string if path/.git does not exist. If path is None, use the leo-editor
    directory.
    """
    branch, commit = g.gitInfo(path)
    return branch
#@+node:ekr.20170414034616.4: *3* g.gitCommitNumber
def gitCommitNumber(path: str = None) -> str:
    """
    Return the git commit number associated with path/.git, or the empty
    string if path/.git does not exist. If path is None, use the leo-editor
    directory.
    """
    branch, commit = g.gitInfo(path)
    return commit
#@+node:ekr.20200724132432.1: *3* g.gitInfoForFile
def gitInfoForFile(filename: str) -> Tuple[str, str]:
    """
    Return the git (branch, commit) info associated for the given file.
    """
    # g.gitInfo and g.gitHeadPath now do all the work.
    return g.gitInfo(filename)
#@+node:ekr.20200724133754.1: *3* g.gitInfoForOutline
def gitInfoForOutline(c: Cmdr) -> Tuple[str, str]:
    """
    Return the git (branch, commit) info associated for commander c.
    """
    return g.gitInfoForFile(c.fileName())
#@+node:maphew.20171112205129.1: *3* g.gitDescribe
def gitDescribe(path: str = None) -> Tuple[str, str, str]:
    """
    Return the Git tag, distance-from-tag, and commit hash for the
    associated path. If path is None, use the leo-editor directory.

    Given `git describe` cmd line output: `x-leo-v5.6-55-ge1129da\n`
    This function returns ('x-leo-v5.6', '55', 'e1129da')
    """
    describe = g.execGitCommand('git describe --tags --long', path)
    # rsplit not split, as '-' might be in tag name.
    tag, distance, commit = describe[0].rsplit('-', 2)
    if 'g' in commit[0:]:
        # leading 'g' isn't part of the commit hash.
        commit = commit[1:]
    commit = commit.rstrip()
    return tag, distance, commit
#@+node:ekr.20170414034616.6: *3* g.gitHeadPath
def gitHeadPath(path_s: str) -> Optional[str]:
    """
    Compute the path to .git/HEAD given the path.
    """
    path = Path(path_s)
    # #1780: Look up the directory tree, looking the .git directory.
    while os.path.exists(path):
        head = os.path.join(path, '.git', 'HEAD')
        if os.path.exists(head):
            return head
        if path == path.parent:
            break
        path = path.parent
    return None
#@+node:ekr.20170414034616.3: *3* g.gitInfo
def gitInfo(path: str = None) -> Tuple[str, str]:
    """
    Path may be a directory or file.

    Return the branch and commit number or ('', '').
    """
    branch, commit = '', ''  # Set defaults.
    if path is None:
        # Default to leo/core.
        path = os.path.dirname(__file__)
    if not os.path.isdir(path):
        path = os.path.dirname(path)
    # Does path/../ref exist?
    path = g.gitHeadPath(path)
    if not path:
        return branch, commit
    try:
        with open(path) as f:
            s = f.read()
            if not s.startswith('ref'):
                branch = 'None'
                commit = s[:7]
                return branch, commit
        # On a proper branch
        pointer = s.split()[1]
        dirs = pointer.split('/')
        branch = dirs[-1]
    except IOError:
        g.trace('can not open:', path)
        return branch, commit
    # Try to get a better commit number.
    git_dir = g.os_path_finalize_join(path, '..')
    try:
        path = g.os_path_finalize_join(git_dir, pointer)
        with open(path) as f:
            s = f.read()
        commit = s.strip()[0:12]
        # shorten the hash to a unique shortname
    except IOError:
        try:
            path = g.os_path_finalize_join(git_dir, 'packed-refs')
            with open(path) as f:  # type:ignore
                for line in f:
                    if line.strip().endswith(' ' + pointer):
                        commit = line.split()[0][0:12]
                        break
        except IOError:
            pass
    return branch, commit
#@+node:ekr.20031218072017.3139: ** g.Hooks & Plugins
#@+node:ekr.20101028131948.5860: *3* g.act_on_node
def dummy_act_on_node(c: Cmdr, p: Position, event: Any) -> None:
    pass

# This dummy definition keeps pylint happy.
# Plugins can change this.

act_on_node = dummy_act_on_node
#@+node:ville.20120502221057.7500: *3* g.childrenModifiedSet, g.contentModifiedSet
childrenModifiedSet: Set["VNode"] = set()
contentModifiedSet: Set["VNode"] = set()
#@+node:ekr.20031218072017.1596: *3* g.doHook
def doHook(tag: str, *args: Any, **keywords: Any) -> Any:
    """
    This global function calls a hook routine. Hooks are identified by the
    tag param.

    Returns the value returned by the hook routine, or None if the there is
    an exception.

    We look for a hook routine in three places:
    1. c.hookFunction
    2. app.hookFunction
    3. leoPlugins.doPlugins()

    Set app.hookError on all exceptions.
    Scripts may reset app.hookError to try again.
    """
    if g.app.killed or g.app.hookError:
        return None
    if args:
        # A minor error in Leo's core.
        g.pr(f"***ignoring args param.  tag = {tag}")
    if not g.app.enablePlugins:
        if tag in ('open0', 'start1'):
            g.warning("Plugins disabled: use_plugins is 0 in a leoSettings.leo file.")
        return None
    # Get the hook handler function.  Usually this is doPlugins.
    c = keywords.get("c")
    # pylint: disable=consider-using-ternary
    f = (c and c.hookFunction) or g.app.hookFunction
    if not f:
        g.app.hookFunction = f = g.app.pluginsController.doPlugins
    try:
        # Pass the hook to the hook handler.
        # g.pr('doHook',f.__name__,keywords.get('c'))
        return f(tag, keywords)
    except Exception:
        g.es_exception()
        g.app.hookError = True  # Suppress this function.
        g.app.idle_time_hooks_enabled = False
        return None
#@+node:ekr.20100910075900.5950: *3* g.Wrappers for g.app.pluginController methods
# Important: we can not define g.pc here!
#@+node:ekr.20100910075900.5951: *4* g.Loading & registration
def loadOnePlugin(pluginName: str, verbose: bool = False) -> Any:
    pc = g.app.pluginsController
    return pc.loadOnePlugin(pluginName, verbose=verbose)

def registerExclusiveHandler(tags: List[str], fn: str) -> Any:
    pc = g.app.pluginsController
    return pc.registerExclusiveHandler(tags, fn)

def registerHandler(tags: Any, fn: Any) -> Any:
    pc = g.app.pluginsController
    return pc.registerHandler(tags, fn)

def plugin_signon(module_name: str, verbose: bool = False) -> Any:
    pc = g.app.pluginsController
    return pc.plugin_signon(module_name, verbose)

def unloadOnePlugin(moduleOrFileName: str, verbose: bool = False) -> Any:
    pc = g.app.pluginsController
    return pc.unloadOnePlugin(moduleOrFileName, verbose)

def unregisterHandler(tags: Any, fn: Any) -> Any:
    pc = g.app.pluginsController
    return pc.unregisterHandler(tags, fn)
#@+node:ekr.20100910075900.5952: *4* g.Information
def getHandlersForTag(tags: List[str]) -> List:
    pc = g.app.pluginsController
    return pc.getHandlersForTag(tags)

def getLoadedPlugins() -> List:
    pc = g.app.pluginsController
    return pc.getLoadedPlugins()

def getPluginModule(moduleName: str) -> Any:
    pc = g.app.pluginsController
    return pc.getPluginModule(moduleName)

def pluginIsLoaded(fn: str) -> bool:
    pc = g.app.pluginsController
    return pc.isLoaded(fn)
#@+node:ekr.20031218072017.1315: ** g.Idle time functions
#@+node:EKR.20040602125018.1: *3* g.disableIdleTimeHook
def disableIdleTimeHook() -> None:
    """Disable the global idle-time hook."""
    g.app.idle_time_hooks_enabled = False
#@+node:EKR.20040602125018: *3* g.enableIdleTimeHook
def enableIdleTimeHook(*args: Any, **keys: Any) -> None:
    """Enable idle-time processing."""
    g.app.idle_time_hooks_enabled = True
#@+node:ekr.20140825042850.18410: *3* g.IdleTime
def IdleTime(handler: Any, delay: int = 500, tag: str = None) -> Any:
    """
    A thin wrapper for the LeoQtGui.IdleTime class.

    The IdleTime class executes a handler with a given delay at idle time.
    The handler takes a single argument, the IdleTime instance::

        def handler(timer):
            '''IdleTime handler.  timer is an IdleTime instance.'''
            delta_t = timer.time-timer.starting_time
            g.trace(timer.count, '%2.4f' % (delta_t))
            if timer.count >= 5:
                g.trace('done')
                timer.stop()

        # Execute handler every 500 msec. at idle time.
        timer = g.IdleTime(handler,delay=500)
        if timer: timer.start()

    Timer instances are completely independent::

        def handler1(timer):
            delta_t = timer.time-timer.starting_time
            g.trace('%2s %2.4f' % (timer.count,delta_t))
            if timer.count >= 5:
                g.trace('done')
                timer.stop()

        def handler2(timer):
            delta_t = timer.time-timer.starting_time
            g.trace('%2s %2.4f' % (timer.count,delta_t))
            if timer.count >= 10:
                g.trace('done')
                timer.stop()

        timer1 = g.IdleTime(handler1, delay=500)
        timer2 = g.IdleTime(handler2, delay=1000)
        if timer1 and timer2:
            timer1.start()
            timer2.start()
    """
    try:
        return g.app.gui.idleTimeClass(handler, delay, tag)
    except Exception:
        return None
#@+node:ekr.20161027205025.1: *3* g.idleTimeHookHandler (stub)
def idleTimeHookHandler(timer: Any) -> None:
    """This function exists for compatibility."""
    g.es_print('Replaced by IdleTimeManager.on_idle')
    g.trace(g.callers())
#@+node:ekr.20041219095213: ** g.Importing
#@+node:ekr.20040917061619: *3* g.cantImport
def cantImport(moduleName: str, pluginName: str = None, verbose: bool = True) -> None:
    """Print a "Can't Import" message and return None."""
    s = f"Can not import {moduleName}"
    if pluginName:
        s = s + f" from {pluginName}"
    if not g.app or not g.app.gui:
        print(s)
    elif g.unitTesting:
        return
    else:
        g.warning('', s)
#@+node:ekr.20191220044128.1: *3* g.import_module
def import_module(name: str, package: str = None) -> Any:
    """
    A thin wrapper over importlib.import_module.
    """
    trace = 'plugins' in g.app.debug and not g.unitTesting
    exceptions = []
    try:
        m = importlib.import_module(name, package=package)
    except Exception as e:
        m = None
        if trace:
            t, v, tb = sys.exc_info()
            del tb  # don't need the traceback
            # In case v is empty, we'll at least have the exception type
            v = v or str(t)  # type:ignore
            if v not in exceptions:
                exceptions.append(v)
                g.trace(f"Can not import {name}: {e}")
    return m
#@+node:ekr.20140711071454.17650: ** g.Indices, Strings, Unicode & Whitespace
#@+node:ekr.20140711071454.17647: *3* g.Indices
#@+node:ekr.20050314140957: *4* g.convertPythonIndexToRowCol
def convertPythonIndexToRowCol(s: str, i: int) -> Tuple[int, int]:
    """Convert index i into string s into zero-based row/col indices."""
    if not s or i <= 0:
        return 0, 0
    i = min(i, len(s))
    # works regardless of what s[i] is
    row = s.count('\n', 0, i)  # Don't include i
    if row == 0:
        return row, i
    prevNL = s.rfind('\n', 0, i)  # Don't include i
    return row, i - prevNL - 1
#@+node:ekr.20050315071727: *4* g.convertRowColToPythonIndex
def convertRowColToPythonIndex(s: str, row: int, col: int, lines: List[str] = None) -> int:
    """Convert zero-based row/col indices into a python index into string s."""
    if row < 0:
        return 0
    if lines is None:
        lines = g.splitLines(s)
    if row >= len(lines):
        return len(s)
    col = min(col, len(lines[row]))
    # A big bottleneck
    prev = 0
    for line in lines[:row]:
        prev += len(line)
    return prev + col
#@+node:ekr.20061031102333.2: *4* g.getWord & getLine
def getWord(s: str, i: int) -> Tuple[int, int]:
    """Return i,j such that s[i:j] is the word surrounding s[i]."""
    if i >= len(s):
        i = len(s) - 1
    if i < 0:
        i = 0
    # Scan backwards.
    while 0 <= i < len(s) and g.isWordChar(s[i]):
        i -= 1
    i += 1
    # Scan forwards.
    j = i
    while 0 <= j < len(s) and g.isWordChar(s[j]):
        j += 1
    return i, j

def getLine(s: str, i: int) -> Tuple[int, int]:
    """
    Return i,j such that s[i:j] is the line surrounding s[i].
    s[i] is a newline only if the line is empty.
    s[j] is a newline unless there is no trailing newline.
    """
    if i > len(s):
        i = len(s) - 1
    if i < 0:
        i = 0
    # A newline *ends* the line, so look to the left of a newline.
    j = s.rfind('\n', 0, i)
    if j == -1:
        j = 0
    else:
        j += 1
    k = s.find('\n', i)
    if k == -1:
        k = len(s)
    else:
        k = k + 1
    return j, k
#@+node:ekr.20111114151846.9847: *4* g.toPythonIndex
def toPythonIndex(s: str, index: str) -> int:
    """
    Convert index to a Python int.

    index may be a Tk index (x.y) or 'end'.
    """
    if index is None:
        return 0
    if isinstance(index, int):
        return index
    if index == '1.0':
        return 0
    if index == 'end':
        return len(s)
    data = index.split('.')
    if len(data) == 2:
        row1, col1 = data
        row, col = int(row1), int(col1)
        i = g.convertRowColToPythonIndex(s, row - 1, col)
        return i
    g.trace(f"bad string index: {index}")
    return 0
#@+node:ekr.20140526144610.17601: *3* g.Strings
#@+node:ekr.20190503145501.1: *4* g.isascii
def isascii(s: str) -> bool:
    # s.isascii() is defined in Python 3.7.
    return all(ord(ch) < 128 for ch in s)
#@+node:ekr.20031218072017.3106: *4* g.angleBrackets & virtual_event_name
def angleBrackets(s: str) -> str:
    """Returns < < s > >"""
    lt = "<<"
    rt = ">>"
    return lt + s + rt

virtual_event_name = angleBrackets
#@+node:ekr.20090516135452.5777: *4* g.ensureLeading/TrailingNewlines
def ensureLeadingNewlines(s: str, n: int) -> str:
    s = g.removeLeading(s, '\t\n\r ')
    return ('\n' * n) + s

def ensureTrailingNewlines(s: str, n: int) -> str:
    s = g.removeTrailing(s, '\t\n\r ')
    return s + '\n' * n
#@+node:ekr.20050920084036.4: *4* g.longestCommonPrefix & g.itemsMatchingPrefixInList
def longestCommonPrefix(s1: str, s2: str) -> str:
    """Find the longest prefix common to strings s1 and s2."""
    prefix = ''
    for ch in s1:
        if s2.startswith(prefix + ch):
            prefix = prefix + ch
        else:
            return prefix
    return prefix

def itemsMatchingPrefixInList(s: str, aList: List[str], matchEmptyPrefix: bool = False) -> Tuple[List, str]:
    """This method returns a sorted list items of aList whose prefix is s.

    It also returns the longest common prefix of all the matches.
    """
    if s:
        pmatches = [a for a in aList if a.startswith(s)]
    elif matchEmptyPrefix:
        pmatches = aList[:]
    else:
        pmatches = []
    if pmatches:
        pmatches.sort()
        common_prefix = reduce(g.longestCommonPrefix, pmatches)
    else:
        common_prefix = ''
    return pmatches, common_prefix
#@+node:ekr.20090516135452.5776: *4* g.removeLeading/Trailing
# Warning: g.removeTrailingWs already exists.
# Do not change it!

def removeLeading(s: str, chars: str) -> str:
    """Remove all characters in chars from the front of s."""
    i = 0
    while i < len(s) and s[i] in chars:
        i += 1
    return s[i:]

def removeTrailing(s: str, chars: str) -> str:
    """Remove all characters in chars from the end of s."""
    i = len(s) - 1
    while i >= 0 and s[i] in chars:
        i -= 1
    i += 1
    return s[:i]
#@+node:ekr.20060410112600: *4* g.stripBrackets
def stripBrackets(s: str) -> str:
    """Strip leading and trailing angle brackets."""
    if s.startswith('<'):
        s = s[1:]
    if s.endswith('>'):
        s = s[:-1]
    return s
#@+node:ekr.20170317101100.1: *4* g.unCamel
def unCamel(s: str) -> List[str]:
    """Return a list of sub-words in camelCased string s."""
    result: List[str] = []
    word: List[str] = []
    for ch in s:
        if ch.isalpha() and ch.isupper():
            if word:
                result.append(''.join(word))
            word = [ch]
        elif ch.isalpha():
            word.append(ch)
        elif word:
            result.append(''.join(word))
            word = []
    if word:
        result.append(''.join(word))
    return result
#@+node:ekr.20031218072017.1498: *3* g.Unicode
#@+node:ekr.20190505052756.1: *4* g.checkUnicode
checkUnicode_dict: Dict[str, bool] = {}

def checkUnicode(s: str, encoding: str = None) -> str:
    """
    Warn when converting bytes. Report *all* errors.

    This method is meant to document defensive programming. We don't expect
    these errors, but they might arise as the result of problems in
    user-defined plugins or scripts.
    """
    tag = 'g.checkUnicode'
    if s is None and g.unitTesting:
        return ''
    if isinstance(s, str):
        return s
    if not isinstance(s, bytes):
        g.error(f"{tag}: unexpected argument: {s!r}")
        g.trace('callers:', g.callers())
        return ''
    #
    # Report the unexpected conversion.
    callers = g.callers(1)
    if callers not in checkUnicode_dict:
        g.error(f"\n{tag}: expected unicode. got: {s!r}\n")
        g.trace(g.callers())
        checkUnicode_dict[callers] = True
    #
    # Convert to unicode, reporting all errors.
    if not encoding:
        encoding = 'utf-8'
    try:
        s = s.decode(encoding, 'strict')
    except(UnicodeDecodeError, UnicodeError):  # noqa
        # https://wiki.python.org/moin/UnicodeDecodeError
        s = s.decode(encoding, 'replace')
        g.trace(g.callers())
        g.error(f"{tag}: unicode error. encoding: {encoding!r}, s:\n{s!r}")
    except Exception:
        g.trace(g.callers())
        g.es_exception()
        g.error(f"{tag}: unexpected error! encoding: {encoding!r}, s:\n{s!r}")
    return s
#@+node:ekr.20100125073206.8709: *4* g.getPythonEncodingFromString
def getPythonEncodingFromString(s: str) -> str:
    """Return the encoding given by Python's encoding line.
    s is the entire file.
    """
    encoding = None
    tag, tag2 = '# -*- coding:', '-*-'
    n1, n2 = len(tag), len(tag2)
    if s:
        # For Python 3.x we must convert to unicode before calling startswith.
        # The encoding doesn't matter: we only look at the first line, and if
        # the first line is an encoding line, it will contain only ascii characters.
        s = g.toUnicode(s, encoding='ascii', reportErrors=False)
        lines = g.splitLines(s)
        line1 = lines[0].strip()
        if line1.startswith(tag) and line1.endswith(tag2):
            e = line1[n1 : -n2].strip()
            if e and g.isValidEncoding(e):
                encoding = e
        elif g.match_word(line1, 0, '@first'):  # 2011/10/21.
            line1 = line1[len('@first') :].strip()
            if line1.startswith(tag) and line1.endswith(tag2):
                e = line1[n1 : -n2].strip()
                if e and g.isValidEncoding(e):
                    encoding = e
    return encoding
#@+node:ekr.20031218072017.1500: *4* g.isValidEncoding
def isValidEncoding(encoding: str) -> bool:
    """Return True if the encoding is valid."""
    if not encoding:
        return False
    if sys.platform == 'cli':
        return True
    try:
        codecs.lookup(encoding)
        return True
    except LookupError:  # Windows
        return False
    except AttributeError:  # Linux
        return False
    except Exception:
        # UnicodeEncodeError
        g.es_print('Please report the following error')
        g.es_exception()
        return False
#@+node:ekr.20061006152327: *4* g.isWordChar & g.isWordChar1
def isWordChar(ch: str) -> bool:
    """Return True if ch should be considered a letter."""
    return bool(ch and (ch.isalnum() or ch == '_'))

def isWordChar1(ch: str) -> bool:
    return bool(ch and (ch.isalpha() or ch == '_'))
#@+node:ekr.20130910044521.11304: *4* g.stripBOM
def stripBOM(s_bytes: bytes) -> Tuple[str, bytes]:
    """
    If there is a BOM, return (e,s2) where e is the encoding
    implied by the BOM and s2 is the s stripped of the BOM.

    If there is no BOM, return (None,s)

    s must be the contents of a file (a string) read in binary mode.
    """
    table = (
        # Important: test longer bom's first.
        (4, 'utf-32', codecs.BOM_UTF32_BE),
        (4, 'utf-32', codecs.BOM_UTF32_LE),
        (3, 'utf-8', codecs.BOM_UTF8),
        (2, 'utf-16', codecs.BOM_UTF16_BE),
        (2, 'utf-16', codecs.BOM_UTF16_LE),
    )
    if s_bytes:
        for n, e, bom in table:
            assert len(bom) == n
            if bom == s_bytes[: len(bom)]:
                return e, s_bytes[len(bom) :]
    return None, s_bytes
#@+node:ekr.20050208093800: *4* g.toEncodedString
def toEncodedString(s: str, encoding: str = 'utf-8', reportErrors: bool = False) -> bytes:
    """Convert unicode string to an encoded string."""
    if not isinstance(s, str):
        return s
    if not encoding:
        encoding = 'utf-8'
    # These are the only significant calls to s.encode in Leo.
    try:
        s = s.encode(encoding, "strict")  # type:ignore
    except UnicodeError:
        s = s.encode(encoding, "replace")  # type:ignore
        if reportErrors:
            g.error(f"Error converting {s} from unicode to {encoding} encoding")
    # Tracing these calls directly yields thousands of calls.
    return s  # type:ignore
#@+node:ekr.20050208093800.1: *4* g.toUnicode
unicode_warnings: Dict[str, bool] = {}  # Keys are g.callers.

def toUnicode(s: Any, encoding: str = None, reportErrors: bool = False) -> str:
    """Convert bytes to unicode if necessary."""
    if isinstance(s, str):
        return s
    tag = 'g.toUnicode'
    if not isinstance(s, bytes):
        if reportErrors and not isinstance(s, (NullObject, TracingNullObject)):
            callers = g.callers()
            if callers not in unicode_warnings:
                unicode_warnings[callers] = True
                g.error(f"{tag}: unexpected argument of type {s.__class__.__name__}")
                g.trace(callers)
        return ''
    if not encoding:
        encoding = 'utf-8'
    try:
        s = s.decode(encoding, 'strict')
    except(UnicodeDecodeError, UnicodeError):  # noqa
        # https://wiki.python.org/moin/UnicodeDecodeError
        s = s.decode(encoding, 'replace')
        if reportErrors:
            g.error(f"{tag}: unicode error. encoding: {encoding!r}, s:\n{s!r}")
            g.trace(g.callers())
    except Exception:
        g.es_exception()
        g.error(f"{tag}: unexpected error! encoding: {encoding!r}, s:\n{s!r}")
        g.trace(g.callers())
    return s
#@+node:ekr.20031218072017.3197: *3* g.Whitespace
#@+node:ekr.20031218072017.3198: *4* g.computeLeadingWhitespace
# Returns optimized whitespace corresponding to width with the indicated tab_width.

def computeLeadingWhitespace(width: int, tab_width: int) -> str:
    if width <= 0:
        return ""
    if tab_width > 1:
        tabs = int(width / tab_width)
        blanks = int(width % tab_width)
        return ('\t' * tabs) + (' ' * blanks)
    # Negative tab width always gets converted to blanks.
    return ' ' * width
#@+node:ekr.20120605172139.10263: *4* g.computeLeadingWhitespaceWidth
# Returns optimized whitespace corresponding to width with the indicated tab_width.

def computeLeadingWhitespaceWidth(s: str, tab_width: int) -> int:
    w = 0
    for ch in s:
        if ch == ' ':
            w += 1
        elif ch == '\t':
            w += (abs(tab_width) - (w % abs(tab_width)))
        else:
            break
    return w
#@+node:ekr.20031218072017.3199: *4* g.computeWidth
# Returns the width of s, assuming s starts a line, with indicated tab_width.

def computeWidth(s: str, tab_width: int) -> int:
    w = 0
    for ch in s:
        if ch == '\t':
            w += (abs(tab_width) - (w % abs(tab_width)))
        elif ch == '\n':  # Bug fix: 2012/06/05.
            break
        else:
            w += 1
    return w
#@+node:ekr.20110727091744.15083: *4* g.wrap_lines (newer)
#@@language rest
#@+at
# Important note: this routine need not deal with leading whitespace.
#
# Instead, the caller should simply reduce pageWidth by the width of
# leading whitespace wanted, then add that whitespace to the lines
# returned here.
#
# The key to this code is the invariant that line never ends in whitespace.
#@@c
#@@language python

def wrap_lines(lines: List[str], pageWidth: int, firstLineWidth: int = None) -> List[str]:
    """Returns a list of lines, consisting of the input lines wrapped to the given pageWidth."""
    if pageWidth < 10:
        pageWidth = 10
    # First line is special
    if not firstLineWidth:
        firstLineWidth = pageWidth
    if firstLineWidth < 10:
        firstLineWidth = 10
    outputLineWidth = firstLineWidth
    # Sentence spacing
    # This should be determined by some setting, and can only be either 1 or 2
    sentenceSpacingWidth = 1
    assert 0 < sentenceSpacingWidth < 3
    result = []  # The lines of the result.
    line = ""  # The line being formed.  It never ends in whitespace.
    for s in lines:
        i = 0
        while i < len(s):
            assert len(line) <= outputLineWidth  # DTHEIN 18-JAN-2004
            j = g.skip_ws(s, i)
            k = g.skip_non_ws(s, j)
            word = s[j:k]
            assert k > i
            i = k
            # DTHEIN 18-JAN-2004: wrap at exactly the text width,
            # not one character less
            #
            wordLen = len(word)
            if line.endswith('.') or line.endswith('?') or line.endswith('!'):
                space = ' ' * sentenceSpacingWidth
            else:
                space = ' '
            if line and wordLen > 0:
                wordLen += len(space)
            if wordLen + len(line) <= outputLineWidth:
                if wordLen > 0:
                    #@+<< place blank and word on the present line >>
                    #@+node:ekr.20110727091744.15084: *5* << place blank and word on the present line >>
                    if line:
                        # Add the word, preceded by a blank.
                        line = space.join((line, word))
                    else:
                        # Just add the word to the start of the line.
                        line = word
                    #@-<< place blank and word on the present line >>
                else:
                    pass  # discard the trailing whitespace.
            else:
                #@+<< place word on a new line >>
                #@+node:ekr.20110727091744.15085: *5* << place word on a new line >>
                # End the previous line.
                if line:
                    result.append(line)
                    outputLineWidth = pageWidth  # DTHEIN 3-NOV-2002: width for remaining lines
                # Discard the whitespace and put the word on a new line.
                line = word
                # Careful: the word may be longer than pageWidth.
                if len(line) > pageWidth:  # DTHEIN 18-JAN-2004: line can equal pagewidth
                    result.append(line)
                    outputLineWidth = pageWidth  # DTHEIN 3-NOV-2002: width for remaining lines
                    line = ""
                #@-<< place word on a new line >>
    if line:
        result.append(line)
    return result
#@+node:ekr.20031218072017.3200: *4* g.get_leading_ws
def get_leading_ws(s: str) -> str:
    """Returns the leading whitespace of 's'."""
    i = 0
    n = len(s)
    while i < n and s[i] in (' ', '\t'):
        i += 1
    return s[0:i]
#@+node:ekr.20031218072017.3201: *4* g.optimizeLeadingWhitespace
# Optimize leading whitespace in s with the given tab_width.

def optimizeLeadingWhitespace(line: str, tab_width: int) -> str:
    i, width = g.skip_leading_ws_with_indent(line, 0, tab_width)
    s = g.computeLeadingWhitespace(width, tab_width) + line[i:]
    return s
#@+node:ekr.20040723093558: *4* g.regularizeTrailingNewlines
#@+at The caller should call g.stripBlankLines before calling this routine
# if desired.
#
# This routine does _not_ simply call rstrip(): that would delete all
# trailing whitespace-only lines, and in some cases that would change
# the meaning of program or data.
#@@c

def regularizeTrailingNewlines(s: str, kind: str) -> None:
    """Kind is 'asis', 'zero' or 'one'."""
    pass
#@+node:ekr.20091229090857.11698: *4* g.removeBlankLines
def removeBlankLines(s: str) -> str:
    lines = g.splitLines(s)
    lines = [z for z in lines if z.strip()]
    return ''.join(lines)
#@+node:ekr.20091229075924.6235: *4* g.removeLeadingBlankLines
def removeLeadingBlankLines(s: str) -> str:
    lines = g.splitLines(s)
    result = []
    remove = True
    for line in lines:
        if remove and not line.strip():
            pass
        else:
            remove = False
            result.append(line)
    return ''.join(result)
#@+node:ekr.20031218072017.3202: *4* g.removeLeadingWhitespace
# Remove whitespace up to first_ws wide in s, given tab_width, the width of a tab.

def removeLeadingWhitespace(s: str, first_ws: int, tab_width: int) -> str:
    j = 0
    ws = 0
    first_ws = abs(first_ws)
    for ch in s:
        if ws >= first_ws:
            break
        elif ch == ' ':
            j += 1
            ws += 1
        elif ch == '\t':
            j += 1
            ws += (abs(tab_width) - (ws % abs(tab_width)))
        else:
            break
    if j > 0:
        s = s[j:]
    return s
#@+node:ekr.20031218072017.3203: *4* g.removeTrailingWs
# Warning: string.rstrip also removes newlines!

def removeTrailingWs(s: str) -> str:
    j = len(s) - 1
    while j >= 0 and (s[j] == ' ' or s[j] == '\t'):
        j -= 1
    return s[: j + 1]
#@+node:ekr.20031218072017.3204: *4* g.skip_leading_ws
# Skips leading up to width leading whitespace.

def skip_leading_ws(s: str, i: int, ws: int, tab_width: int) -> int:
    count = 0
    while count < ws and i < len(s):
        ch = s[i]
        if ch == ' ':
            count += 1
            i += 1
        elif ch == '\t':
            count += (abs(tab_width) - (count % abs(tab_width)))
            i += 1
        else:
            break
    return i
#@+node:ekr.20031218072017.3205: *4* g.skip_leading_ws_with_indent
def skip_leading_ws_with_indent(s: str, i: int, tab_width: int) -> Tuple[int, int]:
    """Skips leading whitespace and returns (i, indent),

    - i points after the whitespace
    - indent is the width of the whitespace, assuming tab_width wide tabs."""
    count = 0
    n = len(s)
    while i < n:
        ch = s[i]
        if ch == ' ':
            count += 1
            i += 1
        elif ch == '\t':
            count += (abs(tab_width) - (count % abs(tab_width)))
            i += 1
        else:
            break
    return i, count
#@+node:ekr.20040723093558.1: *4* g.stripBlankLines
def stripBlankLines(s: str) -> str:
    lines = g.splitLines(s)
    for i, line in enumerate(lines):
        j = g.skip_ws(line, 0)
        if j >= len(line):
            lines[i] = ''
        elif line[j] == '\n':
            lines[i] = '\n'
    return ''.join(lines)
#@+node:ekr.20031218072017.3108: ** g.Logging & Printing
# g.es and related print to the Log window.
# g.pr prints to the console.
# g.es_print and related print to both the Log window and the console.
#@+node:ekr.20080821073134.2: *3* g.doKeywordArgs
def doKeywordArgs(keys: Dict, d: Dict = None) -> Dict:
    """
    Return a result dict that is a copy of the keys dict
    with missing items replaced by defaults in d dict.
    """
    if d is None:
        d = {}
    result = {}
    for key, default_val in d.items():
        isBool = default_val in (True, False)
        val = keys.get(key)
        if isBool and val in (True, 'True', 'true'):
            result[key] = True
        elif isBool and val in (False, 'False', 'false'):
            result[key] = False
        elif val is None:
            result[key] = default_val
        else:
            result[key] = val
    return result
#@+node:ekr.20031218072017.1474: *3* g.enl, ecnl & ecnls
def ecnl(tabName: str = 'Log') -> None:
    g.ecnls(1, tabName)

def ecnls(n: int, tabName: str = 'Log') -> None:
    log = app.log
    if log and not log.isNull:
        while log.newlines < n:
            g.enl(tabName)

def enl(tabName: str = 'Log') -> None:
    log = app.log
    if log and not log.isNull:
        log.newlines += 1
        log.putnl(tabName)
#@+node:ekr.20100914094836.5892: *3* g.error, g.note, g.warning, g.red, g.blue
def blue(*args: Any, **keys: Any) -> None:
    g.es_print(color='blue', *args, **keys)

def error(*args: Any, **keys: Any) -> None:
    g.es_print(color='error', *args, **keys)

def note(*args: Any, **keys: Any) -> None:
    g.es_print(color='note', *args, **keys)

def red(*args: Any, **keys: Any) -> None:
    g.es_print(color='red', *args, **keys)

def warning(*args: Any, **keys: Any) -> None:
    g.es_print(color='warning', *args, **keys)
#@+node:ekr.20070626132332: *3* g.es
def es(*args: Any, **keys: Any) -> None:
    """Put all non-keyword args to the log pane.
    The first, third, fifth, etc. arg translated by g.translateString.
    Supports color, comma, newline, spaces and tabName keyword arguments.
    """
    if not app or app.killed:
        return
    if app.gui and app.gui.consoleOnly:
        return
    log = app.log
    # Compute the effective args.
    d = {
        'color': None,
        'commas': False,
        'newline': True,
        'spaces': True,
        'tabName': 'Log',
        'nodeLink': None,
    }
    d = g.doKeywordArgs(keys, d)
    color = d.get('color')
    if color == 'suppress':
        return  # New in 4.3.
    color = g.actualColor(color)
    tabName = d.get('tabName') or 'Log'
    newline = d.get('newline')
    s = g.translateArgs(args, d)
    # Do not call g.es, g.es_print, g.pr or g.trace here!
        # sys.__stdout__.write('\n===== g.es: %r\n' % s)
    if app.batchMode:
        if app.log:
            app.log.put(s)
    elif g.unitTesting:
        if log and not log.isNull:
            # This makes the output of unit tests match the output of scripts.
            g.pr(s, newline=newline)
    elif log and app.logInited:
        if newline:
            s += '\n'
        log.put(s, color=color, tabName=tabName, nodeLink=d['nodeLink'])
        # Count the number of *trailing* newlines.
        for ch in s:
            if ch == '\n':
                log.newlines += 1
            else:
                log.newlines = 0
    else:
        app.logWaiting.append((s, color, newline, d),)

log = es
#@+node:ekr.20060917120951: *3* g.es_dump
def es_dump(s: str, n: int = 30, title: str = None) -> None:
    if title:
        g.es_print('', title)
    i = 0
    while i < len(s):
        aList = ''.join([f"{ord(ch):2x} " for ch in s[i : i + n]])
        g.es_print('', aList)
        i += n
#@+node:ekr.20031218072017.3110: *3* g.es_error & es_print_error
def es_error(*args: Any, **keys: Any) -> None:
    color = keys.get('color')
    if color is None and g.app.config:
        keys['color'] = g.app.config.getColor("log-error-color") or 'red'
    g.es(*args, **keys)

def es_print_error(*args: Any, **keys: Any) -> None:
    color = keys.get('color')
    if color is None and g.app.config:
        keys['color'] = g.app.config.getColor("log-error-color") or 'red'
    g.es_print(*args, **keys)
#@+node:ekr.20031218072017.3111: *3* g.es_event_exception
def es_event_exception(eventName: str, full: bool = False) -> None:
    g.es("exception handling ", eventName, "event")
    typ, val, tb = sys.exc_info()
    if full:
        errList = traceback.format_exception(typ, val, tb)
    else:
        errList = traceback.format_exception_only(typ, val)
    for i in errList:
        g.es('', i)
    if not g.stdErrIsRedirected():  # 2/16/04
        traceback.print_exc()
#@+node:ekr.20031218072017.3112: *3* g.es_exception
def es_exception(*args: Sequence, **kwargs: Sequence) -> None:
    """Print the last exception."""
    # val is the second argument to the raise statement.
    typ, val, tb = sys.exc_info()
    for line in traceback.format_exception(typ, val, tb):
        print(line)
#@+node:ekr.20061015090538: *3* g.es_exception_type
def es_exception_type(c: Cmdr = None, color: str = "red") -> None:
    # exctype is a Exception class object; value is the error message.
    exctype, value = sys.exc_info()[:2]
    g.es_print('', f"{exctype.__name__}, {value}", color=color)
#@+node:ekr.20050707064040: *3* g.es_print
# see: http://www.diveintopython.org/xml_processing/unicode.html

def es_print(*args: Any, **keys: Any) -> None:
    """
    Print all non-keyword args, and put them to the log pane.

    The first, third, fifth, etc. arg translated by g.translateString.
    Supports color, comma, newline, spaces and tabName keyword arguments.
    """
    g.pr(*args, **keys)
    if g.app and not g.unitTesting:
        g.es(*args, **keys)
#@+node:ekr.20050707065530: *3* g.es_trace
def es_trace(*args: Any, **keys: Any) -> None:
    if args:
        try:
            s = args[0]
            g.trace(g.toEncodedString(s, 'ascii'))
        except Exception:
            pass
    g.es(*args, **keys)
#@+node:ekr.20220820050145.1: *3* g.function_name
def function_name() -> str:
    """Return the name of function or method that called this function."""
    try:  # get the function name from the call stack.
        f1 = sys._getframe(1)  # The stack frame, one level up.
        code1 = f1.f_code  # The code object
        name = code1.co_name  # The code name
    except Exception:
        name = g.shortFileName(__file__)
    if name == '<module>':
        name = g.shortFileName(__file__)
    if name.endswith('.pyc'):
        name = name[:-1]
    return name
#@+node:ekr.20230129093329.1: *3* g.get_ctor_name
def get_ctor_name(self: Any, file_name: str, width: int = 25) -> str:
    """
    Return <module-name>.<class-name>:>width.

    self: Any object.
    """
    class_name = self.__class__.__name__
    module_name = shortFileName(file_name).replace(".py", "")
    combined_name = f"{module_name}.{class_name}"
    padding = " " * max(0, 25 - len(combined_name))
    return f"{padding}{combined_name}"
#@+node:ekr.20040731204831: *3* g.getLastTracebackFileAndLineNumber
def getLastTracebackFileAndLineNumber() -> Tuple[str, int]:
    typ, val, tb = sys.exc_info()
    if typ == SyntaxError:
        # IndentationError is a subclass of SyntaxError.
        return val.filename, val.lineno
    #
    # Data is a list of tuples, one per stack entry.
    # Tupls have the form (filename,lineNumber,functionName,text).
    data = traceback.extract_tb(tb)
    if data:
        item = data[-1]  # Get the item at the top of the stack.
        filename, n, functionName, text = item
        return filename, n
    # Should never happen.
    return '<string>', 0
#@+node:ekr.20150621095017.1: *3* g.goto_last_exception
def goto_last_exception(c: Cmdr) -> None:
    """Go to the line given by sys.last_traceback."""
    typ, val, tb = sys.exc_info()
    if tb:
        file_name, line_number = g.getLastTracebackFileAndLineNumber()
        line_number = max(0, line_number - 1)  # Convert to zero-based.
        if file_name.endswith('scriptFile.py'):
            # A script.
            c.goToScriptLineNumber(line_number, c.p)
        else:
            for p in c.all_nodes():
                if p.isAnyAtFileNode() and p.h.endswith(file_name):
                    c.goToLineNumber(line_number)
                    return
    else:
        g.trace('No previous exception')
#@+node:ekr.20100126062623.6240: *3* g.internalError
def internalError(*args: Any) -> None:
    """Report a serious interal error in Leo."""
    callers = g.callers(20).split(',')
    caller = callers[-1]
    g.error('\nInternal Leo error in', caller)
    g.es_print(*args)
    g.es_print('Called from', ', '.join(callers[:-1]))
    g.es_print('Please report this error to Leo\'s developers', color='red')
#@+node:ekr.20150127060254.5: *3* g.log_to_file
def log_to_file(s: str, fn: str = None) -> None:
    """Write a message to ~/test/leo_log.txt."""
    if fn is None:
        fn = g.os_path_expanduser('~/test/leo_log.txt')
    if not s.endswith('\n'):
        s = s + '\n'
    try:
        with open(fn, 'a') as f:
            f.write(s)
    except Exception:
        g.es_exception()
#@+node:ekr.20080710101653.1: *3* g.pr
# see: http://www.diveintopython.org/xml_processing/unicode.html

def pr(*args: Any, **keys: Any) -> None:
    """
    Print all non-keyword args. This is a wrapper for the print statement.

    The first, third, fifth, etc. arg translated by g.translateString.
    Supports color, comma, newline, spaces and tabName keyword arguments.
    """
    # Compute the effective args.
    d = {'commas': False, 'newline': True, 'spaces': True}
    d = doKeywordArgs(keys, d)
    newline = d.get('newline')
    # Unit tests require sys.stdout.
    stdout = sys.stdout if sys.stdout and g.unitTesting else sys.__stdout__
    if not stdout:
        # #541.
        return
    if sys.platform.lower().startswith('win'):
        encoding = 'ascii'  # 2011/11/9.
    elif getattr(stdout, 'encoding', None):
        # sys.stdout is a TextIOWrapper with a particular encoding.
        encoding = stdout.encoding
    else:
        encoding = 'utf-8'
    s = translateArgs(args, d)  # Translates everything to unicode.
    s = g.toUnicode(s, encoding=encoding, reportErrors=False)
    if newline:
        s += '\n'
    # Python's print statement *can* handle unicode, but
    # sitecustomize.py must have sys.setdefaultencoding('utf-8')
    try:
        # #783: print-* commands fail under pythonw.
        stdout.write(s)
    except Exception:
        pass
#@+node:ekr.20060221083356: *3* g.prettyPrintType
def prettyPrintType(obj: Any) -> str:
    if isinstance(obj, str):
        return 'string'
    t: Any = type(obj)
    if t in (types.BuiltinFunctionType, types.FunctionType):
        return 'function'
    if t == types.ModuleType:  # noqa
        return 'module'
    if t in [types.MethodType, types.BuiltinMethodType]:
        return 'method'
    # Fall back to a hack.
    t = str(type(obj))  # type:ignore
    if t.startswith("<type '"):
        t = t[7:]
    if t.endswith("'>"):
        t = t[:-2]
    return t
#@+node:ekr.20111107181638.9741: *3* g.print_exception
def print_exception(
    full: bool = True,
    c: Cmdr = None,
    flush: bool = False,
    color: str = "red",
) -> Tuple[str, int]:
    """Print exception info about the last exception."""
    # val is the second argument to the raise statement.
    typ, val, tb = sys.exc_info()
    if full:
        lines = traceback.format_exception(typ, val, tb)
    else:
        lines = traceback.format_exception_only(typ, val)
    print(''.join(lines), flush=flush)
    try:
        fileName, n = g.getLastTracebackFileAndLineNumber()
        return fileName, n
    except Exception:
        return "<no file>", 0
#@+node:ekr.20031218072017.3113: *3* g.printBindings
def print_bindings(name: str, window: Any) -> None:
    bindings = window.bind()
    g.pr("\nBindings for", name)
    for b in bindings:
        g.pr(b)
#@+node:ekr.20070510074941: *3* g.printEntireTree
def printEntireTree(c: Cmdr, tag: str = '') -> None:
    g.pr('printEntireTree', '=' * 50)
    g.pr('printEntireTree', tag, 'root', c.rootPosition())
    for p in c.all_positions():
        g.pr('..' * p.level(), p.v)
#@+node:ekr.20031218072017.3114: *3* g.printGlobals
def printGlobals(message: str = None) -> None:
    # Get the list of globals.
    globs = list(globals())
    globs.sort()
    # Print the list.
    if message:
        leader = "-" * 10
        g.pr(leader, ' ', message, ' ', leader)
    for name in globs:
        g.pr(name)
#@+node:ekr.20031218072017.3115: *3* g.printLeoModules
def printLeoModules(message: str = None) -> None:
    # Create the list.
    mods = []
    for name in sys.modules:
        if name and name[0:3] == "leo":
            mods.append(name)
    # Print the list.
    if message:
        leader = "-" * 10
        g.pr(leader, ' ', message, ' ', leader)
    mods.sort()
    for m in mods:
        g.pr(m, newline=False)
    g.pr('')
#@+node:ekr.20041122153823: *3* g.printStack
def printStack() -> None:
    traceback.print_stack()
#@+node:ekr.20031218072017.2317: *3* g.trace
def trace(*args: Any, **keys: Any) -> None:
    """Print the name of the calling function followed by all the args."""
    name = g._callerName(2)
    if name.endswith(".pyc"):
        name = name[:-1]
    g.pr(name, *args)
#@+node:ekr.20080220111323: *3* g.translateArgs
console_encoding = None

def translateArgs(args: Iterable[Any], d: Dict[str, Any]) -> str:
    """
    Return the concatenation of s and all args, with odd args translated.
    """
    global console_encoding
    if not console_encoding:
        e = sys.getdefaultencoding()
        console_encoding = e if isValidEncoding(e) else 'utf-8'
    result: List[str] = []
    n, spaces = 0, d.get('spaces')
    for arg in args:
        n += 1
        # First, convert to unicode.
        if isinstance(arg, str):
            arg = toUnicode(arg, console_encoding)
        # Now translate.
        if not isinstance(arg, str):
            arg = repr(arg)
        elif (n % 2) == 1:
            arg = translateString(arg)
        else:
            pass  # The arg is an untranslated string.
        if arg:
            if result and spaces:
                result.append(' ')
            result.append(arg)
    return ''.join(result)
#@+node:ekr.20060810095921: *3* g.translateString & tr
def translateString(s: str) -> str:
    """Return the translated text of s."""
    # pylint: disable=undefined-loop-variable
    # looks like a pylint bug
    upper = app and getattr(app, 'translateToUpperCase', None)
    if not isinstance(s, str):
        s = str(s, 'utf-8')
    if upper:
        s = s.upper()
    else:
        s = gettext.gettext(s)
    return s

tr = translateString
#@+node:EKR.20040612114220: ** g.Miscellaneous
#@+node:ekr.20120928142052.10116: *3* g.actualColor
def actualColor(color: str) -> str:
    """Return the actual color corresponding to the requested color."""
    c = g.app.log and g.app.log.c
    # Careful: c.config may not yet exist.
    if not c or not c.config:
        return color
    # Don't change absolute colors.
    if color and color.startswith('#'):
        return color
    # #788: Translate colors to theme-defined colors.
    if color is None:
        # Prefer text_foreground_color'
        color2 = c.config.getColor('log-text-foreground-color')
        if color2:
            return color2
        # Fall back to log_black_color.
        color2 = c.config.getColor('log-black-color')
        return color2 or 'black'
    if color == 'black':
        # Prefer log_black_color.
        color2 = c.config.getColor('log-black-color')
        if color2:
            return color2
        # Fall back to log_text_foreground_color.
        color2 = c.config.getColor('log-text-foreground-color')
        return color2 or 'black'
    color2 = c.config.getColor(f"log_{color}_color")
    return color2 or color
#@+node:ekr.20060921100435: *3* g.CheckVersion & helpers
# Simplified version by EKR: stringCompare not used.

def CheckVersion(
    s1: str,
    s2: str,
    condition: str = ">=",
    stringCompare: bool = None,
    delimiter: str = '.',
    trace: bool = False,
) -> bool:
    # CheckVersion is called early in the startup process.
    vals1 = [g.CheckVersionToInt(s) for s in s1.split(delimiter)]
    n1 = len(vals1)
    vals2 = [g.CheckVersionToInt(s) for s in s2.split(delimiter)]
    n2 = len(vals2)
    n = max(n1, n2)
    if n1 < n:
        vals1.extend([0 for _i in range(n - n1)])
    if n2 < n:
        vals2.extend([0 for _i in range(n - n2)])
    for cond, val in (
        ('==', vals1 == vals2), ('!=', vals1 != vals2),
        ('<', vals1 < vals2), ('<=', vals1 <= vals2),
        ('>', vals1 > vals2), ('>=', vals1 >= vals2),
    ):
        if condition == cond:
            result = val
            break
    else:
        raise EnvironmentError(
            "condition must be one of '>=', '>', '==', '!=', '<', or '<='.")
    return result
#@+node:ekr.20070120123930: *4* g.CheckVersionToInt
def CheckVersionToInt(s: str) -> int:
    try:
        return int(s)
    except ValueError:
        aList = []
        for ch in s:
            if ch.isdigit():
                aList.append(ch)
            else:
                break
        if aList:
            s = ''.join(aList)
            return int(s)
        return 0
#@+node:ekr.20111103205308.9657: *3* g.cls
@command('cls')
def cls(event: Event = None) -> None:
    """Clear the screen."""
    if sys.platform.lower().startswith('win'):
        os.system('cls')
#@+node:ekr.20131114124839.16665: *3* g.createScratchCommander
def createScratchCommander(fileName: str = None) -> None:
    c = g.app.newCommander(fileName)
    frame = c.frame
    frame.createFirstTreeNode()
    assert c.rootPosition()
    frame.setInitialWindowGeometry()
    frame.resizePanesToRatio(frame.ratio, frame.secondary_ratio)
#@+node:ekr.20031218072017.3126: *3* g.funcToMethod (Python Cookbook)
def funcToMethod(f: Any, theClass: Any, name: str = None) -> None:
    """
    From the Python Cookbook...

    The following method allows you to add a function as a method of
    any class. That is, it converts the function to a method of the
    class. The method just added is available instantly to all
    existing instances of the class, and to all instances created in
    the future.

    The function's first argument should be self.

    The newly created method has the same name as the function unless
    the optional name argument is supplied, in which case that name is
    used as the method name.
    """
    setattr(theClass, name or f.__name__, f)
#@+node:ekr.20060913090832.1: *3* g.init_zodb
init_zodb_import_failed = False
init_zodb_failed: Dict[str, bool] = {}  # Keys are paths, values are True.
init_zodb_db: Dict[str, Any] = {}  # Keys are paths, values are ZODB.DB instances.

def init_zodb(pathToZodbStorage: str, verbose: bool = True) -> Any:
    """
    Return an ZODB.DB instance from the given path.
    return None on any error.
    """
    global init_zodb_db, init_zodb_failed, init_zodb_import_failed
    db = init_zodb_db.get(pathToZodbStorage)
    if db:
        return db
    if init_zodb_import_failed:
        return None
    failed = init_zodb_failed.get(pathToZodbStorage)
    if failed:
        return None
    try:
        import ZODB  # type:ignore
    except ImportError:
        if verbose:
            g.es('g.init_zodb: can not import ZODB')
            g.es_exception()
        init_zodb_import_failed = True
        return None
    try:
        storage = ZODB.FileStorage.FileStorage(pathToZodbStorage)
        init_zodb_db[pathToZodbStorage] = db = ZODB.DB(storage)
        return db
    except Exception:
        if verbose:
            g.es('g.init_zodb: exception creating ZODB.DB instance')
            g.es_exception()
        init_zodb_failed[pathToZodbStorage] = True
        return None
#@+node:ekr.20170206080908.1: *3* g.input_
def input_(message: str = '', c: Cmdr = None) -> str:
    """
    Safely execute python's input statement.

    c.executeScriptHelper binds 'input' to be a wrapper that calls g.input_
    with c and handler bound properly.
    """
    if app.gui.isNullGui:
        return ''
    # Prompt for input from the console, assuming there is one.
    # pylint: disable=no-member
    from leo.core.leoQt import QtCore
    QtCore.pyqtRemoveInputHook()
    return input(message)
#@+node:ekr.20110609125359.16493: *3* g.isMacOS
def isMacOS() -> bool:
    return sys.platform == 'darwin'
#@+node:ekr.20181027133311.1: *3* g.issueSecurityWarning
def issueSecurityWarning(setting: str) -> None:
    g.es('Security warning! Ignoring...', color='red')
    g.es(setting, color='red')
    g.es('This setting can be set only in')
    g.es('leoSettings.leo or myLeoSettings.leo')
#@+node:ekr.20031218072017.3144: *3* g.makeDict (Python Cookbook)
# From the Python cookbook.

def makeDict(**keys: Any) -> Dict:
    """Returns a Python dictionary from using the optional keyword arguments."""
    return keys
#@+node:ekr.20140528065727.17963: *3* g.pep8_class_name
def pep8_class_name(s: str) -> str:
    """Return the proper class name for s."""
    # Warning: s.capitalize() does not work.
    # It lower cases all but the first letter!
    return ''.join([z[0].upper() + z[1:] for z in s.split('_') if z])

if 0:  # Testing:
    cls()
    aList = (
        '_',
        '__',
        '_abc',
        'abc_',
        'abc',
        'abc_xyz',
        'AbcPdQ',
    )
    for s in aList:
        print(pep8_class_name(s))
#@+node:ekr.20160417174224.1: *3* g.plural
def plural(obj: Any) -> str:
    """Return "s" or "" depending on n."""
    if isinstance(obj, (list, tuple, str)):
        n = len(obj)
    else:
        n = obj
    return '' if n == 1 else 's'
#@+node:ekr.20160331194701.1: *3* g.truncate
def truncate(s: str, n: int) -> str:
    """Return s truncated to n characters."""
    if len(s) <= n:
        return s
    # Fail: weird ws.
    s2 = s[: n - 3] + f"...({len(s)})"
    if s.endswith('\n'):
        return s2 + '\n'
    return s2
#@+node:ekr.20031218072017.3150: *3* g.windows
def windows() -> Optional[List]:
    return app and app.windowList
#@+node:ekr.20031218072017.2145: ** g.os_path_ Wrappers
#@+at Note: all these methods return Unicode strings. It is up to the user to
# convert to an encoded string as needed, say when opening a file.
#@+node:ekr.20180314120442.1: *3* g.glob_glob
def glob_glob(pattern: str) -> List:
    """Return the regularized glob.glob(pattern)"""
    aList = glob.glob(pattern)
    # os.path.normpath does the *reverse* of what we want.
    if g.isWindows:
        aList = [z.replace('\\', '/') for z in aList]
    return aList
#@+node:ekr.20031218072017.2146: *3* g.os_path_abspath
def os_path_abspath(path: str) -> str:
    """Convert a path to an absolute path."""
    if not path:
        return ''
    if '\x00' in path:
        g.trace('NULL in', repr(path), g.callers())
        path = path.replace('\x00', '')  # Fix Python 3 bug on Windows 10.
    path = os.path.abspath(path)
    # os.path.normpath does the *reverse* of what we want.
    if g.isWindows:
        path = path.replace('\\', '/')
    return path
#@+node:ekr.20031218072017.2147: *3* g.os_path_basename
def os_path_basename(path: str) -> str:
    """Return the second half of the pair returned by split(path)."""
    if not path:
        return ''
    path = os.path.basename(path)
    # os.path.normpath does the *reverse* of what we want.
    if g.isWindows:
        path = path.replace('\\', '/')
    return path
#@+node:ekr.20031218072017.2148: *3* g.os_path_dirname
def os_path_dirname(path: str) -> str:
    """Return the first half of the pair returned by split(path)."""
    if not path:
        return ''
    path = os.path.dirname(path)
    # os.path.normpath does the *reverse* of what we want.
    if g.isWindows:
        path = path.replace('\\', '/')
    return path
#@+node:ekr.20031218072017.2149: *3* g.os_path_exists
def os_path_exists(path: str) -> bool:
    """Return True if path exists."""
    if not path:
        return False
    if '\x00' in path:
        g.trace('NULL in', repr(path), g.callers())
        path = path.replace('\x00', '')  # Fix Python 3 bug on Windows 10.
    return os.path.exists(path)
#@+node:ekr.20080921060401.13: *3* g.os_path_expanduser
def os_path_expanduser(path: str) -> str:
    """wrap os.path.expanduser"""
    if not path:
        return ''
    result = os.path.normpath(os.path.expanduser(path))
    # os.path.normpath does the *reverse* of what we want.
    if g.isWindows:
        path = path.replace('\\', '/')
    return result
#@+node:ekr.20080921060401.14: *3* g.os_path_finalize
def os_path_finalize(path: str) -> str:
    """
    Expand '~', then return os.path.normpath, os.path.abspath of the path.
    There is no corresponding os.path method
    """
    if '\x00' in path:
        g.trace('NULL in', repr(path), g.callers())
        path = path.replace('\x00', '')  # Fix Python 3 bug on Windows 10.
    path = os.path.expanduser(path)  # #1383.
    path = os.path.abspath(path)
    path = os.path.normpath(path)
    # os.path.normpath does the *reverse* of what we want.
    if g.isWindows:
        path = path.replace('\\', '/')
    # calling os.path.realpath here would cause problems in some situations.
    return path
#@+node:ekr.20140917154740.19483: *3* g.os_path_finalize_join
def os_path_finalize_join(*args: Any, **keys: Any) -> str:
    """
    Join and finalize.

    **keys may contain a 'c' kwarg, used by g.os_path_join.
    """
    path = g.os_path_join(*args, **keys)
    path = g.os_path_finalize(path)
    return path
#@+node:ekr.20031218072017.2150: *3* g.os_path_getmtime
def os_path_getmtime(path: str) -> float:
    """Return the modification time of path."""
    if not path:
        return 0
    try:
        return os.path.getmtime(path)
    except Exception:
        return 0
#@+node:ekr.20080729142651.2: *3* g.os_path_getsize
def os_path_getsize(path: str) -> int:
    """Return the size of path."""
    return os.path.getsize(path) if path else 0
#@+node:ekr.20031218072017.2151: *3* g.os_path_isabs
def os_path_isabs(path: str) -> bool:
    """Return True if path is an absolute path."""
    return os.path.isabs(path) if path else False
#@+node:ekr.20031218072017.2152: *3* g.os_path_isdir
def os_path_isdir(path: str) -> bool:
    """Return True if the path is a directory."""
    return os.path.isdir(path) if path else False
#@+node:ekr.20031218072017.2153: *3* g.os_path_isfile
def os_path_isfile(path: str) -> bool:
    """Return True if path is a file."""
    return os.path.isfile(path) if path else False
#@+node:ekr.20031218072017.2154: *3* g.os_path_join
def os_path_join(*args: Any, **keys: Any) -> str:
    """
    Join paths, like os.path.join, with enhancements:

    A '!!' arg prepends g.app.loadDir to the list of paths.
    A '.'  arg prepends c.openDirectory to the list of paths,
           provided there is a 'c' kwarg.
    """
    c = keys.get('c')
    uargs = [z for z in args if z]
    if not uargs:
        return ''
    # Note:  This is exactly the same convention as used by getBaseDirectory.
    if uargs[0] == '!!':
        uargs[0] = g.app.loadDir
    elif uargs[0] == '.':
        c = keys.get('c')
        if c and c.openDirectory:
            uargs[0] = c.openDirectory
    try:
        path = os.path.join(*uargs)
    except TypeError:
        g.trace(uargs, args, keys, g.callers())
        raise
    # May not be needed on some Pythons.
    if '\x00' in path:
        g.trace('NULL in', repr(path), g.callers())
        path = path.replace('\x00', '')  # Fix Python 3 bug on Windows 10.
    # os.path.normpath does the *reverse* of what we want.
    if g.isWindows:
        path = path.replace('\\', '/')
    return path
#@+node:ekr.20031218072017.2156: *3* g.os_path_normcase
def os_path_normcase(path: str) -> str:
    """Normalize the path's case."""
    if not path:
        return ''
    path = os.path.normcase(path)
    if g.isWindows:
        path = path.replace('\\', '/')
    return path
#@+node:ekr.20031218072017.2157: *3* g.os_path_normpath
def os_path_normpath(path: str) -> str:
    """Normalize the path."""
    if not path:
        return ''
    path = os.path.normpath(path)
    # os.path.normpath does the *reverse* of what we want.
    if g.isWindows:
        path = path.replace('\\', '/').lower()  # #2049: ignore case!
    return path
#@+node:ekr.20180314081254.1: *3* g.os_path_normslashes
def os_path_normslashes(path: str) -> str:

    # os.path.normpath does the *reverse* of what we want.
    if g.isWindows and path:
        path = path.replace('\\', '/')
    return path
#@+node:ekr.20080605064555.2: *3* g.os_path_realpath
def os_path_realpath(path: str) -> str:
    """Return the canonical path of the specified filename, eliminating any
    symbolic links encountered in the path (if they are supported by the
    operating system).
    """
    if not path:
        return ''
    path = os.path.realpath(path)
    # os.path.normpath does the *reverse* of what we want.
    if g.isWindows:
        path = path.replace('\\', '/')
    return path
#@+node:ekr.20031218072017.2158: *3* g.os_path_split
def os_path_split(path: str) -> Tuple[str, str]:
    if not path:
        return '', ''
    head, tail = os.path.split(path)
    return head, tail
#@+node:ekr.20031218072017.2159: *3* g.os_path_splitext
def os_path_splitext(path: str) -> Tuple[str, str]:

    if not path:
        return '', ''
    head, tail = os.path.splitext(path)
    return head, tail
#@+node:ekr.20090829140232.6036: *3* g.os_startfile
def os_startfile(fname: str) -> None:
    #@+others
    #@+node:bob.20170516112250.1: *4* stderr2log()
    def stderr2log(g: Any, ree: Any, fname: str) -> None:
        """ Display stderr output in the Leo-Editor log pane

        Arguments:
            g:  Leo-Editor globals
            ree:  Read file descriptor for stderr
            fname:  file pathname

        Returns:
            None
        """

        while True:
            emsg = ree.read().decode('utf-8')
            if emsg:
                g.es_print_error(f"xdg-open {fname} caused output to stderr:\n{emsg}")
            else:
                break
    #@+node:bob.20170516112304.1: *4* itPoll()
    def itPoll(fname: str, ree: Any, subPopen: Any, g: Any, ito: Any) -> None:
        """ Poll for subprocess done

        Arguments:
            fname:  File name
            ree:  stderr read file descriptor
            subPopen:  URL open subprocess object
            g: Leo-Editor globals
            ito: Idle time object for itPoll()

        Returns:
            None
        """

        stderr2log(g, ree, fname)
        rc = subPopen.poll()
        if rc is not None:
            ito.stop()
            ito.destroy_self()
            if rc != 0:
                g.es_print(f"xdg-open {fname} failed with exit code {rc}")
            stderr2log(g, ree, fname)
            ree.close()
    #@-others
    # pylint: disable=used-before-assignment
    if fname.find('"') > -1:
        quoted_fname = f"'{fname}'"
    else:
        quoted_fname = f'"{fname}"'
    if sys.platform.startswith('win'):
        # pylint: disable=no-member
        os.startfile(quoted_fname)  # Exists only on Windows.
    elif sys.platform == 'darwin':
        # From Marc-Antoine Parent.
        try:
            # Fix bug 1226358: File URL's are broken on MacOS:
            # use fname, not quoted_fname, as the argument to subprocess.call.
            subprocess.call(['open', fname])
        except OSError:
            pass  # There may be a spurious "Interrupted system call"
        except ImportError:
            os.system(f"open {quoted_fname}")
    else:
        try:
            ree = None
            wre = tempfile.NamedTemporaryFile()
            ree = io.open(wre.name, 'rb', buffering=0)
        except IOError:
            g.trace(f"error opening temp file for {fname!r}")
            if ree:
                ree.close()
            return
        try:
            subPopen = subprocess.Popen(['xdg-open', fname], stderr=wre, shell=False)
        except Exception:
            g.es_print(f"error opening {fname!r}")
            g.es_exception()
        try:
            itoPoll = g.IdleTime(
                (lambda ito: itPoll(fname, ree, subPopen, g, ito)),
                delay=1000,
            )
            itoPoll.start()
            # Let the Leo-Editor process run
            # so that Leo-Editor is usable while the file is open.
        except Exception:
            g.es_exception(f"exception executing g.startfile for {fname!r}")
#@+node:ekr.20111115155710.9859: ** g.Parsing & Tokenizing
#@+node:ekr.20031218072017.822: *3* g.createTopologyList
def createTopologyList(c: Cmdr, root: Position = None, useHeadlines: bool = False) -> List:
    """Creates a list describing a node and all its descendents"""
    if not root:
        root = c.rootPosition()
    v = root
    if useHeadlines:
        aList = [(v.numberOfChildren(), v.headString()),]  # type: ignore
    else:
        aList = [v.numberOfChildren()]  # type: ignore
    child = v.firstChild()
    while child:
        aList.append(g.createTopologyList(c, child, useHeadlines))  # type: ignore
        child = child.next()
    return aList
#@+node:ekr.20111017204736.15898: *3* g.getDocString
def getDocString(s: str) -> str:
    """Return the text of the first docstring found in s."""
    tags = ('"""', "'''")
    tag1, tag2 = tags
    i1, i2 = s.find(tag1), s.find(tag2)
    if i1 == -1 and i2 == -1:
        return ''
    if i1 > -1 and i2 > -1:
        i = min(i1, i2)
    else:
        i = max(i1, i2)
    tag = s[i : i + 3]
    assert tag in tags
    j = s.find(tag, i + 3)
    if j > -1:
        return s[i + 3 : j]
    return ''
#@+node:ekr.20111017211256.15905: *3* g.getDocStringForFunction
def getDocStringForFunction(func: Any) -> str:
    """Return the docstring for a function that creates a Leo command."""

    def name(func: Any) -> str:
        return func.__name__ if hasattr(func, '__name__') else '<no __name__>'

    def get_defaults(func: str, i: int) -> Any:
        defaults = inspect.getfullargspec(func)[3]
        return defaults[i]

    # Fix bug 1251252: https://bugs.launchpad.net/leo-editor/+bug/1251252
    # Minibuffer commands created by mod_scripting.py have no docstrings.
    # Do special cases first.

    s = ''
    if name(func) == 'minibufferCallback':
        func = get_defaults(func, 0)
        if hasattr(func, '__doc__') and func.__doc__.strip():
            s = func.__doc__
    if not s and name(func) == 'commonCommandCallback':
        script = get_defaults(func, 1)
        s = g.getDocString(script)  # Do a text scan for the function.
    # Now the general cases.  Prefer __doc__ to docstring()
    if not s and hasattr(func, '__doc__'):
        s = func.__doc__
    if not s and hasattr(func, 'docstring'):
        s = func.docstring
    return s
#@+node:ekr.20111115155710.9814: *3* g.python_tokenize (not used)
def python_tokenize(s: str) -> List:
    """
    Tokenize string s and return a list of tokens (kind, value, line_number)

    where kind is in ('comment,'id','nl','other','string','ws').
    """
    result: List[Tuple[str, str, int]] = []
    i, line_number = 0, 0
    while i < len(s):
        progress = j = i
        ch = s[i]
        if ch == '\n':
            kind, i = 'nl', i + 1
        elif ch in ' \t':
            kind = 'ws'
            while i < len(s) and s[i] in ' \t':
                i += 1
        elif ch == '#':
            kind, i = 'comment', g.skip_to_end_of_line(s, i)
        elif ch in '"\'':
            kind, i = 'string', g.skip_python_string(s, i)
        elif ch == '_' or ch.isalpha():
            kind, i = 'id', g.skip_id(s, i)
        else:
            kind, i = 'other', i + 1
        assert progress < i and j == progress
        val = s[j:i]
        assert val
        line_number += val.count('\n')  # A comment.
        result.append((kind, val, line_number),)
    return result
#@+node:ekr.20040327103735.2: ** g.Scripting
#@+node:ekr.20161223090721.1: *3* g.exec_file
def exec_file(path: str, d: Dict[str, Any], script: str = None) -> None:
    """Simulate python's execfile statement for python 3."""
    if script is None:
        with open(path) as f:
            script = f.read()
    exec(compile(script, path, 'exec'), d)
#@+node:ekr.20131016032805.16721: *3* g.execute_shell_commands
def execute_shell_commands(commands: Any, trace: bool = False) -> None:
    """
    Execute each shell command in a separate process.
    Wait for each command to complete, except those starting with '&'
    """
    if isinstance(commands, str):
        commands = [commands]
    for command in commands:
        wait = not command.startswith('&')
        if trace:
            g.trace(command)
        if command.startswith('&'):
            command = command[1:].strip()
        proc = subprocess.Popen(command, shell=True)
        if wait:
            proc.communicate()
#@+node:ekr.20180217113719.1: *3* g.execute_shell_commands_with_options & helpers
def execute_shell_commands_with_options(
    base_dir: str = None,
    c: Cmdr = None,
    command_setting: str = None,
    commands: List = None,
    path_setting: str = None,
    trace: bool = False,
    warning: str = None,
) -> None:
    """
    A helper for prototype commands or any other code that
    runs programs in a separate process.

    base_dir:           Base directory to use if no config path given.
    commands:           A list of commands, for g.execute_shell_commands.
    commands_setting:   Name of @data setting for commands.
    path_setting:       Name of @string setting for the base directory.
    warning:            A warning to be printed before executing the commands.
    """
    base_dir = g.computeBaseDir(c, base_dir, path_setting)
    if not base_dir:
        return
    commands = g.computeCommands(c, commands, command_setting)
    if not commands:
        return
    if warning:
        g.es_print(warning)
    os.chdir(base_dir)  # Can't do this in the commands list.
    g.execute_shell_commands(commands, trace=trace)
#@+node:ekr.20180217152624.1: *4* g.computeBaseDir
def computeBaseDir(c: Cmdr, base_dir: str, path_setting: str) -> Optional[str]:
    """
    Compute a base_directory.
    If given, @string path_setting takes precedence.
    """
    # Prefer the path setting to the base_dir argument.
    if path_setting:
        if not c:
            g.es_print('@string path_setting requires valid c arg')
            return None
        # It's not an error for the setting to be empty.
        base_dir2 = c.config.getString(path_setting)
        if base_dir2:
            base_dir2 = base_dir2.replace('\\', '/')
            if g.os_path_exists(base_dir2):
                return base_dir2
            g.es_print(f"@string {path_setting} not found: {base_dir2!r}")
            return None
    # Fall back to given base_dir.
    if base_dir:
        base_dir = base_dir.replace('\\', '/')
        if g.os_path_exists(base_dir):
            return base_dir
        g.es_print(f"base_dir not found: {base_dir!r}")
        return None
    g.es_print(f"Please use @string {path_setting}")
    return None
#@+node:ekr.20180217153459.1: *4* g.computeCommands
def computeCommands(c: Cmdr, commands: List[str], command_setting: str) -> List[str]:
    """
    Get the list of commands.
    If given, @data command_setting takes precedence.
    """
    if not commands and not command_setting:
        g.es_print('Please use commands, command_setting or both')
        return []
    # Prefer the setting to the static commands.
    if command_setting:
        if c:
            aList = c.config.getData(command_setting)
            # It's not an error for the setting to be empty.
            # Fall back to the commands.
            return aList or commands
        g.es_print('@data command_setting requires valid c arg')
        return []
    return commands
#@+node:ekr.20050503112513.7: *3* g.executeFile
def executeFile(filename: str, options: str = '') -> None:
    if not os.access(filename, os.R_OK):
        return
    fdir, fname = g.os_path_split(filename)
    # New in Leo 4.10: alway use subprocess.

    def subprocess_wrapper(cmdlst: str) -> Tuple:

        p = subprocess.Popen(cmdlst, cwd=fdir,
            universal_newlines=True,
            stdout=subprocess.PIPE, stderr=subprocess.PIPE)
        stdo, stde = p.communicate()
        return p.wait(), stdo, stde

    rc, so, se = subprocess_wrapper(f"{sys.executable} {fname} {options}")
    if rc:
        g.pr('return code', rc)
    g.pr(so, se)
#@+node:ekr.20040321065415: *3* g.find*Node*
#@+others
#@+node:ekr.20210303123423.3: *4* g.findNodeAnywhere
def findNodeAnywhere(c: Cmdr, headline: str, exact: bool = True) -> Optional[Position]:
    h = headline.strip()
    for p in c.all_unique_positions(copy=False):
        if p.h.strip() == h:
            return p.copy()
    if not exact:
        for p in c.all_unique_positions(copy=False):
            if p.h.strip().startswith(h):
                return p.copy()
    return None
#@+node:ekr.20210303123525.1: *4* g.findNodeByPath
def findNodeByPath(c: Cmdr, path: str) -> Optional[Position]:
    """Return the first @<file> node in Cmdr c whose path is given."""
    if not os.path.isabs(path):  # #2049. Only absolute paths could possibly work.
        g.trace(f"path not absolute: {repr(path)}")
        return None
    path = g.os_path_normpath(path)  # #2049. Do *not* use os.path.normpath.
    for p in c.all_positions():
        if p.isAnyAtFileNode():
            if path == g.os_path_normpath(g.fullPath(c, p)):  # #2049. Do *not* use os.path.normpath.
                return p
    return None
#@+node:ekr.20210303123423.1: *4* g.findNodeInChildren
def findNodeInChildren(c: Cmdr, p: Position, headline: str, exact: bool = True) -> Optional[Position]:
    """Search for a node in v's tree matching the given headline."""
    p1 = p.copy()
    h = headline.strip()
    for p in p1.children():
        if p.h.strip() == h:
            return p.copy()
    if not exact:
        for p in p1.children():
            if p.h.strip().startswith(h):
                return p.copy()
    return None
#@+node:ekr.20210303123423.2: *4* g.findNodeInTree
def findNodeInTree(c: Cmdr, p: Position, headline: str, exact: bool = True) -> Optional[Position]:
    """Search for a node in v's tree matching the given headline."""
    h = headline.strip()
    p1 = p.copy()
    for p in p1.subtree():
        if p.h.strip() == h:
            return p.copy()
    if not exact:
        for p in p1.subtree():
            if p.h.strip().startswith(h):
                return p.copy()
    return None
#@+node:ekr.20210303123423.4: *4* g.findTopLevelNode
def findTopLevelNode(c: Cmdr, headline: str, exact: bool = True) -> Optional[Position]:
    h = headline.strip()
    for p in c.rootPosition().self_and_siblings(copy=False):
        if p.h.strip() == h:
            return p.copy()
    if not exact:
        for p in c.rootPosition().self_and_siblings(copy=False):
            if p.h.strip().startswith(h):
                return p.copy()
    return None
#@-others
#@+node:EKR.20040614071102.1: *3* g.getScript & helpers
def getScript(
    c: Cmdr,
    p: Position,
    useSelectedText: bool = True,
    forcePythonSentinels: bool = True,
    useSentinels: bool = True,
) -> str:
    """
    Return the expansion of the selected text of node p.
    Return the expansion of all of node p's body text if
    p is not the current node or if there is no text selection.
    """
    w = c.frame.body.wrapper
    if not p:
        p = c.p
    try:
        if g.app.inBridge:
            s = p.b
        elif w and p == c.p and useSelectedText and w.hasSelection():
            s = w.getSelectedText()
        else:
            s = p.b
        # Remove extra leading whitespace so the user may execute indented code.
        s = textwrap.dedent(s)
        s = g.extractExecutableString(c, p, s)
        script = g.composeScript(c, p, s,
                    forcePythonSentinels=forcePythonSentinels,
                    useSentinels=useSentinels)
    except Exception:
        g.es_print("unexpected exception in g.getScript")
        g.es_exception()
        script = ''
    return script
#@+node:ekr.20170228082641.1: *4* g.composeScript
def composeScript(
    c: Cmdr,
    p: Position,
    s: str,
    forcePythonSentinels: bool = True,
    useSentinels: bool = True,
) -> str:
    """Compose a script from p.b."""
    # This causes too many special cases.
        # if not g.unitTesting and forceEncoding:
            # aList = g.get_directives_dict_list(p)
            # encoding = scanAtEncodingDirectives(aList) or 'utf-8'
            # s = g.insertCodingLine(encoding,s)
    if not s.strip():
        return ''
    at = c.atFileCommands
    old_in_script = g.app.inScript
    try:
        # #1297: set inScript flags.
        g.app.inScript = g.inScript = True
        g.app.scriptDict["script1"] = s
        # Important: converts unicode to utf-8 encoded strings.
        script = at.stringToString(p.copy(), s,
            forcePythonSentinels=forcePythonSentinels,
            sentinels=useSentinels)
        # Important, the script is an **encoded string**, not a unicode string.
        script = script.replace("\r\n", "\n")  # Use brute force.
        g.app.scriptDict["script2"] = script
    finally:
        g.app.inScript = g.inScript = old_in_script
    return script
#@+node:ekr.20170123074946.1: *4* g.extractExecutableString
def extractExecutableString(c: Cmdr, p: Position, s: str) -> str:
    """
    Return all lines for the given @language directive.

    Ignore all lines under control of any other @language directive.
    """
    #
    # Rewritten to fix #1071.
    if g.unitTesting:
        return s  # Regretable, but necessary.
    #
    # Return s if no @language in effect. Should never happen.
    language = g.scanForAtLanguage(c, p)
    if not language:
        return s
    #
    # Return s if @language is unambiguous.
    pattern = r'^@language\s+(\w+)'
    matches = list(re.finditer(pattern, s, re.MULTILINE))
    if len(matches) < 2:
        return s
    #
    # Scan the lines, extracting only the valid lines.
    extracting, result = False, []
    for line in g.splitLines(s):
        m = re.match(pattern, line)
        if m:
            extracting = m.group(1) == language
        elif extracting:
            result.append(line)
    return ''.join(result)
#@+node:ekr.20060624085200: *3* g.handleScriptException
def handleScriptException(
    c: Cmdr,
    p: Position,
    script: str = None,  # No longer used.
    script1: str = None,  # No longer used.
) -> None:
    g.warning("exception executing script")
<<<<<<< HEAD
    try:
        fileName, n = g.es_exception()
    except TypeError:
        return
=======
    g.es_exception()
>>>>>>> 91ba2382
    # Careful: this test is no longer guaranteed.
    if p.v.context != c:
        return
    fileName, n = g.getLastTracebackFileAndLineNumber()
    try:
        c.goToScriptLineNumber(n, p)
        #@+<< dump the lines near the error >>
        #@+node:EKR.20040612215018: *4* << dump the lines near the error >>
        if g.os_path_exists(fileName):
            with open(fileName) as f:
                lines = f.readlines()
        else:
            lines = g.splitLines(script)
        s = '-' * 20
        g.es_print('', s)
        # Print surrounding lines.
        i = max(0, n - 2)
        j = min(n + 2, len(lines))
        while i < j:
            ch = '*' if i == n - 1 else ' '
            s = f"{ch} line {i+1:d}: {lines[i]}"
            g.es('', s, newline=False)
            i += 1
        #@-<< dump the lines near the error >>
    except Exception:
        g.es_print('Unexpected exception in g.handleScriptException')
        g.es_exception()
#@+node:ekr.20140209065845.16767: *3* g.insertCodingLine
def insertCodingLine(encoding: str, script: str) -> str:
    """
    Insert a coding line at the start of script s if no such line exists.
    The coding line must start with @first because it will be passed to
    at.stringToString.
    """
    if script:
        tag = '@first # -*- coding:'
        lines = g.splitLines(script)
        for s in lines:
            if s.startswith(tag):
                break
        else:
            lines.insert(0, f"{tag} {encoding} -*-\n")
            script = ''.join(lines)
    return script
#@+node:ekr.20070524083513: ** g.Unit Tests
#@+node:ekr.20210901071523.1: *3* g.run_coverage_tests
def run_coverage_tests(module: str = '', filename: str = '') -> None:
    """
    Run the coverage tests given by the module and filename strings.
    """
    unittests_dir = g.os_path_finalize_join(g.app.loadDir, '..', 'unittests')
    assert os.path.exists(unittests_dir)
    os.chdir(unittests_dir)
    prefix = r"python -m pytest --cov-report html --cov-report term-missing --cov "
    command = f"{prefix} {module} {filename}"
    g.execute_shell_commands(command)
#@+node:ekr.20210901065224.1: *3* g.run_unit_tests
def run_unit_tests(tests: str = None, verbose: bool = False) -> None:
    """
    Run the unit tests given by the "tests" string.

    Run *all* unit tests if "tests" is not given.
    """
    if 'site-packages' in __file__:
        # Add site-packages to sys.path.
        parent_dir = g.os_path_finalize_join(g.app.loadDir, '..', '..')
        if parent_dir.endswith('site-packages'):
            if parent_dir not in sys.path:
                g.trace(f"Append {parent_dir!r} to sys.path")
                sys.path.append(parent_dir)
        else:
            g.trace('Can not happen: wrong parent directory', parent_dir)
            return
        # Run tests in site-packages/leo
        os.chdir(g.os_path_finalize_join(g.app.loadDir, '..'))
    else:
        # Run tests in leo-editor.
        os.chdir(g.os_path_finalize_join(g.app.loadDir, '..', '..'))
    verbosity = '-v' if verbose else ''
    command = f"{sys.executable} -m unittest {verbosity} {tests or ''} "
    g.execute_shell_commands(command)
#@+node:ekr.20120311151914.9916: ** g.Urls & UNLs
#@+node:ekr.20120320053907.9776: *3* g.computeFileUrl
def computeFileUrl(fn: str, c: Cmdr = None, p: Position = None) -> str:
    """
    Compute finalized url for filename fn.
    """
    # First, replace special characters (especially %20, by their equivalent).
    url = urllib.parse.unquote(fn)
    # Finalize the path *before* parsing the url.
    i = url.find('~')
    if i > -1:
        # Expand '~'.
        path = url[i:]
        path = g.os_path_expanduser(path)
        # #1338: This is way too dangerous, and a serious security violation.
            # path = c.os_path_expandExpression(path)
        path = g.os_path_finalize(path)
        url = url[:i] + path
    else:
        tag = 'file://'
        tag2 = 'file:///'
        if sys.platform.startswith('win') and url.startswith(tag2):
            path = url[len(tag2) :].lstrip()
        elif url.startswith(tag):
            path = url[len(tag) :].lstrip()
        else:
            path = url
        # #1338: This is way too dangerous, and a serious security violation.
            # path = c.os_path_expandExpression(path)
        # Handle ancestor @path directives.
        if c and c.openDirectory:
            base = c.getNodePath(p)
            path = g.os_path_finalize_join(c.openDirectory, base, path)
        else:
            path = g.os_path_finalize(path)
        url = f"{tag}{path}"
    return url
#@+node:ekr.20190608090856.1: *3* g.es_clickable_link
def es_clickable_link(c: Cmdr, p: Position, line_number: int, message: str) -> None:
    """
    Write a clickable message to the given line number of p.b.

    Negative line numbers indicate global lines.

    """
    unl = p.get_UNL()
    c.frame.log.put(message.strip() + '\n', nodeLink=f"{unl}::{line_number}")
#@+node:tbrown.20140311095634.15188: *3* g.findUNL & helpers
def findUNL(unlList1: List[str], c: Cmdr) -> Optional[Position]:
    """
    Find and move to the unl given by the unlList in the commander c.
    Return the found position, or None.
    """
    # Define the unl patterns.
    old_pat = re.compile(r'^(.*):(\d+),?(\d+)?,?([-\d]+)?,?(\d+)?$')  # ':' is the separator.
    new_pat = re.compile(r'^(.*?)(::)([-\d]+)?$')  # '::' is the separator.

    #@+others  # Define helper functions
    #@+node:ekr.20220213142925.1: *4* function: convert_unl_list
    def convert_unl_list(aList: List[str]) -> List[str]:
        """
        Convert old-style UNLs to new UNLs, retaining line numbers if possible.
        """
        result = []
        for s in aList:
            # Try to get the line number.
            for m, line_group in (
                (old_pat.match(s), 4),
                (new_pat.match(s), 3),
            ):
                if m:
                    try:
                        n = int(m.group(line_group))
                        result.append(f"{m.group(1)}::{n}")
                        continue
                    except Exception:
                        pass
            # Finally, just add the whole UNL.
            result.append(s)
        # Do *not* remove duplicates!
        return result
    #@+node:ekr.20220213142735.1: *4* function: full_match
    def full_match(p: Position) -> bool:
        """Return True if the stripped headlines of p and all p's parents match unlList."""
        # Careful: make copies.
        aList, p1 = unlList[:], p.copy()
        while aList and p1:
            m = new_pat.match(aList[-1])
            if m and m.group(1).strip() != p1.h.strip():
                return False
            if not m and aList[-1].strip() != p1.h.strip():
                return False
            aList.pop()
            p1.moveToParent()
        return not aList
    #@-others

    unlList = convert_unl_list(unlList1)
    if not unlList:
        return None
    # Find all target headlines.
    targets = []
    m = new_pat.match(unlList[-1])
    target = m and m.group(1) or unlList[-1]
    targets.append(target.strip())
    targets.extend(unlList[:-1])
    # Find all target positions. Prefer later positions.
    positions = list(reversed(list(z for z in c.all_positions() if z.h.strip() in targets)))
    while unlList:
        for p in positions:
            p1 = p.copy()
            if full_match(p):
                assert p == p1, (p, p1)
                n = 0  # The default line number.
                # Parse the last target.
                m = new_pat.match(unlList[-1])
                if m:
                    line = m.group(3)
                    try:
                        n = int(line)
                    except(TypeError, ValueError):
                        g.trace('bad line number', line)
                if n < 0:
                    p, offset, ok = c.gotoCommands.find_file_line(-n, p)  # Calls c.redraw().
                    if not ok:
                        g.trace(f"Not found: global line {n} in {p.h}")
                    return p if ok else None
                insert_point = sum(len(z) for z in g.splitLines(p.b)[:n])
                c.redraw(p)
                c.frame.body.wrapper.setInsertPoint(insert_point)
                c.frame.bringToFront()
                c.bodyWantsFocusNow()
                return p
        # Not found. Pop the first parent from unlList.
        unlList.pop(0)
    return None
#@+node:ekr.20120311151914.9917: *3* g.getUrlFromNode
def getUrlFromNode(p: Position) -> Optional[str]:
    """
    Get an url from node p:
    1. Use the headline if it contains a valid url.
    2. Otherwise, look *only* at the first line of the body.
    """
    if not p:
        return None
    c = p.v.context
    assert c
    table = [p.h, g.splitLines(p.b)[0] if p.b else '']
    table = [s[4:] if g.match_word(s, 0, '@url') else s for s in table]
    table = [s.strip() for s in table if s.strip()]
    # First, check for url's with an explicit scheme.
    for s in table:
        if g.isValidUrl(s):
            return s
    # Next check for existing file and add a file:// scheme.
    for s in table:
        tag = 'file://'
        url = computeFileUrl(s, c=c, p=p)
        if url.startswith(tag):
            fn = url[len(tag) :].lstrip()
            fn = fn.split('#', 1)[0]
            if g.os_path_isfile(fn):
                # Return the *original* url, with a file:// scheme.
                # g.handleUrl will call computeFileUrl again.
                return 'file://' + s
    # Finally, check for local url's.
    for s in table:
        if s.startswith("#"):
            return s
    return None
#@+node:ekr.20170221063527.1: *3* g.handleUnl
def handleUnl(unl: str, c: Cmdr) -> Any:
    """
    Handle a Leo UNL. This must *never* open a browser.

    Return the commander for the found UNL, or None.

    Redraw the commander if the UNL is found.
    """
    if not unl:
        return None
    unll = unl.lower()
    if unll.startswith('unl://'):
        unl = unl[6:]
    elif unll.startswith('file://'):
        unl = unl[7:]
    unl = unl.strip()
    if not unl:
        return None
    unl = g.unquoteUrl(unl)
    # Compute path and unl.
    if '#' not in unl and '-->' not in unl:
        # The path is the entire unl.
        path, unl = unl, None
    elif '#' not in unl:
        # The path is empty.
        # Move to the unl in *this* commander.
        p = g.findUNL(unl.split("-->"), c)
        if p:
            c.redraw(p)
        return c
    else:
        path, unl = unl.split('#', 1)
    if not unl:
        return None  # #2731.
    if not path:  # #2407
        # Move to the unl in *this* commander.
        p = g.findUNL(unl.split("-->"), c)
        if p:
            c.redraw(p)
        return c
    if c:
        base = g.os_path_dirname(c.fileName())
        c_path = g.os_path_finalize_join(base, path)
    else:
        c_path = None
    # Look for the file in various places.
    table = (
        c_path,
        g.os_path_finalize_join(g.app.loadDir, '..', path),
        g.os_path_finalize_join(g.app.loadDir, '..', '..', path),
        g.os_path_finalize_join(g.app.loadDir, '..', 'core', path),
        g.os_path_finalize_join(g.app.loadDir, '..', 'config', path),
        g.os_path_finalize_join(g.app.loadDir, '..', 'dist', path),
        g.os_path_finalize_join(g.app.loadDir, '..', 'doc', path),
        g.os_path_finalize_join(g.app.loadDir, '..', 'test', path),
        g.app.loadDir,
        g.app.homeDir,
    )
    for path2 in table:
        if path2 and path2.lower().endswith('.leo') and os.path.exists(path2):
            path = path2
            break
    else:
        g.es_print('path not found', repr(path))
        return None
    # End editing in *this* outline, so typing in the new outline works.
    c.endEditing()
    c.redraw()
    # Open the path.
    c2 = g.openWithFileName(path, old_c=c)
    if not c2:
        return None
    # Find  and redraw.
    # #2445: Default to c2.rootPosition().
    p = g.findUNL(unl.split("-->"), c2) or c2.rootPosition()
    c2.redraw(p)
    c2.bringToFront()
    c2.bodyWantsFocusNow()
    return c2
#@+node:tbrown.20090219095555.63: *3* g.handleUrl & helpers
def handleUrl(url: str, c: Cmdr = None, p: Position = None) -> Any:
    """Open a url or a unl."""
    if c and not p:
        p = c.p
    # These two special cases should match the hacks in jedit.match_any_url.
    if url.endswith('.'):
        url = url[:-1]
    if '(' not in url and url.endswith(')'):
        url = url[:-1]
    # Lower the url.
    urll = url.lower()
    if urll.startswith('@url'):
        url = url[4:].lstrip()
    if (
        urll.startswith(('#', 'unl://')) or
        urll.startswith('file://') and '-->' in urll
    ):
        return g.handleUnl(url, c)
    try:
        g.handleUrlHelper(url, c, p)
        return urll  # For unit tests.
    except Exception:
        g.es_print("g.handleUrl: exception opening", repr(url))
        g.es_exception()
        return None
#@+node:ekr.20170226054459.1: *4* g.handleUrlHelper
def handleUrlHelper(url: str, c: Cmdr, p: Position) -> None:
    """Open a url.  Most browsers should handle:
        ftp://ftp.uu.net/public/whatever
        http://localhost/MySiteUnderDevelopment/index.html
        file:///home/me/todolist.html
    """
    tag = 'file://'
    original_url = url
    if url.startswith(tag) and not url.startswith(tag + '#'):
        # Finalize the path *before* parsing the url.
        url = g.computeFileUrl(url, c=c, p=p)
    parsed = urlparse.urlparse(url)
    if parsed.netloc:
        leo_path = os.path.join(parsed.netloc, parsed.path)
        # "readme.txt" gets parsed into .netloc...
    else:
        leo_path = parsed.path
    if leo_path.endswith('\\'):
        leo_path = leo_path[:-1]
    if leo_path.endswith('/'):
        leo_path = leo_path[:-1]
    if parsed.scheme == 'file' and leo_path.endswith('.leo'):
        g.handleUnl(original_url, c)
    elif parsed.scheme in ('', 'file'):
        unquote_path = g.unquoteUrl(leo_path)
        if g.unitTesting:
            pass
        elif g.os_path_exists(leo_path):
            g.os_startfile(unquote_path)
        else:
            g.es(f"File '{leo_path}' does not exist")
    else:
        if g.unitTesting:
            pass
        else:
            # Mozilla throws a weird exception, then opens the file!
            try:
                webbrowser.open(url)
            except Exception:
                pass
#@+node:ekr.20170226060816.1: *4* g.traceUrl
def traceUrl(c: Cmdr, path: str, parsed: Any, url: str) -> None:

    print()
    g.trace('url          ', url)
    g.trace('c.frame.title', c.frame.title)
    g.trace('path         ', path)
    g.trace('parsed.fragment', parsed.fragment)
    g.trace('parsed.netloc', parsed.netloc)
    g.trace('parsed.path  ', parsed.path)
    g.trace('parsed.scheme', repr(parsed.scheme))
#@+node:ekr.20120311151914.9918: *3* g.isValidUrl
def isValidUrl(url: str) -> bool:
    """Return true if url *looks* like a valid url."""
    table = (
        'file', 'ftp', 'gopher', 'hdl', 'http', 'https', 'imap',
        'mailto', 'mms', 'news', 'nntp', 'prospero', 'rsync', 'rtsp', 'rtspu',
        'sftp', 'shttp', 'sip', 'sips', 'snews', 'svn', 'svn+ssh', 'telnet', 'wais',
    )
    if not url:
        return False
    if url.lower().startswith('unl://') or url.startswith('#'):
        # All Leo UNL's.
        return True
    if url.startswith('@'):
        return False
    parsed = urlparse.urlparse(url)
    scheme = parsed.scheme
    for s in table:
        if scheme.startswith(s):
            return True
    return False
#@+node:ekr.20120315062642.9744: *3* g.openUrl
def openUrl(p: Position) -> None:
    """
    Open the url of node p.
    Use the headline if it contains a valid url.
    Otherwise, look *only* at the first line of the body.
    """
    if p:
        url = g.getUrlFromNode(p)
        if url:
            c = p.v.context
            if not g.doHook("@url1", c=c, p=p, url=url):
                g.handleUrl(url, c=c, p=p)
            g.doHook("@url2", c=c, p=p, url=url)
#@+node:ekr.20110605121601.18135: *3* g.openUrlOnClick (open-url-under-cursor)
def openUrlOnClick(event: Any, url: str = None) -> Optional[str]:
    """Open the URL under the cursor.  Return it for unit testing."""
    # QTextEditWrapper.mouseReleaseEvent calls this outside Leo's command logic.
    # Make sure to catch all exceptions!
    try:
        return openUrlHelper(event, url)
    except Exception:
        g.es_exception()
        return None
#@+node:ekr.20170216091704.1: *4* g.openUrlHelper (changed)
def openUrlHelper(event: Any, url: str = None) -> Optional[str]:
    """Open the unl, url or gnx under the cursor.  Return it for unit testing."""
    c = getattr(event, 'c', None)
    if not c:
        return None
    w = getattr(event, 'w', c.frame.body.wrapper)
    if not g.app.gui.isTextWrapper(w):
        g.internalError('must be a text wrapper', w)
        return None
    if event:
        event.widget = w
    # Part 1: get the url.
    if url is None:
        s = w.getAllText()
        ins = w.getInsertPoint()
        i, j = w.getSelectionRange()
        if i != j:
            return None  # So find doesn't open the url.
        row, col = g.convertPythonIndexToRowCol(s, ins)
        i, j = g.getLine(s, ins)
        line = s[i:j]
        # Order is important.
        #@+<< look for section ref >>
        #@+node:tom.20220328141455.1: *5* << look for section ref >>
        # Navigate to section reference if one was clicked.
        l_ = line.strip()
        if l_.endswith('>>') and l_.startswith('<<'):
            p = c.p
            px = None
            for p1 in p.subtree():
                if p1.h.strip() == l_:
                    px = p1
                    break
            if px:
                c.selectPosition(px)
                c.redraw()
            return None
        #@-<< look for section ref >>
        url = unl = None
        #@+<< look for url >>
        #@+node:tom.20220328141544.1: *5* << look for url  >>
        # Find the url on the line.
        for match in g.url_regex.finditer(line):
            # Don't open if we click after the url.
            if match.start() <= col < match.end():
                url = match.group(0)
                if g.isValidUrl(url):
                    break
        #@-<< look for url >>
        if not url:
            #@+<< look for unl >>
            #@+node:ekr.20220704211851.1: *5* << look for unl >>
            for match in g.unl_regex.finditer(line):
                # Don't open if we click after the unl.
                if match.start() <= col < match.end():
                    unl = match.group()
                    g.handleUnl(unl, c)
                    return None
            #@-<< look for unl >>
            if not unl:
                #@+<< look for gnx >>
                #@+node:tom.20220328142302.1: *5* << look for gnx >>
                target = None
                for match in gnx_regex.finditer(line):
                    # Don't open if we click after the gnx.
                    if match.start() <= col < match.end():
                        target = match.group(0)[4:]  # Strip the leading 'gnx:'
                        break

                if target:
                    found_gnx = False
                    if c.p.gnx == target:
                        return target
                    for p in c.all_unique_positions():
                        if p.v.gnx == target:
                            found_gnx = True
                            break
                    if found_gnx:
                        c.selectPosition(p)
                        c.redraw()
                    return target
                #@-<< look for gnx >>
    elif not isinstance(url, str):
        url = url.toString()
        url = g.toUnicode(url)  # #571
    if url and g.isValidUrl(url):
        # Part 2: handle the url
        p = c.p
        if not g.doHook("@url1", c=c, p=p, url=url):
            g.handleUrl(url, c=c, p=p)
        g.doHook("@url2", c=c, p=p)
        return url
    # Part 3: call find-def.
    if not w.hasSelection():
        c.editCommands.extendToWord(event, select=True)
    word = w.getSelectedText().strip()
    if not word:
        return None
    p, pos, newpos = c.findCommands.find_def(event)
    if p:
        return None
    #@+<< look for filename or import>>
    #@+node:tom.20230130102836.1: *5* << look for filename or import >>
    # Part 4: #2546: look for a file name.
    s = w.getAllText()
    i, j = w.getSelectionRange()
    m = re.match(r'(\w+)\.(\w){1,4}\b', s[i:])
    filename, filename_w = '', ''
    if m:
        filename = m.group(0)
    # Part 5: #3112: look for import statement
    else:
        FROMre = r'^from [\./\\]*([^\s/\\].+)\s+import'
        IMPORTre = r'^import\s+[\./\\]*([^\s/\\].+)'
        IMPORTSre = FROMre + '|' + IMPORTre

        m = re.match(IMPORTSre, line)
        module = m and (m[2] or m[1])
        if module:
            filename = module + '.py'
            filename_w = module + '.pyw'

    if filename:
        # Navigate to the first node whose headline ends with the filename.
        effective_filename = ''
        for p in c.all_unique_positions():
            headline = p.h.strip()
            if headline.endswith(filename):
                effective_filename = filename
            elif filename_w and headline.endswith(filename_w):
                effective_filename = filename_w
            if effective_filename:
                # Set the find text.
                c.findCommands.ftm.set_find_text(effective_filename)
                # Select.
                c.redraw(p)
                break
    #@-<< look for filename or import>>
    return None
#@+node:ekr.20170226093349.1: *3* g.unquoteUrl
def unquoteUrl(url: str) -> str:
    """Replace special characters (especially %20, by their equivalent)."""
    return urllib.parse.unquote(url)
#@-others
# set g when the import is about to complete.
g = sys.modules.get('leo.core.leoGlobals')
assert g, sorted(sys.modules.keys())
if __name__ == '__main__':
    unittest.main()

#@@language python
#@@tabwidth -4
#@@pagewidth 70
#@-leo<|MERGE_RESOLUTION|>--- conflicted
+++ resolved
@@ -7034,14 +7034,9 @@
     script1: str = None,  # No longer used.
 ) -> None:
     g.warning("exception executing script")
-<<<<<<< HEAD
-    try:
-        fileName, n = g.es_exception()
+    g.es_exception()
     except TypeError:
         return
-=======
-    g.es_exception()
->>>>>>> 91ba2382
     # Careful: this test is no longer guaranteed.
     if p.v.context != c:
         return
