#@+leo-ver=5-thin
#@+node:ekr.20031218072017.3093: * @file leoGlobals.py
"""
Global constants, variables and utility functions used throughout Leo.

Important: This module imports no other Leo module.
"""
#@+<< leoGlobals: imports >>
#@+node:ekr.20050208101229: ** << leoGlobals: imports >>
from __future__ import annotations
import binascii
from collections.abc import Callable
import codecs
import copy
import fnmatch
from functools import reduce
import gc
import gettext
import glob
import importlib
import inspect
import io
import operator
import os
from pathlib import Path
# import pdb  # Do NOT import pdb here! g.pdb is a *function*
import pprint
import re
import shlex
import string
import sys
import subprocess
import tempfile
import textwrap
import time
import traceback
import types
from typing import Any, Generator, IO, Iterable, Optional, Sequence, Union, TYPE_CHECKING
import unittest
import urllib
import urllib.parse as urlparse

# Leo never imports any other Leo module.

# Third-party tools.
import webbrowser
try:
    import tkinter as Tk
except Exception:
    Tk = None
#
# Abbreviations...
StringIO = io.StringIO
#@-<< leoGlobals: imports >>
#@+<< leoGlobals: annotations >>
#@+node:ekr.20220824084642.1: ** << leoGlobals: annotations >>
if TYPE_CHECKING:  # pragma: no cover
    from types import Module
    from leo.core import LeoGlobals
    from leo.core.leoApp import LeoApp
    from leo.core.leoCommands import Commands as Cmdr
    from leo.core.leoGui import LeoGui, LeoKeyEvent, LeoFrame
    from leo.core.leoNodes import Position, VNode
    from leo.core.leoQt import QMouseEvent, QWidget, QEvent
    from leo.plugins.qt_idle_time import IdleTime as QtIdleTime
    # Mypy could do better with *args and **kwargs.
    Args = Any  # Good enough.
    KWargs = Any  # Good enough.
#@-<< leoGlobals: annotations >>
#@+<< leoGlobals: global constants >>
#@+node:ekr.20240515093718.1: ** << leoGlobals: global constants >>
in_bridge = False  # True: leoApp object loads a null Gui.
in_vs_code = False  # #2098.
minimum_python_version = '3.9'
minimum_python_version_tuple = (3, 9, 0)
v1, v2, v3, junk2, junk3 = sys.version_info
python_version_tuple = (v1, v2, v3)
isPython3 = python_version_tuple >= (3, 0, 0)
isValidPython = python_version_tuple >= minimum_python_version_tuple
isMac = sys.platform.startswith('darwin')
isWindows = sys.platform.startswith('win')
#@-<< leoGlobals: global constants >>
#@+<< define g.globalDirectiveList >>
#@+node:EKR.20040610094819: ** << define g.globalDirectiveList >>
# Visible externally so plugins may add to the list of directives.
# The atFile write logic uses this, but not the atFile read logic.
globalDirectiveList = [
    # Order does not matter.
    'all',
    'beautify',
    'colorcache', 'code', 'color', 'comment', 'c',
    'delims', 'doc',
    'encoding',
    # 'end_raw',  # #2276.
    'first', 'header', 'ignore',
    'killbeautify', 'killcolor',
    'language', 'last', 'lineending',
    'markup',
    'nobeautify',
    'nocolor-node', 'nocolor', 'noheader', 'nowrap',
    'nopyflakes',  # Leo 6.1.
    'nosearch',  # Leo 5.3.
    'others', 'pagewidth', 'path', 'quiet',
    # 'raw',  # #2276.
    'section-delims',  # Leo 6.6. #2276.
    'silent',
    'tabwidth',
    'unit', 'verbose', 'wrap',
]

directives_pat = None  # Set below.
#@-<< define g.globalDirectiveList >>
#@+<< define global decorator dicts >>
#@+node:ekr.20150510103918.1: ** << define global decorator dicts >> (leoGlobals.py)
#@@nobeautify
#@@language rest
#@+at
# The cmd_instance_dict supports per-class @cmd decorators. For example, the
# following appears in leo.commands.
#
#     def cmd(name: str) -> Any:
#         """Command decorator for the abbrevCommands class."""
#         return g.new_cmd_decorator(name, ['c', 'abbrevCommands',])
#
# For commands based on functions, use the @g.command decorator.
#@@c
#@@language python

global_commands_dict = {}

cmd_instance_dict = {
    # Keys are class names, values are attribute chains.
    'AbbrevCommandsClass':      ['c', 'abbrevCommands'],
    'AtFile':                   ['c', 'atFileCommands'],
    'AutoCompleterClass':       ['c', 'k', 'autoCompleter'],
    'ChapterController':        ['c', 'chapterController'],
    'Commands':                 ['c'],
    'ControlCommandsClass':     ['c', 'controlCommands'],
    'DebugCommandsClass':       ['c', 'debugCommands'],
    'EditCommandsClass':        ['c', 'editCommands'],
    'EditFileCommandsClass':    ['c', 'editFileCommands'],
    'FileCommands':             ['c', 'fileCommands'],
    'HelpCommandsClass':        ['c', 'helpCommands'],
    'KeyHandlerClass':          ['c', 'k'],
    'KeyHandlerCommandsClass':  ['c', 'keyHandlerCommands'],
    'KillBufferCommandsClass':  ['c', 'killBufferCommands'],
    'LeoApp':                   ['g', 'app'],
    'LeoFind':                  ['c', 'findCommands'],
    'LeoImportCommands':        ['c', 'importCommands'],
    # 'MacroCommandsClass':       ['c', 'macroCommands'],
    'PrintingController':       ['c', 'printingController'],
    'RectangleCommandsClass':   ['c', 'rectangleCommands'],
    'RstCommands':              ['c', 'rstCommands'],
    'SpellCommandsClass':       ['c', 'spellCommands'],
    'Undoer':                   ['c', 'undoer'],
    'VimCommands':              ['c', 'vimCommands'],
}
#@-<< define global decorator dicts >>
#@+<< define global error regexes >>
#@+node:ekr.20220412193109.1: ** << define global error regexes >> (leoGlobals.py)
# Most code need only know about the *existence* of these patterns.

# For all *present* patterns, m.group(1) is the filename and m.group(2) is the line number.

# See link_table above LeoLog.put_html_links.

flake8_pat = re.compile(r'(.+?):([0-9]+):[0-9]+:.*$')
mypy_pat = re.compile(r'^(.+?):([0-9]+):\s*(error|note)\s*(.*)\s*$')
pyflakes_pat = re.compile(r'^(.*):([0-9]+):[0-9]+ .*?$')
pylint_pat = re.compile(r'^(.*):\s*([0-9]+)[,:]\s*[0-9]+:.*?\(.*\)\s*$')
python_pat = re.compile(r'^\s*File\s+"(.*?)",\s*line\s*([0-9]+)\s*$')
#@-<< define global error regexes >>
#@+<< define g.decorators >>
#@+node:ekr.20150508165324.1: ** << define g.Decorators >>
#@+others
#@+node:ekr.20150510104148.1: *3* g.check_cmd_instance_dict
def check_cmd_instance_dict(c: Cmdr, g: LeoGlobals) -> None:
    """
    Check g.check_cmd_instance_dict.
    This is a permanent unit test, called from c.finishCreate.
    """
    d = cmd_instance_dict
    for key in d:
        ivars = d.get(key)
        # Produces warnings.
        obj = ivars2instance(c, g, ivars)  # type:ignore
        if obj:
            name = obj.__class__.__name__
            if name != key:
                g.trace('class mismatch', key, name)
#@+node:ville.20090521164644.5924: *3* g.command (decorator)
class Command:
    """
    A global decorator for creating commands.

    This is the recommended way of defining all new commands, including
    commands that could be defined inside a class. The typical usage is:

        @g.command('command-name')
        def A_Command(event):
            c = event.get('c')
            ...

    g can *not* be used anywhere in this class!
    """

    def __init__(self, name: str, **kwargs: KWargs) -> None:
        """Ctor for command decorator class."""
        self.name = name

    def __call__(self, func: Callable) -> Callable:
        """Register command for all future commanders."""
        global_commands_dict[self.name] = func
        if app:
            for c in app.commanders():
                c.k.registerCommand(self.name, func)
        # Inject ivars for plugins_menu.py.
        func.__func_name__ = func.__name__  # For leoInteg.
        func.is_command = True
        func.command_name = self.name
        return func

command = Command
#@+node:ekr.20171124070654.1: *3* g.command_alias
def command_alias(alias: str, func: Callable) -> None:
    """Create an alias for the *already defined* method in the Commands class."""
    from leo.core import leoCommands
    assert hasattr(leoCommands.Commands, func.__name__)
    funcToMethod(func, leoCommands.Commands, alias)
#@+node:ekr.20171123095526.1: *3* g.commander_command (decorator)
class CommanderCommand:
    """
    A global decorator for creating commander commands, that is, commands
    that were formerly methods of the Commands class in leoCommands.py.

    Usage:

        @g.command('command-name')
        def command_name(self, *args, **kwargs):
            ...

    The decorator injects command_name into the Commander class and calls
    funcToMethod so the ivar will be injected in all future commanders.

    g can *not* be used anywhere in this class!
    """

    def __init__(self, name: str, **kwargs: KWargs) -> None:
        """Ctor for command decorator class."""
        self.name = name

    def __call__(self, func: Callable) -> Callable:
        """Register command for all future commanders."""

        def commander_command_wrapper(event: LeoKeyEvent) -> None:
            c = event.get('c')
            method = getattr(c, func.__name__, None)
            method(event=event)

        # Inject ivars for plugins_menu.py.
        commander_command_wrapper.__func_name__ = func.__name__  # For leoInteg.
        commander_command_wrapper.__name__ = self.name
        commander_command_wrapper.__doc__ = func.__doc__
        global_commands_dict[self.name] = commander_command_wrapper
        if app:
            from leo.core import leoCommands
            funcToMethod(func, leoCommands.Commands)
            for c in app.commanders():
                c.k.registerCommand(self.name, func)
        # Inject ivars for plugins_menu.py.
        func.is_command = True
        func.command_name = self.name
        return func

commander_command = CommanderCommand
#@+node:ekr.20150508164812.1: *3* g.ivars2instance
def ivars2instance(c: Cmdr, g: LeoGlobals, ivars: list[str]) -> Any:
    """
    Return the instance of c given by ivars.
    ivars is a list of strings.
    A special case: ivars may be 'g', indicating the leoGlobals module.
    """
    if not ivars:
        g.trace('can not happen: no ivars')
        return None
    ivar = ivars[0]
    if ivar not in ('c', 'g'):
        g.trace('can not happen: unknown base', ivar)
        return None
    obj = c if ivar == 'c' else g
    for ivar in ivars[1:]:
        obj = getattr(obj, ivar, None)
        if not obj:
            g.trace('can not happen: unknown attribute', obj, ivar, ivars)
            break
    return obj
#@+node:ekr.20150508134046.1: *3* g.new_cmd_decorator (decorator)
def new_cmd_decorator(name: str, ivars: list[str]) -> Callable:
    """
    Return a new decorator for a command with the given name.
    Compute the class *instance* using the ivar string or list.

    Don't even think about removing the @cmd decorators!
    See https://github.com/leo-editor/leo-editor/issues/325
    """

    def _decorator(func: Callable) -> Callable:

        def new_cmd_wrapper(event: LeoKeyEvent) -> None:
            if isinstance(event, dict):
                c = event.get('c')
            else:
                c = event.c
            self = g.ivars2instance(c, g, ivars)
            try:
                # Don't use a keyword for self.
                # This allows the VimCommands class to use vc instead.
                func(self, event=event)
            except Exception:
                g.es_exception()

        new_cmd_wrapper.__func_name__ = func.__name__  # For leoInteg.
        new_cmd_wrapper.__name__ = name
        new_cmd_wrapper.__doc__ = func.__doc__
        # Put the *wrapper* into the global dict.
        global_commands_dict[name] = new_cmd_wrapper
        return func  # The decorator must return the func itself.

    return _decorator
#@-others
#@-<< define g.decorators >>
#@+<< define regexes >>
#@+node:ekr.20200810093517.1: ** << define regexes >> (leoGlobals.py)
# Regex used by this module, and in leoColorizer.py.
g_language_pat = re.compile(r'^@language\s+(\w+)+', re.MULTILINE)

# g_is_directive_pattern excludes @encoding.whatever and @encoding(whatever)
# It must allow @language python, @nocolor-node, etc.
g_is_directive_pattern = re.compile(r'^\s*@([\w-]+)\s*')
g_tabwidth_pat = re.compile(r'(^@tabwidth)', re.MULTILINE)

# #2267: Support for @section-delims.
g_section_delims_pat = re.compile(r'^@section-delims[ \t]+([^ \w\n\t]+)[ \t]+([^ \w\n\t]+)[ \t]*$')

# Patterns used by the colorizer...

# New in Leo 6.6.4: gnxs must start with 'gnx:'
gnx_char = r"""[^.,"'\s]"""  # LeoApp.cleanLeoID() removes these characters.
gnx_id = fr"{gnx_char}{{3,}}"  # id's must have at least three characters.
gnx_regex = re.compile(fr"\bgnx:{gnx_id}\.[0-9]+\.[0-9]+")

# Unls end with quotes.
unl_regex = re.compile(r"""\bunl:[^`'"]+""")

# Urls end at space or quotes.
url_leadins = 'fghmnptw'
url_kinds = '(file|ftp|gopher|http|https|mailto|news|nntp|prospero|telnet|wais)'
url_regex = re.compile(fr"""\b{url_kinds}://[^\s'"]+""")
#@-<< define regexes >>
tree_popup_handlers: list[Callable] = []  # Set later.
user_dict: dict[str, Any] = {}  # Non-persistent dictionary for scripts and plugins.
app: LeoApp = None  # The singleton app object. Set by runLeo.py.
# Global status vars.
inScript = False  # A synonym for app.inScript
unitTesting = False  # A synonym for app.unitTesting.
#@+others
#@+node:ekr.20201211182722.1: ** g.Backup
#@+node:ekr.20201211182659.1: *3* g.standard_timestamp
def standard_timestamp() -> str:
    """Return a reasonable timestamp."""
    return time.strftime("%Y%m%d-%H%M%S")
#@+node:ekr.20201211183100.1: *3* g.get_backup_directory
def get_backup_path(sub_directory: str) -> Optional[str]:
    """
    Return the full path to the subdirectory of the main backup directory.

    The main backup directory is computed as follows:

    1. os.environ['LEO_BACKUP']
    2. ~/Backup
    """
    # Compute the main backup directory.
    # First, try the LEO_BACKUP directory.
    backup = None
    try:
        backup = os.environ['LEO_BACKUP']
        if not os.path.exists(backup):
            backup = None
    except KeyError:
        pass
    except Exception:
        g.es_exception()
    # Second, try ~/Backup.
    if not backup:
        backup = os.path.join(str(Path.home()), 'Backup')
        if not os.path.exists(backup):
            backup = None
    if not backup:
        return None
    # Compute the path to backup/sub_directory
    directory = os.path.join(backup, sub_directory)
    return directory if os.path.exists(directory) else None
#@+node:ekr.20140711071454.17644: ** g.Classes & class accessors
#@+node:ekr.20120123115816.10209: *3* class g.BindingInfo & isBindingInfo
class BindingInfo:
    """
    A class representing any kind of key binding line.

    This includes other information besides just the KeyStroke.
    """
    # Important: The startup code uses this class,
    # so it is convenient to define it in leoGlobals.py.
    #@+others
    #@+node:ekr.20120129040823.10254: *4* BindingInfo.__init__
    def __init__(
        self,
        kind: str,
        commandName: str = '',
        func: Callable = None,
        nextMode: str = None,
        pane: str = None,
        stroke: KeyStroke = None,
    ) -> None:
        if not g.isStrokeOrNone(stroke):
            g.trace('***** (BindingInfo) oops', repr(stroke))
        self.kind = kind
        self.commandName = commandName
        self.func = func
        self.nextMode = nextMode
        self.pane = pane
        self.stroke = stroke  # The *caller* must canonicalize the shortcut.
    #@+node:ekr.20120203153754.10031: *4* BindingInfo.__hash__
    def __hash__(self) -> Any:
        return self.stroke.__hash__() if self.stroke else 0
    #@+node:ekr.20120125045244.10188: *4* BindingInfo.__repr__ & ___str_& dump
    def __repr__(self) -> str:
        return self.dump()

    __str__ = __repr__

    def dump(self) -> str:
        result = [f"BindingInfo kind: {self.kind}"]
        # Print all existing ivars.
        table = ('pane', 'commandName', 'func', 'stroke')  # 'nextMode',
        for ivar in table:
            if hasattr(self, ivar):
                val = getattr(self, ivar)
                if val not in (None, 'none', 'None', ''):
                    if ivar == 'func':
                        val = val.__name__
                    s = f"{ivar}: {val!r}"
                    result.append(s)
        # Clearer w/o f-string.
        return "<%s>" % ' '.join(result).strip()
    #@+node:ekr.20120129040823.10226: *4* BindingInfo.isModeBinding
    def isModeBinding(self) -> bool:
        return self.kind.startswith('*mode')
    #@-others

def isBindingInfo(obj: Any) -> bool:
    return isinstance(obj, BindingInfo)
#@+node:ekr.20031218072017.3098: *3* class g.Bunch (Python Cookbook)
class Bunch:
    """
    From The Python Cookbook:

        Create a Bunch whenever you want to group a few variables:

            point = Bunch(datum=y, squared=y*y, coord=x)

        You can read/write the named attributes you just created, add others,
        del some of them, etc::

            if point.squared > threshold:
                point.isok = True
    """

    def __init__(self, **kwargs: KWargs) -> None:
        self.__dict__.update(kwargs)

    def __repr__(self) -> str:
        return self.toString()

    def ivars(self) -> list:
        return sorted(self.__dict__)

    def keys(self) -> list:
        return sorted(self.__dict__)

    def toString(self) -> str:
        tag = self.__dict__.get('tag')
        entries = [
            f"{key}: {str(self.__dict__.get(key)) or repr(self.__dict__.get(key))}"
                for key in self.ivars() if key != 'tag'
        ]
        # Fail.
        result = [f'g.Bunch({tag or ""})']
        result.extend(entries)
        return '\n    '.join(result) + '\n'

    # Used by new undo code.

    def __setitem__(self, key: str, value: Any) -> Any:
        """Support aBunch[key] = val"""
        return operator.setitem(self.__dict__, key, value)

    def __getitem__(self, key: str) -> Any:
        """Support aBunch[key]"""
        return operator.getitem(self.__dict__, key)

    def get(self, key: str, theDefault: Any = None) -> Any:
        return self.__dict__.get(key, theDefault)

    def __contains__(self, key: str) -> bool:
        return key in self.__dict__

bunch = Bunch
#@+node:ekr.20120219154958.10492: *3* class g.EmergencyDialog
class EmergencyDialog:
    """
    A class that creates an tkinter dialog with a single OK button.

    If tkinter doesn't exist (#2512), this class just prints the message
    passed to the ctor.

    """
    #@+others
    #@+node:ekr.20120219154958.10493: *4* emergencyDialog.__init__
    def __init__(self, title: str, message: str) -> None:
        """Constructor for the leoTkinterDialog class."""
        self.answer = None  # Value returned from run()
        self.title = title
        self.message = message
        self.buttonsFrame = None  # Frame to hold typical dialog buttons.
        # Command to call when user click's the window's close box.
        self.defaultButtonCommand = None
        self.frame = None  # The outermost frame.
        self.root = None  # Created in createTopFrame.
        self.top = None  # The toplevel Tk widget.
        if Tk:  # #2512.
            self.createTopFrame()
            buttons = [{
                "text": "OK",
                "command": self.okButton,
                "default": True,
            }]
            self.createButtons(buttons)
            self.top.bind("<Key>", self.onKey)
        else:
            print(message.rstrip() + '\n')
    #@+node:ekr.20120219154958.10494: *4* emergencyDialog.createButtons
    def createButtons(self, buttons: list[dict[str, Any]]) -> list[Any]:
        """Create a row of buttons.

        buttons is a list of dictionaries containing
        the properties of each button.
        """
        assert self.frame
        self.buttonsFrame = f = Tk.Frame(self.top)
        f.pack(side="top", padx=30)
        # Buttons is a list of dictionaries, with an empty dictionary
        # at the end if there is only one entry.
        buttonList = []
        for d in buttons:
            text = d.get("text", "<missing button name>")
            isDefault = d.get("default", False)
            underline = d.get("underline", 0)
            command = d.get("command", None)
            bd = 4 if isDefault else 2
            b = Tk.Button(f, width=6, text=text, bd=bd,
                underline=underline, command=command)
            b.pack(side="left", padx=5, pady=10)
            buttonList.append(b)
            if isDefault and command:
                self.defaultButtonCommand = command
        return buttonList
    #@+node:ekr.20120219154958.10495: *4* emergencyDialog.createTopFrame
    def createTopFrame(self) -> None:
        """Create the Tk.Toplevel widget for a leoTkinterDialog."""
        self.root = Tk.Tk()  # type:ignore
        self.top = Tk.Toplevel(self.root)  # type:ignore
        self.top.title(self.title)
        self.root.withdraw()  # This root window should *never* be shown.
        self.frame = Tk.Frame(self.top)  # type:ignore
        self.frame.pack(side="top", expand=1, fill="both")
        label = Tk.Label(self.frame, text=self.message, bg='white')
        label.pack(pady=10)
    #@+node:ekr.20120219154958.10496: *4* emergencyDialog.okButton
    def okButton(self) -> None:
        """Do default click action in ok button."""
        self.top.destroy()
        self.top = None
    #@+node:ekr.20120219154958.10497: *4* emergencyDialog.onKey
    def onKey(self, event: QEvent) -> None:
        """Handle Key events in askOk dialogs."""
        self.okButton()
    #@+node:ekr.20120219154958.10498: *4* emergencyDialog.run
    def run(self) -> None:
        """Run the modal emergency dialog."""
        # Suppress f-stringify.
        self.top.geometry("%dx%d%+d%+d" % (300, 200, 50, 50))
        self.top.lift()
        self.top.grab_set()  # Make the dialog a modal dialog.
        self.root.wait_window(self.top)
    #@-others
#@+node:ekr.20120123143207.10223: *3* class g.GeneralSetting
class GeneralSetting:
    """A class representing any kind of setting except shortcuts."""
    # Important: The startup code uses this class,
    # so it is convenient to define it in leoGlobals.py.

    def __init__(
        self,
        kind: str,
        encoding: str = None,
        ivar: str = None,
        source: str = None,
        val: Any = None,
        path: str = None,
        tag: str = 'setting',
        unl: str = None,
    ) -> None:
        self.encoding = encoding
        self.ivar = ivar
        self.kind = kind
        self.path = path
        self.unl = unl
        self.source = source  # Only @font sets this.
        self.val = val
        self.tag = tag

    def __repr__(self) -> str:
        # Better for g.printObj.
        val = str(self.val).replace('\n', ' ')
        return (
            f"GS: path: {g.shortFileName(self.path or '')} "
            f"source: {self.source or ''} "
            f"kind: {self.kind} val: {val}")

    dump = __repr__
    __str__ = __repr__
#@+node:ekr.20120201164453.10090: *3* class g.KeyStroke & isStroke/OrNone
class KeyStroke:
    """
    A class that represent any key stroke or binding.

    stroke.s is the "canonicalized" stroke.
    """
    #@+others
    #@+node:ekr.20180414195401.2: *4*  ks.__init__
    def __init__(self, binding: str) -> None:

        self.s: str
        if binding:
            self.s = self.finalize_binding(binding)
        else:
            self.s = None
    #@+node:ekr.20120203053243.10117: *4* ks.__eq__, etc
    #@+at All these must be defined in order to say, for example:
    #     for key in sorted(d)
    # where the keys of d are KeyStroke objects.
    #@@c

    def __eq__(self, other: Any) -> bool:
        if not other:
            return False
        if hasattr(other, 's'):
            return self.s == other.s
        return self.s == other

    def __lt__(self, other: Any) -> bool:
        if not other:
            return False
        if hasattr(other, 's'):
            return self.s < other.s
        return self.s < other

    def __le__(self, other: Any) -> bool:
        return self.__lt__(other) or self.__eq__(other)

    def __ne__(self, other: Any) -> bool:
        return not self.__eq__(other)

    def __gt__(self, other: Any) -> bool:
        return not self.__lt__(other) and not self.__eq__(other)

    def __ge__(self, other: Any) -> bool:
        return not self.__lt__(other)
    #@+node:ekr.20120203053243.10118: *4* ks.__hash__
    # Allow KeyStroke objects to be keys in dictionaries.

    def __hash__(self) -> Any:
        return self.s.__hash__() if self.s else 0
    #@+node:ekr.20120204061120.10067: *4* ks.__repr___ & __str__
    def __repr__(self) -> str:
        return f"<KeyStroke: {repr(self.s)}>"

    def __str__(self) -> str:
        return repr(self.s)
    #@+node:ekr.20180417160703.1: *4* ks.dump
    def dump(self) -> None:
        """Show results of printable chars."""
        for i in range(128):
            s = chr(i)
            stroke = g.KeyStroke(s)
            if stroke.s != s:
                print(f"{i:2} {s!r:10} {stroke.s!r}")
        for ch in ('backspace', 'linefeed', 'return', 'tab'):
            stroke = g.KeyStroke(ch)
            print(f'{"":2} {ch!r:10} {stroke.s!r}')
    #@+node:ekr.20180415082249.1: *4* ks.finalize_binding
    def finalize_binding(self, binding: str) -> str:

        # This trace is good for devs only.
        trace = False and 'keys' in g.app.debug
        self.mods = self.find_mods(binding)
        s = self.strip_mods(binding)
        s = self.finalize_char(s)  # May change self.mods.
        mods = ''.join([f"{z.capitalize()}+" for z in self.mods])
        if trace and 'meta' in self.mods:
            g.trace(f"{binding:20}:{self.mods:>20} ==> {mods+s}")
        return mods + s
    #@+node:ekr.20180415083926.1: *4* ks.finalize_char & helper
    def finalize_char(self, s: str) -> str:
        """Perform very-last-minute translations on bindings."""
        #
        # Retain "bigger" spelling for gang-of-four bindings with modifiers.
        shift_d = {
            'bksp': 'BackSpace',
            'backspace': 'BackSpace',
            'backtab': 'Tab',  # The shift mod will convert to 'Shift+Tab',
            'linefeed': 'Return',
            '\r': 'Return',
            'return': 'Return',
            'tab': 'Tab',
        }
        if self.mods and s.lower() in shift_d:
            # Returning '' breaks existing code.
            return shift_d.get(s.lower())
        #
        # Make all other translations...
        #
        # This dict ensures proper capitalization.
        # It also translates legacy Tk binding names to ascii chars.
        translate_d = {
            #
            # The gang of four...
            'bksp': 'BackSpace',
            'backspace': 'BackSpace',
            'backtab': 'Tab',  # The shift mod will convert to 'Shift+Tab',
            'linefeed': '\n',
            '\r': '\n',
            'return': '\n',
            'tab': 'Tab',
            #
            # Special chars...
            'delete': 'Delete',
            'down': 'Down',
            'end': 'End',
            'enter': 'Enter',
            'escape': 'Escape',
            'home': 'Home',
            'insert': 'Insert',
            'left': 'Left',
            'next': 'Next',
            'prior': 'Prior',
            'right': 'Right',
            'up': 'Up',
            #
            # Qt key names...
            'del': 'Delete',
            'dnarrow': 'Down',
            'esc': 'Escape',
            'ins': 'Insert',
            'ltarrow': 'Left',
            'pagedn': 'Next',
            'pageup': 'Prior',
            'pgdown': 'Next',
            'pgup': 'Prior',
            'rtarrow': 'Right',
            'uparrow': 'Up',
            #
            # Legacy Tk binding names...
            "ampersand": "&",
            "asciicircum": "^",
            "asciitilde": "~",
            "asterisk": "*",
            "at": "@",
            "backslash": "\\",
            "bar": "|",
            "braceleft": "{",
            "braceright": "}",
            "bracketleft": "[",
            "bracketright": "]",
            "colon": ":",
            "comma": ",",
            "dollar": "$",
            "equal": "=",
            "exclam": "!",
            "greater": ">",
            "less": "<",
            "minus": "-",
            "numbersign": "#",
            "quotedbl": '"',
            "quoteright": "'",
            "parenleft": "(",
            "parenright": ")",
            "percent": "%",
            "period": ".",
            "plus": "+",
            "question": "?",
            "quoteleft": "`",
            "semicolon": ";",
            "slash": "/",
            "space": " ",
            "underscore": "_",
        }
        if s in (None, 'none', 'None'):
            return 'None'
        if s.lower() in translate_d:
            s = translate_d.get(s.lower())
            return self.strip_shift(s)
        if len(s) > 1 and s.find(' ') > -1:
            # #917: not a pure, but should be ignored.
            return ''
        if s.isalpha():
            if len(s) == 1:
                if 'shift' in self.mods:
                    if len(self.mods) == 1:
                        self.mods.remove('shift')
                        s = s.upper()
                    else:
                        s = s.lower()
                elif self.mods:
                    s = s.lower()
            else:
                # 917: Ignore multi-byte alphas not in the table.
                s = ''
                if 0:
                    # Make sure all special chars are in translate_d.
                    if g.app.gui:  # It may not exist yet.
                        if s.capitalize() in g.app.gui.specialChars:
                            s = s.capitalize()
            return s
        #
        # Translate shifted keys to their appropriate alternatives.
        return self.strip_shift(s)
    #@+node:ekr.20180502104829.1: *5* ks.strip_shift
    def strip_shift(self, s: str) -> str:
        """
        Handle supposedly shifted keys.

        User settings might specify an already-shifted key, which is not an error.

        The legacy Tk binding names have already been translated,
        so we don't have to worry about Shift-ampersand, etc.
        """
        #
        # The second entry in each line handles shifting an already-shifted character.
        # That's ok in user settings: the Shift modifier is just removed.
        shift_d = {
            # Top row of keyboard.
            "`": "~", "~": "~",
            "1": "!", "!": "!",
            "2": "@", "@": "@",
            "3": "#", "#": "#",
            "4": "$", "$": "$",
            "5": "%", "%": "%",
            "6": "^", "^": "^",
            "7": "&", "&": "&",
            "8": "*", "*": "*",
            "9": "(", "(": "(",
            "0": ")", ")": ")",
            "-": "_", "_": "_",
            "=": "+", "+": "+",
            # Second row of keyboard.
            "[": "{", "{": "{",
            "]": "}", "}": "}",
            "\\": '|', "|": "|",
            # Third row of keyboard.
            ";": ":", ":": ":",
            "'": '"', '"': '"',
            # Fourth row of keyboard.
            ".": "<", "<": "<",
            ",": ">", ">": ">",
            "//": "?", "?": "?",
        }
        if 'shift' in self.mods and s in shift_d:
            self.mods.remove('shift')
            s = shift_d.get(s)
        return s
    #@+node:ekr.20120203053243.10124: *4* ks.find, lower & startswith
    # These may go away later, but for now they make conversion of string strokes easier.

    def find(self, pattern: str) -> int:
        return self.s.find(pattern)

    def lower(self) -> str:
        return self.s.lower()

    def startswith(self, s: str) -> bool:
        return self.s.startswith(s)
    #@+node:ekr.20180415081209.2: *4* ks.find_mods
    def find_mods(self, s: str) -> list[str]:
        """Return the list of all modifiers seen in s."""
        s = s.lower()
        table = (
            ['alt',],
            ['command', 'cmd',],
            ['ctrl', 'control',],  # Use ctrl, not control.
            ['meta',],
            ['shift', 'shft',],
            # 868: Allow alternative spellings.
            ['keypad', 'key_pad', 'numpad', 'num_pad'],
        )
        result = []
        for aList in table:
            kind = aList[0]
            for mod in aList:
                for suffix in '+-':
                    if s.find(mod + suffix) > -1:
                        s = s.replace(mod + suffix, '')
                        result.append(kind)
                        break
        return result
    #@+node:ekr.20180417101435.1: *4* ks.isAltCtl
    def isAltCtrl(self) -> bool:
        """Return True if this is an Alt-Ctrl character."""
        mods = self.find_mods(self.s)
        return 'alt' in mods and 'ctrl' in mods
    #@+node:ekr.20120203053243.10121: *4* ks.isFKey
    def isFKey(self) -> bool:
        return self.s in g.app.gui.FKeys
    #@+node:ekr.20180417102341.1: *4* ks.isPlainKey (does not handle alt-ctrl chars)
    def isPlainKey(self) -> bool:
        """
        Return True if self.s represents a plain key.

        A plain key is a key that can be inserted into text.

        **Note**: The caller is responsible for handling Alt-Ctrl keys.
        """
        s = self.s
        if s in g.app.gui.ignoreChars:
            # For unit tests.
            return False
        # #868:
        if s.find('Keypad+') > -1:
            # Enable bindings.
            return False
        if self.find_mods(s) or self.isFKey():
            return False
        if s in g.app.gui.specialChars:
            return False
        if s == 'BackSpace':
            return False
        return True
    #@+node:ekr.20180511092713.1: *4* ks.isNumPadKey, ks.isPlainNumPad & ks.removeNumPadModifier
    def isNumPadKey(self) -> bool:
        return self.s.find('Keypad+') > -1

    def isPlainNumPad(self) -> bool:
        return (
            self.isNumPadKey() and
            len(self.s.replace('Keypad+', '')) == 1
        )

    def removeNumPadModifier(self) -> None:
        self.s = self.s.replace('Keypad+', '')
    #@+node:ekr.20180419170934.1: *4* ks.prettyPrint
    def prettyPrint(self) -> str:

        s = self.s
        if not s:
            return '<None>'
        d = {' ': 'Space', '\t': 'Tab', '\n': 'Return', '\r': 'LineFeed'}
        ch = s[-1]
        return s[:-1] + d.get(ch, ch)
    #@+node:ekr.20180415124853.1: *4* ks.strip_mods
    def strip_mods(self, s: str) -> str:
        """Remove all modifiers from s, without changing the case of s."""
        table = (
            'alt',
            'cmd', 'command',
            'control', 'ctrl',
            'keypad', 'key_pad',  # 868:
            'meta',
            'shift', 'shft',
        )
        for mod in table:
            for suffix in '+-':
                target = mod + suffix
                i = s.lower().find(target)
                if i > -1:
                    s = s[:i] + s[i + len(target) :]
                    break
        return s
    #@+node:ekr.20120203053243.10125: *4* ks.toGuiChar
    def toGuiChar(self) -> str:
        """Replace special chars by the actual gui char."""
        s = self.s.lower()
        if s in ('\n', 'return'):
            s = '\n'
        elif s in ('\t', 'tab'):
            s = '\t'
        elif s in ('\b', 'backspace'):
            s = '\b'
        elif s in ('.', 'period'):
            s = '.'
        return s
    #@+node:ekr.20180417100834.1: *4* ks.toInsertableChar
    def toInsertableChar(self) -> str:
        """Convert self to an (insertable) char."""
        s = self.s
        if not s or self.find_mods(s):
            return ''
        # Handle the "Gang of Four"
        d = {
            'BackSpace': '\b',
            'LineFeed': '\n',
            # 'Insert': '\n',
            'Return': '\n',
            'Tab': '\t',
        }
        if s in d:
            return d.get(s)
        return s if len(s) == 1 else ''
    #@-others

def isStroke(obj: Any) -> bool:
    return isinstance(obj, KeyStroke)

def isStrokeOrNone(obj: Any) -> bool:
    return obj is None or isinstance(obj, KeyStroke)
#@+node:ekr.20160119093947.1: *3* class g.MatchBrackets
class MatchBrackets:
    """
    A class implementing the match-brackets command.

    In the interest of speed, the code assumes that the user invokes the
    match-bracket command outside of any string, comment or (for perl or
    javascript) regex.
    """
    #@+others
    #@+node:ekr.20160119104510.1: *4* mb.ctor
    def __init__(self, c: Cmdr, p: Position, language: str) -> None:
        """Ctor for MatchBrackets class."""
        self.c = c
        self.p = p.copy()
        self.language = language
        # Constants.
        self.close_brackets = ")]}>"
        self.open_brackets = "([{<"
        self.brackets = self.open_brackets + self.close_brackets
        self.matching_brackets = self.close_brackets + self.open_brackets
        # Language dependent.
        d1, d2, d3 = g.set_delims_from_language(language)
        self.single_comment, self.start_comment, self.end_comment = d1, d2, d3
        # to track expanding selection
        c.user_dict.setdefault('_match_brackets', {'count': 0, 'range': (0, 0)})
    #@+node:ekr.20160121164723.1: *4* mb.bi-directional helpers
    #@+node:ekr.20160121112812.1: *5* mb.is_regex
    def is_regex(self, s: str, i: int) -> bool:
        """Return true if there is another slash on the line."""
        if self.language in ('javascript', 'perl',):
            assert s[i] == '/'
            offset = 1 if self.forward else -1
            i += offset
            while 0 <= i < len(s) and s[i] != '\n':
                if s[i] == '/':
                    return True
                i += offset
            return False
        return False
    #@+node:ekr.20160121112536.1: *5* mb.scan_regex
    def scan_regex(self, s: str, i: int) -> int:
        """Scan a regex (or regex substitution for perl)."""
        assert s[i] == '/'
        offset = 1 if self.forward else -1
        i1 = i
        i += offset
        found: Union[int, bool] = False
        while 0 <= i < len(s) and s[i] != '\n':
            ch = s[i]
            i2 = i - 1  # in case we have to look behind.
            i += offset
            if ch == '/':
                # Count the preceding backslashes.
                n = 0
                while 0 <= i2 < len(s) and s[i2] == '\\':
                    n += 1
                    i2 -= 1
                if (n % 2) == 0:
                    if self.language == 'perl' and found is None:
                        found = i
                    else:
                        found = i
                        break
        if found is None:
            self.oops('unmatched regex delim')
            return i1 + offset
        return found
    #@+node:ekr.20160121112303.1: *5* mb.scan_string
    def scan_string(self, s: str, i: int) -> int:
        """
        Scan the string starting at s[i] (forward or backward).
        Return the index of the next character.
        """
        # i1 = i if self.forward else i + 1
        delim = s[i]
        assert delim in "'\"", repr(delim)
        offset = 1 if self.forward else -1
        i += offset
        while 0 <= i < len(s):
            ch = s[i]
            i2 = i - 1  # in case we have to look behind.
            i += offset
            if ch == delim:
                # Count the preceding backslashes.
                n = 0
                while 0 <= i2 < len(s) and s[i2] == '\\':
                    n += 1
                    i2 -= 1
                if (n % 2) == 0:
                    return i
        # Annoying when matching brackets on the fly.
            # self.oops('unmatched string')
        return i + offset
    #@+node:tbrown.20180226113621.1: *4* mb.expand_range
    def expand_range(
        self,
        s: str,
        left: int,
        right: int,
        max_right: int,
        expand: bool = False,
    ) -> tuple[Optional[int], Optional[int], Optional[str], Optional[int]]:
        """
        Find the bracket nearest the cursor searching outwards left and right.

        Expand the range (left, right) in string s until either s[left] or
        s[right] is a bracket.  right can not exceed max_right, and if expand is
        True, the new range must encompass the old range, in addition to s[left]
        or s[right] being a bracket.

        Returns
            new_left, new_right, bracket_char, index_of_bracket_char
        if expansion succeeds, otherwise
            None, None, None, None

        Note that only one of new_left and new_right will necessarily be a
        bracket, but index_of_bracket_char will definitely be a bracket.
        """
        expanded: Union[bool, str] = False
        left = max(0, min(left, len(s)))  # #2240
        right = max(0, min(right, len(s)))  # #2240
        orig_left = left
        orig_right = right
        while (
            (s[left] not in self.brackets or expand and not expanded)
            and (s[right] not in self.brackets or expand and not expanded)
            and (left > 0 or right < max_right)
        ):
            expanded = False
            if left > 0:
                left -= 1
                if s[left] in self.brackets:
                    other = self.find_matching_bracket(s[left], s, left)
                    if other is not None and other >= orig_right:
                        expanded = 'left'
            if right < max_right:
                right += 1
                if s[right] in self.brackets:
                    other = self.find_matching_bracket(s[right], s, right)
                    if other is not None and other <= orig_left:
                        expanded = 'right'
        if s[left] in self.brackets and (not expand or expanded == 'left'):
            return left, right, s[left], left
        if s[right] in self.brackets and (not expand or expanded == 'right'):
            return left, right, s[right], right
        return None, None, None, None
    #@+node:ekr.20061113221414: *4* mb.find_matching_bracket
    def find_matching_bracket(self, ch1: str, s: str, i: int) -> Optional[int]:
        """Find the bracket matching s[i] for self.language."""
        self.forward = ch1 in self.open_brackets
        # Find the character matching the initial bracket.
        for n in range(len(self.brackets)):  # pylint: disable=consider-using-enumerate
            if ch1 == self.brackets[n]:
                target = self.matching_brackets[n]
                break
        else:
            return None
        f = self.scan if self.forward else self.scan_back
        return f(ch1, target, s, i)
    #@+node:ekr.20160121164556.1: *4* mb.scan & helpers
    def scan(self, ch1: str, target: str, s: str, i: int) -> Optional[int]:
        """Scan forward for target."""
        level = 0
        while 0 <= i < len(s):
            progress = i
            ch = s[i]
            if ch in '"\'':
                # Scan to the end/beginning of the string.
                i = self.scan_string(s, i)
            elif self.starts_comment(s, i):
                i = self.scan_comment(s, i)
            elif ch == '/' and self.is_regex(s, i):
                i = self.scan_regex(s, i)
            elif ch == ch1:
                level += 1
                i += 1
            elif ch == target:
                level -= 1
                if level <= 0:
                    return i
                i += 1
            else:
                i += 1
            assert i > progress
        # Not found
        return None
    #@+node:ekr.20160119090634.1: *5* mb.scan_comment
    def scan_comment(self, s: str, i: int) -> Optional[int]:
        """Return the index of the character after a comment."""
        i1 = i
        start = self.start_comment if self.forward else self.end_comment
        end = self.end_comment if self.forward else self.start_comment
        offset = 1 if self.forward else -1
        if g.match(s, i, start):
            if not self.forward:
                i1 += len(end)
            i += offset
            while 0 <= i < len(s):
                if g.match(s, i, end):
                    i = i + len(end) if self.forward else i - 1
                    return i
                i += offset
            self.oops('unmatched multiline comment')
        elif self.forward:
            # Scan to the newline.
            target = '\n'
            while 0 <= i < len(s):
                if s[i] == '\n':
                    i += 1
                    return i
                i += 1
        else:
            # Careful: scan to the *first* target on the line
            target = self.single_comment
            found = None
            i -= 1
            while 0 <= i < len(s) and s[i] != '\n':
                if g.match(s, i, target):
                    found = i
                i -= 1
            if found is None:
                self.oops('can not happen: unterminated single-line comment')
                found = 0
            return found
        return i
    #@+node:ekr.20160119101851.1: *5* mb.starts_comment
    def starts_comment(self, s: str, i: int) -> bool:
        """Return True if s[i] starts a comment."""
        assert 0 <= i < len(s)
        if self.forward:
            if self.single_comment and g.match(s, i, self.single_comment):
                return True
            return (
                self.start_comment and self.end_comment and
                g.match(s, i, self.start_comment)
            )
        if s[i] == '\n':
            if self.single_comment:
                # Scan backward for any single-comment delim.
                i -= 1
                while i >= 0 and s[i] != '\n':
                    if g.match(s, i, self.single_comment):
                        return True
                    i -= 1
            return False
        return (
            self.start_comment and self.end_comment and
            g.match(s, i, self.end_comment)
        )
    #@+node:ekr.20160119230141.1: *4* mb.scan_back & helpers
    def scan_back(self, ch1: str, target: str, s: str, i: int) -> Optional[int]:
        """Scan backwards for delim."""
        level = 0
        while i >= 0:
            progress = i
            ch = s[i]
            if self.ends_comment(s, i):
                i = self.back_scan_comment(s, i)
            elif ch in '"\'':
                # Scan to the beginning of the string.
                i = self.scan_string(s, i)
            elif ch == '/' and self.is_regex(s, i):
                i = self.scan_regex(s, i)
            elif ch == ch1:
                level += 1
                i -= 1
            elif ch == target:
                level -= 1
                if level <= 0:
                    return i
                i -= 1
            else:
                i -= 1
            assert i < progress
        # Not found
        return None
    #@+node:ekr.20160119230141.2: *5* mb.back_scan_comment
    def back_scan_comment(self, s: str, i: int) -> int:
        """Return the index of the character after a comment."""
        i1 = i
        if g.match(s, i, self.end_comment):
            i1 += len(self.end_comment)  # For traces.
            i -= 1
            while i >= 0:
                if g.match(s, i, self.start_comment):
                    i -= 1
                    return i
                i -= 1
            self.oops('unmatched multiline comment')
            return i
        # Careful: scan to the *first* target on the line
        found = None
        i -= 1
        while i >= 0 and s[i] != '\n':
            if g.match(s, i, self.single_comment):
                found = i - 1
            i -= 1
        if found is None:
            self.oops('can not happen: unterminated single-line comment')
            found = 0
        return found
    #@+node:ekr.20160119230141.4: *5* mb.ends_comment
    def ends_comment(self, s: str, i: int) -> bool:
        """
        Return True if s[i] ends a comment. This is called while scanning
        backward, so this is a bit of a guess.
        """
        if s[i] == '\n':
            # This is the hard (dubious) case.
            # Let w, x, y and z stand for any strings not containing // or quotes.
            # Case 1: w"x//y"z Assume // is inside a string.
            # Case 2: x//y"z Assume " is inside the comment.
            # Case 3: w//x"y"z Assume both quotes are inside the comment.
            #
            # That is, we assume (perhaps wrongly) that a quote terminates a
            # string if and *only* if the string starts *and* ends on the line.
            if self.single_comment:
                # Scan backward for single-line comment delims or quotes.
                quote = None
                i -= 1
                while i >= 0 and s[i] != '\n':
                    progress = i
                    if quote and s[i] == quote:
                        quote = None
                        i -= 1
                    elif s[i] in '"\'':
                        if not quote:
                            quote = s[i]
                        i -= 1
                    elif g.match(s, i, self.single_comment):
                        # Assume that there is a comment only if the comment delim
                        # isn't inside a string that begins and ends on *this* line.
                        if quote:
                            while i >= 0 and s[i] != 'n':
                                if s[i] == quote:
                                    return False
                                i -= 1
                        return True
                    else:
                        i -= 1
                    assert progress > i
            return False
        return (
            self.start_comment and
            self.end_comment and
            g.match(s, i, self.end_comment))
    #@+node:ekr.20160119104148.1: *4* mb.oops
    def oops(self, s: str) -> None:
        """Report an error in the match-brackets command."""
        g.es(s, color='red')
    #@+node:ekr.20160119094053.1: *4* mb.run
    #@@nobeautify

    def run(self) -> None:
        """The driver for the MatchBrackets class.

        With no selected range: find the nearest bracket and select from
        it to it's match, moving cursor to match.

        With selected range: the first time, move cursor back to other end of
        range. The second time, select enclosing range.
        """
        #
        # A partial fix for bug 127: Bracket matching is buggy.
        w = self.c.frame.body.wrapper
        s = w.getAllText()
        _mb = self.c.user_dict['_match_brackets']
        sel_range = w.getSelectionRange()
        if not w.hasSelection():
            _mb['count'] = 1
        if _mb['range'] == sel_range and _mb['count'] == 1:
            # haven't been to other end yet
            _mb['count'] += 1
            # move insert point to other end of selection
            insert = 1 if w.getInsertPoint() == sel_range[0] else 0
            w.setSelectionRange(
                sel_range[0], sel_range[1], insert=sel_range[insert])
            return

        # Find the bracket nearest the cursor.
        max_right = len(s) - 1 # insert point can be past last char.
        left = right = min(max_right, w.getInsertPoint())
        left, right, ch, index = self.expand_range(s, left, right, max_right)
        if left is None:
            g.es("Bracket not found")
            return
        index2 = self.find_matching_bracket(ch, s, index)
        if index2 is None:
            g.es("No matching bracket.")  # #1447.
            return

        # If this is the first time we've selected the range index-index2, do
        # nothing extra.  The second time, move cursor to other end (requires
        # no special action here), and the third time, try to expand the range
        # to any enclosing brackets
        minmax = (min(index, index2), max(index, index2)+1)
        # the range, +1 to match w.getSelectionRange()
        if _mb['range'] == minmax:  # count how many times this has been the answer
            _mb['count'] += 1
        else:
            _mb['count'] = 1
            _mb['range'] = minmax
        if _mb['count'] >= 3:  # try to expand range
            left, right, ch, index3 = self.expand_range(
                s,
                max(minmax[0], 0),
                min(minmax[1], max_right),
                max_right, expand=True
            )
            if index3 is not None:  # found nearest bracket outside range
                index4 = self.find_matching_bracket(ch, s, index3)
                if index4 is not None:  # found matching bracket, expand range
                    index, index2 = index3, index4
                    _mb['count'] = 1
                    _mb['range'] = (min(index3, index4), max(index3, index4)+1)

        if index2 is not None:
            if index2 < index:
                w.setSelectionRange(index2, index + 1, insert=index2)
            else:
                w.setSelectionRange(
                    index, index2 + 1, insert=min(len(s), index2 + 1))
            w.see(index2)
        else:
            g.es("unmatched", repr(ch))
    #@-others
#@+node:ekr.20230616134732.1: *3* class g.OptionsUtils
class OptionsUtils:
    """
    A stateless class for handling command-line options.

    This class *calculates* valid options from the usage message.
    """

    def __init__(self, usage: str, obsolete_options: list[str] = None) -> None:
        # This class is essentially stateless because these ivars never change.
        self.usage = usage
        self.obsolete_options = obsolete_options
        self.valid_options = self.compute_valid_options()
        self.check_options()

    #@+others
    #@+node:ekr.20230615034937.1: *4* OptionsUtils.check_options
    def check_options(self) -> None:
        """Make sure all command-line options pass sanity checks."""
        option_prefixes = [z[:-1] for z in self.valid_options if z.endswith('=')]
        for arg in sys.argv:
            if arg in self.obsolete_options:
                print(f"Ignoring obsolete option: {arg!r}")
            elif arg.startswith('-'):
                for option in self.valid_options:
                    if arg.startswith(option) and not arg.endswith('='):
                        break
                else:
                    for prefix in option_prefixes:
                        if arg.startswith(prefix):
                            self.option_error(arg, 'Missing value')
                    self.option_error(arg, 'Unknown option')
            else:
                # Do a simple check for file arguments.
                if any(z in arg for z in ',='):
                    self.option_error(arg, 'Invalid file arg')
    #@+node:ekr.20230615062610.1: *4* OptionsUtils.compute_valid_options
    def compute_valid_options(self) -> list[str]:
        """
        Return a list of valid options by parsing the given usage message.
        Options requiring an argument end with '='.
        """
        # Abbreviations (-whatever) must appear before full options (--whatever).
        option_pattern = re.compile(r'\s*(-\w)?,?\s*(--[\w-]+=?)')
        valid = ['-?']
        for line in g.splitLines(self.usage):
            if m := option_pattern.match(line):
                if m.group(1):
                    valid.append(m.group(1))
                if m.group(2):
                    valid.append(m.group(2))
        return sorted(list(set(valid)))
    #@+node:ekr.20230615084117.1: *4* OptionsUtils.find_complex_option
    def find_complex_option(self, regex: str) -> Optional[re.Match]:
        """
        Check arguments that take an argument.

        Exit if the option exists but contains argument.
        """
        assert '=' in regex, repr(regex)
        prefix = regex.split('=')[0]
        for arg in sys.argv:
            if arg.split('=')[0] == prefix:
                if m := re.match(regex, arg):
                    return m
                self.option_error(arg, 'Missing or erroneous value')
        return None
    #@+node:ekr.20230616075049.1: *4* OptionsUtils.option_error
    def option_error(self, arg: str, message: str) -> None:
        """Print an error message and help message, then exit."""
        g.trace(g.callers(6))
        message2 = f"Invalid {arg!r} option: {message}"
        print(message2)
        print(self.usage)
        print(message2)
        sys.exit(1)
    #@-others
#@+node:EKR.20040612114220.4: *3* class g.ReadLinesClass
class ReadLinesClass:
    """A class whose next method provides a readline method for Python's tokenize module."""

    def __init__(self, s: str) -> None:
        self.lines = g.splitLines(s)
        self.i = 0

    def next(self) -> str:
        if self.i < len(self.lines):
            line = self.lines[self.i]
            self.i += 1
        else:
            line = ''
        return line

    __next__ = next
#@+node:ekr.20031218072017.3121: *3* class g.RedirectClass & convenience functions
class RedirectClass:
    """A class to redirect stdout and stderr to Leo's log pane."""
    #@+<< RedirectClass methods >>
    #@+node:ekr.20031218072017.1656: *4* << RedirectClass methods >>
    #@+others
    #@+node:ekr.20041012082437: *5* RedirectClass.__init__
    def __init__(self) -> None:
        self.old = None
        self.encoding = 'utf-8'  # 2019/03/29 For pdb.
    #@+node:ekr.20041012082437.1: *5* isRedirected
    def isRedirected(self) -> bool:
        return self.old is not None
    #@+node:ekr.20041012082437.2: *5* flush
    # For LeoN: just for compatibility.

    def flush(self, *args: Args) -> None:
        return
    #@+node:ekr.20041012091252: *5* rawPrint
    def rawPrint(self, s: str) -> None:
        if self.old:
            self.old.write(s + '\n')
        else:
            g.pr(s)
    #@+node:ekr.20041012082437.3: *5* redirect
    def redirect(self, stdout: bool = True) -> None:
        if g.app.batchMode:
            # Redirection is futile in batch mode.
            return
        if not self.old:
            if stdout:
                self.old, sys.stdout = sys.stdout, self  # type:ignore
            else:
                self.old, sys.stderr = sys.stderr, self  # type:ignore
    #@+node:ekr.20041012082437.4: *5* undirect
    def undirect(self, stdout: bool = True) -> None:
        if self.old:
            if stdout:
                sys.stdout, self.old = self.old, None
            else:
                sys.stderr, self.old = self.old, None
    #@+node:ekr.20041012082437.5: *5* write
    def write(self, s: str) -> None:

        if self.old:
            if app.log:
                app.log.put(s, from_redirect=True)
            else:
                self.old.write(s + '\n')
        else:
            # Can happen when g.batchMode is True.
            g.pr(s)
    #@-others
    #@-<< RedirectClass methods >>

# Create two redirection objects, one for each stream.

redirectStdErrObj = RedirectClass()
redirectStdOutObj = RedirectClass()
#@+<< define convenience methods for redirecting streams >>
#@+node:ekr.20031218072017.3122: *4* << define convenience methods for redirecting streams >>
#@+others
#@+node:ekr.20041012090942: *5* redirectStderr & redirectStdout
# Redirect streams to the current log window.

def redirectStderr() -> None:
    global redirectStdErrObj
    redirectStdErrObj.redirect(stdout=False)

def redirectStdout() -> None:
    global redirectStdOutObj
    redirectStdOutObj.redirect()
#@+node:ekr.20041012090942.1: *5* restoreStderr & restoreStdout
# Restore standard streams.

def restoreStderr() -> None:
    global redirectStdErrObj
    redirectStdErrObj.undirect(stdout=False)

def restoreStdout() -> None:
    global redirectStdOutObj
    redirectStdOutObj.undirect()
#@+node:ekr.20041012090942.2: *5* stdErrIsRedirected & stdOutIsRedirected
def stdErrIsRedirected() -> bool:
    global redirectStdErrObj
    return redirectStdErrObj.isRedirected()

def stdOutIsRedirected() -> bool:
    global redirectStdOutObj
    return redirectStdOutObj.isRedirected()
#@+node:ekr.20041012090942.3: *5* rawPrint
# Send output to original stdout.

def rawPrint(s: str) -> None:
    global redirectStdOutObj
    redirectStdOutObj.rawPrint(s)
#@-others
#@-<< define convenience methods for redirecting streams >>
#@+node:ekr.20120129181245.10220: *3* class g.SettingsDict(dict)
class SettingsDict(dict):
    """A subclass of dict providing settings-related methods."""

    def __init__(self, name: str) -> None:
        super().__init__()
        self._name = name  # For __repr__ only.

    def __repr__(self) -> str:
        return f"<SettingsDict name:{self._name} "

    __str__ = __repr__

    #@+others
    #@+node:ekr.20120223062418.10422: *4* td.copy
    def copy(self, name: str = None) -> Any:
        """Return a new dict with the same contents."""
        # The result is a g.SettingsDict.
        return copy.deepcopy(self)
    #@+node:ekr.20190904052828.1: *4* td.add_to_list
    def add_to_list(self, key: str, val: Any) -> None:
        """Update the *list*, self.d [key]"""
        if key is None:
            g.trace('TypeDict: None is not a valid key', g.callers())
            return
        aList = self.get(key, [])
        if val not in aList:
            aList.append(val)
            self[key] = aList
    #@+node:ekr.20190903181030.1: *4* td.get_setting & get_string_setting
    def get_setting(self, key: str) -> Any:
        """Return the canonical setting name."""
        key = key.replace('-', '').replace('_', '')
        gs = self.get(key)
        val = gs and gs.val
        return val

    def get_string_setting(self, key: str) -> Optional[str]:
        val = self.get_setting(key)
        return val if val and isinstance(val, str) else None
    #@+node:ekr.20190904103552.1: *4* td.name & setName
    def name(self) -> str:
        return self._name

    def setName(self, name: str) -> None:
        self._name = name
    #@-others
#@+node:ekr.20191013145307.1: *3* class g.TkIDDialog (EmergencyDialog)
class TkIDDialog(EmergencyDialog):
    """A class that creates an tkinter dialog to get the Leo ID."""

    message = (
        "leoID.txt not found\n\n"
        "Please enter an id that identifies you uniquely.\n"
        "Your git/cvs/bzr login name is a good choice.\n\n"
        "Leo uses this id to uniquely identify nodes.\n\n"
        "Your id should contain only letters and numbers\n"
        "and must be at least 3 characters in length.")

    title = 'Enter Leo id'

    def __init__(self) -> None:
        super().__init__(self.title, self.message)
        self.val = ''

    #@+others
    #@+node:ekr.20191013145710.1: *4* leo_id_dialog.onKey
    def onKey(self, event: QEvent) -> None:
        """Handle Key events in askOk dialogs."""
        if event.char in '\n\r':
            self.okButton()
    #@+node:ekr.20191013145757.1: *4* leo_id_dialog.createTopFrame
    def createTopFrame(self) -> None:
        """Create the Tk.Toplevel widget for a leoTkinterDialog."""
        self.root = Tk.Tk()  # type:ignore
        self.top = Tk.Toplevel(self.root)  # type:ignore
        self.top.title(self.title)
        self.root.withdraw()
        self.frame = Tk.Frame(self.top)  # type:ignore
        self.frame.pack(side="top", expand=1, fill="both")
        label = Tk.Label(self.frame, text=self.message, bg='white')
        label.pack(pady=10)
        self.entry = Tk.Entry(self.frame)
        self.entry.pack()
        self.entry.focus_set()
    #@+node:ekr.20191013150158.1: *4* leo_id_dialog.okButton
    def okButton(self) -> None:
        """Do default click action in ok button."""
        self.val = self.entry.get()  # Return is not possible.
        self.top.destroy()
        self.top = None
    #@-others
#@+node:ekr.20080531075119.1: *3* class g.Tracer
class Tracer:
    """A "debugger" that computes a call graph.

    To trace a function and its callers, put the following at the function's start:

    g.startTracer()
    """
    #@+others
    #@+node:ekr.20080531075119.2: *4*  __init__ (Tracer)
    def __init__(self, limit: int = 0, trace: bool = False, verbose: bool = False) -> None:
        # Keys are function names.
        # Values are the number of times the function was called by the caller.
        self.callDict: dict[str, dict] = {}
        # Keys are function names.
        # Values are the total number of times the function was called.
        self.calledDict: dict[str, int] = {}
        self.count = 0
        self.inited = False
        self.limit = limit  # 0: no limit, otherwise, limit trace to n entries deep.
        self.stack: list[str] = []
        self.trace = trace
        self.verbose = verbose  # True: print returns as well as calls.
    #@+node:ekr.20080531075119.3: *4* computeName
    def computeName(self, frame: LeoFrame) -> str:
        if not frame:
            return ''
        code = frame.f_code
        result = []
        module = inspect.getmodule(code)
        if module:
            module_name = module.__name__
            if module_name == 'leo.core.leoGlobals':
                result.append('g')
            else:
                tag = 'leo.core.'
                if module_name.startswith(tag):
                    module_name = module_name[len(tag) :]
                result.append(module_name)
        try:
            # This can fail during startup.
            self_obj = frame.f_locals.get('self')
            if self_obj:
                result.append(self_obj.__class__.__name__)
        except Exception:
            pass
        result.append(code.co_name)
        return '.'.join(result)
    #@+node:ekr.20080531075119.4: *4* report
    def report(self) -> None:
        if 0:
            g.pr('\nstack')
            for z in self.stack:
                g.pr(z)
        g.pr('\ncallDict...')
        for key in sorted(self.callDict):
            # Print the calling function.
            g.pr(f"{self.calledDict.get(key,0):d}", key)
            # Print the called functions.
            d = self.callDict.get(key)
            for key2 in sorted(d):  # type:ignore
                g.pr(f"{d.get(key2):8d}", key2)  # type:ignore
    #@+node:ekr.20080531075119.5: *4* stop
    def stop(self) -> None:
        sys.settrace(None)
        self.report()
    #@+node:ekr.20080531075119.6: *4* tracer
    def tracer(self, frame: LeoFrame, event: QEvent, arg: Any) -> Optional[Callable]:
        """A function to be passed to sys.settrace."""
        n = len(self.stack)
        if event == 'return':
            n = max(0, n - 1)
        pad = '.' * n
        if event == 'call':
            if not self.inited:
                # Add an extra stack element for the routine containing the call to startTracer.
                self.inited = True
                name = self.computeName(frame.f_back)
                self.updateStats(name)
                self.stack.append(name)
            name = self.computeName(frame)
            if self.trace and (self.limit == 0 or len(self.stack) < self.limit):
                g.trace(f"{pad}call", name)
            self.updateStats(name)
            self.stack.append(name)
            return self.tracer
        if event == 'return':
            if self.stack:
                name = self.stack.pop()
                if (
                    self.trace and
                    self.verbose and
                    (self.limit == 0 or len(self.stack) < self.limit)
                ):
                    g.trace(f"{pad}ret ", name)
            else:
                g.trace('return underflow')
                self.stop()
                return None
            if self.stack:
                return self.tracer
            self.stop()
            return None
        return self.tracer
    #@+node:ekr.20080531075119.7: *4* updateStats
    def updateStats(self, name: str) -> None:
        if not self.stack:
            return
        caller = self.stack[-1]
        # d is a dict representing the called functions.
        # Keys are called functions, values are counts.
        d: dict[str, int] = self.callDict.get(caller, {})
        d[name] = 1 + d.get(name, 0)
        self.callDict[caller] = d
        # Update the total counts.
        self.calledDict[name] = 1 + self.calledDict.get(name, 0)
    #@-others

def startTracer(limit: int = 0, trace: bool = False, verbose: bool = False) -> Callable:
    t = g.Tracer(limit=limit, trace=trace, verbose=verbose)
    sys.settrace(t.tracer)
    return t
#@+node:ekr.20031219074948.1: *3* class g.Tracing/NullObject & helpers
#@@nobeautify

tracing_tags: dict[int, str] = {}  # Keys are id's, values are tags.
class NullObject:
    """An object that does nothing, and does it very well."""
    def __init__(self, ivars: list[str]=None, *args: Args, **kwargs: KWargs) -> None:
        pass
    def __call__(self, *args: Args, **kwargs: KWargs) -> "NullObject":
        return self
    def __repr__(self) -> str:
        return "NullObject"
    def __str__(self) -> str:
        return "NullObject"
    # Attribute access...
    def __delattr__(self, attr: str) -> None:
        return None
    def __getattr__(self, attr: str) -> Any:
        return self # Required.
    def __setattr__(self, attr: str, val: Any) -> None:
        return None
    # Container methods..
    def __bool__(self) -> bool:
        return False
    def __contains__(self, item: Any) -> bool:
        return False
    def __getitem__(self, key: str) -> None:
        raise KeyError
    def __setitem__(self, key: str, val: Any) -> None:
        pass
    def __iter__(self) -> "NullObject":
        return self
    def __len__(self) -> int:
        return 0
    # Iteration methods:
    def __next__(self) -> None:
        raise StopIteration


class TracingNullObject:
    """Tracing NullObject."""
    def __init__(self, tag: str, ivars: list[str]=None, *args: Args, **kwargs: KWargs) -> None:
        tracing_tags [id(self)] = tag
    def __call__(self, *args: Args, **kwargs: KWargs) -> "TracingNullObject":
        return self
    def __repr__(self) -> str:
        return f'TracingNullObject: {tracing_tags.get(id(self), "<NO TAG>")}'
    def __str__(self) -> str:
        return f'TracingNullObject: {tracing_tags.get(id(self), "<NO TAG>")}'

    # Attribute access...
    def __delattr__(self, attr: str) -> None:
        return None
    def __getattr__(self, attr: str) -> "TracingNullObject":
        g.null_object_print(id(self), f"attr: {attr}")
        return self # Required.
    def __setattr__(self, attr: str, val: Any) -> None:
        g.null_object_print(id(self), f"__setattr__: {attr} {val!r}")

    # All other methods...
    def __bool__(self) -> bool:
        g.null_object_print(id(self), '__bool__')
        return False
    def __contains__(self, item: Any) -> bool:
        g.null_object_print(id(self), '__contains__')
        return False
    def __getitem__(self, key: str) -> None:
        g.null_object_print(id(self), '__getitem__')
        # pylint doesn't like trailing return None.
    def __iter__(self) -> "TracingNullObject":
        g.null_object_print(id(self), '__iter__')
        return self
    def __len__(self) -> int:
        # g.null_object_print(id(self), '__len__')
        return 0
    def __next__(self) -> None:
        g.null_object_print(id(self), '__next__')
        raise StopIteration
    def __setitem__(self, key: str, val: Any) -> None:
        g.null_object_print(id(self), '__setitem__')
        # pylint doesn't like trailing return None.
#@+node:ekr.20190330072832.1: *4* g.null_object_print
def null_object_print(id_: int, kind: Any, *args: Args) -> None:
    tag = tracing_tags.get(id_, "<NO TAG>")
    callers = g.callers(3).split(',')
    callers_s = ','.join(callers[:-1])
    s = f"{kind}.{tag}"
    if args:
        args_s = ', '.join([repr(z) for z in args])
        g.pr(f"{s:40} {callers_s}\n\t\t\targs: {args_s}")
    else:
        g.pr(f"{s:40} {callers_s}")
#@+node:ville.20090827174345.9963: *3* class g.UiTypeException & g.assertui
class UiTypeException(Exception):
    pass

def assertUi(uitype: str) -> None:
    if not g.app.gui.guiName() == uitype:
        raise UiTypeException
#@+node:ekr.20200219071828.1: *3* class TestLeoGlobals (leoGlobals.py)
class TestLeoGlobals(unittest.TestCase):
    """Tests for leoGlobals.py."""
    #@+others
    #@+node:ekr.20200219071958.1: *4* TestLeoGlobals.test_comment_delims_from_extension
    def test_comment_delims_from_extension(self) -> None:

        from leo.core import leoGlobals as leo_g  # pylint: disable=import-self
        from leo.core import leoApp
        leo_g.app = leoApp.LeoApp()
        assert leo_g.comment_delims_from_extension(".py") == ('#', '', '')
        assert leo_g.comment_delims_from_extension(".c") == ('//', '/*', '*/')
        assert leo_g.comment_delims_from_extension(".html") == ('', '<!--', '-->')
    #@+node:ekr.20200219072957.1: *4* TestLeoGlobals.test_is_sentinel
    def test_is_sentinel(self) -> None:

        from leo.core import leoGlobals as leo_g  # pylint: disable=import-self
        # Python. Test regular and blackened sentinels.
        py_delims = leo_g.comment_delims_from_extension('.py')
        assert leo_g.is_sentinel("#@+node", py_delims)
        assert leo_g.is_sentinel("# @+node", py_delims)
        assert not leo_g.is_sentinel("#comment", py_delims)
        assert not leo_g.is_sentinel("# comment", py_delims)
        # C.
        c_delims = leo_g.comment_delims_from_extension('.c')
        assert leo_g.is_sentinel("//@+node", c_delims)
        assert not g.is_sentinel("//comment", c_delims)
        # Html.
        html_delims = leo_g.comment_delims_from_extension('.html')
        assert leo_g.is_sentinel("<!--@+node-->", html_delims)
        assert not leo_g.is_sentinel("<!--comment-->", html_delims)
    #@-others
#@+node:ekr.20140904112935.18526: *3* g.isTextWrapper & isTextWidget
def isTextWidget(w: LeoFrame) -> bool:
    return g.app.gui.isTextWidget(w)

def isTextWrapper(w: LeoFrame) -> bool:
    return g.app.gui.isTextWrapper(w)
#@+node:ekr.20140711071454.17649: ** g.Debugging, GC, Stats & Timing
#@+node:ekr.20031218072017.3104: *3* g.Debugging
#@+node:ekr.20180415144534.1: *4* g.assert_is
def assert_is(obj: Any, list_or_class: Any, warn: bool = True) -> bool:

    if warn:
        ok = isinstance(obj, list_or_class)
        if not ok:
            g.es_print(
                f"can not happen. {obj !r}: "
                f"expected {list_or_class}, "
                f"got: {obj.__class__.__name__}")
            g.es_print(g.callers())
        return ok
    ok = isinstance(obj, list_or_class)
    assert ok, (obj, obj.__class__.__name__, g.callers())
    return ok
#@+node:ekr.20180420081530.1: *4* g._assert
def _assert(condition: Any, show_callers: bool = True) -> bool:
    """A safer alternative to a bare assert."""
    if g.unitTesting:
        assert condition
        return True
    ok = bool(condition)
    if ok:
        return True
    g.es_print('\n===== g._assert failed =====\n')
    if show_callers:
        g.es_print(g.callers())
    return False
#@+node:ekr.20051023083258: *4* g.callers, caller, my_name, etc.
#@+node:ekr.20230128025911.1: *5* g.callers
def callers(n: int = 4) -> str:
    """
    Return a string containing a comma-separated list of the calling
    function's callers.
    """
    # Be careful to call g._callerName with smaller values of i first:
    # sys._getframe throws ValueError if there are less than i entries.
    i, result = 3, []
    while 1:
        s = _callerName(n=i)
        if s:
            result.append(s)
        if not s or len(result) >= n:
            break
        i += 1
    return ','.join(reversed(result))
#@+node:ekr.20230128030346.1: *5* g.callers_list
def callers_list(n: int = 4) -> list[str]:
    """
    Return a string containing a comma-separated list of the calling
    function's callers.
    """
    # Be careful to call g._callerName with smaller values of i first:
    # sys._getframe throws ValueError if there are less than i entries.
    i, result = 3, []
    while 1:
        s = _callerName(n=i)
        if s:
            result.append(s)
        if not s or len(result) >= n:
            break
        i += 1
    return list(reversed(result))
#@+node:ekr.20031218072017.3107: *5* g._callerName
def _callerName(n: int) -> str:
    """Return the name of the caller n levels back in the call stack."""
    try:
        # Get the function name from the call stack.
        f1 = sys._getframe(n)  # The stack frame, n levels up.
        code1 = f1.f_code  # The code object
        locals_ = f1.f_locals  # The local namespace.
        name = code1.co_name
        # sfn = shortFilename(code1.co_filename)  # The file name.
        # line = code1.co_firstlineno
        obj = locals_.get('self')
        if obj and name == '__init__':
            return f"{obj.__class__.__name__}.{name}"
        return name
    except ValueError:
        # The stack is not deep enough OR
        # sys._getframe does not exist on this platform.
        return ''
    except Exception:
        es_exception()
        return ''  # "<no caller name>"
#@+node:ekr.20180328170441.1: *5* g.caller
def caller(i: int = 1) -> str:
    """Return the caller name i levels up the stack."""
    return g.callers(i + 1).split(',')[0]
#@+node:ekr.20230929150105.1: *5* g.my_name
def my_name(i: int = 1) -> str:
    """Return the name of the function or method calling this function"""
    return g.callers(-1).split(',')[0]
#@+node:ekr.20031218072017.3109: *4* g.dump
def dump(s: str) -> str:
    out = ""
    for i in s:
        out += str(ord(i)) + ","
    return out

def oldDump(s: str) -> str:
    out = ""
    for i in s:
        if i == '\n':
            out += "["
            out += "n"
            out += "]"
        if i == '\t':
            out += "["
            out += "t"
            out += "]"
        elif i == ' ':
            out += "["
            out += " "
            out += "]"
        else:
            out += i
    return out
#@+node:ekr.20210904114446.1: *4* g.dump_tree & g.tree_to_string
def dump_tree(c: Cmdr, dump_body: bool = False, msg: str = None) -> None:
    if msg:
        print(msg.rstrip())
    else:
        print('')
    for p in c.all_positions():
        print(f"clone? {int(p.isCloned())} {' '*p.level()} {p.h}")
        if dump_body:
            for z in g.splitLines(p.b):
                print(z.rstrip())

def tree_to_string(c: Cmdr, dump_body: bool = False, msg: str = None) -> str:
    result = ['\n']
    if msg:
        result.append(msg)
    for p in c.all_positions():
        result.append(f"clone? {int(p.isCloned())} {' '*p.level()} {p.h}")
        if dump_body:
            for z in g.splitLines(p.b):
                result.append(z.rstrip())
    return '\n'.join(result)
#@+node:ekr.20150227102835.8: *4* g.dump_encoded_string
def dump_encoded_string(encoding: str, s: str) -> None:
    """Dump s, assumed to be an encoded string."""
    # Can't use g.trace here: it calls this function!
    print(f"dump_encoded_string: {g.callers()}")
    print(f"dump_encoded_string: encoding {encoding}\n")
    print(s)
    in_comment = False
    for ch in s:
        if ch == '#':
            in_comment = True
        elif not in_comment:
            print(f"{ord(ch):02x} {repr(ch)}")
        elif ch == '\n':
            in_comment = False
#@+node:ekr.20031218072017.1317: *4* g.file/module/plugin_date
def module_date(mod: Module, format: str = None) -> str:
    theFile = g.os_path_join(app.loadDir, mod.__file__)
    root, ext = g.os_path_splitext(theFile)
    return g.file_date(root + ".py", format=format)

def plugin_date(plugin_mod: Module, format: str = None) -> str:
    theFile = g.os_path_join(app.loadDir, "..", "plugins", plugin_mod.__file__)
    root, ext = g.os_path_splitext(theFile)
    return g.file_date(root + ".py", format=str)

def file_date(theFile: IO, format: str = None) -> str:
    if theFile and g.os_path_exists(theFile):
        try:
            n = g.os_path_getmtime(theFile)
            if format is None:
                format = "%m/%d/%y %H:%M:%S"
            return time.strftime(format, time.gmtime(n))
        except(ImportError, NameError):
            pass  # Time module is platform dependent.
    return ""
#@+node:ekr.20031218072017.3127: *4* g.get_line & get_line__after
# Very useful for tracing.

def get_line(s: str, i: int) -> str:
    nl = ""
    if g.is_nl(s, i):
        i = g.skip_nl(s, i)
        nl = "[nl]"
    j = g.find_line_start(s, i)
    k = g.skip_to_end_of_line(s, i)
    return nl + s[j:k]

# Important: getLine is a completely different function.
# getLine = get_line

def get_line_after(s: str, i: int) -> str:
    nl = ""
    if g.is_nl(s, i):
        i = g.skip_nl(s, i)
        nl = "[nl]"
    k = g.skip_to_end_of_line(s, i)
    return nl + s[i:k]

getLineAfter = get_line_after
#@+node:ekr.20080729142651.1: *4* g.getIvarsDict and checkUnchangedIvars
def getIvarsDict(obj: Any) -> dict[str, Any]:
    """Return a dictionary of ivars:values for non-methods of obj."""
    d: dict[str, Any] = dict(
        [[key, getattr(obj, key)] for key in dir(obj)
            if not isinstance(getattr(obj, key), types.MethodType)])
    return d

def checkUnchangedIvars(
    obj: Any,
    d: dict[str, Any],
    exceptions: Sequence[str] = None,
) -> bool:
    if not exceptions:
        exceptions = []
    ok = True
    for key in d:
        if key not in exceptions:
            if getattr(obj, key) != d.get(key):
                g.trace(
                    f"changed ivar: {key} "
                    f"old: {repr(d.get(key))} "
                    f"new: {repr(getattr(obj, key))}")
                ok = False
    return ok
#@+node:ekr.20031218072017.3128: *4* g.pause
def pause(s: str) -> None:
    g.pr(s)
    i = 0
    while i < 1000 * 1000:
        i += 1
#@+node:ekr.20041105091148: *4* g.pdb
def pdb(message: str = '') -> None:
    """Fall into pdb."""
    if g.app:
        try:
            from leo.core.leoQt import QtCore
            QtCore.pyqtRemoveInputHook()
        except Exception:
            pass
    if message:
        print(message)
    # pylint: disable=forgotten-debug-statement
    breakpoint()  # New in Python 3.7.
#@+node:ekr.20050819064157: *4* g.objToString & aliases
def objToString(
    obj: Any,
    *,
    indent: int = 0,
    tag: str = None,
    width: int = 120,
    offset: int = 0,  # Offset into array-like objects.
) -> str:
    """Pretty print any Python object to a string."""
    if isinstance(obj, dict):
        if obj:
            result_list = ['{\n']
            pad = max([len(str(key)) for key in obj])
            for key in sorted(obj):
                pad_s = ' ' * max(0, pad - len(str(key)))
                result_list.append(f"  {pad_s}{str(key)}: {obj.get(key)}\n")
            result_list.append('}')
            result = ''.join(result_list)
        else:
            result = '{}'
    elif isinstance(obj, (list, tuple)):
        if obj:
            # Return the enumerated lines of the list.
            result_list = ['[\n' if isinstance(obj, list) else '(\n']
            for i, z in enumerate(obj):
                result_list.append(f"  {i+offset:4}: {z!r}\n")
            result_list.append(']\n' if isinstance(obj, list) else ')\n')
            result = ''.join(result_list)
        else:
            result = '[]' if isinstance(obj, list) else '()'
    elif not isinstance(obj, str):
        result = pprint.pformat(obj, indent=indent, width=width)
        # Put opening/closing delims on separate lines.
        if result.count('\n') > 0 and result[0] in '([{' and result[-1] in ')]}':
            result = f"{result[0]}\n{result[1:-2]}\n{result[-1]}"
    elif '\n' not in obj:
        result = repr(obj)
    else:
        # Return the enumerated lines of the string.
        lines = ''.join([
            f"  {i+offset:4}: {z!r}\n" for i, z in enumerate(g.splitLines(obj))
        ])
        result = f"[\n{lines}]\n"
    return f"{tag.strip()}: {result}" if tag and tag.strip() else result

toString = objToString
dictToString = objToString
listToString = objToString
tupleToString = objToString
#@+node:ekr.20120912153732.10597: *4* g.wait
def sleep(n: float) -> None:
    """Wait about n milliseconds."""
    from time import sleep  # type:ignore
    sleep(n)  # type:ignore
#@+node:ekr.20171023140544.1: *4* g.printObj & aliases
def printObj(obj: Any, *, tag: str = None, indent: int = 0, offset: int = 0) -> None:
    """Pretty print any Python object using g.pr."""
    g.pr(objToString(obj, indent=indent, tag=tag, offset=offset))

printDict = printObj
printList = printObj
printTuple = printObj
#@+node:ekr.20031218072017.1588: *3* g.Garbage Collection
#@+node:ekr.20031218072017.1589: *4* g.clearAllIvars
def clearAllIvars(o: Any) -> None:
    """Clear all ivars of o, a member of some class."""
    if o:
        o.__dict__.clear()
#@+node:ekr.20060127162818: *4* g.enable_gc_debug
def enable_gc_debug() -> None:

    gc.set_debug(
        gc.DEBUG_STATS |  # prints statistics.
        gc.DEBUG_LEAK |  # Same as all below.
        gc.DEBUG_COLLECTABLE |
        gc.DEBUG_UNCOLLECTABLE |
        # gc.DEBUG_INSTANCES |
        # gc.DEBUG_OBJECTS |
        gc.DEBUG_SAVEALL)
#@+node:ekr.20031218072017.1592: *4* g.printGc
# Formerly called from unit tests.

def printGc() -> None:
    """Called from trace_gc_plugin."""
    g.printGcSummary()
    g.printGcObjects()
    g.printGcRefs()
#@+node:ekr.20060127164729.1: *4* g.printGcObjects
lastObjectCount = 0

def printGcObjects() -> int:
    """Print a summary of GC statistics."""
    global lastObjectCount
    n = len(gc.garbage)
    n2 = len(gc.get_objects())
    delta = n2 - lastObjectCount
    print('-' * 30)
    print(f"garbage: {n}")
    print(f"{delta:6d} = {n2:7d} totals")
    # print number of each type of object.
    d: dict[str, int] = {}
    count = 0
    for obj in gc.get_objects():
        key = str(type(obj))
        n = d.get(key, 0)
        d[key] = n + 1
        count += 1
    print(f"{count:7} objects...")
    # Invert the dict.
    d2: dict[Any, Any] = {v: k for k, v in d.items()}
    for key in reversed(sorted(d2.keys())):
        val = d2.get(key)
        print(f"{key:7} {val}")
    lastObjectCount = count
    return delta
#@+node:ekr.20031218072017.1593: *4* g.printGcRefs
def printGcRefs() -> None:

    refs = gc.get_referrers(app.windowList[0])
    print(f"{len(refs):d} referrers")
#@+node:ekr.20060205043324.1: *4* g.printGcSummary
def printGcSummary() -> None:

    g.enable_gc_debug()
    try:
        n = len(gc.garbage)
        n2 = len(gc.get_objects())
        s = f"printGCSummary: garbage: {n}, objects: {n2}"
        print(s)
    except Exception:
        traceback.print_exc()
#@+node:ekr.20180528151850.1: *3* g.printTimes
def printTimes(times: list) -> None:
    """
    Print the differences in the times array.

    times: an array of times (calls to time.process_time()).
    """
    for n, _junk in enumerate(times[:-1]):
        t = times[n + 1] - times[n]
        if t > 0.1:
            g.trace(f"*** {n} {t:5.4f} sec.")
#@+node:ekr.20031218072017.3133: *3* g.Statistics
#@+node:ekr.20031218072017.3134: *4* g.clearStats
def clearStats() -> None:

    g.app.statsDict = {}
#@+node:ekr.20031218072017.3135: *4* g.printStats
@command('show-stats')
def printStats(event: LeoKeyEvent = None, name: str = None) -> None:
    """
    Print all gathered statistics.

    Here is the recommended code to gather stats for one method/function:

        if not g.app.statsLockout:
            g.app.statsLockout = True
            try:
                d = g.app.statsDict
                key = 'g.isUnicode:' + g.callers()
                d [key] = d.get(key, 0) + 1
            finally:
                g.app.statsLockout = False
    """
    if name:
        if not isinstance(name, str):
            name = repr(name)
    else:
        # Get caller name 2 levels back.
        name = g._callerName(n=2)
    # Print the stats, organized by number of calls.
    d = g.app.statsDict
    print('g.app.statsDict...')
    for key in reversed(sorted(d)):
        print(f"{key:7} {d.get(key)}")
#@+node:ekr.20031218072017.3136: *4* g.stat
def stat(name: str = None) -> None:
    """Increments the statistic for name in g.app.statsDict
    The caller's name is used by default.
    """
    d = g.app.statsDict
    if name:
        if not isinstance(name, str):
            name = repr(name)
    else:
        name = g._callerName(n=2)  # Get caller name 2 levels back.
    d[name] = 1 + d.get(name, 0)
#@+node:ekr.20031218072017.3137: *3* g.Timing
def getTime() -> float:
    return time.time()

def esDiffTime(message: str, start: float) -> float:
    delta = time.time() - start
    g.es('', f"{message} {delta:5.2f} sec.")
    return time.time()

def printDiffTime(message: str, start: float) -> float:
    delta = time.time() - start
    g.pr(f"{message} {delta:5.2f} sec.")
    return time.time()

def timeSince(start: float) -> str:
    return f"{time.time()-start:5.2f} sec."
#@+node:ekr.20031218072017.1380: ** g.Directives
#@+node:EKR.20040504150046.4: *3* g.comment_delims_from_extension
def comment_delims_from_extension(filename: str) -> tuple[str, str, str]:
    """
    Return the comment delims corresponding to the filename's extension.
    """
    if filename.startswith('.'):
        root, ext = None, filename
    else:
        root, ext = os.path.splitext(filename)
    if ext == '.tmp':
        root, ext = os.path.splitext(root)
    language = g.app.extension_dict.get(ext[1:])
    if ext:
        return g.set_delims_from_language(language)
    g.trace(
        f"unknown extension: {ext!r}, "
        f"filename: {filename!r}, "
        f"root: {root!r}")
    return '', '', ''
#@+node:ekr.20170201150505.1: *3* g.findAllValidLanguageDirectives
def findAllValidLanguageDirectives(s: str) -> list:
    """
    Return list of all languages for which there is a valid @language
    directive in s.
    """
    if not s.strip():
        return []
    languages = set()
    for m in g.g_language_pat.finditer(s):
        language = m.group(1)
        if g.isValidLanguage(language):
            languages.add(language)
    return list(sorted(languages))
#@+node:ekr.20090214075058.8: *3* g.findAtTabWidthDirectives (must be fast)
def findTabWidthDirectives(c: Cmdr, p: Position) -> Optional[str]:
    """Return the tab width in effect at position p."""
    if c is None:
        return None  # c may be None for testing.
    w = None
    # 2009/10/02: no need for copy arg to iter
    for p in p.self_and_parents(copy=False):
        if w:
            break
        for s in p.h, p.b:
            if w:
                break
            anIter = g_tabwidth_pat.finditer(s)
            for m in anIter:
                word = m.group(0)
                i = m.start(0)
                j = g.skip_ws(s, i + len(word))
                junk, w = g.skip_long(s, j)
                if w == 0:
                    w = None
    return w
#@+node:ekr.20170127142001.5: *3* g.findFirstAtLanguageDirective
def findFirstValidAtLanguageDirective(s: str) -> Optional[str]:
    """
    Return the first language for which there is a valid @language
    directive in s.
    """
    if not s.strip():
        return None
    for m in g.g_language_pat.finditer(s):
        language = m.group(1)
        if g.isValidLanguage(language):
            return language
    return None
#@+node:ekr.20090214075058.6: *3* g.findLanguageDirectives (must be fast)
def findLanguageDirectives(c: Cmdr, p: Position) -> Optional[str]:
    """Return the language in effect at position p."""
    if c is None or p is None:
        return None  # c may be None for testing.

    v0 = p.v

    def find_language(p_or_v: Union[Position, VNode]) -> Optional[str]:
        for s in p_or_v.h, p_or_v.b:
            for m in g_language_pat.finditer(s):
                language = m.group(1)
                if g.isValidLanguage(language):
                    return language
        return None

    # First, search up the tree.
    for p in p.self_and_parents(copy=False):
        language = find_language(p)
        if language:
            return language
    # #1625: Second, expand the search for cloned nodes.
    seen = []  # vnodes that have already been searched.
    parents = v0.parents[:]  # vnodes whose ancestors are to be searched.
    while parents:
        parent_v = parents.pop()
        if parent_v in seen:
            continue
        seen.append(parent_v)
        language = find_language(parent_v)
        if language:
            return language
        for grand_parent_v in parent_v.parents:
            if grand_parent_v not in seen:
                parents.append(grand_parent_v)
    # Finally, fall back to the defaults.
    return c.target_language.lower() if c.target_language else 'python'
#@+node:ekr.20031218072017.1385: *3* g.findReference
# Called from the syntax coloring method that colorizes section references.
# Also called from write at.putRefAt.

def findReference(name: str, root: Position) -> Optional[Position]:
    """Return the position containing the section definition for name."""
    for p in root.subtree(copy=False):
        assert p != root
        if p.matchHeadline(name) and not p.isAtIgnoreNode():
            return p.copy()
    return None
#@+node:ekr.20090214075058.9: *3* g.get_directives_dict (must be fast)
def get_directives_dict(p: Position) -> dict[str, str]:
    """
    Scan p for Leo directives found in globalDirectiveList.

    Returns a dict containing the stripped remainder of the line
    following the first occurrence of each recognized directive.
    """
    d = {}
    # The headline has higher precedence because it is more visible.
    for kind, s in (('head', p.h), ('body', p.b)):
        anIter = g.directives_pat.finditer(s)
        for m in anIter:
            word = m.group(1).strip()
            i = m.start(1)
            if word in d:
                continue
            j = i + len(word)
            if j < len(s) and s[j] not in ' \t\n':
                # Not a valid directive: just ignore it.
                continue
            # Warning if @path is in the body of an @file node.
            if word == 'path' and kind == 'body' and p.isAtFileNode():
                message = '\n@path is not allowed in the body text of @file nodes\n'
<<<<<<< HEAD
                g.print_unique_message(message, es_flag=True, color='red')
=======
                g.print_unique_message(message, color='red')
>>>>>>> b1e4f09b
                continue
            k = g.skip_line(s, j)
            val = s[j:k].strip()
            d[word] = val
    return d
#@+node:ekr.20080827175609.1: *3* g.get_directives_dict_list (must be fast)
def get_directives_dict_list(p: Position) -> list[dict]:
    """Scans p and all its ancestors for directives.

    Returns a list of dicts containing pointers to
    the start of each directive"""
    result = []
    p1 = p.copy()
    for p in p1.self_and_parents(copy=False):
        # No copy necessary: g.get_directives_dict does not change p.
        result.append(g.get_directives_dict(p))
    return result
#@+node:ekr.20111010082822.15545: *3* g.getLanguageFromAncestorAtFileNode
def getLanguageFromAncestorAtFileNode(p: Position) -> Optional[str]:
    """Return the language in effect at node p."""
    v0 = p.v
    seen: set[VNode]

    # The same generator as in v.setAllAncestorAtFileNodesDirty.
    # Original idea by Виталије Милошевић (Vitalije Milosevic).
    # Modified by EKR.

    def v_and_parents(v: VNode) -> Generator:
        if v in seen:
            return
        seen.add(v)
        yield v
        for parent_v in v.parents:
            if parent_v not in seen:
                yield from v_and_parents(parent_v)

    # First, see if p contains any @language directive.
    language = g.findFirstValidAtLanguageDirective(p.b)
    if language:
        return language

    # Passes 1 and 2: Search body text for unambiguous @language directives.

    # Pass 1: Search body text in direct parents for unambiguous @language directives.
    for p2 in p.self_and_parents(copy=False):
        languages = g.findAllValidLanguageDirectives(p2.v.b)
        if len(languages) == 1:  # An unambiguous language
            return languages[0]

    # Pass 2: Search body text in extended parents for unambiguous @language directives.
    seen = set([v0.context.hiddenRootNode])
    for v in v_and_parents(v0):
        languages = g.findAllValidLanguageDirectives(v.b)
        if len(languages) == 1:  # An unambiguous language
            return languages[0]

    # Passes 3 & 4: Use the file extension in @<file> nodes.

    def get_language_from_headline(v: VNode) -> Optional[str]:
        """Return the extension for @<file> nodes."""
        if v.isAnyAtFileNode():
            name = v.anyAtFileNodeName()
            junk, ext = g.os_path_splitext(name)
            ext = ext[1:]  # strip the leading period.
            language = g.app.extension_dict.get(ext)
            if g.isValidLanguage(language):
                return language
        return None

    # Pass 3: Use file extension in headline of @<file> in direct parents.
    for p2 in p.self_and_parents(copy=False):
        language = get_language_from_headline(p2.v)
        if language:
            return language

    # Pass 4: Use file extension in headline of @<file> nodes in extended parents.
    seen = set([v0.context.hiddenRootNode])
    for v in v_and_parents(v0):
        language = get_language_from_headline(v)
        if language:
            return language

    # Return the default language for the commander.
    c = p.v.context
    return c.target_language or 'python'
#@+node:ekr.20150325075144.1: *3* g.getLanguageFromPosition
def getLanguageAtPosition(c: Cmdr, p: Position) -> str:
    """
    Return the language in effect at position p.
    This is always a lowercase language name, never None.
    """
    aList = g.get_directives_dict_list(p)
    d = g.scanAtCommentAndAtLanguageDirectives(aList)
    language = (
        d and d.get('language') or
        g.getLanguageFromAncestorAtFileNode(p) or
        c.config.getString('target-language') or
        'python'
    )
    return language.lower()
#@+node:ekr.20031218072017.1386: *3* g.getOutputNewline
def getOutputNewline(c: Cmdr = None, name: str = None) -> str:
    """Convert the name of a line ending to the line ending itself.

    Priority:
    - Use name if name given
    - Use c.config.output_newline if c given,
    - Otherwise use g.app.config.output_newline.
    """
    if name:
        s = name
    elif c:
        s = c.config.getString('output-newline')
    else:
        s = 'nl'  # Legacy value. Perhaps dubious.
    if not s:
        s = ''
    s = s.lower()
    if s in ("nl", "lf"):
        s = '\n'
    elif s == "cr":
        s = '\r'
    elif s == "platform":
        s = os.linesep  # 12/2/03: emakital
    elif s == "crlf":
        s = "\r\n"
    else:
        s = '\n'  # Default for erroneous values.
    assert isinstance(s, str), repr(s)
    return s
#@+node:ekr.20200521075143.1: *3* g.inAtNosearch
def inAtNosearch(p: Position) -> bool:
    """Return True if p or p's ancestors contain an @nosearch directive."""
    if not p:
        return False  # #2288.
    for p in p.self_and_parents():
        if p.is_at_ignore() or re.search(r'(^@|\n@)nosearch\b', p.b):
            return True
    return False
#@+node:ekr.20131230090121.16528: *3* g.isDirective
def isDirective(s: str) -> bool:
    """Return True if s starts with a directive."""
    if m := g_is_directive_pattern.match(s):
        s2 = s[m.end(1) :]
        if s2 and s2[0] in ".(":
            return False
        return bool(m.group(1) in g.globalDirectiveList)
    return False
#@+node:ekr.20200810074755.1: *3* g.isValidLanguage
def isValidLanguage(language: str) -> bool:
    """True if the given language may be used as an external file."""
    return bool(language and language in g.app.language_delims_dict)
#@+node:ekr.20080827175609.52: *3* g.scanAtCommentAndLanguageDirectives
def scanAtCommentAndAtLanguageDirectives(aList: list) -> Optional[dict[str, str]]:
    """
    Scan aList for @comment and @language directives.

    @comment should follow @language if both appear in the same node.
    """
    lang = None
    for d in aList:
        comment = d.get('comment')
        language = d.get('language')
        # Important: assume @comment follows @language.
        if language:
            lang, delim1, delim2, delim3 = g.set_language(language, 0)
        if comment:
            delim1, delim2, delim3 = g.set_delims_from_string(comment)
        if comment or language:
            delims = delim1, delim2, delim3
            d = {'language': lang, 'comment': comment, 'delims': delims}
            return d
    return None
#@+node:ekr.20080827175609.32: *3* g.scanAtEncodingDirectives
def scanAtEncodingDirectives(aList: list) -> Optional[str]:
    """Scan aList for @encoding directives."""
    for d in aList:
        encoding = d.get('encoding')
        if encoding and g.isValidEncoding(encoding):
            return encoding
        if encoding and not g.unitTesting:
            g.error("invalid @encoding:", encoding)
    return None
#@+node:ekr.20080827175609.53: *3* g.scanAtHeaderDirectives
def scanAtHeaderDirectives(aList: list) -> None:
    """scan aList for @header and @noheader directives."""
    for d in aList:
        if d.get('header') and d.get('noheader'):
            g.error("conflicting @header and @noheader directives")
#@+node:ekr.20080827175609.33: *3* g.scanAtLineendingDirectives
def scanAtLineendingDirectives(aList: list) -> Optional[str]:
    """Scan aList for @lineending directives."""
    for d in aList:
        e = d.get('lineending')
        if e in ("cr", "crlf", "lf", "nl", "platform"):
            lineending = g.getOutputNewline(name=e)
            return lineending
        # else:
            # g.error("invalid @lineending directive:",e)
    return None
#@+node:ekr.20080827175609.34: *3* g.scanAtPagewidthDirectives
def scanAtPagewidthDirectives(aList: list, issue_error_flag: bool = False) -> Optional[int]:
    """Scan aList for @pagewidth directives. Return the page width or None"""
    for d in aList:
        s = d.get('pagewidth')
        if s is not None:
            i, val = g.skip_long(s, 0)
            if val is not None and val > 0:
                return val
            if issue_error_flag and not g.unitTesting:
                g.error("ignoring @pagewidth", s)
    return None
#@+node:ekr.20101022172109.6108: *3* g.scanAtPathDirectives & scanAllAtPathDirectives
def scanAtPathDirectives(c: Cmdr, aList: list) -> str:
    path = c.scanAtPathDirectives(aList)
    return path

def scanAllAtPathDirectives(c: Cmdr, p: Position) -> str:
    aList = g.get_directives_dict_list(p)
    path = c.scanAtPathDirectives(aList)
    return path
#@+node:ekr.20080827175609.37: *3* g.scanAtTabwidthDirectives
def scanAtTabwidthDirectives(aList: list, issue_error_flag: bool = False) -> Optional[int]:
    """Scan aList for @tabwidth directives."""
    for d in aList:
        s = d.get('tabwidth')
        if s is not None:
            junk, val = g.skip_long(s, 0)
            if val not in (None, 0):
                return val
            if issue_error_flag and not g.unitTesting:
                g.error("ignoring @tabwidth", s)
    return None

def scanAllAtTabWidthDirectives(c: Cmdr, p: Position) -> Optional[int]:
    """Scan p and all ancestors looking for @tabwidth directives."""
    if c and p:
        aList = g.get_directives_dict_list(p)
        val = g.scanAtTabwidthDirectives(aList)
        ret = c.tab_width if val is None else val
    else:
        ret = None
    return ret
#@+node:ekr.20080831084419.4: *3* g.scanAtWrapDirectives
def scanAtWrapDirectives(aList: list, issue_error_flag: bool = False) -> Optional[bool]:
    """Scan aList for @wrap and @nowrap directives."""
    for d in aList:
        if d.get('wrap') is not None:
            return True
        if d.get('nowrap') is not None:
            return False
    return None

def scanAllAtWrapDirectives(c: Cmdr, p: Position) -> Optional[bool]:
    """Scan p and all ancestors looking for @wrap/@nowrap directives."""
    if c and p:
        default = bool(c and c.config.getBool("body-pane-wraps"))
        aList = g.get_directives_dict_list(p)
        val = g.scanAtWrapDirectives(aList)
        ret = default if val is None else val
    else:
        ret = None
    return ret
#@+node:ekr.20040715155607: *3* g.scanForAtIgnore
def scanForAtIgnore(c: Cmdr, p: Position) -> bool:
    """Scan position p and its ancestors looking for @ignore directives."""
    if g.unitTesting:
        return False  # For unit tests.
    for p in p.self_and_parents(copy=False):
        d = g.get_directives_dict(p)
        if 'ignore' in d:
            return True
    return False
#@+node:ekr.20040712084911.1: *3* g.scanForAtLanguage
def scanForAtLanguage(c: Cmdr, p: Position) -> str:
    """Scan position p and p's ancestors looking only for @language and @ignore directives.

    Returns the language found, or c.target_language."""
    # Unlike the code in x.scanAllDirectives, this code ignores @comment directives.
    if c and p:
        for p in p.self_and_parents(copy=False):
            d = g.get_directives_dict(p)
            if 'language' in d:
                z = d["language"]
                language, delim1, delim2, delim3 = g.set_language(z, 0)
                return language
    return c.target_language
#@+node:ekr.20041123094807: *3* g.scanForAtSettings
def scanForAtSettings(p: Position) -> bool:
    """Scan position p and its ancestors looking for @settings nodes."""
    for p in p.self_and_parents(copy=False):
        h = p.h
        h = g.app.config.canonicalizeSettingName(h)
        if h.startswith("@settings"):
            return True
    return False
#@+node:ekr.20031218072017.1382: *3* g.set_delims_from_language
def set_delims_from_language(language: str) -> tuple[str, str, str]:
    """Return a tuple (single,start,end) of comment delims."""
    val = g.app.language_delims_dict.get(language)
    if val:
        delim1, delim2, delim3 = g.set_delims_from_string(val)
        if delim2 and not delim3:
            return '', delim1, delim2
        # 0,1 or 3 params.
        return delim1, delim2, delim3
    return '', '', ''  # Indicate that no change should be made
#@+node:ekr.20031218072017.1383: *3* g.set_delims_from_string
def set_delims_from_string(s: str) -> tuple[str, str, str]:
    """
    Return (delim1, delim2, delim2), the delims following the @comment
    directive.

    This code can be called from @language logic, in which case s can
    point at @comment
    """
    # Skip an optional @comment
    tag = "@comment"
    i = 0
    if g.match_word(s, i, tag):
        i += len(tag)
    count = 0
    delims = ['', '', '']
    while count < 3 and i < len(s):
        i = j = g.skip_ws(s, i)
        while i < len(s) and not g.is_ws(s[i]) and not g.is_nl(s, i):
            i += 1
        if j == i:
            break
        delims[count] = s[j:i] or ''
        count += 1
    # 'rr 09/25/02
    if count == 2:  # delims[0] is always the single-line delim.
        delims[2] = delims[1]
        delims[1] = delims[0]
        delims[0] = ''
    for i in range(0, 3):
        if delims[i]:
            if delims[i].startswith("@0x"):
                # Allow delimiter definition as @0x + hexadecimal encoded delimiter
                # to avoid problems with duplicate delimiters on the @comment line.
                # If used, whole delimiter must be encoded.
                if len(delims[i]) == 3:
                    g.warning(f"'{delims[i]}' delimiter is invalid")
                    return None, None, None
                try:
                    delims[i] = binascii.unhexlify(delims[i][3:])  # type:ignore
                    delims[i] = g.toUnicode(delims[i])
                except Exception as e:
                    g.warning(f"'{delims[i]}' delimiter is invalid: {e}")
                    return None, None, None
            else:
                # 7/8/02: The "REM hack": replace underscores by blanks.
                # 9/25/02: The "perlpod hack": replace double underscores by newlines.
                delims[i] = delims[i].replace("__", '\n').replace('_', ' ')
    return delims[0], delims[1], delims[2]
#@+node:ekr.20031218072017.1384: *3* g.set_language
def set_language(s: str, i: int, issue_errors_flag: bool = False) -> tuple:
    """Scan the @language directive that appears at s[i:].

    The @language may have been stripped away.

    Returns (language, delim1, delim2, delim3)
    """
    tag = "@language"
    assert i is not None
    if g.match_word(s, i, tag):
        i += len(tag)
    # Get the argument.
    i = g.skip_ws(s, i)
    j = i
    i = g.skip_c_id(s, i)
    # Allow tcl/tk.
    arg = s[j:i].lower()
    if app.language_delims_dict.get(arg):
        language = arg
        delim1, delim2, delim3 = g.set_delims_from_language(language)
        return language, delim1, delim2, delim3
    if issue_errors_flag:
        g.es("ignoring:", g.get_line(s, i))
    return None, None, None, None
#@+node:ekr.20071109165315: *3* g.stripPathCruft
def stripPathCruft(path: str) -> str:
    """Strip cruft from a path name."""
    if not path:
        return path  # Retain empty paths for warnings.
    if len(path) > 2 and (
        (path[0] == '<' and path[-1] == '>') or
        (path[0] == '"' and path[-1] == '"') or
        (path[0] == "'" and path[-1] == "'")
    ):
        path = path[1:-1].strip()
    # We want a *relative* path, not an absolute path.
    return path
#@+node:ekr.20090214075058.10: *3* g.update_directives_pat
def update_directives_pat() -> None:
    """Init/update g.directives_pat"""
    global globalDirectiveList, directives_pat
    # Use a pattern that guarantees word matches.
    aList = [
        fr"\b{z}\b" for z in globalDirectiveList if z != 'others'
    ]
    pat = "^@(%s)" % "|".join(aList)
    directives_pat = re.compile(pat, re.MULTILINE)

# #1688: Initialize g.directives_pat
update_directives_pat()
#@+node:ekr.20031218072017.3116: ** g.Files & Directories
#@+node:ekr.20080606074139.2: *3* g.chdir
def chdir(path: str) -> None:
    """Change current directory to the directory corresponding to path."""
    if g.unitTesting:
        return  # Don't change the global environment in unit tests!
    if not g.os_path_isdir(path):
        path = g.os_path_dirname(path)
    if g.os_path_isdir(path) and g.os_path_exists(path):
        os.chdir(path)
#@+node:ekr.20120222084734.10287: *3* g.compute...Dir
# For compatibility with old code.

def computeGlobalConfigDir() -> str:
    return g.app.loadManager.computeGlobalConfigDir()

def computeHomeDir() -> str:
    return g.app.loadManager.computeHomeDir()

def computeLeoDir() -> str:
    return g.app.loadManager.computeLeoDir()

def computeLoadDir() -> str:
    return g.app.loadManager.computeLoadDir()

def computeMachineName() -> str:
    return g.app.loadManager.computeMachineName()

def computeStandardDirectories() -> str:
    return g.app.loadManager.computeStandardDirectories()
#@+node:ekr.20031218072017.3117: *3* g.create_temp_file
def create_temp_file(textMode: bool = False) -> tuple[IO, str]:
    """
    Return a tuple (theFile,theFileName)

    theFile: a file object open for writing.
    theFileName: the name of the temporary file.
    """
    try:
        # fd is an handle to an open file as would be returned by os.open()
        fd, theFileName = tempfile.mkstemp(text=textMode)
        mode = 'w' if textMode else 'wb'
        theFile = os.fdopen(fd, mode)
    except Exception:
        g.error('unexpected exception in g.create_temp_file')
        g.es_exception()
        theFile, theFileName = None, ''
    return theFile, theFileName
#@+node:ekr.20210307060731.1: *3* g.createHiddenCommander
def createHiddenCommander(fn: str) -> Cmdr:
    """Read the given outline into a hidden commander."""
    lm = g.app.loadManager
    if lm.isLeoFile(fn):
        return g.openWithFileName(fn, gui=g.app.nullGui)
    return None

#@+node:vitalije.20170714085545.1: *3* g.defaultLeoFileExtension
def defaultLeoFileExtension(c: Cmdr = None) -> str:
    conf = c.config if c else g.app.config
    return conf.getString('default-leo-extension') or '.leo'
#@+node:ekr.20031218072017.3118: *3* g.ensure_extension
def ensure_extension(name: str, ext: str) -> str:

    theFile, old_ext = g.os_path_splitext(name)
    if not name:
        return name  # don't add to an empty name.
    if old_ext in ('.db', '.leo', '.leojs'):
        return name
    if old_ext and old_ext == ext:
        return name
    return name + ext
#@+node:ekr.20150403150655.1: *3* g.fullPath (deprecated)
def fullPath(c: Cmdr, p: Position) -> str:
    """
    Return the full path in effect at p.

    If p is an @<file> node, return the path, including the filename.
    Otherwise the return the path to the enclosing directory.

    Neither the path nor the fileName will be created if it does not exist.
    """
    return c.fullPath(p)
#@+node:ekr.20190327192721.1: *3* g.get_files_in_directory
def get_files_in_directory(directory: str, kinds: list = None, recursive: bool = True) -> list[str]:
    """
    Return a list of all files of the given file extensions in the directory.
    Default kinds: ['*.py'].
    """
    files: list[str] = []
    sep = os.path.sep
    if not g.os.path.exists(directory):
        g.es_print('does not exist', directory)
        return files
    try:
        if kinds:
            kinds = [z if z.startswith('*') else '*' + z for z in kinds]
        else:
            kinds = ['*.py']
        if recursive:
            # Works for all versions of Python.
            for root, _dirnames, filenames in os.walk(directory):
                for kind in kinds:
                    for filename in fnmatch.filter(filenames, kind):
                        files.append(os.path.join(root, filename))
        else:
            for kind in kinds:
                files.extend(glob.glob(directory + sep + kind))
        return list(set(sorted(files)))
    except Exception:
        g.es_exception()
        return []
#@+node:ekr.20031218072017.1264: *3* g.getBaseDirectory
def getBaseDirectory(c: Cmdr) -> str:
    """
    This function is deprecated.

    Previously it convert '!' or '.' to proper directory references using
    @string relative-path-base-directory.
    """
    return ''
#@+node:ekr.20170223093758.1: *3* g.getEncodingAt
def getEncodingAt(p: Position, b: bytes = None) -> str:
    """
    Return the encoding in effect at p and/or for string s.

    Read logic:  s is not None.
    Write logic: s is None.
    """
    # A BOM overrides everything.
    if b:
        e, junk_s = g.stripBOM(b)
        if e:
            return e
    aList = g.get_directives_dict_list(p)
    e = g.scanAtEncodingDirectives(aList)
    if b and b.strip() and not e:
        e = 'utf-8'
    return e
#@+node:ville.20090701144325.14942: *3* g.guessExternalEditor
def guessExternalEditor(c: Cmdr = None) -> Optional[str]:
    """ Return a 'sensible' external editor """
    editor = (
        c and c.config.getString('external-editor') or
        os.environ.get("LEO_EDITOR") or
        os.environ.get("EDITOR") or
        g.app.db and g.app.db.get("LEO_EDITOR")
        )
    if editor:
        return editor
    # fallbacks
    platform = sys.platform.lower()
    if platform.startswith('win'):
        return "notepad"
    if platform.startswith('linux'):
        return 'gedit'
    g.es(
        '''No editor set.
Please set LEO_EDITOR or EDITOR environment variable,
or do g.app.db['LEO_EDITOR'] = "gvim"''',
    )
    return None
#@+node:ekr.20160330204014.1: *3* g.init_dialog_folder
def init_dialog_folder(c: Cmdr, p: Position, use_at_path: bool = True) -> str:
    """Return the most convenient folder to open or save a file."""
    if c and p and use_at_path:
        path = c.fullPath(p)
        if path:
            dir_ = g.os_path_dirname(path)
            if dir_ and g.os_path_exists(dir_):
                return dir_
    table = (
        c and c.last_dir,
        g.os_path_abspath(os.curdir),
    )
    for dir_ in table:
        if dir_ and g.os_path_exists(dir_):
            return dir_
    return ''
#@+node:ekr.20100329071036.5744: *3* g.is_binary_file/external_file/string
def is_binary_file(f: Any) -> bool:
    return f and isinstance(f, io.BufferedIOBase)

def is_binary_external_file(fileName: str) -> bool:
    try:
        with open(fileName, 'rb') as f:
            s = f.read(1024)  # bytes, in Python 3.
        return g.is_binary_string(s)
    except IOError:
        return False
    except Exception:
        g.es_exception()
        return False

def is_binary_string(s: str) -> bool:
    # http://stackoverflow.com/questions/898669
    # aList is a list of all non-binary characters.
    aList = [7, 8, 9, 10, 12, 13, 27] + list(range(0x20, 0x100))
    return bool(s.translate(None, bytes(aList)))  # type:ignore
#@+node:ekr.20031218072017.3119: *3* g.makeAllNonExistentDirectories
def makeAllNonExistentDirectories(theDir: str) -> Optional[str]:
    """
    A wrapper from os.makedirs.
    Attempt to make all non-existent directories.

    Return True if the directory exists or was created successfully.
    """
    # Return True if the directory already exists.
    theDir = g.os_path_normpath(theDir)
    ok = g.os_path_isdir(theDir) and g.os_path_exists(theDir)
    if ok:
        return theDir
    # #1450: Create the directory with os.makedirs.
    try:
        os.makedirs(theDir, mode=0o777, exist_ok=False)
        return theDir
    except Exception:
        return None
#@+node:ekr.20071114113736: *3* g.makePathRelativeTo
def makePathRelativeTo(fullPath: str, basePath: str) -> str:
    if fullPath.startswith(basePath):
        s = fullPath[len(basePath) :]
        if s.startswith(os.path.sep):
            s = s[len(os.path.sep) :]
        return s
    return fullPath
#@+node:ekr.20090520055433.5945: *3* g.openWithFileName
def openWithFileName(fileName: str, old_c: Cmdr = None, gui: LeoGui = None) -> Cmdr:
    """
    Load any kind of file in the appropriate way:

    Return the commander of the newly-opened file, which may be old_c or another commander.
    """
    return g.app.loadManager.openWithFileName(fileName, gui, old_c)
#@+node:ekr.20240604112037.1: *3* g.readFile
def readFile(file_name: str) -> str:
    """Return the contents of the file whose full path is given."""
    tag = 'readFile'
    if not file_name:
        print(f"{tag}: no file_name")
        return ''
    if not os.path.exists(file_name):
        print(f"{tag}: file not found: {file_name}")
        return ''
    if os.path.isdir(file_name):
        print(f"{tag}: not a file: {file_name}")
        return ''
    with open(file_name, 'rb') as f:
        byte_string = f.read()
    assert isinstance(byte_string, bytes), byte_string.__class__.__name__
    return toUnicode(byte_string)
#@+node:ekr.20150306035851.7: *3* g.readFileIntoEncodedString
def readFileIntoEncodedString(fn: str, silent: bool = False) -> bytes:
    """Return the raw contents of the file whose full path is fn."""
    try:
        with open(fn, 'rb') as f:
            return f.read()
    except IOError:
        if not silent:
            g.error('can not open', fn)
    except Exception:
        if not silent:
            g.error(f"readFileIntoEncodedString: exception reading {fn}")
            g.es_exception()
    return None
#@+node:ekr.20100125073206.8710: *3* g.readFileIntoString
def readFileIntoString(
    fileName: str,
    encoding: str = 'utf-8',  # BOM may override this.
    kind: str = None,  # @file, @edit, ...
    verbose: bool = True,
) -> tuple[Any, Any]:  # bytes or string.
    """
    Return the contents of the file whose full path is fileName.

    Return (s,e)
    s is the string, converted to unicode, or None if there was an error.
    e is the encoding of s, computed in the following order:
    - The BOM encoding if the file starts with a BOM mark.
    - The encoding given in the # -*- coding: utf-8 -*- line for python files.
    - The encoding given by the 'encoding' keyword arg.
    - None, which typically means 'utf-8'.
    """
    if not fileName:
        if verbose:
            g.trace('no fileName arg given')
        return None, None
    if g.os_path_isdir(fileName):
        if verbose:
            g.trace('not a file:', fileName)
        return None, None
    if not g.os_path_exists(fileName):
        if verbose:
            g.error('file not found:', fileName)
        return None, None
    try:
        e = None
        with open(fileName, 'rb') as f:
            s = f.read()
        # Fix #391.
        if not s:
            return '', None
        # New in Leo 4.11: check for unicode BOM first.
        e, s = g.stripBOM(s)
        if not e:
            # Python's encoding comments override everything else.
            junk, ext = g.os_path_splitext(fileName)
            if ext == '.py':
                e = g.getPythonEncodingFromString(s)
        s = g.toUnicode(s, encoding=e or encoding)
        return s, e
    except IOError:
        # Translate 'can not open' and kind, but not fileName.
        if verbose:
            g.error('can not open', '', (kind or ''), fileName)
    except Exception:
        g.error(f"readFileIntoString: unexpected exception reading {fileName}")
        g.es_exception()
    return None, None
#@+node:ekr.20160504062833.1: *3* g.readFileIntoUnicodeString
def readFileIntoUnicodeString(
    fn: str,
    encoding: Optional[str] = None,
    silent: bool = False,
) -> Optional[str]:
    """Return the raw contents of the file whose full path is fn."""
    try:
        with open(fn, 'rb') as f:
            s = f.read()
        return g.toUnicode(s, encoding=encoding)
    except IOError:
        if not silent:
            g.error('can not open', fn)
    except Exception:
        g.error(f"readFileIntoUnicodeString: unexpected exception reading {fn}")
        g.es_exception()
    return None
#@+node:ekr.20031218072017.3120: *3* g.readlineForceUnixNewline
#@+at Stephen P. Schaefer 9/7/2002
#
# The Unix readline() routine delivers "\r\n" line end strings verbatim,
# while the windows versions force the string to use the Unix convention
# of using only "\n". This routine causes the Unix readline to do the
# same.
#@@c

def readlineForceUnixNewline(f: IO, fileName: Optional[str] = None) -> str:
    try:
        s = f.readline()
    except UnicodeDecodeError:
        g.trace(f"UnicodeDecodeError: {fileName}", f, g.callers())
        s = ''
    if len(s) >= 2 and s[-2] == "\r" and s[-1] == "\n":
        s = s[0:-2] + "\n"
    return s
#@+node:ekr.20031218072017.3124: *3* g.sanitize_filename
def sanitize_filename(s: str) -> str:
    """
    Prepares string s to be a valid file name:

    - substitute '_' for whitespace and special path characters.
    - eliminate all other non-alphabetic characters.
    - convert double quotes to single quotes.
    - strip leading and trailing whitespace.
    - return at most 128 characters.
    """
    result = []
    for ch in s:
        if ch in string.ascii_letters:
            result.append(ch)
        elif ch == '\t':
            result.append(' ')
        elif ch == '"':
            result.append("'")
        elif ch in '\\/:|<>*:._':
            result.append('_')
    s = ''.join(result).strip()
    while len(s) > 1:
        n = len(s)
        s = s.replace('__', '_')
        if len(s) == n:
            break
    return s[:128]
#@+node:ekr.20060328150113: *3* g.setGlobalOpenDir
def setGlobalOpenDir(fileName: str) -> None:
    if fileName:
        g.app.globalOpenDir = g.os_path_dirname(fileName)
        # g.es('current directory:',g.app.globalOpenDir)
#@+node:ekr.20031218072017.3125: *3* g.shortFileName & shortFilename
def shortFileName(fileName: str, n: int = None) -> str:
    """Return the base name of a path."""
    if n is not None:
        g.trace('"n" keyword argument is no longer used')
    return g.os_path_basename(fileName) if fileName else ''

shortFilename = shortFileName
#@+node:ekr.20150610125813.1: *3* g.splitLongFileName
def splitLongFileName(fn: str, limit: int = 40) -> str:
    """Return fn, split into lines at slash characters."""
    aList = fn.replace('\\', '/').split('/')
    n, result = 0, []
    for i, s in enumerate(aList):
        n += len(s)
        result.append(s)
        if i + 1 < len(aList):
            result.append('/')
            n += 1
        if n > limit:
            result.append('\n')
            n = 0
    return ''.join(result)
#@+node:ekr.20190114061452.26: *3* g.writeFile
def writeFile(contents: Union[bytes, str], encoding: str, fileName: str) -> bool:
    """Create a file with the given contents."""
    try:
        if isinstance(contents, str):
            contents = g.toEncodedString(contents, encoding=encoding)
        # 'wb' preserves line endings.
        with open(fileName, 'wb') as f:
            f.write(contents)  # type:ignore
        return True
    except Exception as e:
        print(f"exception writing: {fileName}:\n{e}")
        # g.trace(g.callers())
        # g.es_exception()
        return False
#@+node:ekr.20230113043029.1: *3* g.write_file_if_changed
def write_file_if_changed(fn: str, s: str, encoding: str = 'utf-8') -> bool:
    """
    Replace file whose filename is give with s, but *only* if file's
    context has changed (or the file does not exist).

    Return True if the file was written.
    """
    try:
        encoded_s = g.toEncodedString(s, encoding=encoding, reportErrors=True)
        if os.path.exists(fn):
            with open(fn, 'rb') as f:
                contents = f.read()
            if contents == encoded_s:
                return False
        with open(fn, 'wb') as f:
            f.write(encoded_s)
        return True
    except Exception:
        g.es_print(f"Exception writing {fn}")
        g.es_exception()
        return False
#@+node:ekr.20031218072017.3151: ** g.Finding & Scanning
#@+node:ekr.20140602083643.17659: *3* g.find_word
def find_word(s: str, word: str, i: int = 0) -> int:
    """
    Return the index of the first occurrence of word in s, or -1 if not found.

    g.find_word is *not* the same as s.find(i,word);
    g.find_word ensures that only word-matches are reported.
    """
    while i < len(s):
        progress = i
        i = s.find(word, i)
        if i == -1:
            return -1
        # Make sure we are at the start of a word.
        if i > 0:
            ch = s[i - 1]
            if ch == '_' or ch.isalnum():
                i += len(word)
                continue
        if g.match_word(s, i, word):
            return i
        i += len(word)
        assert progress < i
    return -1
#@+node:ekr.20211029090118.1: *3* g.findAncestorVnodeByPredicate
def findAncestorVnodeByPredicate(p: Position, v_predicate: Optional[Callable]) -> Optional[VNode]:
    """
    Return first ancestor vnode matching the predicate.

    The predicate must must be a function of a single vnode argument.
    """
    if not p:
        return None
    # First, look up the tree.
    for p2 in p.self_and_parents():
        if v_predicate(p2.v):
            return p2.v
    # Look at parents of all cloned nodes.
    if not p.isCloned():
        return None
    seen = []  # vnodes that have already been searched.
    parents = p.v.parents[:]  # vnodes to be searched.
    while parents:
        parent_v = parents.pop()
        if parent_v in seen:
            continue
        seen.append(parent_v)
        if v_predicate(parent_v):
            return parent_v
        for grand_parent_v in parent_v.parents:
            if grand_parent_v not in seen:
                parents.append(grand_parent_v)
    return None
#@+node:ekr.20170220103251.1: *3* g.findRootsWithPredicate
def findRootsWithPredicate(c: Cmdr, root: Position, predicate: Callable = None) -> list[Position]:
    """
    Commands often want to find one or more **roots**, given a position p.
    A root is the position of any node matching a predicate.

    This function formalizes the search order used by the black,
    pylint, pyflakes and the rst3 commands, returning a list of zero
    or more found roots.
    """
    seen = []
    roots = []
    if predicate is None:

        # A useful default predicate for python.
        # pylint: disable=function-redefined

        def predicate(p: Position) -> bool:
            headline = p.h.strip()
            is_python = headline.endswith(('py', 'pyw'))
            return p.isAnyAtFileNode() and is_python

    # 1. Search p's tree.
    for p in root.self_and_subtree(copy=False):
        if predicate(p) and p.v not in seen:
            seen.append(p.v)
            roots.append(p.copy())
    if roots:
        return roots
    # 2. Look up the tree.
    for p in root.parents():
        if predicate(p):
            return [p.copy()]
    # 3. Expand the search if root is a clone.
    clones = []
    for p in root.self_and_parents(copy=False):
        if p.isCloned():
            clones.append(p.v)
    if clones:
        for p in c.all_positions(copy=False):
            if predicate(p):
                # Match if any node in p's tree matches any clone.
                for p2 in p.self_and_subtree():
                    if p2.v in clones:
                        return [p.copy()]
    return []
#@+node:ekr.20031218072017.3156: *3* g.scanError
# It is dubious to bump the Tangle error count here, but it really doesn't hurt.

def scanError(s: str) -> None:
    """Bump the error count in the tangle command."""
    # New in Leo 4.4: just set this global.
    g.app.scanErrors += 1
    g.es('', s)
#@+node:ekr.20031218072017.3157: *3* g.scanf
# A quick and dirty sscanf.  Understands only %s and %d.

def scanf(s: str, pat: str) -> list[str]:
    count = pat.count("%s") + pat.count("%d")
    pat = pat.replace("%s", r"(\S+)")
    pat = pat.replace("%d", r"(\d+)")
    parts = re.split(pat, s)
    result: list[str] = []
    for part in parts:
        if part and len(result) < count:
            result.append(part)
    return result
#@+node:ekr.20031218072017.3158: *3* g.Scanners: calling scanError
#@+at These scanners all call g.scanError() directly or indirectly, so they
# will call g.es if they find an error. g.scanError() also bumps
# c.tangleCommands.errors, which is harmless if we aren't tangling, and
# useful if we are.
#
# These routines are called by the Import routines and the Tangle routines.
#@+node:ekr.20031218072017.3159: *4* g.skip_block_comment
# Scans past a block comment (an old_style C comment).

def skip_block_comment(s: str, i: int) -> int:
    assert g.match(s, i, "/*")
    j = i
    i += 2
    n = len(s)
    k = s.find("*/", i)
    if k == -1:
        g.scanError("Run on block comment: " + s[j:i])
        return n
    return k + 2
#@+node:ekr.20031218072017.3160: *4* g.skip_braces
#@+at This code is called only from the import logic, so we are allowed to
# try some tricks. In particular, we assume all braces are matched in
# if blocks.
#@@c

def skip_braces(s: str, i: int) -> int:
    """
    Skips from the opening to the matching brace.

    If no matching is found i is set to len(s)
    """
    # start = g.get_line(s,i)
    assert g.match(s, i, '{')
    level = 0
    n = len(s)
    while i < n:
        c = s[i]
        if c == '{':
            level += 1
            i += 1
        elif c == '}':
            level -= 1
            if level <= 0:
                return i
            i += 1
        elif c == '\'' or c == '"':
            i = g.skip_string(s, i)
        elif g.match(s, i, '//'):
            i = g.skip_to_end_of_line(s, i)
        elif g.match(s, i, '/*'):
            i = g.skip_block_comment(s, i)
        # 7/29/02: be more careful handling conditional code.
        elif (
            g.match_word(s, i, "#if") or
            g.match_word(s, i, "#ifdef") or
            g.match_word(s, i, "#ifndef")
        ):
            i, delta = g.skip_pp_if(s, i)
            level += delta
        else:
            i += 1
    return i
#@+node:ekr.20031218072017.3162: *4* g.skip_parens
def skip_parens(s: str, i: int) -> int:
    """
    Skips from the opening ( to the matching ).

    If no matching is found i is set to len(s).
    """
    level = 0
    n = len(s)
    assert g.match(s, i, '('), repr(s[i])
    while i < n:
        c = s[i]
        if c == '(':
            level += 1
            i += 1
        elif c == ')':
            level -= 1
            if level <= 0:
                return i
            i += 1
        elif c == '\'' or c == '"':
            i = g.skip_string(s, i)
        elif g.match(s, i, "//"):
            i = g.skip_to_end_of_line(s, i)
        elif g.match(s, i, "/*"):
            i = g.skip_block_comment(s, i)
        else:
            i += 1
    return i
#@+node:ekr.20031218072017.3163: *4* g.skip_pascal_begin_end
def skip_pascal_begin_end(s: str, i: int) -> int:
    """
    Skips from begin to matching end.
    If found, i points to the end. Otherwise, i >= len(s)
    The end keyword matches begin, case, class, record, and try.
    """
    assert g.match_c_word(s, i, "begin")
    level = 1
    i = g.skip_c_id(s, i)  # Skip the opening begin.
    while i < len(s):
        ch = s[i]
        if ch == '{':
            i = g.skip_pascal_braces(s, i)
        elif ch == '"' or ch == '\'':
            i = g.skip_pascal_string(s, i)
        elif g.match(s, i, "//"):
            i = g.skip_line(s, i)
        elif g.match(s, i, "(*"):
            i = g.skip_pascal_block_comment(s, i)
        elif g.match_c_word(s, i, "end"):
            level -= 1
            if level == 0:
                return i
            i = g.skip_c_id(s, i)
        elif g.is_c_id(ch):
            j = i
            i = g.skip_c_id(s, i)
            name = s[j:i]
            if name in ["begin", "case", "class", "record", "try"]:
                level += 1
        else:
            i += 1
    return i
#@+node:ekr.20031218072017.3164: *4* g.skip_pascal_block_comment
def skip_pascal_block_comment(s: str, i: int) -> int:
    """Scan past a pascal comment delimited by (* and *)."""
    j = i
    assert g.match(s, i, "(*")
    i = s.find("*)", i)
    if i > -1:
        return i + 2
    g.scanError("Run on comment" + s[j:i])
    return len(s)
#@+node:ekr.20031218072017.3165: *4* g.skip_pascal_string
def skip_pascal_string(s: str, i: int) -> int:
    j = i
    delim = s[i]
    i += 1
    assert delim == '"' or delim == '\''
    while i < len(s):
        if s[i] == delim:
            return i + 1
        i += 1
    g.scanError("Run on string: " + s[j:i])
    return i
#@+node:ekr.20031218072017.3166: *4* g.skip_heredoc_string
def skip_heredoc_string(s: str, i: int) -> int:
    """
    08-SEP-2002 DTHEIN.
    A heredoc string in PHP looks like:

      <<<EOS
      This is my string.
      It is mine. I own it.
      No one else has it.
      EOS

    It begins with <<< plus a token (naming same as PHP variable names).
    It ends with the token on a line by itself (must start in first position.
    """
    j = i
    assert g.match(s, i, "<<<")
    m = re.match(r"\<\<\<([a-zA-Z_\x7f-\xff][a-zA-Z0-9_\x7f-\xff]*)", s[i:])
    if m is None:
        i += 3
        return i
    # 14-SEP-2002 DTHEIN: needed to add \n to find word, not just string
    delim = m.group(1) + '\n'
    i = g.skip_line(s, i)  # 14-SEP-2002 DTHEIN: look after \n, not before
    n = len(s)
    while i < n and not g.match(s, i, delim):
        i = g.skip_line(s, i)  # 14-SEP-2002 DTHEIN: move past \n
    if i >= n:
        g.scanError("Run on string: " + s[j:i])
    elif g.match(s, i, delim):
        i += len(delim)
    return i
#@+node:ekr.20031218072017.3167: *4* g.skip_pp_directive
def skip_pp_directive(s: str, i: int) -> int:
    """Now handles continuation lines and block comments."""
    while i < len(s):
        if g.is_nl(s, i):
            if g.escaped(s, i):
                i = g.skip_nl(s, i)
            else:
                break
        elif g.match(s, i, "//"):
            i = g.skip_to_end_of_line(s, i)
        elif g.match(s, i, "/*"):
            i = g.skip_block_comment(s, i)
        else:
            i += 1
    return i
#@+node:ekr.20031218072017.3168: *4* g.skip_pp_if
# Skips an entire if or if def statement, including any nested statements.

def skip_pp_if(s: str, i: int) -> tuple[int, int]:
    start_line = g.get_line(s, i)  # used for error messages.
    assert(
        g.match_word(s, i, "#if") or
        g.match_word(s, i, "#ifdef") or
        g.match_word(s, i, "#ifndef"))
    i = g.skip_line(s, i)
    i, delta1 = g.skip_pp_part(s, i)
    i = g.skip_ws(s, i)
    if g.match_word(s, i, "#else"):
        i = g.skip_line(s, i)
        i = g.skip_ws(s, i)
        i, delta2 = g.skip_pp_part(s, i)
        if delta1 != delta2:
            g.es("#if and #else parts have different braces:", start_line)
    i = g.skip_ws(s, i)
    if g.match_word(s, i, "#endif"):
        i = g.skip_line(s, i)
    else:
        g.es("no matching #endif:", start_line)
    return i, delta1
#@+node:ekr.20031218072017.3169: *4* g.skip_pp_part
# Skip to an #else or #endif.  The caller has eaten the #if, #ifdef, #ifndef or #else

def skip_pp_part(s: str, i: int) -> tuple[int, int]:

    delta = 0
    while i < len(s):
        c = s[i]
        if (
            g.match_word(s, i, "#if") or
            g.match_word(s, i, "#ifdef") or
            g.match_word(s, i, "#ifndef")
        ):
            i, delta1 = g.skip_pp_if(s, i)
            delta += delta1
        elif g.match_word(s, i, "#else") or g.match_word(s, i, "#endif"):
            return i, delta
        elif c == '\'' or c == '"':
            i = g.skip_string(s, i)
        elif c == '{':
            delta += 1
            i += 1
        elif c == '}':
            delta -= 1
            i += 1
        elif g.match(s, i, "//"):
            i = g.skip_line(s, i)
        elif g.match(s, i, "/*"):
            i = g.skip_block_comment(s, i)
        else:
            i += 1
    return i, delta
#@+node:ekr.20031218072017.3171: *4* g.skip_to_semicolon
# Skips to the next semicolon that is not in a comment or a string.

def skip_to_semicolon(s: str, i: int) -> int:
    n = len(s)
    while i < n:
        c = s[i]
        if c == ';':
            return i
        if c == '\'' or c == '"':
            i = g.skip_string(s, i)
        elif g.match(s, i, "//"):
            i = g.skip_to_end_of_line(s, i)
        elif g.match(s, i, "/*"):
            i = g.skip_block_comment(s, i)
        else:
            i += 1
    return i
#@+node:ekr.20031218072017.3172: *4* g.skip_typedef
def skip_typedef(s: str, i: int) -> int:
    n = len(s)
    while i < n and g.is_c_id(s[i]):
        i = g.skip_c_id(s, i)
        i = g.skip_ws_and_nl(s, i)
    if g.match(s, i, '{'):
        i = g.skip_braces(s, i)
        i = g.skip_to_semicolon(s, i)
    return i
#@+node:ekr.20201127143342.1: *3* g.see_more_lines
def see_more_lines(s: str, ins: int, n: int = 4) -> int:
    """
    Extend index i within string s to include n more lines.
    """
    # Show more lines, if they exist.
    if n > 0:
        for _z in range(n):
            if ins >= len(s):
                break
            i, j = g.getLine(s, ins)
            ins = j
    return max(0, min(ins, len(s)))
#@+node:ekr.20031218072017.3195: *3* g.splitLines
def splitLines(s: str) -> list[str]:
    """
    Split s into lines, preserving the number of lines and
    the endings of all lines, including the last line.
    """
    # The guard protects only against s == None.
    return s.splitlines(True) if s else []  # This is a Python string function!

splitlines = splitLines
#@+node:ekr.20031218072017.3173: *3* Scanners: no error messages
#@+node:ekr.20031218072017.3174: *4* g.escaped
# Returns True if s[i] is preceded by an odd number of backslashes.

def escaped(s: str, i: int) -> bool:
    count = 0
    while i - 1 >= 0 and s[i - 1] == '\\':
        count += 1
        i -= 1
    return (count % 2) == 1
#@+node:ekr.20031218072017.3175: *4* g.find_line_start
def find_line_start(s: str, i: int) -> int:
    """Return the index in s of the start of the line containing s[i]."""
    if i < 0:
        return 0  # New in Leo 4.4.5: add this defensive code.
    # bug fix: 11/2/02: change i to i+1 in rfind
    i = s.rfind('\n', 0, i + 1)  # Finds the highest index in the range.
    return 0 if i == -1 else i + 1
#@+node:ekr.20031218072017.3176: *4* g.find_on_line
def find_on_line(s: str, i: int, pattern: str) -> int:
    j = s.find('\n', i)
    if j == -1:
        j = len(s)
    k = s.find(pattern, i, j)
    return k
#@+node:ekr.20031218072017.3179: *4* g.is_special
def is_special(s: str, directive: str) -> tuple[bool, int]:
    """Return True if the body text contains the @ directive."""
    assert(directive and directive[0] == '@')
    # Most directives must start the line.
    lws = directive in ("@others", "@all")
    pattern_s = r'^\s*(%s\b)' if lws else r'^(%s\b)'
    pattern = re.compile(pattern_s % directive, re.MULTILINE)
    if m := re.search(pattern, s):
        return True, m.start(1)
    return False, -1
#@+node:ekr.20031218072017.3177: *4* g.is_c_id
def is_c_id(ch: str) -> bool:
    return g.isWordChar(ch)
#@+node:ekr.20031218072017.3178: *4* g.is_nl
def is_nl(s: str, i: int) -> bool:
    return i < len(s) and (s[i] == '\n' or s[i] == '\r')
#@+node:ekr.20031218072017.3180: *4* g.is_ws & is_ws_or_nl
def is_ws(ch: str) -> bool:
    return ch == '\t' or ch == ' '

def is_ws_or_nl(s: str, i: int) -> bool:
    return g.is_nl(s, i) or (i < len(s) and g.is_ws(s[i]))
#@+node:ekr.20031218072017.3181: *4* g.match
def match(s: str, i: int, pattern: str) -> bool:
    """
    Return True if the given pattern matches at s[i].

    Warning: this method makes no assumptions about what precedes or
    follows the pattern.
    """
    return bool(s and pattern and s.find(pattern, i, i + len(pattern)) == i)
#@+node:ekr.20031218072017.3182: *4* g.match_c_word
def match_c_word(s: str, i: int, name: str) -> bool:
    n = len(name)
    return bool(
        name and
        name == s[i : i + n] and
        (i + n == len(s) or not g.is_c_id(s[i + n]))
    )
#@+node:ekr.20031218072017.3183: *4* g.match_ignoring_case
def match_ignoring_case(s1: str, s2: str) -> bool:
    return bool(s1 and s2 and s1.lower() == s2.lower())
#@+node:ekr.20031218072017.3184: *4* g.match_word & g.match_words
def match_words(s: str, i: int, patterns: Sequence[str], *, ignore_case: bool = False) -> bool:
    """Return true if any of the given patterns match at s[i]"""
    return any(g.match_word(s, i, pattern, ignore_case=ignore_case) for pattern in patterns)

def match_word(s: str, i: int, pattern: str, *, ignore_case: bool = False) -> bool:
    """Return True if s[i] starts the word given by pattern."""
    if not pattern:
        return False

    # 1. Compute the required boundaries.
    bound1 = g.isWordChar1(pattern[0])
    bound2 = g.isWordChar(pattern[-1])

    # 2. Add regex escapes.
    pattern = re.escape(pattern)

    # 3. Add the boundaries.
    if bound1:
        pattern = '\\b' + pattern
    if bound2:
        pattern = pattern + '\\b'

    # Compile the pattern so we can specify the starting position.
    pat = re.compile(pattern, flags=re.I if ignore_case else 0)
    return bool(pat.match(s, i))

#@+node:ekr.20031218072017.3185: *4* g.skip_blank_lines
# This routine differs from skip_ws_and_nl in that
# it does not advance over whitespace at the start
# of a non-empty or non-nl terminated line

def skip_blank_lines(s: str, i: int) -> int:
    while i < len(s):
        if g.is_nl(s, i):
            i = g.skip_nl(s, i)
        elif g.is_ws(s[i]):
            j = g.skip_ws(s, i)
            if g.is_nl(s, j):
                i = j
            else:
                break
        else:
            break
    return i
#@+node:ekr.20031218072017.3186: *4* g.skip_c_id
def skip_c_id(s: str, i: int) -> int:
    n = len(s)
    while i < n and g.isWordChar(s[i]):
        i += 1
    return i
#@+node:ekr.20040705195048: *4* g.skip_id
def skip_id(s: str, i: int, chars: str = None) -> int:
    chars = g.toUnicode(chars) if chars else ''
    n = len(s)
    while i < n and (g.isWordChar(s[i]) or s[i] in chars):
        i += 1
    return i
#@+node:ekr.20031218072017.3187: *4* g.skip_line, skip_to_start/end_of_line
#@+at These methods skip to the next newline, regardless of whether the
# newline may be preceded by a backslash. Consequently, they should be
# used only when we know that we are not in a preprocessor directive or
# string.
#@@c

def skip_line(s: str, i: int) -> int:
    if i >= len(s):
        return len(s)
    if i < 0:
        i = 0
    i = s.find('\n', i)
    if i == -1:
        return len(s)
    return i + 1

def skip_to_end_of_line(s: str, i: int) -> int:
    if i >= len(s):
        return len(s)
    if i < 0:
        i = 0
    i = s.find('\n', i)
    if i == -1:
        return len(s)
    return i

def skip_to_start_of_line(s: str, i: int) -> int:
    if i >= len(s):
        return len(s)
    if i <= 0:
        return 0
    # Don't find s[i], so it doesn't matter if s[i] is a newline.
    i = s.rfind('\n', 0, i)
    if i == -1:
        return 0
    return i + 1
#@+node:ekr.20031218072017.3188: *4* g.skip_long
def skip_long(s: str, i: int) -> tuple[int, Optional[int]]:
    """
    Scan s[i:] for a valid int.
    Return (i, val) or (i, None) if s[i] does not point at a number.
    """
    val = 0
    i = g.skip_ws(s, i)
    n = len(s)
    if i >= n or (not s[i].isdigit() and s[i] not in '+-'):
        return i, None
    j = i
    if s[i] in '+-':  # Allow sign before the first digit
        i += 1
    while i < n and s[i].isdigit():
        i += 1
    try:  # There may be no digits.
        val = int(s[j:i])
        return i, val
    except Exception:
        return i, None
#@+node:ekr.20031218072017.3190: *4* g.skip_nl
# We need this function because different systems have different end-of-line conventions.

def skip_nl(s: str, i: int) -> int:
    """Skips a single "logical" end-of-line character."""
    if g.match(s, i, "\r\n"):
        return i + 2
    if g.match(s, i, '\n') or g.match(s, i, '\r'):
        return i + 1
    return i
#@+node:ekr.20031218072017.3191: *4* g.skip_non_ws
def skip_non_ws(s: str, i: int) -> int:
    n = len(s)
    while i < n and not g.is_ws(s[i]):
        i += 1
    return i
#@+node:ekr.20031218072017.3192: *4* g.skip_pascal_braces
# Skips from the opening { to the matching }.

def skip_pascal_braces(s: str, i: int) -> int:
    # No constructs are recognized inside Pascal block comments!
    if i == -1:
        return len(s)
    return s.find('}', i)
#@+node:ekr.20031218072017.3170: *4* g.skip_python_string
def skip_python_string(s: str, i: int) -> int:
    if g.match(s, i, "'''") or g.match(s, i, '"""'):
        delim = s[i] * 3
        i += 3
        k = s.find(delim, i)
        if k > -1:
            return k + 3
        return len(s)
    return g.skip_string(s, i)
#@+node:ekr.20031218072017.2369: *4* g.skip_string
def skip_string(s: str, i: int) -> int:
    """Scan forward to the end of a string."""
    delim = s[i]
    i += 1
    assert delim in '\'"', (repr(delim), repr(s))
    n = len(s)
    while i < n and s[i] != delim:
        if s[i] == '\\':
            i += 2
        else:
            i += 1
    if i >= n:
        pass
    elif s[i] == delim:
        i += 1
    return i
#@+node:ekr.20031218072017.3193: *4* g.skip_to_char
def skip_to_char(s: str, i: int, ch: str) -> tuple[int, str]:
    j = s.find(ch, i)
    if j == -1:
        return len(s), s[i:]
    return j, s[i:j]
#@+node:ekr.20031218072017.3194: *4* g.skip_ws, skip_ws_and_nl
def skip_ws(s: str, i: int) -> int:
    n = len(s)
    while i < n and g.is_ws(s[i]):
        i += 1
    return i

def skip_ws_and_nl(s: str, i: int) -> int:
    n = len(s)
    while i < n and (g.is_ws(s[i]) or g.is_nl(s, i)):
        i += 1
    return i
#@+node:ekr.20170414034616.1: ** g.Git
#@+node:ekr.20180325025502.1: *3* g.backupGitIssues
def backupGitIssues(c: Cmdr, base_url: str = None) -> None:
    """Get a list of issues from Leo's GitHub site."""
    if base_url is None:
        base_url = 'https://api.github.com/repos/leo-editor/leo-editor/issues'

    root = c.lastTopLevel().insertAfter()
    root.h = f'Backup of issues: {time.strftime("%Y/%m/%d")}'
    label_list: list[str] = []
    GitIssueController().backup_issues(base_url, c, label_list, root)
    root.expand()
    c.selectPosition(root)
    c.redraw()
    g.trace('done')
#@+node:ekr.20170616102324.1: *3* g.execGitCommand
def execGitCommand(command: str, directory: str) -> list[str]:
    """
    Execute the given git command in the given directory.

    Return a list of lines, with newlines stripped off.
    """
    git_dir = g.finalize_join(directory, '.git')
    if not g.os_path_exists(git_dir):
        g.trace('.git directory not found:', git_dir, g.callers())
        return []
    if '\n' in command:
        g.trace('removing newline from', command)
        command = command.replace('\n', '')
    # #1777: Save/restore os.curdir
    old_dir = os.getcwd()
    if directory:
        # g.trace(f"os.chdir({directory})")
        os.chdir(directory)
    try:
        p = subprocess.Popen(
            shlex.split(command),
            stdout=subprocess.PIPE,
            stderr=None,  # Shows error traces.
            # stderr=subprocess.PIPE,
            shell=False,
        )
        out, err = p.communicate()
        lines = [g.toUnicode(z) for z in g.splitLines(out or '')]
    finally:
        os.chdir(old_dir)
    return lines
#@+node:ekr.20180126043905.1: *3* g.getGitIssues
def getGitIssues(c: Cmdr,
    base_url: str = None,
    label_list: list = None,
    milestone: str = None,
    state: Optional[str] = None,  # in (None, 'closed', 'open')
) -> None:
    """Get a list of issues from Leo's GitHub site."""
    if base_url is None:
        base_url = 'https://api.github.com/repos/leo-editor/leo-editor/issues'
    if isinstance(label_list, (list, tuple)):
        root = c.lastTopLevel().insertAfter()
        root.h = 'Issues for ' + milestone if milestone else 'Backup'
        GitIssueController().backup_issues(base_url, c, label_list, root)
        root.expand()
        c.selectPosition(root)
        c.redraw()
        g.trace('done')
    else:
        g.trace('label_list must be a list or tuple', repr(label_list))
#@+node:ekr.20180126044602.1: *4* class GitIssueController
class GitIssueController:
    """
    A class encapsulating the retrieval of GitHub issues.

    The GitHub api: https://developer.github.com/v3/issues/
    """
    #@+others
    #@+node:ekr.20180325023336.1: *5* git.backup_issues
    def backup_issues(self,
        base_url: str,
        c: Cmdr,
        label_list: list[str],
        root: Position,
        state: str = None,
    ) -> None:

        self.base_url = base_url
        self.root = root
        self.milestone = None
        if label_list:
            for state in ('closed', 'open'):
                for label in label_list:
                    self.get_one_issue(label, state)
        elif state is None:
            for state in ('closed', 'open'):
                organizer = root.insertAsLastChild()
                organizer.h = f"{state} issues..."
                self.get_all_issues(label_list, organizer, state)
        elif state in ('closed', 'open'):
            self.get_all_issues(label_list, root, state)
        else:
            g.es_print('state must be in (None, "open", "closed")')
    #@+node:ekr.20180325024334.1: *5* git.get_all_issues
    def get_all_issues(self, label_list: list, root: Position, state: Any, limit: int = 100) -> None:
        """Get all issues for the base url."""
        try:
            import requests
        except Exception:
            g.trace('requests not found: `pip install requests`')
            return
        label = None
        assert state in ('open', 'closed')
        page_url = self.base_url + '?&state=%s&page=%s'
        page, total = 1, 0
        while True:
            url = page_url % (state, page)
            headers = {}
            if 'GITHUB_TOKEN' in os.environ:
                headers['Authorization'] = 'Bearer ' + os.environ['GITHUB_TOKEN']
            r = requests.get(url, timeout=2.0, headers=headers)
            try:
                done, n = self.get_one_page(label, page, r, root)
                # Do not remove this trace. It's reassuring.
                g.trace(f"done: {done:5} page: {page:3} found: {n} label: {label}")
            except AttributeError:
                g.trace('Possible rate limit')
                self.print_header(r)
                g.es_exception()
                break
            total += n
            if done:
                break
            page += 1
            if page > limit:
                g.trace('too many pages')
                break
    #@+node:ekr.20180126044850.1: *5* git.get_issues
    def get_issues(self, base_url: str, label_list: list, milestone: Any, root: Position, state: Any) -> None:
        """Create a list of issues for each label in label_list."""
        self.base_url = base_url
        self.milestone = milestone
        self.root = root
        for label in label_list:
            self.get_one_issue(label, state)
    #@+node:ekr.20180126043719.3: *5* git.get_one_issue
    def get_one_issue(self, label: str, state: Any, limit: int = 20) -> None:
        """Create a list of issues with the given label."""
        try:
            import requests
        except Exception:
            g.trace('requests not found: `pip install requests`')
            return
        root = self.root.insertAsLastChild()
        page, total = 1, 0
        page_url = self.base_url + '?labels=%s&state=%s&page=%s'
        while True:
            url = page_url % (label, state, page)
            headers = {}
            if 'GITHUB_TOKEN' in os.environ:
                headers['Authorization'] = 'Bearer ' + os.environ['GITHUB_TOKEN']
            r = requests.get(url, timeout=2.0, headers=headers)
            try:
                done, n = self.get_one_page(label, page, r, root)
                # Do not remove this trace. It's reassuring.
                g.trace(f"done: {done:5} page: {page:3} found: {n:3} label: {label}")
            except AttributeError:
                g.trace('Possible rate limit')
                self.print_header(r)
                g.es_exception()
                break
            total += n
            if done:
                break
            page += 1
            if page > limit:
                g.trace('too many pages')
                break
        state = state.capitalize()
        if self.milestone:
            root.h = f"{total} {state} {label} issues for milestone {self.milestone}"
        else:
            root.h = f"{total} {state} {label} issues"
    #@+node:ekr.20180126043719.4: *5* git.get_one_page
    def get_one_page(self, label: str, page: int, r: Any, root: Position) -> tuple[bool, int]:

        if self.milestone:
            aList = [
                z for z in r.json()
                    if z.get('milestone') is not None and
                        self.milestone == z.get('milestone').get('title')
            ]
        else:
            aList = [z for z in r.json()]
        for d in aList:
            n, title = d.get('number'), d.get('title')
            html_url = d.get('html_url') or self.base_url
            p = root.insertAsNthChild(0)
            p.h = f"#{n}: {title}"
            p.b = f"{html_url}\n\n"
            p.b += d.get('body').strip()
        link = r.headers.get('Link')
        done = not link or link.find('rel="next"') == -1
        return done, len(aList)
    #@+node:ekr.20180127092201.1: *5* git.print_header
    def print_header(self, r: Any) -> None:

        # r.headers is a CaseInsensitiveDict
        # so g.printObj(r.headers) is just repr(r.headers)
        if 0:
            print('Link', r.headers.get('Link'))
        else:
            for key in r.headers:
                print(f"{key:35}: {r.headers.get(key)}")
    #@-others
#@+node:ekr.20190428173354.1: *3* g.getGitVersion
def getGitVersion(directory: str = None) -> tuple[str, str, str]:
    """Return a tuple (author, build, date) from the git log, or None."""
    #
    # -n: Get only the last log.
    trace = 'git' in g.app.debug
    try:
        s = subprocess.check_output(
            'git log -n 1 --date=iso',
            cwd=directory or g.app.loadDir,
            stderr=subprocess.DEVNULL,
            shell=True,
        )
    # #1209.
    except subprocess.CalledProcessError as e:
        s = e.output
        if trace:
            g.trace('return code', e.returncode)
            g.trace('value', repr(s))
            g.es_print('Exception in g.getGitVersion')
            g.es_exception()
        s = g.toUnicode(s)
        if not isinstance(s, str):
            return '', '', ''
    except Exception:
        if trace:
            g.es_print('Exception in g.getGitVersion')
            g.es_exception()
        return '', '', ''

    info = [g.toUnicode(z) for z in s.splitlines()]

    def find(kind: str) -> str:
        """Return the given type of log line."""
        for z in info:
            if z.startswith(kind):
                return z.lstrip(kind).lstrip(':').strip()
        return ''

    return find('Author'), find('commit')[:10], find('Date')
#@+node:ekr.20240604111327.1: *3* g.getModifiedFiles
def getModifiedFiles(repo_path: str) -> list[str]:
    """Return the modified files in the given repo."""
    if not repo_path:
        return []
    old_cwd = os.getcwd()
    os.chdir(repo_path)
    try:
        # We are not checking the return code here, so:
        # pylint: disable=subprocess-run-check
        result = subprocess.run(["git", "status", "--porcelain"], capture_output=True, text=True)
        if result.returncode != 0:
            print("Error running git command")
            return []
        modified_files = []
        for line in result.stdout.split('\n'):
            if line.startswith((' M', 'M ', 'A ', ' A')):
                modified_files.append(line[3:])
        return [os.path.abspath(z) for z in modified_files]
    finally:
        os.chdir(old_cwd)
#@+node:ekr.20170414034616.2: *3* g.gitBranchName
def gitBranchName(path: str = None) -> str:
    """
    Return the git branch name associated with path/.git, or the empty
    string if path/.git does not exist. If path is None, use the leo-editor
    directory.
    """
    branch, commit = g.gitInfo(path)
    return branch
#@+node:ekr.20170414034616.4: *3* g.gitCommitNumber
def gitCommitNumber(path: str = None) -> str:
    """
    Return the git commit number associated with path/.git, or the empty
    string if path/.git does not exist. If path is None, use the leo-editor
    directory.
    """
    branch, commit = g.gitInfo(path)
    return commit
#@+node:maphew.20171112205129.1: *3* g.gitDescribe
def gitDescribe(path: str = None) -> tuple[str, str, str]:
    """
    Return the Git tag, distance-from-tag, and commit hash for the
    associated path. If path is None, use the leo-editor directory.

    Given `git describe` cmd line output: `x-leo-v5.6-55-ge1129da\n`
    This function returns ('x-leo-v5.6', '55', 'e1129da')
    """
    describe = g.execGitCommand('git describe --tags --long', path)
    # rsplit not split, as '-' might be in tag name.
    tag, distance, commit = describe[0].rsplit('-', 2)
    if 'g' in commit[0:]:
        # leading 'g' isn't part of the commit hash.
        commit = commit[1:]
    commit = commit.rstrip()
    return tag, distance, commit
#@+node:ekr.20170414034616.6: *3* g.gitHeadPath
def gitHeadPath(path_s: str) -> Optional[str]:
    """
    Compute the path to .git/HEAD given the path.
    """
    path = Path(path_s)
    # #1780: Look up the directory tree, looking the .git directory.
    while os.path.exists(path):
        head = os.path.join(path, '.git', 'HEAD')
        if os.path.exists(head):
            return head
        if path == path.parent:
            break
        path = path.parent
    return None
#@+node:ekr.20170414034616.3: *3* g.gitInfo
def gitInfo(path: str = None) -> tuple[str, str]:
    """
    Path may be a directory or file.

    Return the branch and commit number or ('', '').
    """
    branch, commit = '', ''  # Set defaults.
    if path is None:
        # Default to leo/core.
        path = os.path.dirname(__file__)
    if not os.path.isdir(path):
        path = os.path.dirname(path)
    # Does path/../ref exist?
    path = g.gitHeadPath(path)
    if not path:
        return branch, commit
    try:
        with open(path) as f:
            s = f.read()
            if not s.startswith('ref'):
                branch = 'None'
                commit = s[:7]
                return branch, commit
        # On a proper branch
        pointer = s.split()[1]
        dirs = pointer.split('/')
        branch = dirs[-1]
    except IOError:
        g.trace('can not open:', path)
        return branch, commit
    # Try to get a better commit number.
    git_dir = g.finalize_join(path, '..')
    try:
        path = g.finalize_join(git_dir, pointer)
        with open(path) as f:
            s = f.read()
        commit = s.strip()[0:12]
        # shorten the hash to a unique shortname
    except IOError:
        try:
            path = g.finalize_join(git_dir, 'packed-refs')
            with open(path) as f:  # type:ignore
                for line in f:
                    if line.strip().endswith(' ' + pointer):
                        commit = line.split()[0][0:12]
                        break
        except IOError:
            pass
    return branch, commit
#@+node:ekr.20200724132432.1: *3* g.gitInfoForFile
def gitInfoForFile(filename: str) -> tuple[str, str]:
    """
    Return the git (branch, commit) info associated for the given file.
    """
    # g.gitInfo and g.gitHeadPath now do all the work.
    return g.gitInfo(filename)
#@+node:ekr.20200724133754.1: *3* g.gitInfoForOutline
def gitInfoForOutline(c: Cmdr) -> tuple[str, str]:
    """
    Return the git (branch, commit) info associated for commander c.
    """
    return g.gitInfoForFile(c.fileName())
#@+node:ekr.20031218072017.3139: ** g.Hooks & Plugins
#@+node:ekr.20101028131948.5860: *3* g.act_on_node
def dummy_act_on_node(c: Cmdr, p: Position, event: QEvent) -> None:
    pass

# This dummy definition keeps pylint happy.
# Plugins can change this.

act_on_node = dummy_act_on_node
#@+node:ville.20120502221057.7500: *3* g.childrenModifiedSet, g.contentModifiedSet
childrenModifiedSet: set[VNode] = set()
contentModifiedSet: set[VNode] = set()
#@+node:ekr.20031218072017.1596: *3* g.doHook
def doHook(tag: str, *args: Args, **kwargs: KWargs) -> Any:
    """
    This global function calls a hook routine. Hooks are identified by the
    tag param.

    Returns the value returned by the hook routine, or None if the there is
    an exception.

    We look for a hook routine in three places:
    1. c.hookFunction
    2. app.hookFunction
    3. leoPlugins.doPlugins()

    Set app.hookError on all exceptions.
    Scripts may reset app.hookError to try again.
    """
    if g.app.killed or g.app.hookError:
        return None
    if args:
        # A minor error in Leo's core.
        g.pr(f"***ignoring args param.  tag = {tag}")
    if not g.app.enablePlugins:
        if tag in ('open0', 'start1'):
            g.warning("Plugins disabled: use_plugins is 0 in a leoSettings.leo file.")
        return None
    # Get the hook handler function.  Usually this is doPlugins.
    c = kwargs.get("c")
    # pylint: disable=consider-using-ternary
    f = (c and c.hookFunction) or g.app.hookFunction
    if not f:
        g.app.hookFunction = f = g.app.pluginsController.doPlugins
    try:
        # Pass the hook to the hook handler.
        # g.pr('doHook',f.__name__,keywords.get('c'))
        return f(tag, kwargs)
    except Exception:
        g.es_exception()
        g.app.hookError = True  # Suppress this function.
        g.app.idle_time_hooks_enabled = False
        return None
#@+node:ekr.20100910075900.5950: *3* g.Wrappers for g.app.pluginController methods
# Important: we can not define g.pc here!
#@+node:ekr.20100910075900.5951: *4* g.Loading & registration
def loadOnePlugin(pluginName: str, verbose: bool = False) -> Any:
    pc = g.app.pluginsController
    return pc.loadOnePlugin(pluginName, verbose=verbose)

def registerExclusiveHandler(tags: Any, fn: str) -> Any:
    pc = g.app.pluginsController
    return pc.registerExclusiveHandler(tags, fn)

def registerHandler(tags: Any, fn: Any) -> Any:
    pc = g.app.pluginsController
    return pc.registerHandler(tags, fn)

def plugin_signon(module_name: str, verbose: bool = False) -> Any:
    pc = g.app.pluginsController
    return pc.plugin_signon(module_name, verbose)

def unloadOnePlugin(moduleOrFileName: str, verbose: bool = False) -> Any:
    pc = g.app.pluginsController
    return pc.unloadOnePlugin(moduleOrFileName, verbose)

def unregisterHandler(tags: Any, fn: Any) -> Any:
    pc = g.app.pluginsController
    return pc.unregisterHandler(tags, fn)
#@+node:ekr.20100910075900.5952: *4* g.Information
def getHandlersForTag(tags: list[str]) -> list:
    pc = g.app.pluginsController
    return pc.getHandlersForTag(tags)

def getLoadedPlugins() -> list:
    pc = g.app.pluginsController
    return pc.getLoadedPlugins()

def getPluginModule(moduleName: str) -> Optional[Module]:
    pc = g.app.pluginsController
    return pc.getPluginModule(moduleName)

def pluginIsLoaded(fn: str) -> bool:
    pc = g.app.pluginsController
    return pc.isLoaded(fn)
#@+node:ekr.20031218072017.1315: ** g.Idle time functions
#@+node:EKR.20040602125018.1: *3* g.disableIdleTimeHook
def disableIdleTimeHook() -> None:
    """Disable the global idle-time hook."""
    g.app.idle_time_hooks_enabled = False
#@+node:EKR.20040602125018: *3* g.enableIdleTimeHook
def enableIdleTimeHook(*args: Args, **kwargs: KWargs) -> None:
    """Enable idle-time processing."""
    g.app.idle_time_hooks_enabled = True
#@+node:ekr.20140825042850.18410: *3* g.IdleTime
def IdleTime(handler: Callable, delay: int = 500, tag: str = None) -> QtIdleTime:
    """
    A thin wrapper for the LeoQtGui.IdleTime class.

    The IdleTime class executes a handler with a given delay at idle time.
    The handler takes a single argument, the IdleTime instance::

        def handler(timer):
            '''IdleTime handler.  timer is an IdleTime instance.'''
            delta_t = timer.time-timer.starting_time
            g.trace(timer.count, '%2.4f' % (delta_t))
            if timer.count >= 5:
                g.trace('done')
                timer.stop()

        # Execute handler every 500 msec. at idle time.
        timer = g.IdleTime(handler,delay=500)
        if timer: timer.start()

    Timer instances are completely independent::

        def handler1(timer):
            delta_t = timer.time-timer.starting_time
            g.trace('%2s %2.4f' % (timer.count,delta_t))
            if timer.count >= 5:
                g.trace('done')
                timer.stop()

        def handler2(timer):
            delta_t = timer.time-timer.starting_time
            g.trace('%2s %2.4f' % (timer.count,delta_t))
            if timer.count >= 10:
                g.trace('done')
                timer.stop()

        timer1 = g.IdleTime(handler1, delay=500)
        timer2 = g.IdleTime(handler2, delay=1000)
        if timer1 and timer2:
            timer1.start()
            timer2.start()
    """
    try:
        return g.app.gui.idleTimeClass(handler, delay, tag)
    except Exception:
        return None
#@+node:ekr.20161027205025.1: *3* g.idleTimeHookHandler (stub)
def idleTimeHookHandler(timer: Any) -> None:
    """This function exists for compatibility."""
    g.es_print('Replaced by IdleTimeManager.on_idle')
    g.trace(g.callers())
#@+node:ekr.20041219095213: ** g.Importing
#@+node:ekr.20040917061619: *3* g.cantImport
def cantImport(moduleName: str, pluginName: str = None, verbose: bool = True) -> None:
    """Print a "Can't Import" message and return None."""
    s = f"Can not import {moduleName}"
    if pluginName:
        s = s + f" from {pluginName}"
    if not g.app or not g.app.gui:
        print(s)
    elif g.unitTesting:
        return
    else:
        g.warning('', s)
#@+node:ekr.20191220044128.1: *3* g.import_module
def import_module(name: str, package: str = None) -> Optional[Module]:
    """
    A thin wrapper over importlib.import_module.
    """
    trace = 'plugins' in g.app.debug and not g.unitTesting
    exceptions = []
    try:
        m = importlib.import_module(name, package=package)
    except Exception as e:
        m = None
        if trace:
            t, v, tb = sys.exc_info()
            del tb  # don't need the traceback
            # In case v is empty, we'll at least have the exception type
            v = v or str(t)  # type:ignore
            if v not in exceptions:
                exceptions.append(v)
                g.trace(f"Can not import {name}: {e}")
    return m
#@+node:ekr.20140711071454.17650: ** g.Indices, Strings, Unicode & Whitespace
#@+node:ekr.20140711071454.17647: *3* g.Indices
#@+node:ekr.20050314140957: *4* g.convertPythonIndexToRowCol
def convertPythonIndexToRowCol(s: str, i: int) -> tuple[int, int]:
    """Convert index i into string s into zero-based row/col indices."""
    if not s or i <= 0:
        return 0, 0
    i = min(i, len(s))
    # works regardless of what s[i] is
    row = s.count('\n', 0, i)  # Don't include i
    if row == 0:
        return row, i
    prevNL = s.rfind('\n', 0, i)  # Don't include i
    return row, i - prevNL - 1
#@+node:ekr.20050315071727: *4* g.convertRowColToPythonIndex
def convertRowColToPythonIndex(s: str, row: int, col: int, lines: list[str] = None) -> int:
    """Convert zero-based row/col indices into a python index into string s."""
    if row < 0:
        return 0
    if lines is None:
        lines = g.splitLines(s)
    if row >= len(lines):
        return len(s)
    col = min(col, len(lines[row]))
    # A big bottleneck
    prev = 0
    for line in lines[:row]:
        prev += len(line)
    return prev + col
#@+node:ekr.20061031102333.2: *4* g.getWord & getLine
def getWord(s: str, i: int) -> tuple[int, int]:
    """Return i,j such that s[i:j] is the word surrounding s[i]."""
    if i >= len(s):
        i = len(s) - 1
    if i < 0:
        i = 0
    # Scan backwards.
    while 0 <= i < len(s) and g.isWordChar(s[i]):
        i -= 1
    i += 1
    # Scan forwards.
    j = i
    while 0 <= j < len(s) and g.isWordChar(s[j]):
        j += 1
    return i, j

def getLine(s: str, i: int) -> tuple[int, int]:
    """
    Return i,j such that s[i:j] is the line surrounding s[i].
    s[i] is a newline only if the line is empty.
    s[j] is a newline unless there is no trailing newline.
    """
    if i > len(s):
        i = len(s) - 1
    if i < 0:
        i = 0
    # A newline *ends* the line, so look to the left of a newline.
    j = s.rfind('\n', 0, i)
    if j == -1:
        j = 0
    else:
        j += 1
    k = s.find('\n', i)
    if k == -1:
        k = len(s)
    else:
        k = k + 1
    return j, k
#@+node:ekr.20111114151846.9847: *4* g.toPythonIndex
def toPythonIndex(s: str, index: str) -> int:
    """
    Convert index to a Python int.

    index may be a Tk index (x.y) or 'end'.
    """
    if index is None:
        return 0
    if isinstance(index, int):
        return index
    if index == '1.0':
        return 0
    if index == 'end':
        return len(s)
    data = index.split('.')
    if len(data) == 2:
        row1, col1 = data
        row, col = int(row1), int(col1)
        i = g.convertRowColToPythonIndex(s, row - 1, col)
        return i
    g.trace(f"bad string index: {index}")
    return 0
#@+node:ekr.20140526144610.17601: *3* g.Strings
#@+node:ekr.20031218072017.3106: *4* g.angleBrackets & virtual_event_name
def angleBrackets(s: str) -> str:
    """Returns < < s > >"""
    lt = "<<"
    rt = ">>"
    return lt + s + rt

virtual_event_name = angleBrackets
#@+node:ekr.20090516135452.5777: *4* g.ensureLeading/TrailingNewlines
def ensureLeadingNewlines(s: str, n: int) -> str:
    s = g.removeLeading(s, '\t\n\r ')
    return ('\n' * n) + s

def ensureTrailingNewlines(s: str, n: int) -> str:
    s = g.removeTrailing(s, '\t\n\r ')
    return s + '\n' * n
#@+node:ekr.20190503145501.1: *4* g.isascii
def isascii(s: str) -> bool:
    # s.isascii() is defined in Python 3.7.
    return all(ord(ch) < 128 for ch in s)
#@+node:ekr.20050920084036.4: *4* g.longestCommonPrefix & g.itemsMatchingPrefixInList
def longestCommonPrefix(s1: str, s2: str) -> str:
    """Find the longest prefix common to strings s1 and s2."""
    prefix = ''
    for ch in s1:
        if s2.startswith(prefix + ch):
            prefix = prefix + ch
        else:
            return prefix
    return prefix

def itemsMatchingPrefixInList(s: str, aList: list[str], matchEmptyPrefix: bool = False) -> tuple[list, str]:
    """This method returns a sorted list items of aList whose prefix is s.

    It also returns the longest common prefix of all the matches.
    """
    if s:
        pmatches = [a for a in aList if a.startswith(s)]
    elif matchEmptyPrefix:
        pmatches = aList[:]
    else:
        pmatches = []
    if pmatches:
        pmatches.sort()
        common_prefix = reduce(g.longestCommonPrefix, pmatches)
    else:
        common_prefix = ''
    return pmatches, common_prefix
#@+node:ekr.20230704030847.1: *4* g.pad
def pad(s: str, width: int) -> str:
    """Return a string of blanks to pad string s to the given width."""
    return ' ' * max(0, width - len(s))
#@+node:ekr.20090516135452.5776: *4* g.removeLeading/Trailing
# Warning: g.removeTrailingWs already exists.
# Do not change it!

def removeLeading(s: str, chars: str) -> str:
    """Remove all characters in chars from the front of s."""
    i = 0
    while i < len(s) and s[i] in chars:
        i += 1
    return s[i:]

def removeTrailing(s: str, chars: str) -> str:
    """Remove all characters in chars from the end of s."""
    i = len(s) - 1
    while i >= 0 and s[i] in chars:
        i -= 1
    i += 1
    return s[:i]
#@+node:ekr.20060410112600: *4* g.stripBrackets
def stripBrackets(s: str) -> str:
    """Strip leading and trailing angle brackets."""
    if s.startswith('<'):
        s = s[1:]
    if s.endswith('>'):
        s = s[:-1]
    return s
#@+node:ekr.20170317101100.1: *4* g.unCamel
def unCamel(s: str) -> list[str]:
    """Return a list of sub-words in camelCased string s."""
    result: list[str] = []
    word: list[str] = []
    for ch in s:
        if ch.isalpha() and ch.isupper():
            if word:
                result.append(''.join(word))
            word = [ch]
        elif ch.isalpha():
            word.append(ch)
        elif word:
            result.append(''.join(word))
            word = []
    if word:
        result.append(''.join(word))
    return result
#@+node:ekr.20031218072017.1498: *3* g.Unicode
#@+node:ekr.20240325175438.1: *4* g.bytesToStr
def bytesToStr(b: bytes, reportErrors: bool = False) -> str:
    """Convert bytes to unicode."""
    assert isinstance(b, bytes), g.callers()
    tag = 'g.bytesToStr'
    encoding = 'utf-8'
    try:
        s = b.decode(encoding, 'strict')
    except(UnicodeDecodeError, UnicodeError):  # noqa
        # https://wiki.python.org/moin/UnicodeDecodeError
        s = b.decode(encoding, 'replace')
        if reportErrors:
            g.error(f"{tag}: unicode error. encoding: {encoding!r}, s:\n{s!r}")
            g.trace(g.callers())
    except Exception:
        g.es_exception()
        g.error(f"{tag}: unexpected error! encoding: {encoding!r}, s:\n{s!r}")
        g.trace(g.callers())
    return s
#@+node:ekr.20190505052756.1: *4* g.checkUnicode
def checkUnicode(s: str, encoding: str = None) -> str:
    """
    Warn when converting bytes. Report *all* errors.

    This method is meant to document defensive programming. We don't expect
    these errors, but they might arise as the result of problems in
    user-defined plugins or scripts.
    """
    tag = 'g.checkUnicode'
    if s is None and g.unitTesting:
        return ''
    if isinstance(s, str):
        return s
    if not isinstance(s, bytes):
        g.error(f"{tag}: unexpected argument: {s!r}")
        g.trace('callers:', g.callers())
        return ''

    # Report the unexpected conversion.
    message = f"\n{tag}: expected unicode. got: {s!r}\n{g.callers()}"
    g.es_print_unique_message(message, color='red')

    # Convert to unicode, reporting all errors.
    if not encoding:
        encoding = 'utf-8'
    try:
        s = s.decode(encoding, 'strict')
    except(UnicodeDecodeError, UnicodeError):  # noqa
        # https://wiki.python.org/moin/UnicodeDecodeError
        s = s.decode(encoding, 'replace')
        g.trace(g.callers())
        g.error(f"{tag}: unicode error. encoding: {encoding!r}, s:\n{s!r}")
    except Exception:
        g.trace(g.callers())
        g.es_exception()
        g.error(f"{tag}: unexpected error! encoding: {encoding!r}, s:\n{s!r}")
    return s
#@+node:ekr.20100125073206.8709: *4* g.getPythonEncodingFromString
def getPythonEncodingFromString(s: str) -> str:
    """Return the encoding given by Python's encoding line.
    s is the entire file.
    """
    encoding = None
    tag, tag2 = '# -*- coding:', '-*-'
    n1, n2 = len(tag), len(tag2)
    if s:
        # For Python 3.x we must convert to unicode before calling startswith.
        # The encoding doesn't matter: we only look at the first line, and if
        # the first line is an encoding line, it will contain only ascii characters.
        s = g.toUnicode(s, encoding='ascii', reportErrors=False)
        lines = g.splitLines(s)
        line1 = lines[0].strip()
        if line1.startswith(tag) and line1.endswith(tag2):
            e = line1[n1:-n2].strip()
            if e and g.isValidEncoding(e):
                encoding = e
        elif g.match_word(line1, 0, '@first'):  # 2011/10/21.
            line1 = line1[len('@first') :].strip()
            if line1.startswith(tag) and line1.endswith(tag2):
                e = line1[n1:-n2].strip()
                if e and g.isValidEncoding(e):
                    encoding = e
    return encoding
#@+node:ekr.20031218072017.1500: *4* g.isValidEncoding
def isValidEncoding(encoding: str) -> bool:
    """Return True if the encoding is valid."""
    if not encoding:
        return False
    if sys.platform == 'cli':
        return True
    try:
        codecs.lookup(encoding)
        return True
    except LookupError:  # Windows
        return False
    except AttributeError:  # Linux
        return False
    except Exception:
        # UnicodeEncodeError
        g.es_print('Please report the following error')
        g.es_exception()
        return False
#@+node:ekr.20061006152327: *4* g.isWordChar & g.isWordChar1
def isWordChar(ch: str) -> bool:
    """Return True if ch should be considered a letter."""
    return bool(ch and (ch.isalnum() or ch == '_'))

def isWordChar1(ch: str) -> bool:
    return bool(ch and (ch.isalpha() or ch == '_'))
#@+node:ekr.20130910044521.11304: *4* g.stripBOM
def stripBOM(s_bytes: bytes) -> tuple[str, bytes]:
    """
    If there is a BOM, return (e,s2) where e is the encoding
    implied by the BOM and s2 is the s stripped of the BOM.

    If there is no BOM, return (None,s)

    s must be the contents of a file (a string) read in binary mode.
    """
    table = (
        # Important: test longer bom's first.
        (4, 'utf-32', codecs.BOM_UTF32_BE),
        (4, 'utf-32', codecs.BOM_UTF32_LE),
        (3, 'utf-8', codecs.BOM_UTF8),
        (2, 'utf-16', codecs.BOM_UTF16_BE),
        (2, 'utf-16', codecs.BOM_UTF16_LE),
    )
    if s_bytes:
        for n, e, bom in table:
            assert len(bom) == n
            if bom == s_bytes[: len(bom)]:
                return e, s_bytes[len(bom) :]
    return None, s_bytes
#@+node:ekr.20240325175449.1: *4* g.strToBytes
def strToBytes(s: str, reportErrors: bool = False) -> bytes:
    """Convert unicode string to an encoded string."""
    assert isinstance(s, str), g.callers()
    encoding = 'utf-8'
    try:
        b = s.encode(encoding, "strict")
    except UnicodeError:
        b = s.encode(encoding, "replace")
        if reportErrors:
            g.error(f"Error converting {s} from unicode to {encoding}")
    # Tracing these calls directly yields thousands of calls.
    return b
#@+node:ekr.20050208093800: *4* g.toEncodedString
def toEncodedString(s: str, encoding: str = 'utf-8', reportErrors: bool = False) -> bytes:
    """Convert unicode string to an encoded string."""
    if not isinstance(s, str):
        return s
    if not encoding:
        encoding = 'utf-8'
    # These are the only significant calls to s.encode in Leo.
    try:
        s = s.encode(encoding, "strict")  # type:ignore
    except UnicodeError:
        s = s.encode(encoding, "replace")  # type:ignore
        if reportErrors:
            g.error(f"Error converting {s} from unicode to {encoding} encoding")
    # Tracing these calls directly yields thousands of calls.
    return s  # type:ignore
#@+node:ekr.20050208093800.1: *4* g.toUnicode
unicode_warnings: dict[str, bool] = {}  # Keys are g.callers.

def toUnicode(s: Any, encoding: str = None, reportErrors: bool = False) -> str:
    """Convert bytes to unicode if necessary."""
    if isinstance(s, str):
        return s
    tag = 'g.toUnicode'
    if not isinstance(s, bytes):
        if reportErrors and not isinstance(s, (NullObject, TracingNullObject)):
            callers = g.callers()
            if callers not in unicode_warnings:
                unicode_warnings[callers] = True
                g.error(f"{tag}: unexpected argument of type {s.__class__.__name__}")
                g.trace(callers)
        return ''
    if not encoding:
        encoding = 'utf-8'
    try:
        s = s.decode(encoding, 'strict')
    except(UnicodeDecodeError, UnicodeError):  # noqa
        # https://wiki.python.org/moin/UnicodeDecodeError
        s = s.decode(encoding, 'replace')
        if reportErrors:
            g.error(f"{tag}: unicode error. encoding: {encoding!r}, s:\n{s!r}")
            g.trace(g.callers())
    except Exception:
        g.es_exception()
        g.error(f"{tag}: unexpected error! encoding: {encoding!r}, s:\n{s!r}")
        g.trace(g.callers())
    return s
#@+node:ekr.20031218072017.3197: *3* g.Whitespace
#@+node:ekr.20031218072017.3198: *4* g.computeLeadingWhitespace
# Returns optimized whitespace corresponding to width with the indicated tab_width.

def computeLeadingWhitespace(width: int, tab_width: int) -> str:
    if width <= 0:
        return ""
    if tab_width > 1:
        tabs = int(width / tab_width)
        blanks = int(width % tab_width)
        return ('\t' * tabs) + (' ' * blanks)
    # Negative tab width always gets converted to blanks.
    return ' ' * width
#@+node:ekr.20120605172139.10263: *4* g.computeLeadingWhitespaceWidth
# Returns optimized whitespace corresponding to width with the indicated tab_width.

def computeLeadingWhitespaceWidth(s: str, tab_width: int) -> int:
    w = 0
    for ch in s:
        if ch == ' ':
            w += 1
        elif ch == '\t':
            w += (abs(tab_width) - (w % abs(tab_width)))
        else:
            break
    return w
#@+node:ekr.20031218072017.3199: *4* g.computeWidth
# Returns the width of s, assuming s starts a line, with indicated tab_width.

def computeWidth(s: str, tab_width: int) -> int:
    w = 0
    for ch in s:
        if ch == '\t':
            w += (abs(tab_width) - (w % abs(tab_width)))
        elif ch == '\n':  # Bug fix: 2012/06/05.
            break
        else:
            w += 1
    return w
#@+node:ekr.20110727091744.15083: *4* g.wrap_lines (newer)
#@@language rest
#@+at
# Important note: this routine need not deal with leading whitespace.
#
# Instead, the caller should simply reduce pageWidth by the width of
# leading whitespace wanted, then add that whitespace to the lines
# returned here.
#
# The key to this code is the invariant that line never ends in whitespace.
#@@c
#@@language python

def wrap_lines(lines: list[str], pageWidth: int, firstLineWidth: int = None) -> list[str]:
    """Returns a list of lines, consisting of the input lines wrapped to the given pageWidth."""
    if pageWidth < 10:
        pageWidth = 10
    # First line is special
    if not firstLineWidth:
        firstLineWidth = pageWidth
    if firstLineWidth < 10:
        firstLineWidth = 10
    outputLineWidth = firstLineWidth
    # Sentence spacing
    # This should be determined by some setting, and can only be either 1 or 2
    sentenceSpacingWidth = 1
    assert 0 < sentenceSpacingWidth < 3
    result = []  # The lines of the result.
    line = ""  # The line being formed.  It never ends in whitespace.
    for s in lines:
        i = 0
        while i < len(s):
            assert len(line) <= outputLineWidth  # DTHEIN 18-JAN-2004
            j = g.skip_ws(s, i)
            k = g.skip_non_ws(s, j)
            word = s[j:k]
            assert k > i
            i = k
            # DTHEIN 18-JAN-2004: wrap at exactly the text width,
            # not one character less
            #
            wordLen = len(word)
            if line.endswith('.') or line.endswith('?') or line.endswith('!'):
                space = ' ' * sentenceSpacingWidth
            else:
                space = ' '
            if line and wordLen > 0:
                wordLen += len(space)
            if wordLen + len(line) <= outputLineWidth:
                if wordLen > 0:
                    #@+<< place blank and word on the present line >>
                    #@+node:ekr.20110727091744.15084: *5* << place blank and word on the present line >>
                    if line:
                        # Add the word, preceded by a blank.
                        line = space.join((line, word))
                    else:
                        # Just add the word to the start of the line.
                        line = word
                    #@-<< place blank and word on the present line >>
                else:
                    pass  # discard the trailing whitespace.
            else:
                #@+<< place word on a new line >>
                #@+node:ekr.20110727091744.15085: *5* << place word on a new line >>
                # End the previous line.
                if line:
                    result.append(line)
                    outputLineWidth = pageWidth  # DTHEIN 3-NOV-2002: width for remaining lines
                # Discard the whitespace and put the word on a new line.
                line = word
                # Careful: the word may be longer than pageWidth.
                if len(line) > pageWidth:  # DTHEIN 18-JAN-2004: line can equal pagewidth
                    result.append(line)
                    outputLineWidth = pageWidth  # DTHEIN 3-NOV-2002: width for remaining lines
                    line = ""
                #@-<< place word on a new line >>
    if line:
        result.append(line)
    return result
#@+node:ekr.20031218072017.3200: *4* g.get_leading_ws
def get_leading_ws(s: str) -> str:
    """Returns the leading whitespace of 's'."""
    i = 0
    n = len(s)
    while i < n and s[i] in (' ', '\t'):
        i += 1
    return s[0:i]
#@+node:ekr.20031218072017.3201: *4* g.optimizeLeadingWhitespace
# Optimize leading whitespace in s with the given tab_width.

def optimizeLeadingWhitespace(line: str, tab_width: int) -> str:
    i, width = g.skip_leading_ws_with_indent(line, 0, tab_width)
    s = g.computeLeadingWhitespace(width, tab_width) + line[i:]
    return s
#@+node:ekr.20040723093558: *4* g.regularizeTrailingNewlines
#@+at The caller should call g.stripBlankLines before calling this routine
# if desired.
#
# This routine does _not_ simply call rstrip(): that would delete all
# trailing whitespace-only lines, and in some cases that would change
# the meaning of program or data.
#@@c

def regularizeTrailingNewlines(s: str, kind: str) -> None:
    """Kind is 'asis', 'zero' or 'one'."""
    pass
#@+node:ekr.20091229090857.11698: *4* g.removeBlankLines
def removeBlankLines(s: str) -> str:
    lines = g.splitLines(s)
    lines = [z for z in lines if z.strip()]
    return ''.join(lines)
#@+node:ekr.20091229075924.6235: *4* g.removeLeadingBlankLines
def removeLeadingBlankLines(s: str) -> str:
    lines = g.splitLines(s)
    result = []
    remove = True
    for line in lines:
        if remove and not line.strip():
            pass
        else:
            remove = False
            result.append(line)
    return ''.join(result)
#@+node:ekr.20031218072017.3202: *4* g.removeLeadingWhitespace
# Remove whitespace up to first_ws wide in s, given tab_width, the width of a tab.

def removeLeadingWhitespace(s: str, first_ws: int, tab_width: int) -> str:
    j = 0
    ws = 0
    first_ws = abs(first_ws)
    for ch in s:
        if ws >= first_ws:
            break
        elif ch == ' ':
            j += 1
            ws += 1
        elif ch == '\t':
            j += 1
            ws += (abs(tab_width) - (ws % abs(tab_width)))
        else:
            break
    if j > 0:
        s = s[j:]
    return s
#@+node:ekr.20031218072017.3203: *4* g.removeTrailingWs
# Warning: string.rstrip also removes newlines!

def removeTrailingWs(s: str) -> str:
    j = len(s) - 1
    while j >= 0 and (s[j] == ' ' or s[j] == '\t'):
        j -= 1
    return s[: j + 1]
#@+node:ekr.20031218072017.3204: *4* g.skip_leading_ws
# Skips leading up to width leading whitespace.

def skip_leading_ws(s: str, i: int, ws: int, tab_width: int) -> int:
    count = 0
    while count < ws and i < len(s):
        ch = s[i]
        if ch == ' ':
            count += 1
            i += 1
        elif ch == '\t':
            count += (abs(tab_width) - (count % abs(tab_width)))
            i += 1
        else:
            break
    return i
#@+node:ekr.20031218072017.3205: *4* g.skip_leading_ws_with_indent
def skip_leading_ws_with_indent(s: str, i: int, tab_width: int) -> tuple[int, int]:
    """Skips leading whitespace and returns (i, indent),

    - i points after the whitespace
    - indent is the width of the whitespace, assuming tab_width wide tabs."""
    count = 0
    n = len(s)
    while i < n:
        ch = s[i]
        if ch == ' ':
            count += 1
            i += 1
        elif ch == '\t':
            count += (abs(tab_width) - (count % abs(tab_width)))
            i += 1
        else:
            break
    return i, count
#@+node:ekr.20040723093558.1: *4* g.stripBlankLines
def stripBlankLines(s: str) -> str:
    lines = g.splitLines(s)
    for i, line in enumerate(lines):
        j = g.skip_ws(line, 0)
        if j >= len(line):
            lines[i] = ''
        elif line[j] == '\n':
            lines[i] = '\n'
    return ''.join(lines)
#@+node:ekr.20031218072017.3108: ** g.Logging & Printing
# g.es and related print to the Log window.
# g.pr prints to the console.
# g.es_print and related print to both the Log window and the console.
#@+node:ekr.20080821073134.2: *3* g.doKeywordArgs
def doKeywordArgs(keys: dict, d: dict = None) -> dict:
    """
    Return a result dict that is a copy of the keys dict
    with missing items replaced by defaults in d dict.
    """
    if d is None:
        d = {}
    result = {}
    for key, default_val in d.items():
        isBool = default_val in (True, False)
        val = keys.get(key)
        if isBool and val in (True, 'True', 'true'):
            result[key] = True
        elif isBool and val in (False, 'False', 'false'):
            result[key] = False
        elif val is None:
            result[key] = default_val
        else:
            result[key] = val
    return result
#@+node:ekr.20031218072017.1474: *3* g.enl, ecnl & ecnls
def ecnl(tabName: str = 'Log') -> None:
    g.ecnls(1, tabName)

def ecnls(n: int, tabName: str = 'Log') -> None:
    log = app.log
    if log and not log.isNull:
        while log.newlines < n:
            g.enl(tabName)

def enl(tabName: str = 'Log') -> None:
    log = app.log
    if log and not log.isNull:
        log.newlines += 1
        log.putnl(tabName)
#@+node:ekr.20100914094836.5892: *3* g.error, g.note, g.warning, g.red, g.blue
def blue(*args: Args, **kwargs: KWargs) -> None:
    g.es_print(color='blue', *args, **kwargs)

def error(*args: Args, **kwargs: KWargs) -> None:
    g.es_print(color='error', *args, **kwargs)

def note(*args: Args, **kwargs: KWargs) -> None:
    g.es_print(color='note', *args, **kwargs)

def red(*args: Args, **kwargs: KWargs) -> None:
    g.es_print(color='red', *args, **kwargs)

def warning(*args: Args, **kwargs: KWargs) -> None:
    g.es_print(color='warning', *args, **kwargs)
#@+node:ekr.20070626132332: *3* g.es
def es(*args: Args, **kwargs: KWargs) -> None:
    """Put all non-keyword args to the log pane.
    The first, third, fifth, etc. arg translated by g.translateString.
    Supports color, comma, newline, spaces and tabName keyword arguments.
    """
    if not app or app.killed:
        return
    if app.gui and app.gui.consoleOnly:
        return
    log = app.log
    # Compute the effective args.
    d = {
        'color': None,
        'commas': False,
        'newline': True,
        'spaces': True,
        'tabName': 'Log',
        'nodeLink': None,
    }
    d = g.doKeywordArgs(kwargs, d)
    color = d.get('color')
    if color == 'suppress':
        return  # New in 4.3.
    color = g.actualColor(color)
    tabName = d.get('tabName') or 'Log'
    newline = d.get('newline')
    s = g.translateArgs(args, d)
    # Do not call g.es, g.es_print, g.pr or g.trace here!
        # sys.__stdout__.write('\n===== g.es: %r\n' % s)
    if app.batchMode:
        if app.log:
            app.log.put(s)
    elif g.unitTesting:
        if log and not log.isNull:
            # This makes the output of unit tests match the output of scripts.
            g.pr(s, newline=newline)
    elif log and app.logInited:
        if newline:
            s += '\n'
        log.put(s, color=color, tabName=tabName, nodeLink=d['nodeLink'])
        # Count the number of *trailing* newlines.
        for ch in s:
            if ch == '\n':
                log.newlines += 1
            else:
                log.newlines = 0
    else:
        app.logWaiting.append((s, color, newline, d),)

log = es
#@+node:ekr.20060917120951: *3* g.es_dump
def es_dump(s: str, n: int = 30, title: str = None) -> None:
    if title:
        g.es_print('', title)
    i = 0
    while i < len(s):
        aList = ''.join([f"{ord(ch):2x} " for ch in s[i : i + n]])
        g.es_print('', aList)
        i += n
#@+node:ekr.20031218072017.3110: *3* g.es_error & es_print_error
def es_error(*args: Args, **kwargs: KWargs) -> None:
    color = kwargs.get('color')
    if color is None and g.app.config:
        kwargs['color'] = g.app.config.getColor("log-error-color") or 'red'
    g.es(*args, **kwargs)

def es_print_error(*args: Args, **kwargs: KWargs) -> None:
    color = kwargs.get('color')
    if color is None and g.app and g.app.config:
        kwargs['color'] = g.app.config.getColor("log-error-color") or 'red'
    g.es_print(*args, **kwargs)
#@+node:ekr.20031218072017.3111: *3* g.es_event_exception
def es_event_exception(eventName: str, full: bool = False) -> None:
    g.es("exception handling ", eventName, "event")
    typ, val, tb = sys.exc_info()
    if full:
        errList = traceback.format_exception(typ, val, tb)
    else:
        errList = traceback.format_exception_only(typ, val)
    for i in errList:
        g.es('', i)
    if not g.stdErrIsRedirected():  # 2/16/04
        traceback.print_exc()
#@+node:ekr.20031218072017.3112: *3* g.es_exception
def es_exception(*args: Sequence, **kwargs: Sequence) -> None:
    """Print the last exception."""
    # val is the second argument to the raise statement.
    typ, val, tb = sys.exc_info()
    for line in traceback.format_exception(typ, val, tb):
        g.es_print_error(line)
#@+node:ekr.20061015090538: *3* g.es_exception_type
def es_exception_type(c: Cmdr = None, color: str = "red") -> None:
    # exctype is a Exception class object; value is the error message.
    exctype, value = sys.exc_info()[:2]
    g.es_print('', f"{exctype.__name__}, {value}", color=color)
#@+node:ekr.20050707064040: *3* g.es_print
# see: http://www.diveintopython.org/xml_processing/unicode.html

def es_print(*args: Args, **kwargs: KWargs) -> None:
    """
    Print all non-keyword args, and put them to the log pane.

    The first, third, fifth, etc. arg translated by g.translateString.
    Supports color, comma, newline, spaces and tabName keyword arguments.
    """
    g.pr(*args, **kwargs)
    if g.app and not g.unitTesting:
        g.es(*args, **kwargs)
#@+node:ekr.20050707065530: *3* g.es_trace
def es_trace(*args: Args, **kwargs: KWargs) -> None:
    if args:
        try:
            s = args[0]
            g.trace(g.toEncodedString(s, 'ascii'))
        except Exception:
            pass
    g.es(*args, **kwargs)
#@+node:ekr.20220820050145.1: *3* g.function_name
def function_name() -> str:
    """Return the name of function or method that called this function."""
    try:  # get the function name from the call stack.
        f1 = sys._getframe(1)  # The stack frame, one level up.
        code1 = f1.f_code  # The code object
        name = code1.co_name  # The code name
    except Exception:
        name = g.shortFileName(__file__)
    if name == '<module>':
        name = g.shortFileName(__file__)
    if name.endswith('.pyc'):
        name = name[:-1]
    return name
#@+node:ekr.20230129093329.1: *3* g.get_ctor_name
def get_ctor_name(self: Any, file_name: str, width: int = 25) -> str:
    """
    Return <module-name>.<class-name>:>width.

    self: Any object.
    """
    class_name = self.__class__.__name__
    module_name = shortFileName(file_name).replace(".py", "")
    combined_name = f"{module_name}.{class_name}"
    padding = " " * max(0, 25 - len(combined_name))
    return f"{padding}{combined_name}"
#@+node:ekr.20040731204831: *3* g.getLastTracebackFileAndLineNumber
def getLastTracebackFileAndLineNumber() -> tuple[str, int]:
    typ, val, tb = sys.exc_info()
    if typ is SyntaxError:
        # IndentationError is a subclass of SyntaxError.
        return val.filename, val.lineno
    #
    # Data is a list of tuples, one per stack entry.
    # Tuples have the form (filename,lineNumber,functionName,text).
    data = traceback.extract_tb(tb)
    if data:
        item = data[-1]  # Get the item at the top of the stack.
        filename, n, functionName, text = item
        return filename, n
    # Should never happen.
    return '<string>', 0
#@+node:ekr.20150621095017.1: *3* g.goto_last_exception
def goto_last_exception(c: Cmdr) -> None:
    """Go to the line given by sys.last_traceback."""
    typ, val, tb = sys.exc_info()
    if tb:
        file_name, line_number = g.getLastTracebackFileAndLineNumber()
        line_number = max(0, line_number - 1)  # Convert to zero-based.
        if file_name.endswith('scriptFile.py'):
            # A script.
            c.goToScriptLineNumber(line_number, c.p)
        else:
            for p in c.all_nodes():
                if p.isAnyAtFileNode() and p.h.endswith(file_name):
                    c.goToLineNumber(line_number)
                    return
    else:
        g.trace('No previous exception')
#@+node:ekr.20100126062623.6240: *3* g.internalError
def internalError(*args: Args) -> None:
    """Report a serious internal error in Leo."""
    callers = g.callers(20).split(',')
    caller = callers[-1]
    g.error('\nInternal Leo error in', caller)
    g.es_print(*args)
    g.es_print('Called from', ', '.join(callers[:-1]))
    g.es_print('Please report this error to Leo\'s developers', color='red')
#@+node:ekr.20240325161046.1: *3* g.isUniqueClass
# Keys are strings: g.callers. Values are lists of obj.__class__.__name__.
is_unique_class_dict: dict[str, list[str]] = {}

def isUniqueClass(obj: Any, list_or_class: Any, *, n: int = 2) -> None:
    """Print a message (once) if obj is not an instance of list_or_class."""
    try:
        if isinstance(obj, list_or_class):
            return
    except Exception as e:
        print(
            f"\ng.isUniqueClass: {g.callers()}\n"
            f"Bad arg 2: {list_or_class!r}\n{e!r}\n"
        )
        return
    key = g.callers(n)
    value_s = obj.__class__.__name__
    values: list[str] = is_unique_class_dict.get(key, [])
    if value_s not in values:
        print(f"{key}: Fail: isinstance({value_s}, {list_or_class})")
        values.append(value_s)
        is_unique_class_dict[key] = values

is_unique_class = isUniqueClass
#@+node:ekr.20150127060254.5: *3* g.log_to_file
def log_to_file(s: str, fn: str = None) -> None:
    """Write a message to ~/test/leo_log.txt."""
    if fn is None:
        fn = g.finalize('~/test/leo_log.txt')
    if not s.endswith('\n'):
        s = s + '\n'
    try:
        with open(fn, 'a') as f:
            f.write(s)
    except Exception:
        g.es_exception()
#@+node:ekr.20080710101653.1: *3* g.pr
# see: http://www.diveintopython.org/xml_processing/unicode.html

def pr(*args: Args, **kwargs: KWargs) -> None:
    """
    Print all non-keyword args. This is a wrapper for the print statement.

    The first, third, fifth, etc. arg translated by g.translateString.
    Supports color, comma, newline, spaces and tabName keyword arguments.
    """
    # Compute the effective args.
    d = {'commas': False, 'newline': True, 'spaces': True}
    d = doKeywordArgs(kwargs, d)
    newline = d.get('newline')
    # Unit tests require sys.stdout.
    stdout = sys.stdout if sys.stdout and g.unitTesting else sys.__stdout__
    if not stdout:
        # #541.
        return
    if sys.platform.lower().startswith('win'):
        encoding = 'ascii'  # 2011/11/9.
    elif getattr(stdout, 'encoding', None):
        # sys.stdout is a TextIOWrapper with a particular encoding.
        encoding = stdout.encoding
    else:
        encoding = 'utf-8'
    s = translateArgs(args, d)  # Translates everything to unicode.
    s = g.toUnicode(s, encoding=encoding, reportErrors=False)
    if newline:
        s += '\n'
    # Python's print statement *can* handle unicode, but
    # sitecustomize.py must have sys.setdefaultencoding('utf-8')
    try:
        # #783: print-* commands fail under pythonw.
        stdout.write(s)
    except Exception:
        pass
#@+node:ekr.20060221083356: *3* g.prettyPrintType
def prettyPrintType(obj: Any) -> str:
    if isinstance(obj, str):
        return 'string'
    t: Any = type(obj)
    if t in (types.BuiltinFunctionType, types.FunctionType):
        return 'function'
    if t == types.ModuleType:  # noqa
        return 'module'
    if t in [types.MethodType, types.BuiltinMethodType]:
        return 'method'
    # Fall back to a hack.
    t = str(type(obj))  # type:ignore
    if t.startswith("<type '"):
        t = t[7:]
    if t.endswith("'>"):
        t = t[:-2]
    return t
#@+node:ekr.20111107181638.9741: *3* g.print_exception
def print_exception(
    full: bool = True,
    c: Cmdr = None,
    flush: bool = False,
    color: str = "red",
) -> tuple[str, int]:
    """Print exception info about the last exception."""
    # val is the second argument to the raise statement.
    typ, val, tb = sys.exc_info()
    if full:
        lines = traceback.format_exception(typ, val, tb)
    else:
        lines = traceback.format_exception_only(typ, val)
    print(''.join(lines), flush=flush)
    try:
        fileName, n = g.getLastTracebackFileAndLineNumber()
        return fileName, n
    except Exception:
        return "<no file>", 0
#@+node:ekr.20031218072017.3113: *3* g.printBindings
def print_bindings(name: str, window: QWidget) -> None:
    bindings = window.bind()
    g.pr("\nBindings for", name)
    for b in bindings:
        g.pr(b)
#@+node:ekr.20070510074941: *3* g.printEntireTree
def printEntireTree(c: Cmdr, tag: str = '') -> None:
    g.pr('printEntireTree', '=' * 50)
    g.pr('printEntireTree', tag, 'root', c.rootPosition())
    for p in c.all_positions():
        g.pr('..' * p.level(), p.v)
#@+node:ekr.20031218072017.3114: *3* g.printGlobals
def printGlobals(message: str = None) -> None:
    # Get the list of globals.
    globs = list(globals())
    globs.sort()
    # Print the list.
    if message:
        leader = "-" * 10
        g.pr(leader, ' ', message, ' ', leader)
    for name in globs:
        g.pr(name)
#@+node:ekr.20031218072017.3115: *3* g.printLeoModules
def printLeoModules(message: str = None) -> None:
    # Create the list.
    mods = []
    for name in sys.modules:
        if name and name[0:3] == "leo":
            mods.append(name)
    # Print the list.
    if message:
        leader = "-" * 10
        g.pr(leader, ' ', message, ' ', leader)
    mods.sort()
    for m in mods:
        g.pr(m, newline=False)
    g.pr('')
#@+node:ekr.20041122153823: *3* g.printStack
def printStack() -> None:
    traceback.print_stack()
#@+node:ekr.20031218072017.2317: *3* g.trace
def trace(*args: Args, **kwargs: KWargs) -> None:
    """Print the name of the calling function followed by all the args."""
    name = g._callerName(2)
    if name.endswith(".pyc"):
        name = name[:-1]
    g.pr(name, *args)
#@+node:ekr.20241104143456.1: *3* g.print_unique_message & es_print_unique_message
g_unique_message_d: dict[str, bool] = {}

def print_unique_message(message: str) -> None:
    """Print the given message once."""
    if message not in g_unique_message_d:
        g_unique_message_d[message] = True
        print(message)

def es_print_unique_message(message: str, *, color: str) -> None:
    """Print the given message once."""
    if message not in g_unique_message_d:
        g_unique_message_d[message] = True
        g.es_print(message, color=color)
<<<<<<< HEAD



=======
>>>>>>> b1e4f09b
#@+node:ekr.20240325064618.1: *3* g.traceUnique & traceUniqueClass
# Keys are strings: g.callers. Values are lists of str(value).
trace_unique_dict: dict[str, list[str]] = {}

def traceUnique(value: Any, *, n: int = 2, pad: int = 30) -> None:
    """Print unique values associated with g.callers(n)."""
    if pad is None:
        pad = 30
    key = g.callers(n)
    value_s = str(value)
    values: list[str] = trace_unique_dict.get(key, [])
    if value_s not in values:
        pad_s = ' ' * max(0, pad - len(key))
        key_s = pad_s + key  # right justify.
        print(f"{key_s} {value_s}")
        values.append(value_s)
        trace_unique_dict[key] = values

trace_unique = traceUnique

# Keys are strings: g.callers. Values are lists of obj.__class__.__name__.
trace_unique_class_dict: dict[str, list[str]] = {}

def traceUniqueClass(obj: Any, *, n: int = 2, pad: int = 30) -> None:
    """Print unique class names associated with g.callers(n)."""
    key = g.callers(n)
    value_s = obj.__class__.__name__
    values: list[str] = trace_unique_class_dict.get(key, [])
    if value_s not in values:
        pad_s = ' ' * max(0, pad - len(key))
        key_s = pad_s + key  # Right justify.
        print(f"{key_s} {value_s}")
        values.append(value_s)
        trace_unique_class_dict[key] = values

trace_unique_class = traceUniqueClass
#@+node:ekr.20080220111323: *3* g.translateArgs
console_encoding = None

def translateArgs(args: Iterable[Any], d: dict[str, Any]) -> str:
    """
    Return the concatenation of s and all args, with odd args translated.
    """
    global console_encoding
    if not console_encoding:
        e = sys.getdefaultencoding()
        console_encoding = e if isValidEncoding(e) else 'utf-8'
    result: list[str] = []
    n, spaces = 0, d.get('spaces')
    for arg in args:
        n += 1
        # First, convert to unicode.
        if isinstance(arg, str):
            arg = toUnicode(arg, console_encoding)
        # Now translate.
        if not isinstance(arg, str):
            arg = repr(arg)
        elif (n % 2) == 1:
            arg = translateString(arg)
        else:
            pass  # The arg is an untranslated string.
        if arg:
            if result and spaces:
                result.append(' ')
            result.append(arg)
    return ''.join(result)
#@+node:ekr.20060810095921: *3* g.translateString & tr
def translateString(s: str) -> str:
    """Return the translated text of s."""
    upper = app and getattr(app, 'translateToUpperCase', None)
    if not isinstance(s, str):
        s = str(s, 'utf-8')
    if upper:
        s = s.upper()
    else:
        s = gettext.gettext(s)
    return s

tr = translateString
#@+node:EKR.20040612114220: ** g.Miscellaneous
#@+node:ekr.20120928142052.10116: *3* g.actualColor
def actualColor(color: str) -> str:
    """Return the actual color corresponding to the requested color."""
    c = g.app.log and g.app.log.c
    # Careful: c.config may not yet exist.
    if not c or not c.config:
        return color
    # Don't change absolute colors.
    if color and color.startswith('#'):
        return color
    # #788: Translate colors to theme-defined colors.
    if color is None:
        # Prefer text_foreground_color'
        color2 = c.config.getColor('log-text-foreground-color')
        if color2:
            return color2
        # Fall back to log_black_color.
        color2 = c.config.getColor('log-black-color')
        return color2 or 'black'
    if color == 'black':
        # Prefer log_black_color.
        color2 = c.config.getColor('log-black-color')
        if color2:
            return color2
        # Fall back to log_text_foreground_color.
        color2 = c.config.getColor('log-text-foreground-color')
        return color2 or 'black'
    color2 = c.config.getColor(f"log_{color}_color")
    return color2 or color
#@+node:ekr.20060921100435: *3* g.CheckVersion & helpers (deprecated)
# Simplified version by EKR: stringCompare not used.

def CheckVersion(
    s1: str,
    s2: str,
    condition: str = ">=",
    stringCompare: bool = None,
    delimiter: str = '.',
    trace: bool = False,
) -> bool:
    """
    Return True if the indicated relationship holds.
    Deprecated: not used in Leo's core.
    """
    vals1 = [g.CheckVersionToInt(s) for s in s1.split(delimiter)]
    n1 = len(vals1)
    vals2 = [g.CheckVersionToInt(s) for s in s2.split(delimiter)]
    n2 = len(vals2)
    n = max(n1, n2)
    if n1 < n:
        vals1.extend([0 for _i in range(n - n1)])
    if n2 < n:
        vals2.extend([0 for _i in range(n - n2)])
    for cond, val in (
        ('==', vals1 == vals2), ('!=', vals1 != vals2),
        ('<', vals1 < vals2), ('<=', vals1 <= vals2),
        ('>', vals1 > vals2), ('>=', vals1 >= vals2),
    ):
        if condition == cond:
            result = val
            break
    else:
        raise EnvironmentError(
            "condition must be one of '>=', '>', '==', '!=', '<', or '<='.")
    return result
#@+node:ekr.20070120123930: *4* g.CheckVersionToInt
def CheckVersionToInt(s: str) -> int:
    try:
        return int(s)
    except ValueError:
        aList = []
        for ch in s:
            if ch.isdigit():
                aList.append(ch)
            else:
                break
        if aList:
            s = ''.join(aList)
            return int(s)
        return 0
#@+node:ekr.20111103205308.9657: *3* g.cls
@command('cls')
def cls(event: LeoKeyEvent = None) -> None:
    """Clear the screen."""
    if sys.platform.lower().startswith('win'):
        # Leo 6.7.5: Two calls seem to be required!
        os.system('cls')
        os.system('cls')
    else:
        os.system('clear')
#@+node:ekr.20131114124839.16665: *3* g.createScratchCommander
def createScratchCommander(fileName: str = None) -> None:
    c = g.app.newCommander(fileName)
    frame = c.frame
    frame.createFirstTreeNode()
    assert c.rootPosition()
    frame.setInitialWindowGeometry()
    frame.resizePanesToRatio(frame.compute_ratio(), frame.compute_secondary_ratio())
#@+node:ekr.20031218072017.3126: *3* g.funcToMethod (Python Cookbook)
def funcToMethod(f: Any, theClass: Any, name: str = None) -> None:
    """
    From the Python Cookbook...

    The following method allows you to add a function as a method of
    any class. That is, it converts the function to a method of the
    class. The method just added is available instantly to all
    existing instances of the class, and to all instances created in
    the future.

    The function's first argument should be self.

    The newly created method has the same name as the function unless
    the optional name argument is supplied, in which case that name is
    used as the method name.
    """
    setattr(theClass, name or f.__name__, f)
#@+node:ekr.20060913090832.1: *3* g.init_zodb
init_zodb_import_failed = False
init_zodb_failed: dict[str, bool] = {}  # Keys are paths, values are True.
init_zodb_db: dict[str, Any] = {}  # Keys are paths, values are ZODB.DB instances.

def init_zodb(pathToZodbStorage: str, verbose: bool = True) -> Any:
    """
    Return an ZODB.DB instance from the given path.
    return None on any error.
    """
    global init_zodb_db, init_zodb_failed, init_zodb_import_failed
    db = init_zodb_db.get(pathToZodbStorage)
    if db:
        return db
    if init_zodb_import_failed:
        return None
    failed = init_zodb_failed.get(pathToZodbStorage)
    if failed:
        return None
    try:
        import ZODB  # type:ignore
    except ImportError:
        if verbose:
            g.es('g.init_zodb: can not import ZODB')
            g.es_exception()
        init_zodb_import_failed = True
        return None
    try:
        storage = ZODB.FileStorage.FileStorage(pathToZodbStorage)
        init_zodb_db[pathToZodbStorage] = db = ZODB.DB(storage)
        return db
    except Exception:
        if verbose:
            g.es('g.init_zodb: exception creating ZODB.DB instance')
            g.es_exception()
        init_zodb_failed[pathToZodbStorage] = True
        return None
#@+node:ekr.20170206080908.1: *3* g.input_
def input_(message: str = '', c: Cmdr = None) -> str:
    """
    Safely execute python's input statement.

    c.executeScriptHelper binds 'input' to be a wrapper that calls g.input_
    with c and handler bound properly.
    """
    if app.gui.isNullGui:
        return ''
    # Prompt for input from the console, assuming there is one.
    from leo.core.leoQt import QtCore
    QtCore.pyqtRemoveInputHook()
    return input(message)
#@+node:ekr.20110609125359.16493: *3* g.isMacOS
def isMacOS() -> bool:
    return sys.platform == 'darwin'
#@+node:ekr.20181027133311.1: *3* g.issueSecurityWarning
def issueSecurityWarning(setting: str) -> None:
    g.es('Security warning! Ignoring...', color='red')
    g.es(setting, color='red')
    g.es('This setting can be set only in')
    g.es('leoSettings.leo or myLeoSettings.leo')
#@+node:ekr.20031218072017.3144: *3* g.makeDict (Python Cookbook)
# From the Python cookbook.

def makeDict(**kwargs: KWargs) -> dict:
    """Returns a Python dictionary from using the optional keyword arguments."""
    return kwargs
#@+node:ekr.20140528065727.17963: *3* g.pep8_class_name
def pep8_class_name(s: str) -> str:
    """Return the proper class name for s."""
    # Warning: s.capitalize() does not work.
    # It lower cases all but the first letter!
    return ''.join([z[0].upper() + z[1:] for z in s.split('_') if z])

if 0:  # Testing:
    cls()
    aList = (
        '_',
        '__',
        '_abc',
        'abc_',
        'abc',
        'abc_xyz',
        'AbcPdQ',
    )
    for s in aList:
        print(pep8_class_name(s))
#@+node:ekr.20160417174224.1: *3* g.plural
def plural(obj: Any) -> str:
    """Return "s" or "" depending on n."""
    if isinstance(obj, (list, tuple, str)):
        n = len(obj)
    else:
        n = obj
    return '' if n == 1 else 's'
#@+node:ekr.20160331194701.1: *3* g.truncate
def truncate(s: str, n: int) -> str:
    """Return s truncated to n characters."""
    if len(s) <= n:
        return s
    # Fail: weird ws.
    s2 = s[: n - 3] + f"...({len(s)})"
    if s.endswith('\n'):
        return s2 + '\n'
    return s2
#@+node:ekr.20031218072017.3150: *3* g.windows
def windows() -> Optional[list]:
    return app.windowList if app else None
#@+node:ekr.20031218072017.2145: ** g.os_path_ Wrappers
#@+at Note: all these methods return Unicode strings. It is up to the user to
# convert to an encoded string as needed, say when opening a file.
#@+node:ekr.20230410134119.1: *3* g.finalize
def finalize(path: str) -> str:
    """
    Finalize the path. Do not call os.path.realpath.

    - Call os.path.expanduser and  os.path.expandvars.
    - Convert to an absolute path, relative to os.getwd().
    - On Windows, convert backslashes to forward slashes.
    """
    if not path:
        return ''
    path = os.path.expanduser(path)
    path = os.path.expandvars(path)

    # Convert to an absolute path, similar to os.path.normpath(os.getcwd(), path)
    path = os.path.abspath(path)
    path = os.path.normpath(path)

    # Convert backslashes to forward slashes, regardless of platform.
    path = g.os_path_normslashes(path)
    return path

os_path_finalize = finalize  # Compatibility.
#@+node:ekr.20230410133838.1: *3* g.finalize_join
def finalize_join(*args: Args) -> str:
    """
    Join and finalize. Do not call os.path.realpath.

    - Return an empty string if all of the args are empty.
    - Call os.path.expanduser and  os.path.expandvars for each arg.
    - Call os.path.join on the resulting list of expanded arguments.
    - Convert to an absolute path, relative to os.getwd().
    - On Windows, convert backslashes to forward slashes.
    """
    uargs = [z for z in args if z]
    if not uargs:
        return ''
    # Expand everything before joining.
    uargs2 = [os.path.expandvars(os.path.expanduser(z)) for z in uargs]

    # Join the paths.
    path = os.path.join(*uargs2)

    # Convert to an absolute path, similar to os.path.normpath(os.getcwd(), path)
    path = os.path.abspath(path)
    path = os.path.normpath(path)

    # Convert backslashes to forward slashes, regardless of platform.
    path = g.os_path_normslashes(path)
    return path

os_path_finalize_join = finalize_join  # Compatibility.
#@+node:ekr.20180314120442.1: *3* g.glob_glob
def glob_glob(pattern: str) -> list:
    """Return the regularized glob.glob(pattern)"""
    aList = glob.glob(pattern)
    # os.path.normpath does the *reverse* of what we want.
    if g.isWindows:
        aList = [z.replace('\\', '/') for z in aList]
    return aList
#@+node:ekr.20031218072017.2146: *3* g.os_path_abspath
def os_path_abspath(path: str) -> str:
    """Convert a path to an absolute path."""
    if not path:
        return ''
    path = os.path.abspath(path)
    path = g.os_path_normslashes(path)
    return path
#@+node:ekr.20031218072017.2147: *3* g.os_path_basename
def os_path_basename(path: str) -> str:
    """Return the second half of the pair returned by split(path)."""
    if not path:
        return ''
    path = os.path.basename(path)
    path = g.os_path_normslashes(path)
    return path
#@+node:ekr.20031218072017.2148: *3* g.os_path_dirname
def os_path_dirname(path: str) -> str:
    """Return the first half of the pair returned by split(path)."""
    if not path:
        return ''
    path = os.path.dirname(path)
    path = g.os_path_normslashes(path)
    return path
#@+node:ekr.20230418102243.1: *3* g.os_path_expanduser
def os_path_expanduser(path: str) -> str:
    """Wrap both os.path.expanduser and os.path.expandvars."""
    if not path:
        return ''
    path = os.path.expanduser(path)
    path = os.path.expandvars(path)
    path = os.path.normpath(path)
    return path
#@+node:ekr.20031218072017.2149: *3* g.os_path_exists
def os_path_exists(path: str) -> bool:
    """Return True if path exists."""
    return os.path.exists(path) if path else False
#@+node:ekr.20031218072017.2150: *3* g.os_path_getmtime
def os_path_getmtime(path: str) -> float:
    """Return the modification time of path."""
    if not path:
        return 0
    try:
        return os.path.getmtime(path)
    except Exception:
        return 0
#@+node:ekr.20080729142651.2: *3* g.os_path_getsize
def os_path_getsize(path: str) -> int:
    """Return the size of path."""
    return os.path.getsize(path) if path else 0
#@+node:ekr.20031218072017.2151: *3* g.os_path_isabs
def os_path_isabs(path: str) -> bool:
    """Return True if path is an absolute path."""
    return os.path.isabs(path) if path else False
#@+node:ekr.20031218072017.2152: *3* g.os_path_isdir
def os_path_isdir(path: str) -> bool:
    """Return True if the path is a directory."""
    return os.path.isdir(path) if path else False
#@+node:ekr.20031218072017.2153: *3* g.os_path_isfile
def os_path_isfile(path: str) -> bool:
    """Return True if path is a file."""
    return os.path.isfile(path) if path else False
#@+node:ekr.20031218072017.2154: *3* g.os_path_join
def os_path_join(*args: Args, **kwargs: KWargs) -> str:
    """
    Wrap os.path.join, *without* finalizing the result.
    """
    uargs = [z for z in args if z]
    if not uargs:
        return ''
    path = os.path.join(*uargs)
    path = g.os_path_normslashes(path)
    return path

#@+node:ekr.20031218072017.2156: *3* g.os_path_normcase
def os_path_normcase(path: str) -> str:
    """Normalize the path's case."""
    if not path:
        return ''
    path = os.path.normcase(path)
    path = g.os_path_normslashes(path)
    return path

#@+node:ekr.20031218072017.2157: *3* g.os_path_normpath
def os_path_normpath(path: str) -> str:
    """Normalize the path."""
    if not path:
        return ''
    path = os.path.normpath(path)
    path = g.os_path_normslashes(path)
    return path
#@+node:ekr.20180314081254.1: *3* g.os_path_normslashes
def os_path_normslashes(path: str) -> str:
    """
    Convert backslashes to forward slashes (Windows only).

    In effect, this convert Windows paths to POSIX paths.
    """
    if not path:
        return ''
    return path.replace('\\', '/') if g.isWindows else path
#@+node:ekr.20080605064555.2: *3* g.os_path_realpath
def os_path_realpath(path: str) -> str:
    """Return the canonical path of the specified filename, eliminating any
    symbolic links encountered in the path (if they are supported by the
    operating system).
    """
    if not path:
        return ''
    path = os.path.realpath(path)
    path = g.os_path_normslashes(path)
    return path
#@+node:ekr.20031218072017.2158: *3* g.os_path_split
def os_path_split(path: str) -> tuple[str, str]:
    if not path:
        return '', ''
    head, tail = os.path.split(path)
    return head, tail
#@+node:ekr.20031218072017.2159: *3* g.os_path_splitext
def os_path_splitext(path: str) -> tuple[str, str]:

    if not path:
        return '', ''
    head, tail = os.path.splitext(path)
    return head, tail
#@+node:ekr.20090829140232.6036: *3* g.os_startfile
def os_startfile(fname: str) -> None:
    #@+others
    #@+node:bob.20170516112250.1: *4* stderr2log()
    def stderr2log(g: LeoGlobals, ree: Any, fname: str) -> None:
        """ Display stderr output in the Leo-Editor log pane

        Arguments:
            g:  Leo-Editor globals
            ree:  Read file descriptor for stderr
            fname:  file pathname

        Returns:
            None
        """

        while True:
            emsg = ree.read().decode('utf-8')
            if emsg:
                g.es_print_error(f"xdg-open {fname} caused output to stderr:\n{emsg}")
            else:
                break
    #@+node:bob.20170516112304.1: *4* itPoll()
    def itPoll(fname: str, ree: Any, subPopen: Any, g: LeoGlobals, ito: Any) -> None:
        """ Poll for subprocess done

        Arguments:
            fname:  File name
            ree:  stderr read file descriptor
            subPopen:  URL open subprocess object
            g: Leo-Editor globals
            ito: Idle time object for itPoll()

        Returns:
            None
        """

        stderr2log(g, ree, fname)
        rc = subPopen.poll()
        if rc is not None:
            ito.stop()
            ito.destroy_self()
            if rc != 0:
                g.es_print(f"xdg-open {fname} failed with exit code {rc}")
            stderr2log(g, ree, fname)
            ree.close()
    #@-others
    if fname.find('"') > -1:
        quoted_fname = f"'{fname}'"
    else:
        quoted_fname = f'"{fname}"'
    if sys.platform.startswith('win'):
        os.startfile(quoted_fname)  # Exists only on Windows.
    elif sys.platform == 'darwin':
        # From Marc-Antoine Parent.
        try:
            # Fix bug 1226358: File URL's are broken on MacOS:
            # use fname, not quoted_fname, as the argument to subprocess.call.
            subprocess.call(['open', fname])
        except OSError:
            pass  # There may be a spurious "Interrupted system call"
        except ImportError:
            os.system(f"open {quoted_fname}")
    else:
        ree = None
        try:
            wre = tempfile.NamedTemporaryFile()
            ree = io.open(wre.name, 'rb', buffering=0)
        except IOError:
            g.trace(f"error opening temp file for {fname!r}")
            if ree:
                ree.close()
            return
        try:
            subPopen = subprocess.Popen(['xdg-open', fname], stderr=wre, shell=False)
        except Exception:
            g.es_print(f"error opening {fname!r}")
            g.es_exception()
        try:
            itoPoll = g.IdleTime(
                (lambda ito: itPoll(fname, ree, subPopen, g, ito)),
                delay=1000,
            )
            itoPoll.start()
            # Let the Leo-Editor process run
            # so that Leo-Editor is usable while the file is open.
        except Exception:
            g.es_exception(f"exception executing g.startfile for {fname!r}")
#@+node:ekr.20111115155710.9859: ** g.Parsing & Tokenizing
#@+node:ekr.20031218072017.822: *3* g.createTopologyList
def createTopologyList(c: Cmdr, root: Position = None, useHeadlines: bool = False) -> list:
    """Creates a list describing a node and all its descendants"""
    if not root:
        root = c.rootPosition()
    v = root
    if useHeadlines:
        aList = [(v.numberOfChildren(), v.headString()),]  # type: ignore
    else:
        aList = [v.numberOfChildren()]  # type: ignore
    child = v.firstChild()
    while child:
        aList.append(g.createTopologyList(c, child, useHeadlines))  # type: ignore
        child = child.next()
    return aList
#@+node:ekr.20111017204736.15898: *3* g.getDocString
def getDocString(s: str) -> str:
    """Return the text of the first docstring found in s."""
    tags = ('"""', "'''")
    tag1, tag2 = tags
    i1, i2 = s.find(tag1), s.find(tag2)
    if i1 == -1 and i2 == -1:
        return ''
    if i1 > -1 and i2 > -1:
        i = min(i1, i2)
    else:
        i = max(i1, i2)
    tag = s[i : i + 3]
    assert tag in tags
    j = s.find(tag, i + 3)
    if j > -1:
        return s[i + 3 : j]
    return ''
#@+node:ekr.20111017211256.15905: *3* g.getDocStringForFunction
def getDocStringForFunction(func: Any) -> str:
    """Return the docstring for a function that creates a Leo command."""

    def name(func: Any) -> str:
        return func.__name__ if hasattr(func, '__name__') else '<no __name__>'

    def get_defaults(func: str, i: int) -> Any:
        defaults = inspect.getfullargspec(func)[3]
        return defaults[i]

    # Fix bug 1251252: https://bugs.launchpad.net/leo-editor/+bug/1251252
    # Minibuffer commands created by mod_scripting.py have no docstrings.
    # Do special cases first.

    s = ''
    if name(func) == 'minibufferCallback':
        func = get_defaults(func, 0)
        if hasattr(func, '__doc__') and func.__doc__.strip():
            s = func.__doc__
    if not s and name(func) == 'commonCommandCallback':
        script = get_defaults(func, 1)
        s = g.getDocString(script)  # Do a text scan for the function.
    # Now the general cases.  Prefer __doc__ to docstring()
    if not s and hasattr(func, '__doc__'):
        s = func.__doc__
    if not s and hasattr(func, 'docstring'):
        s = func.docstring
    return s
#@+node:ekr.20111115155710.9814: *3* g.python_tokenize (not used)
def python_tokenize(s: str) -> list:
    """
    Tokenize string s and return a list of tokens (kind, value, line_number)

    where kind is in ('comment,'id','nl','other','string','ws').
    """
    result: list[tuple[str, str, int]] = []
    i, line_number = 0, 0
    while i < len(s):
        progress = j = i
        ch = s[i]
        if ch == '\n':
            kind, i = 'nl', i + 1
        elif ch in ' \t':
            kind = 'ws'
            while i < len(s) and s[i] in ' \t':
                i += 1
        elif ch == '#':
            kind, i = 'comment', g.skip_to_end_of_line(s, i)
        elif ch in '"\'':
            kind, i = 'string', g.skip_python_string(s, i)
        elif ch == '_' or ch.isalpha():
            kind, i = 'id', g.skip_id(s, i)
        else:
            kind, i = 'other', i + 1
        assert progress < i and j == progress
        val = s[j:i]
        assert val
        line_number += val.count('\n')  # A comment.
        result.append((kind, val, line_number),)
    return result
#@+node:ekr.20040327103735.2: ** g.Scripting
#@+node:ekr.20161223090721.1: *3* g.exec_file
def exec_file(path: str, d: dict[str, Any], script: str = None) -> None:
    """Simulate python's execfile statement for python 3."""
    if script is None:
        with open(path) as f:
            script = f.read()
    exec(compile(script, path, 'exec'), d)
#@+node:ekr.20131016032805.16721: *3* g.execute_shell_commands
def execute_shell_commands(commands: Union[str, list[str]], trace: bool = False) -> None:
    """
    Execute each shell command in a separate process.
    Wait for each command to complete, except those starting with '&'
    """
    if isinstance(commands, str):
        commands = [commands]
    for command in commands:
        wait = not command.startswith('&')
        if trace:
            g.trace(command)
        if command.startswith('&'):
            command = command[1:].strip()
        proc = subprocess.Popen(command, shell=True)
        if wait:
            proc.communicate()
#@+node:ekr.20180217113719.1: *3* g.execute_shell_commands_with_options & helpers
def execute_shell_commands_with_options(
    base_dir: str = None,
    c: Cmdr = None,
    command_setting: str = None,
    commands: list = None,
    path_setting: str = None,
    trace: bool = False,
    warning: str = None,
) -> None:
    """
    A helper for prototype commands or any other code that
    runs programs in a separate process.

    base_dir:           Base directory to use if no config path given.
    commands:           A list of commands, for g.execute_shell_commands.
    commands_setting:   Name of @data setting for commands.
    path_setting:       Name of @string setting for the base directory.
    warning:            A warning to be printed before executing the commands.
    """
    base_dir = g.computeBaseDir(c, base_dir, path_setting)
    if not base_dir:
        return
    commands = g.computeCommands(c, commands, command_setting)
    if not commands:
        return
    if warning:
        g.es_print(warning)
    os.chdir(base_dir)  # Can't do this in the commands list.
    g.execute_shell_commands(commands, trace=trace)
#@+node:ekr.20180217152624.1: *4* g.computeBaseDir
def computeBaseDir(c: Cmdr, base_dir: str, path_setting: str) -> Optional[str]:
    """
    Compute a base_directory.
    If given, @string path_setting takes precedence.
    """
    # Prefer the path setting to the base_dir argument.
    if path_setting:
        if not c:
            g.es_print('@string path_setting requires valid c arg')
            return None
        # It's not an error for the setting to be empty.
        base_dir2 = c.config.getString(path_setting)
        if base_dir2:
            base_dir2 = base_dir2.replace('\\', '/')
            if g.os_path_exists(base_dir2):
                return base_dir2
            g.es_print(f"@string {path_setting} not found: {base_dir2!r}")
            return None
    # Fall back to given base_dir.
    if base_dir:
        base_dir = base_dir.replace('\\', '/')
        if g.os_path_exists(base_dir):
            return base_dir
        g.es_print(f"base_dir not found: {base_dir!r}")
        return None
    g.es_print(f"Please use @string {path_setting}")
    return None
#@+node:ekr.20180217153459.1: *4* g.computeCommands
def computeCommands(c: Cmdr, commands: list[str], command_setting: str) -> list[str]:
    """
    Get the list of commands.
    If given, @data command_setting takes precedence.
    """
    if not commands and not command_setting:
        g.es_print('Please use commands, command_setting or both')
        return []
    # Prefer the setting to the static commands.
    if command_setting:
        if c:
            aList = c.config.getData(command_setting)
            # It's not an error for the setting to be empty.
            # Fall back to the commands.
            return aList or commands
        g.es_print('@data command_setting requires valid c arg')
        return []
    return commands
#@+node:ekr.20050503112513.7: *3* g.executeFile
def executeFile(filename: str, options: str = '') -> None:
    if not os.access(filename, os.R_OK):
        return
    fdir, fname = g.os_path_split(filename)
    # New in Leo 4.10: always use subprocess.

    def subprocess_wrapper(cmdlst: str) -> tuple:

        p = subprocess.Popen(cmdlst, cwd=fdir,
            universal_newlines=True,
            stdout=subprocess.PIPE, stderr=subprocess.PIPE)
        stdo, stde = p.communicate()
        return p.wait(), stdo, stde

    rc, so, se = subprocess_wrapper(f"{sys.executable} {fname} {options}")
    if rc:
        g.pr('return code', rc)
    g.pr(so, se)
#@+node:ekr.20040321065415: *3* g.find*Node*
#@+others
#@+node:ekr.20210303123423.3: *4* g.findNodeAnywhere
def findNodeAnywhere(c: Cmdr, headline: str, exact: bool = True) -> Optional[Position]:
    h = headline.strip()
    for p in c.all_unique_positions(copy=False):
        if p.h.strip() == h:
            return p.copy()
    if not exact:
        for p in c.all_unique_positions(copy=False):
            if p.h.strip().startswith(h):
                return p.copy()
    return None
#@+node:ekr.20210303123525.1: *4* g.findNodeByPath
def findNodeByPath(c: Cmdr, path: str) -> Optional[Position]:
    """Return the first @<file> node in Cmdr c whose path is given."""
    if not os.path.isabs(path):  # #2049. Only absolute paths could possibly work.
        g.trace(f"path not absolute: {repr(path)}")
        return None
    path = g.os_path_normpath(path)  # #2049. Do *not* use os.path.normpath.
    for p in c.all_positions():
        if p.isAnyAtFileNode():
            # #2049. Do *not* use os.path.normpath.
            if path == g.os_path_normpath(c.fullPath(p)):
                return p
    return None
#@+node:ekr.20210303123423.1: *4* g.findNodeInChildren
def findNodeInChildren(c: Cmdr, p: Position, headline: str, exact: bool = True) -> Optional[Position]:
    """Search for a node in v's tree matching the given headline."""
    p1 = p.copy()
    h = headline.strip()
    for p in p1.children():
        if p.h.strip() == h:
            return p.copy()
    if not exact:
        for p in p1.children():
            if p.h.strip().startswith(h):
                return p.copy()
    return None
#@+node:ekr.20210303123423.2: *4* g.findNodeInTree
def findNodeInTree(c: Cmdr, p: Position, headline: str, exact: bool = True) -> Optional[Position]:
    """Search for a node in v's tree matching the given headline."""
    h = headline.strip()
    p1 = p.copy()
    for p in p1.subtree():
        if p.h.strip() == h:
            return p.copy()
    if not exact:
        for p in p1.subtree():
            if p.h.strip().startswith(h):
                return p.copy()
    return None
#@+node:ekr.20210303123423.4: *4* g.findTopLevelNode
def findTopLevelNode(c: Cmdr, headline: str, exact: bool = True) -> Optional[Position]:
    h = headline.strip()
    for p in c.rootPosition().self_and_siblings(copy=False):
        if p.h.strip() == h:
            return p.copy()
    if not exact:
        for p in c.rootPosition().self_and_siblings(copy=False):
            if p.h.strip().startswith(h):
                return p.copy()
    return None
#@-others
#@+node:EKR.20040614071102.1: *3* g.getScript & helpers
def getScript(
    c: Cmdr,
    p: Position,
    useSelectedText: bool = True,
    forcePythonSentinels: bool = True,
    useSentinels: bool = True,
) -> str:
    """
    Return the expansion of the selected text of node p.
    Return the expansion of all of node p's body text if
    p is not the current node or if there is no text selection.
    """
    w = c.frame.body.wrapper
    if not p:
        p = c.p
    try:
        if g.app.inBridge:
            s = p.b
        elif w and p == c.p and useSelectedText and w.hasSelection():
            s = w.getSelectedText()
        else:
            s = p.b
        # Remove extra leading whitespace so the user may execute indented code.
        s = textwrap.dedent(s)
        s = g.extractExecutableString(c, p, s)
        script = g.composeScript(c, p, s,
                    forcePythonSentinels=forcePythonSentinels,
                    useSentinels=useSentinels)
    except Exception:
        g.es_print("unexpected exception in g.getScript")
        g.es_exception()
        script = ''
    return script
#@+node:ekr.20170228082641.1: *4* g.composeScript
def composeScript(
    c: Cmdr,
    p: Position,
    s: str,
    forcePythonSentinels: bool = True,
    useSentinels: bool = True,
) -> str:
    """Compose a script from p.b."""
    if not s.strip():
        return ''
    at = c.atFileCommands
    old_in_script = g.app.inScript
    try:
        # #1297: set inScript flags.
        g.app.inScript = g.inScript = True
        g.app.scriptDict["script1"] = s
        # Important: converts unicode to utf-8 encoded strings.
        script = at.stringToString(p.copy(), s,
            forcePythonSentinels=forcePythonSentinels,
            sentinels=useSentinels)
        # Important, the script is an **encoded string**, not a unicode string.
        script = script.replace("\r\n", "\n")  # Use brute force.
        g.app.scriptDict["script2"] = script
    finally:
        g.app.inScript = g.inScript = old_in_script
    return script
#@+node:ekr.20170123074946.1: *4* g.extractExecutableString
def extractExecutableString(c: Cmdr, p: Position, s: str) -> str:
    """
    Return all lines for the given @language directive.

    Ignore all lines under control of any other @language directive.
    """
    #
    # Rewritten to fix #1071.
    if g.unitTesting:
        return s  # Regrettable, but necessary.
    #
    # Return s if no @language in effect. Should never happen.
    language = g.scanForAtLanguage(c, p)
    if not language:
        return s
    #
    # Return s if @language is unambiguous.
    pattern = r'^@language\s+(\w+)'
    matches = list(re.finditer(pattern, s, re.MULTILINE))
    if len(matches) < 2:
        return s
    #
    # Scan the lines, extracting only the valid lines.
    extracting = False
    result: list[str] = []
    for line in g.splitLines(s):
        if m := re.match(pattern, line):
            extracting = m.group(1) == language
        elif extracting:
            result.append(line)
    return ''.join(result)
#@+node:ekr.20060624085200: *3* g.handleScriptException
def handleScriptException(
    c: Cmdr,
    p: Position,
    script: str = None,  # No longer used.
    script1: str = None,  # No longer used.
) -> None:
    g.warning("exception executing script")
    g.es_exception()

    # Careful: this test is no longer guaranteed.
    if p.v.context != c:
        return
    fileName, n = g.getLastTracebackFileAndLineNumber()
    try:
        c.goToScriptLineNumber(n, p)
        #@+<< dump the lines near the error >>
        #@+node:EKR.20040612215018: *4* << dump the lines near the error >>
        if g.os_path_exists(fileName):
            with open(fileName) as f:
                lines = f.readlines()
        else:
            lines = g.splitLines(script)
        s = '-' * 20
        g.es_print('', s)
        # Print surrounding lines.
        i = max(0, n - 2)
        j = min(n + 2, len(lines))
        while i < j:
            ch = '*' if i == n - 1 else ' '
            s = f"{ch} line {i+1:d}: {lines[i]}"
            g.es('', s, newline=False)
            i += 1
        #@-<< dump the lines near the error >>
    except Exception:
        g.es_print('Unexpected exception in g.handleScriptException')
        g.es_exception()
#@+node:ekr.20230803155851.1: ** g.Sentinels
#@+node:ekr.20230803160315.1: *3* g.is_invisible_sentinel
def is_invisible_sentinel(delims: tuple[str, str, str], contents: list[str], i: int) -> bool:
    """
    delims are the comment delims in effect.

    contents is the contents *with* sentinels of an external file that
    normally does *not* have sentinels.

    Return True if contents[i] corresponds to a line visible in the outline
    but not the external file.
    """
    delim1 = delims[0] or delims[1]

    # Get previous line, to test for previous @verbatim sentinel.
    line1 = contents[i - 1] if i > 0 else ''  # previous line.
    line2 = contents[i]
    if not g.is_sentinel(line2, delims):
        return False  # Non-sentinels are visible everywhere.

    # Strip off the leading sentinel comment. Works for blackened sentinels.
    s1 = line1.strip()[len(delim1) :]
    s2 = line2.strip()[len(delim1) :]
    if s1.startswith('@verbatim'):
        return False  # *This* line is visible in the outline.
    if s2.startswith('@@'):
        # Directives are visible in the outline, but not the external file.
        return True
    if s2.startswith(('@+others', '@+<<')):
        #@verbatim
        # @others and section references are visible everywhere.
        return True
    # Not visible anywhere. For example, @+leo, @-leo, @-others, @+node, @-node.
    return True
#@+node:EKR.20040504154039: *3* g.is_sentinel
def is_sentinel(line: str, delims: tuple[str, str, str]) -> bool:
    """
    Return True if line starts with a sentinel comment.

    Leo 6.7.2: Support blackened sentinels.
    """
    delim1, delim2, delim3 = delims
    # Defensive code. Make *sure* delim has no trailing space.
    if delim1:
        delim1 = delim1.rstrip()
    line = line.lstrip()
    if delim1:
        sentinel1 = delim1 + '@'
        sentinel2 = delim1 + ' @'
        return line.startswith((sentinel1, sentinel2))
    if delim2 and delim3:
        sentinel1 = delim2 + '@'
        sentinel2 = delim2 + ' @'
        if sentinel1 in line:
            i = line.find(sentinel1)
            j = line.find(delim3)
            return 0 == i < j
        if sentinel2 in line:
            i = line.find(sentinel2)
            j = line.find(delim3)
            return 0 == i < j
    # #3458: This case *can* happen when the user changes an @language directive.
    #        Don't bother trying to recover.
    return False
#@+node:ekr.20070524083513: ** g.Unit Tests
#@+node:ekr.20210901071523.1: *3* g.run_coverage_tests
def run_coverage_tests(module: str = '', filename: str = '') -> None:
    """
    Run the coverage tests given by the module and filename strings.
    """
    unittests_dir = g.finalize_join(g.app.loadDir, '..', 'unittests')
    assert os.path.exists(unittests_dir)
    os.chdir(unittests_dir)
    prefix = r"python -m pytest --cov-report html --cov-report term-missing --cov "
    command = f"{prefix} {module} {filename}"
    g.execute_shell_commands(command)
#@+node:ekr.20210901065224.1: *3* g.run_unit_tests
def run_unit_tests(tests: str = None, verbose: bool = False) -> None:
    """
    Run the unit tests given by the "tests" string.

    Run *all* unit tests if "tests" is not given.
    """
    if 'site-packages' in __file__:
        # Add site-packages to sys.path.
        parent_dir = os.path.normpath(os.path.join(g.app.loadDir, '..', '..'))
        if parent_dir.endswith('site-packages'):
            if parent_dir not in sys.path:
                g.trace(f"Append {parent_dir!r} to sys.path")
                sys.path.insert(0, parent_dir)
        else:
            g.trace('Can not happen: wrong parent directory', parent_dir)
            return
        # Run tests in site-packages/leo
        os.chdir(os.path.normpath(os.path.join(g.app.loadDir, '..')))
    else:
        # Run tests in leo-editor.
        os.chdir(os.path.normpath(os.path.join(g.app.loadDir, '..', '..')))
    verbosity = '-v' if verbose else ''
    command = f"{sys.executable} -m unittest {verbosity} {tests or ''} "
    g.execute_shell_commands(command)
#@+node:ekr.20120311151914.9916: ** g.Urls & UNLs
#@+<< About clickable links >>
#@+node:ekr.20230624100622.1: *3* << About clickable links >>
#@@language rest
#@@wrap
#@+at
# Clickable links have four forms:
#
# 1. Error messages produced by flake8, mypy, pyflakes, pylint, python:
#
#    Some of these tools produce clickable links in the log pane when run
#    *within* Leo. Some do not.
#
#    When running these tools *outside of* Leo, copying an error message from
#    the *console* to Leo's log pane will create clickable links in the log
#    pane. Control-clicking these links will select the proper node and line
#    provided the outline contains an `@<file>` node for file mentioned in
#    the error message.
#
# 2. UNLs based on gnx's (global node indices):
#
#    Links of the form `unl:gnx:` + `//{outline}#{gnx}` open the given
#    outline and select the first outline node with the given gnx.
#
#    For example, the link: `unl:gnx://#ekr.20031218072017.2406` refers to this
#    outline's "Code" node. Try it. The link works in this outline.
#
#    Either `{outline}` or `{gnx}` may be empty, but at least one must exist.
#
#    `{outline}` can be:
#
#    - An *absolute path* to a .leo file.
#    - A *relative path*, resolved using the outline's directory.
#
#      Leo will select the outline if it is already open.
#      Otherwise, Leo will open the outline if it exists.
#
#    - A *short* name, say x.leo.
#      Leo searches for x.leo file:
#      a) among the paths in `@data unl-path-prefixes`,
#      b) among all open commanders.
#
#    - *Empty*. Leo searches for the gnx in all open outlines.
#
# 3. Leo's headline-based UNLs, as shown in the status pane:
#
#    Headline-based UNLs consist of `unl://` + `{outline}#{headline_list}`
#    where headline_list is list of headlines separated by `-->`.
#
#    This link works: `unl://#Code-->About this file`.
#
#    As in point 2 above, `{outline}` or `{gnx}` may be empty, but at least
#    one must exist.
#
#    `{outline}` may be an absolute path name or a *short* name resolved
#    using `@data unl-path-prefixes`.
#
# 4. Web URLs: file, ftp, gopher, http, https, mailto, news, nntp, prospero, telnet, wais.
#
#    For example, Leo's forum: https://leo-editor.github.io/leo-editor/
#@-<< About clickable links >>
#@+node:ekr.20120320053907.9776: *3* g.computeFileUrl
def computeFileUrl(fn: str, c: Cmdr = None, p: Position = None) -> str:
    """
    Compute finalized url for filename fn.
    """
    # First, replace special characters (especially %20, by their equivalent).
    url = urllib.parse.unquote(fn)
    # Finalize the path *before* parsing the url.
    i = url.find('~')
    if i > -1:
        # Expand '~'.
        path = url[i:]
        path = g.finalize(path)
        url = url[:i] + path
    else:
        tag = 'file://'
        tag2 = 'file:///'
        if sys.platform.startswith('win') and url.startswith(tag2):
            path = url[len(tag2) :].lstrip()
        elif url.startswith(tag):
            path = url[len(tag) :].lstrip()
        else:
            path = url
        # Handle ancestor @path directives.
        if c and c.fileName():
            base = c.getNodePath(p)
            path = g.finalize_join(g.os_path_dirname(c.fileName()), base, path)
        else:
            path = g.finalize(path)
        url = f"{tag}{path}"
    return url
#@+node:ekr.20190608090856.1: *3* g.es_clickable_link (not used)
def es_clickable_link(c: Cmdr, p: Position, line_number: int, message: str) -> None:  # pragma: no cover
    """
    Write a clickable message to the given line number of p.b.

    Negative line numbers indicate global lines.

    """
    # Not used in Leo's core.
    unl = p.get_UNL()
    c.frame.log.put(message.strip() + '\n', nodeLink=f"{unl}::{line_number}")
#@+node:ekr.20230628072620.1: *3* g.findAnyUnl
def findAnyUnl(unl_s: str, c: Cmdr) -> Optional[Position]:
    """
    Find the Position corresponding to an UNL.

    The UNL may be either a legacy (path-based) or new (gnx-based) unl.
    """
    unl = unl_s

    if unl.startswith('unl:gnx:'):
        # Init the gnx-based search.
        unl = unl[8:]
        file_part = g.getUNLFilePart(unl)
        tail = unl[3 + len(file_part) :]  # 3: Skip the '//' and '#'

        # #3816: Just open the file if there is no tail.
        if not tail:
            c2 = g.openUNLFile(c, file_part)
            return c2.p if c2 else None

        # First, search the open commander.
        # #3811: Do *not* fail if this search fails.
        if file_part:
            c2 = g.openUNLFile(c, file_part)
            if c2:
                p = g.findGnx(tail, c2)
                if p:
                    return p

        # Search all open commanders, starting with c.
        p = g.findGnx(tail, c)
        if p:
            return p
        for c2 in g.app.commanders():
            if c2 != c:
                p = g.findGnx(tail, c2)
                if p:
                    return p
        return None

    # Resolve a file-based unl.
    for prefix in ('unl:', 'file:'):
        if unl.startswith(prefix):
            unl = unl[len(prefix) :]
            break
    else:
        # Unit tests suppress this output.
        print(f"Bad unl: {unl_s}")
        return None

    # Init the headline-based search.
    file_part = g.getUNLFilePart(unl)
    tail = unl[3 + len(file_part) :]  # 3: Skip the '//' and '#'
    unlList = tail.split('-->')

    # If there is a file part, search *only* the given commander!
    if file_part:
        c2 = g.openUNLFile(c, file_part)
        if not c2:
            return None
        p = g.findUnl(unlList, c2)
        return p  # May be None

    # New in Leo 6.7.7:
    # There is no file part, so search all open commanders, starting with c.
    p = g.findUnl(unlList, c)
    if p:
        return p
    for c2 in g.app.commanders():
        if c2 != c:
            p = g.findUnl(unlList, c2)
            if p:
                return p
    return None
#@+node:ekr.20230624015529.1: *3* g.findGnx (new unls)
find_gnx_pat = re.compile(r'^(.*)::([-\d]+)?$')

def findGnx(gnx: str, c: Cmdr) -> Optional[Position]:
    """
    gnx: the gnx part of a gnx-based unl.

    The gnx part may be the actual gnx or <actual-gnx>::<line-number>

    Return the first position in c with the actual gnx.
    """
    # Get the actual gnx and line number.
    n: int = 0  # The line number.
    if m := find_gnx_pat.match(gnx):
        # Get the actual gnx and line number.
        gnx = m.group(1)
        try:
            n = int(m.group(2))
        except(TypeError, ValueError):
            pass
    # Search forwards, setting p2.
    for p in c.all_unique_positions():
        if p.gnx == gnx:
            if n is None:
                return p
            p2, offset = c.gotoCommands.find_file_line(-n, p)
            return p2 or p
    return None
#@+node:tbrown.20140311095634.15188: *3* g.findUnl & helpers (legacy unls)
def findUnl(unlList1: list[str], c: Cmdr) -> Optional[Position]:
    """
    g.findUnl: support for legacy UNLs.
    unlList is a list of headlines.

    This method must remain for compatibility with plugins.

    Find and move to the unl given by the unlList in the commander c.
    Return the found position, or None.
    """
    # Define two *optional* unl patterns.

    # old_pat: ':' followed by a list of node indices.
    #          Deprecated and probably does not work.
    #          This pattern will remain for compatibility.
    old_pat = re.compile(r'^(.*):(\d+),?(\d+)?,?([-\d]+)?,?(\d+)?$')

    # new_pat: '::' followed by a line number.
    #          Negative line numbers denote global line numbers.
    new_pat = re.compile(r'^(.*?)(::)([-\d]+)?$')

    #@+others  # Define helper functions
    #@+node:ekr.20230626064652.2: *4* function: convert_unl_list
    def convert_unl_list(aList: list[str]) -> list[str]:
        """
        Convert old-style UNLs to new UNLs, retaining line numbers if possible.
        """
        result = []
        for s in aList:
            # Try to get the line number.
            for m, line_group in (
                (old_pat.match(s), 4),
                (new_pat.match(s), 3),
            ):
                if m:
                    try:
                        n = int(m.group(line_group))
                        result.append(f"{m.group(1)}::{n}")
                        continue
                    except Exception:
                        pass
            # Finally, just add the whole UNL.
            result.append(s)
        # Do *not* remove duplicates!
        return result
    #@+node:ekr.20230626064652.3: *4* function: full_match
    def full_match(p: Position) -> bool:
        """Return True if the stripped headlines of p and all p's parents match unlList."""
        # Careful: make copies.
        aList: list[str] = unlList[:]
        p1 = p.copy()
        while aList and p1:
            m = new_pat.match(aList[-1])
            if m and m.group(1).strip() != p1.h.strip():
                return False
            if not m and aList[-1].strip() != p1.h.strip():
                return False
            aList.pop()
            p1.moveToParent()
        return not aList
    #@-others

    unlList = convert_unl_list(unlList1)
    if not unlList:
        return None
    # Find all target headlines.
    targets = []
    m = new_pat.match(unlList[-1])
    target = m and m.group(1) or unlList[-1]
    targets.append(target.strip())
    targets.extend(unlList[:-1])
    # Find all target positions. Prefer later positions.
    positions = list(reversed(list(z for z in c.all_positions() if z.h.strip() in targets)))
    while unlList:
        for p in positions:
            p1 = p.copy()
            if full_match(p):
                assert p == p1, (p, p1)
                n = 0  # The default line number.
                # Parse the last target.
                if m := new_pat.match(unlList[-1]):
                    line = m.group(3)
                    try:
                        n = int(line)
                    except(TypeError, ValueError):
                        g.trace('bad line number', line)
                if n < 0:
                    p2, offset = c.gotoCommands.find_file_line(-n, p)  # Calls c.redraw().
                    if not p2:
                        g.trace(f"{p.h}: global line {n} not found")
                return p
        # Not found. Pop the first parent from unlList.
        unlList.pop(0)
    return None

findUNL = findUnl  # Compatibility.
#@+node:ekr.20120311151914.9917: *3* g.getUrlFromNode
def getUrlFromNode(p: Position) -> Optional[str]:
    """
    Get an url from node p:
    1. Use the headline if it contains a valid url.
    2. Otherwise, look *only* at the first line of the body.
    """
    if not p:
        return None
    c = p.v.context
    assert c
    table = [p.h, g.splitLines(p.b)[0] if p.b else '']
    table = [s[4:] if g.match_word(s, 0, '@url') else s for s in table]
    table = [s.strip() for s in table if s.strip()]
    # First, check for url's with an explicit scheme.
    for s in table:
        if g.isValidUrl(s):
            return s
    # Next check for existing file and add a file:// scheme.
    for s in table:
        tag = 'file://'
        url = computeFileUrl(s, c=c, p=p)
        if url.startswith(tag):
            fn = url[len(tag) :].lstrip()
            fn = fn.split('#', 1)[0]
            if g.os_path_isfile(fn):
                # Return the *original* url, with a file:// scheme.
                # g.handleUrl will call computeFileUrl again.
                return 'file://' + s
    # Finally, check for local url's.
    for s in table:
        if s.startswith("#"):
            return s
    return None
#@+node:ekr.20170221063527.1: *3* g.handleUnl
def handleUnl(unl_s: str, c: Cmdr) -> Optional[Cmdr]:
    """
    Select the node given by any kind of unl.
    This must *never* open a browser.
    """
    if not unl_s:
        return None
    unl = unl_s.strip()
    if not unl:
        return None
    p = g.findAnyUnl(unl, c)
    if not p:
        print(f"Not found: {unl!r}")
        return None
    # Do not assume that p is in c.
    c2 = p.v.context
    if c2 != c:
        g.app.selectLeoWindow(c2)  # Switch outlines.
    c2.redraw(p)
    return c2
#@+node:tbrown.20090219095555.63: *3* g.handleUrl & helpers
def handleUrl(url: str, c: Cmdr = None, p: Position = None) -> Optional[str]:
    """Open a url or a unl."""
    if c and not p:
        p = c.p
    # These two special cases should match the hacks in jedit.match_any_url.
    if url.endswith('.'):
        url = url[:-1]
    if '(' not in url and url.endswith(')'):
        url = url[:-1]
    # Lower the url.
    urll = url.lower()
    if urll.startswith('@url'):
        url = url[4:].lstrip()
    if (
        urll.startswith(('#', 'unl://', 'unl:gnx:')) or
        urll.startswith('file://') and '-->' in urll
    ):
        return g.handleUnl(url, c)
    try:
        g.handleUrlHelper(url, c, p)
        return urll  # For unit tests.
    except Exception:
        g.es_print("g.handleUrl: exception opening", repr(url))
        g.es_exception()
        return None
#@+node:ekr.20170226054459.1: *4* g.handleUrlHelper
def handleUrlHelper(url: str, c: Cmdr, p: Position) -> None:  # pragma: no cover
    """Open a url.  Most browsers should handle:
        ftp://ftp.uu.net/public/whatever
        http://localhost/MySiteUnderDevelopment/index.html
        file:///home/me/todolist.html
    """
    if g.unitTesting:
        return
    tag = 'file://'
    original_url = url
    if url.startswith(tag) and not url.startswith(tag + '#'):
        # Finalize the path *before* parsing the url.
        url = g.computeFileUrl(url, c=c, p=p)
    parsed = urlparse.urlparse(url)
    if parsed.netloc:
        leo_path = os.path.join(parsed.netloc, parsed.path)
        # "readme.txt" gets parsed into .netloc...
    else:
        leo_path = parsed.path
    if leo_path.endswith('\\'):
        leo_path = leo_path[:-1]
    if leo_path.endswith('/'):
        leo_path = leo_path[:-1]
    if parsed.scheme == 'file' and leo_path.endswith('.leo'):
        g.handleUnl(original_url, c)
    elif parsed.scheme in ('', 'file'):
        unquote_path = g.unquoteUrl(leo_path)
        if g.os_path_exists(leo_path):
            g.os_startfile(unquote_path)
        else:
            g.es(f"File '{leo_path}' does not exist")
    else:
        # Mozilla throws a weird exception, then opens the file!
        try:
            webbrowser.open(url)
        except Exception:
            pass
#@+node:ekr.20170226060816.1: *4* g.traceUrl (not used)
def traceUrl(c: Cmdr, path: str, parsed: Any, url: str) -> None:  # pragma: no cover

    print()
    g.trace('url          ', url)
    g.trace('c.frame.title', c.frame.title)
    g.trace('path         ', path)
    g.trace('parsed.fragment', parsed.fragment)
    g.trace('parsed.netloc', parsed.netloc)
    g.trace('parsed.path  ', parsed.path)
    g.trace('parsed.scheme', repr(parsed.scheme))
#@+node:ekr.20230628072109.1: *3* g.isValidUnl
# unls must contain a (possible empty) file part followed by something else.
valid_unl_pattern = re.compile(r"(unl:gnx|unl|file)://(.*?)#.+")

def isValidUnl(unl_s: str) -> bool:
    """Return true if the given unl is valid."""
    return bool(valid_unl_pattern.match(unl_s))
#@+node:ekr.20120311151914.9918: *3* g.isValidUrl
def isValidUrl(url: str) -> bool:
    """Return true if url *looks* like a valid url."""
    table = (
        'file', 'ftp', 'gopher', 'hdl', 'http', 'https', 'imap',
        'mailto', 'mms', 'news', 'nntp', 'prospero', 'rsync', 'rtsp', 'rtspu',
        'sftp', 'shttp', 'sip', 'sips', 'snews', 'svn', 'svn+ssh', 'telnet', 'wais',
    )
    if not url:
        return False  # pragma: no cover (defensive)
    if g.isValidUnl(url):
        return True
    if url.startswith('@'):
        return False
    parsed = urlparse.urlparse(url)
    scheme = parsed.scheme
    for s in table:
        if scheme.startswith(s):
            return True
    return False
#@+node:ekr.20120315062642.9744: *3* g.openUrl
def openUrl(p: Position) -> None:  # pragma: no cover
    """
    Open the url of node p.
    Use the headline if it contains a valid url.
    Otherwise, look *only* at the first line of the body.
    """
    if p:
        url = g.getUrlFromNode(p)
        if url:
            c = p.v.context
            if not g.doHook("@url1", c=c, p=p, url=url):
                g.handleUrl(url, c=c, p=p)
            g.doHook("@url2", c=c, p=p, url=url)
#@+node:ekr.20110605121601.18135: *3* g.openUrlOnClick (open-url-under-cursor)
def openUrlOnClick(event: QMouseEvent, url: str = None) -> Optional[str]:  # pragma: no cover
    """Open the URL under the cursor.  Return it for unit testing."""
    # QTextEditWrapper.mouseReleaseEvent calls this outside Leo's command logic.
    # Make sure to catch all exceptions!
    try:
        return openUrlHelper(event, url)
    except Exception:
        g.es_exception()
        return None
#@+node:ekr.20170216091704.1: *4* g.openUrlHelper
def openUrlHelper(event: LeoKeyEvent, url: str = None) -> Optional[str]:
    """Open the unl, url or gnx under the cursor.  Return it for unit testing."""
    c = getattr(event, 'c', None)
    if not c:
        return None
    w = getattr(event, 'w', c.frame.body.wrapper)
    if not g.app.gui.isTextWrapper(w):
        g.internalError('must be a text wrapper', w)
        return None
    if event:
        event.widget = w
    # Part 1: get the url.
    if url is None:
        s = w.getAllText()
        ins = w.getInsertPoint()
        i, j = w.getSelectionRange()
        if i != j:
            return None  # So find doesn't open the url.
        row, col = g.convertPythonIndexToRowCol(s, ins)
        i, j = g.getLine(s, ins)
        line = s[i:j]
        # Order is important.
        #@+<< look for section ref >>
        #@+node:tom.20220328141455.1: *5* << look for section ref >>
        # Navigate to section reference if one was clicked.
        l_ = line.strip()
        if l_.endswith('>>') and l_.startswith('<<'):
            p = c.p
            px = None
            for p1 in p.subtree():
                if p1.h.strip() == l_:
                    px = p1
                    break
            if px:
                c.selectPosition(px)
                c.redraw()
            return None
        #@-<< look for section ref >>
        url = unl = None
        #@+<< look for url >>
        #@+node:tom.20220328141544.1: *5* << look for url  >>
        # Find the url on the line.
        for match in g.url_regex.finditer(line):
            # Don't open if we click after the url.
            if match.start() <= col < match.end():
                url = match.group(0)
                if g.isValidUrl(url):
                    break
        #@-<< look for url >>
        if not url:
            #@+<< look for unl >>
            #@+node:ekr.20220704211851.1: *5* << look for unl >>
            for match in g.unl_regex.finditer(line):
                # Don't open if we click after the unl.
                if match.start() <= col < match.end():
                    unl = match.group()
                    g.handleUnl(unl, c)
                    return None
            #@-<< look for unl >>
            if not unl:
                #@+<< look for gnx >>
                #@+node:tom.20220328142302.1: *5* << look for gnx >>
                target = None
                for match in gnx_regex.finditer(line):
                    # Don't open if we click after the gnx.
                    if match.start() <= col < match.end():
                        target = match.group(0)[4:]  # Strip the leading 'gnx:'
                        break

                if target:
                    if c.p.gnx == target:
                        return target
                    for p in c.all_unique_positions():
                        if p.v.gnx == target:
                            c.selectPosition(p)
                            c.redraw()
                            return target
                    return None
                #@-<< look for gnx >>
    elif not isinstance(url, str):
        url = url.toString()
        url = g.toUnicode(url)  # #571
    if url and g.isValidUrl(url):
        # Part 2: handle the url
        p = c.p
        if not g.doHook("@url1", c=c, p=p, url=url):
            g.handleUrl(url, c=c, p=p)
        g.doHook("@url2", c=c, p=p)
        return url
    # Part 3: call find-def.
    if not w.hasSelection():
        c.editCommands.extendToWord(event, select=True)
    word = w.getSelectedText().strip()
    if not word:
        return None
    matches = c.findCommands.find_def(event)
    if matches:
        return None
    #@+<< look for filename or import>>
    #@+node:tom.20230130102836.1: *5* << look for filename or import >>
    # Part 4: #2546: look for a file name.
    s = w.getAllText()
    i, j = w.getSelectionRange()
    m = re.match(r'(\w+)\.(\w){1,4}\b', s[i:])
    filename, filename_w = '', ''
    if m:
        filename = m.group(0)
    # Part 5: #3112: look for import statement
    else:
        FROMre = r'^from [\./\\]*([^\s/\\].+)\s+import'
        IMPORTre = r'^import\s+[\./\\]*([^\s/\\].+)'
        IMPORTSre = FROMre + '|' + IMPORTre

        m = re.match(IMPORTSre, s[i:], re.MULTILINE)
        module = m and (m[2] or m[1])
        if module:
            filename = module + '.py'
            filename_w = module + '.pyw'

    if filename:
        # Navigate to the first node whose headline ends with the filename.
        effective_filename = ''
        for p in c.all_unique_positions():
            headline = p.h.strip()
            if headline.endswith(filename):
                effective_filename = filename
            elif filename_w and headline.endswith(filename_w):
                effective_filename = filename_w
            if effective_filename:
                # Set the find text.
                c.findCommands.ftm.set_find_text(effective_filename)
                # Select.
                c.redraw(p)
                break
    #@-<< look for filename or import>>
    return None
#@+node:ekr.20170226093349.1: *3* g.unquoteUrl
def unquoteUrl(url: str) -> str:  # pragma: no cover
    """Replace escaped characters (especially %20, by their equivalent)."""
    return urllib.parse.unquote(url)
#@+node:ekr.20230627143007.1: *3* g: file part utils

#@+node:ekr.20230630132339.1: *4* g.getUNLFilePart
file_part_pattern = re.compile(r'//(.*?)#.*')

def getUNLFilePart(s: str) -> str:
    """Return the file part of a unl, that is, everything *between* '//' and '#'."""
    # Strip the prefix if it exists.
    for prefix in ('unl:gnx:', 'unl:', 'file:'):
        if s.startswith(prefix):
            s = s[len(prefix) :]
            break
    m = file_part_pattern.match(s)
    return m.group(1) if m else ''
#@+node:ekr.20230630132340.1: *4* g.openUNLFile
def openUNLFile(c: Cmdr, s: str) -> Cmdr:
    """
    Open the commander for filename s, the file part of an unl.
    Return None if the file can not be found.
    """
    # Aliases.
    abspath = os.path.abspath
    base = os.path.basename
    dirname = os.path.dirname
    exists = os.path.exists
    isabs = os.path.isabs
    join = g.os_path_finalize_join  # Not os.path.join
    norm = os.path.normpath

    # c's name and directory.
    c_name = c.fileName()
    c_dir = dirname(c_name)

    def standard(path: str) -> str:
        """Standardize the path for easy comparison."""
        return norm(path).lower() if g.isWindows else norm(path)

    if not s.strip():
        return None
    if s.startswith('//') and s.endswith('#'):
        s = s[2:-1]
    if not s.strip():
        return None

    # Always match within the present file.
    if os.path.isabs(s) and standard(s) == standard(c_name):
        return c
    if not os.path.isabs(s) and standard(s) == standard(base(c_name)):
        return c

    # #3814: From here on we must test that the given file exists.

    # #3814: There is no choice for absolute files.
    if isabs(s):
        return g.openWithFileName(s) if exists(s) else None

    if g.isWindows:
        s = s.replace('/', '\\')
    is_relative = os.sep in s
    if is_relative:
        # #3816: Resolve relative paths via c's directory.
        path = standard(abspath(join(c_dir, s)))  # Not base_s.
    else:
        # #3814: Prefer short paths in `@data unl-path-prefixes` to any defaults.
        #        Such paths must match exactly.
        base_s = base(s)
        d = g.parsePathData(c)
        directory = d.get(base_s)
        if directory:
            path = standard(join(directory, base_s))
            if not exists(path):
                return None
        else:
            # Resolve relative file parts using c's directory.
            path = standard(join(c_dir, base_s))

    # Search all other open commanders, starting with c.
    if path == standard(c_name):
        return c
    for c2 in g.app.commanders():
        if path == standard(c2.fileName()):
            return c2

    # #3814: *Open* the file and return the commander.
    return g.openWithFileName(path) if exists(path) else None
#@+node:ekr.20230630132341.1: *4* g.parsePathData
path_data_pattern = re.compile(r'(.+?):\s*(.+)')

def parsePathData(c: Cmdr) -> dict[str, str]:
    """
    Return a dict giving path prefixes for the files given in @data
    unl-path-prefixes.
    """
    lines = c.config.getData('unl-path-prefixes')
    d: dict[str, str] = {}
    for line in lines or []:
        if m := path_data_pattern.match(line):
            key, path = m.group(1), m.group(2)
            if key in d:
                g.trace(f"Ignoring duplicate key: {line!r}")  # pragma: no cover
            else:
                d[key] = os.path.normpath(path)
        else:
            g.trace(f"Ignoring line: {line!r}")  # pragma: no cover
    return d
#@-others
# set g when the import is about to complete.
g = sys.modules.get('leo.core.leoGlobals')
assert g, sorted(sys.modules.keys())
if __name__ == '__main__':
    unittest.main()  # pragma: no cover

#@@language python
#@@tabwidth -4
#@@pagewidth 70
#@-leo<|MERGE_RESOLUTION|>--- conflicted
+++ resolved
@@ -2593,11 +2593,7 @@
             # Warning if @path is in the body of an @file node.
             if word == 'path' and kind == 'body' and p.isAtFileNode():
                 message = '\n@path is not allowed in the body text of @file nodes\n'
-<<<<<<< HEAD
-                g.print_unique_message(message, es_flag=True, color='red')
-=======
                 g.print_unique_message(message, color='red')
->>>>>>> b1e4f09b
                 continue
             k = g.skip_line(s, j)
             val = s[j:k].strip()
@@ -5735,12 +5731,6 @@
     if message not in g_unique_message_d:
         g_unique_message_d[message] = True
         g.es_print(message, color=color)
-<<<<<<< HEAD
-
-
-
-=======
->>>>>>> b1e4f09b
 #@+node:ekr.20240325064618.1: *3* g.traceUnique & traceUniqueClass
 # Keys are strings: g.callers. Values are lists of str(value).
 trace_unique_dict: dict[str, list[str]] = {}
