#@+leo-ver=5-thin
#@+node:ekr.20031218072017.3093: * @file leoGlobals.py
"""
Global constants, variables and utility functions used throughout Leo.

Important: This module imports no other Leo module.
"""
#@+<< leoGlobals: imports >>
#@+node:ekr.20050208101229: ** << leoGlobals: imports >>
from __future__ import annotations
import binascii
from collections.abc import Callable
import codecs
import copy
import fnmatch
from functools import reduce
import gc
import gettext
import glob
import importlib
import inspect
import io
import operator
import os
from pathlib import Path
# import pdb  # Do NOT import pdb here! g.pdb is a *function*
import pprint
import re
import shlex
import string
import sys
import subprocess
import tempfile
import textwrap
import time
import traceback
import types
from typing import Any, Generator, IO, Iterable, Optional, Sequence, Union, TYPE_CHECKING
import unittest
import urllib
import urllib.parse as urlparse

# Leo never imports any other Leo module.

# Third-party tools.
import webbrowser
try:
    import tkinter as Tk
except Exception:
    Tk = None
#
# Abbreviations...
StringIO = io.StringIO
#@-<< leoGlobals: imports >>
#@+<< leoGlobals: annotations >>
#@+node:ekr.20220824084642.1: ** << leoGlobals: annotations >>
if TYPE_CHECKING:  # pragma: no cover
    from types import Module
    from leo.core import LeoGlobals
    from leo.core.leoApp import LeoApp
    from leo.core.leoCommands import Commands as Cmdr
    from leo.core.leoGui import LeoGui, LeoKeyEvent, LeoFrame
    from leo.core.leoNodes import Position, VNode
    from leo.core.leoQt import QMouseEvent, QWidget, QEvent
    from leo.plugins.qt_idle_time import IdleTime as QtIdleTime
    # Mypy could do better with *args and **kwargs.
    Args = Any  # Good enough.
    KWargs = Any  # Good enough.
#@-<< leoGlobals: annotations >>
#@+<< leoGlobals: global constants >>
#@+node:ekr.20240515093718.1: ** << leoGlobals: global constants >>
in_bridge = False  # True: leoApp object loads a null Gui.
in_vs_code = False  # #2098.
minimum_python_version = '3.9'
minimum_python_version_tuple = (3, 9, 0)
v1, v2, v3, junk2, junk3 = sys.version_info
python_version_tuple = (v1, v2, v3)
isPython3 = python_version_tuple >= (3, 0, 0)
isValidPython = python_version_tuple >= minimum_python_version_tuple
isMac = sys.platform.startswith('darwin')
isWindows = sys.platform.startswith('win')
#@-<< leoGlobals: global constants >>
#@+<< define g.globalDirectiveList >>
#@+node:EKR.20040610094819: ** << define g.globalDirectiveList >>
# Visible externally so plugins may add to the list of directives.
# The atFile write logic uses this, but not the atFile read logic.
globalDirectiveList = [
    # Order does not matter.
    'all',
    'beautify',
    'colorcache', 'code', 'color', 'comment', 'c',
    'delims', 'doc',
    'encoding',
    # 'end_raw',  # #2276.
    'first', 'header', 'ignore',
    'killbeautify', 'killcolor',
    'language', 'last', 'lineending',
    'markup',
    'nobeautify',
    'nocolor-node', 'nocolor', 'noheader', 'nowrap',
    'nopyflakes',  # Leo 6.1.
    'nosearch',  # Leo 5.3.
    'others', 'pagewidth', 'path', 'quiet',
    # 'raw',  # #2276.
    'section-delims',  # Leo 6.6. #2276.
    'silent',
    'tabwidth',
    'unit', 'verbose', 'wrap',
]

directives_pat = None  # Set below.
#@-<< define g.globalDirectiveList >>
#@+<< define global decorator dicts >>
#@+node:ekr.20150510103918.1: ** << define global decorator dicts >> (leoGlobals.py)
#@@nobeautify
#@@language rest
#@+at
# The cmd_instance_dict supports per-class @cmd decorators. For example, the
# following appears in leo.commands.
#
#     def cmd(name: str) -> Any:
#         """Command decorator for the abbrevCommands class."""
#         return g.new_cmd_decorator(name, ['c', 'abbrevCommands',])
#
# For commands based on functions, use the @g.command decorator.
#@@c
#@@language python

global_commands_dict = {}

cmd_instance_dict = {
    # Keys are class names, values are attribute chains.
    'AbbrevCommandsClass':      ['c', 'abbrevCommands'],
    'AtFile':                   ['c', 'atFileCommands'],
    'AutoCompleterClass':       ['c', 'k', 'autoCompleter'],
    'ChapterController':        ['c', 'chapterController'],
    'Commands':                 ['c'],
    'ControlCommandsClass':     ['c', 'controlCommands'],
    'DebugCommandsClass':       ['c', 'debugCommands'],
    'EditCommandsClass':        ['c', 'editCommands'],
    'EditFileCommandsClass':    ['c', 'editFileCommands'],
    'FileCommands':             ['c', 'fileCommands'],
    'HelpCommandsClass':        ['c', 'helpCommands'],
    'KeyHandlerClass':          ['c', 'k'],
    'KeyHandlerCommandsClass':  ['c', 'keyHandlerCommands'],
    'KillBufferCommandsClass':  ['c', 'killBufferCommands'],
    'LeoApp':                   ['g', 'app'],
    'LeoFind':                  ['c', 'findCommands'],
    'LeoImportCommands':        ['c', 'importCommands'],
    # 'MacroCommandsClass':       ['c', 'macroCommands'],
    'PrintingController':       ['c', 'printingController'],
    'RectangleCommandsClass':   ['c', 'rectangleCommands'],
    'RstCommands':              ['c', 'rstCommands'],
    'SpellCommandsClass':       ['c', 'spellCommands'],
    'Undoer':                   ['c', 'undoer'],
    'VimCommands':              ['c', 'vimCommands'],
}
#@-<< define global decorator dicts >>
#@+<< define global error regexes >>
#@+node:ekr.20220412193109.1: ** << define global error regexes >> (leoGlobals.py)
# Most code need only know about the *existence* of these patterns.

# For all *present* patterns, m.group(1) is the filename and m.group(2) is the line number.

# See link_table above LeoLog.put_html_links.

flake8_pat = re.compile(r'(.+?):([0-9]+):[0-9]+:.*$')
mypy_pat = re.compile(r'^(.+?):([0-9]+):\s*(error|note)\s*(.*)\s*$')
pyflakes_pat = re.compile(r'^(.*):([0-9]+):[0-9]+ .*?$')
pylint_pat = re.compile(r'^(.*):\s*([0-9]+)[,:]\s*[0-9]+:.*?\(.*\)\s*$')
python_pat = re.compile(r'^\s*File\s+"(.*?)",\s*line\s*([0-9]+)\s*$')
#@-<< define global error regexes >>
#@+<< define g.decorators >>
#@+node:ekr.20150508165324.1: ** << define g.Decorators >>
#@+others
#@+node:ekr.20150510104148.1: *3* g.check_cmd_instance_dict
def check_cmd_instance_dict(c: Cmdr, g: LeoGlobals) -> None:
    """
    Check g.check_cmd_instance_dict.
    This is a permanent unit test, called from c.finishCreate.
    """
    d = cmd_instance_dict
    for key in d:
        ivars = d.get(key)
        # Produces warnings.
        obj = ivars2instance(c, g, ivars)  # type:ignore
        if obj:
            name = obj.__class__.__name__
            if name != key:
                g.trace('class mismatch', key, name)
#@+node:ville.20090521164644.5924: *3* g.command (decorator)
class Command:
    """
    A global decorator for creating commands.

    This is the recommended way of defining all new commands, including
    commands that could be defined inside a class. The typical usage is:

        @g.command('command-name')
        def A_Command(event):
            c = event.get('c')
            ...

    g can *not* be used anywhere in this class!
    """

    def __init__(self, name: str, **kwargs: KWargs) -> None:
        """Ctor for command decorator class."""
        self.name = name

    def __call__(self, func: Callable) -> Callable:
        """Register command for all future commanders."""
        global_commands_dict[self.name] = func
        if app:
            for c in app.commanders():
                c.k.registerCommand(self.name, func)
        # Inject ivars for plugins_menu.py.
        func.__func_name__ = func.__name__  # For leoInteg.
        func.is_command = True
        func.command_name = self.name
        return func

command = Command
#@+node:ekr.20171124070654.1: *3* g.command_alias
def command_alias(alias: str, func: Callable) -> None:
    """Create an alias for the *already defined* method in the Commands class."""
    from leo.core import leoCommands
    assert hasattr(leoCommands.Commands, func.__name__)
    funcToMethod(func, leoCommands.Commands, alias)
#@+node:ekr.20171123095526.1: *3* g.commander_command (decorator)
class CommanderCommand:
    """
    A global decorator for creating commander commands, that is, commands
    that were formerly methods of the Commands class in leoCommands.py.

    Usage:

        @g.command('command-name')
        def command_name(self, *args, **kwargs):
            ...

    The decorator injects command_name into the Commander class and calls
    funcToMethod so the ivar will be injected in all future commanders.

    g can *not* be used anywhere in this class!
    """

    def __init__(self, name: str, **kwargs: KWargs) -> None:
        """Ctor for command decorator class."""
        self.name = name

    def __call__(self, func: Callable) -> Callable:
        """Register command for all future commanders."""

        def commander_command_wrapper(event: LeoKeyEvent) -> None:
            c = event.get('c')
            method = getattr(c, func.__name__, None)
            method(event=event)

        # Inject ivars for plugins_menu.py.
        commander_command_wrapper.__func_name__ = func.__name__  # For leoInteg.
        commander_command_wrapper.__name__ = self.name
        commander_command_wrapper.__doc__ = func.__doc__
        global_commands_dict[self.name] = commander_command_wrapper
        if app:
            from leo.core import leoCommands
            funcToMethod(func, leoCommands.Commands)
            for c in app.commanders():
                c.k.registerCommand(self.name, func)
        # Inject ivars for plugins_menu.py.
        func.is_command = True
        func.command_name = self.name
        return func

commander_command = CommanderCommand
#@+node:ekr.20150508164812.1: *3* g.ivars2instance
def ivars2instance(c: Cmdr, g: LeoGlobals, ivars: list[str]) -> Any:
    """
    Return the instance of c given by ivars.
    ivars is a list of strings.
    A special case: ivars may be 'g', indicating the leoGlobals module.
    """
    if not ivars:
        g.trace('can not happen: no ivars')
        return None
    ivar = ivars[0]
    if ivar not in ('c', 'g'):
        g.trace('can not happen: unknown base', ivar)
        return None
    obj = c if ivar == 'c' else g
    for ivar in ivars[1:]:
        obj = getattr(obj, ivar, None)
        if not obj:
            g.trace('can not happen: unknown attribute', obj, ivar, ivars)
            break
    return obj
#@+node:ekr.20150508134046.1: *3* g.new_cmd_decorator (decorator)
def new_cmd_decorator(name: str, ivars: list[str]) -> Callable:
    """
    Return a new decorator for a command with the given name.
    Compute the class *instance* using the ivar string or list.

    Don't even think about removing the @cmd decorators!
    See https://github.com/leo-editor/leo-editor/issues/325
    """

    def _decorator(func: Callable) -> Callable:

        def new_cmd_wrapper(event: LeoKeyEvent) -> None:
            if isinstance(event, dict):
                c = event.get('c')
            else:
                c = event.c
            self = g.ivars2instance(c, g, ivars)
            try:
                # Don't use a keyword for self.
                # This allows the VimCommands class to use vc instead.
                func(self, event=event)
            except Exception:
                g.es_exception()

        new_cmd_wrapper.__func_name__ = func.__name__  # For leoInteg.
        new_cmd_wrapper.__name__ = name
        new_cmd_wrapper.__doc__ = func.__doc__
        # Put the *wrapper* into the global dict.
        global_commands_dict[name] = new_cmd_wrapper
        return func  # The decorator must return the func itself.

    return _decorator
#@-others
#@-<< define g.decorators >>
#@+<< define regexes >>
#@+node:ekr.20200810093517.1: ** << define regexes >> (leoGlobals.py)
# Regex used by this module, and in leoColorizer.py.
g_language_pat = re.compile(r'^@language\s+(\w+)+', re.MULTILINE)

# g_is_directive_pattern excludes @encoding.whatever and @encoding(whatever)
# It must allow @language python, @nocolor-node, etc.
g_is_directive_pattern = re.compile(r'^\s*@([\w-]+)\s*')
g_tabwidth_pat = re.compile(r'(^@tabwidth)', re.MULTILINE)

# #2267: Support for @section-delims.
g_section_delims_pat = re.compile(r'^@section-delims[ \t]+([^ \w\n\t]+)[ \t]+([^ \w\n\t]+)[ \t]*$')

# Patterns used by the colorizer...

# New in Leo 6.6.4: gnxs must start with 'gnx:'
gnx_char = r"""[^.,"'\s]"""  # LeoApp.cleanLeoID() removes these characters.
gnx_id = fr"{gnx_char}{{3,}}"  # id's must have at least three characters.
gnx_regex = re.compile(fr"\bgnx:{gnx_id}\.[0-9]+\.[0-9]+")

# Unls end with quotes.
unl_regex = re.compile(r"""\bunl:[^`'"]+""")

# Urls end at space or quotes.
url_leadins = 'fghmnptw'
url_kinds = '(file|ftp|gopher|http|https|mailto|news|nntp|prospero|telnet|wais)'
url_regex = re.compile(fr"""\b{url_kinds}://[^\s'"]+""")
#@-<< define regexes >>
tree_popup_handlers: list[Callable] = []  # Set later.
user_dict: dict[str, Any] = {}  # Non-persistent dictionary for scripts and plugins.
app: LeoApp = None  # The singleton app object. Set by runLeo.py.
# Global status vars.
inScript = False  # A synonym for app.inScript
unitTesting = False  # A synonym for app.unitTesting.
#@+others
#@+node:ekr.20201211182722.1: ** g.Backup
#@+node:ekr.20201211182659.1: *3* g.standard_timestamp
def standard_timestamp() -> str:
    """Return a reasonable timestamp."""
    return time.strftime("%Y%m%d-%H%M%S")
#@+node:ekr.20201211183100.1: *3* g.get_backup_directory
def get_backup_path(sub_directory: str) -> Optional[str]:
    """
    Return the full path to the subdirectory of the main backup directory.

    The main backup directory is computed as follows:

    1. os.environ['LEO_BACKUP']
    2. ~/Backup
    """
    # Compute the main backup directory.
    # First, try the LEO_BACKUP directory.
    backup = None
    try:
        backup = os.environ['LEO_BACKUP']
        if not os.path.exists(backup):
            backup = None
    except KeyError:
        pass
    except Exception:
        g.es_exception()
    # Second, try ~/Backup.
    if not backup:
        backup = os.path.join(str(Path.home()), 'Backup')
        if not os.path.exists(backup):
            backup = None
    if not backup:
        return None
    # Compute the path to backup/sub_directory
    directory = os.path.join(backup, sub_directory)
    return directory if os.path.exists(directory) else None
#@+node:ekr.20140711071454.17644: ** g.Classes & class accessors
#@+node:ekr.20120123115816.10209: *3* class g.BindingInfo & isBindingInfo
class BindingInfo:
    """
    A class representing any kind of key binding line.

    This includes other information besides just the KeyStroke.
    """
    # Important: The startup code uses this class,
    # so it is convenient to define it in leoGlobals.py.
    #@+others
    #@+node:ekr.20120129040823.10254: *4* BindingInfo.__init__
    def __init__(
        self,
        kind: str,
        commandName: str = '',
        func: Callable = None,
        nextMode: str = None,
        pane: str = None,
        stroke: KeyStroke = None,
    ) -> None:
        if not g.isStrokeOrNone(stroke):
            g.trace('***** (BindingInfo) oops', repr(stroke))
        self.kind = kind
        self.commandName = commandName
        self.func = func
        self.nextMode = nextMode
        self.pane = pane
        self.stroke = stroke  # The *caller* must canonicalize the shortcut.
    #@+node:ekr.20120203153754.10031: *4* BindingInfo.__hash__
    def __hash__(self) -> Any:
        return self.stroke.__hash__() if self.stroke else 0
    #@+node:ekr.20120125045244.10188: *4* BindingInfo.__repr__ & ___str_& dump
    def __repr__(self) -> str:
        return self.dump()

    __str__ = __repr__

    def dump(self) -> str:
        result = [f"BindingInfo kind: {self.kind}"]
        # Print all existing ivars.
        table = ('pane', 'commandName', 'func', 'stroke')  # 'nextMode',
        for ivar in table:
            if hasattr(self, ivar):
                val = getattr(self, ivar)
                if val not in (None, 'none', 'None', ''):
                    if ivar == 'func':
                        val = val.__name__
                    s = f"{ivar}: {val!r}"
                    result.append(s)
        # Clearer w/o f-string.
        return "<%s>" % ' '.join(result).strip()
    #@+node:ekr.20120129040823.10226: *4* BindingInfo.isModeBinding
    def isModeBinding(self) -> bool:
        return self.kind.startswith('*mode')
    #@-others

def isBindingInfo(obj: Any) -> bool:
    return isinstance(obj, BindingInfo)
#@+node:ekr.20031218072017.3098: *3* class g.Bunch (Python Cookbook)
class Bunch:
    """
    From The Python Cookbook:

        Create a Bunch whenever you want to group a few variables:

            point = Bunch(datum=y, squared=y*y, coord=x)

        You can read/write the named attributes you just created, add others,
        del some of them, etc::

            if point.squared > threshold:
                point.isok = True
    """

    def __init__(self, **kwargs: KWargs) -> None:
        self.__dict__.update(kwargs)

    def __repr__(self) -> str:
        return self.toString()

    def ivars(self) -> list:
        return sorted(self.__dict__)

    def keys(self) -> list:
        return sorted(self.__dict__)

    def toString(self) -> str:
        tag = self.__dict__.get('tag')
        entries = [
            f"{key}: {str(self.__dict__.get(key)) or repr(self.__dict__.get(key))}"
                for key in self.ivars() if key != 'tag'
        ]
        # Fail.
        result = [f'g.Bunch({tag or ""})']
        result.extend(entries)
        return '\n    '.join(result) + '\n'

    # Used by new undo code.

    def __setitem__(self, key: str, value: Any) -> Any:
        """Support aBunch[key] = val"""
        return operator.setitem(self.__dict__, key, value)

    def __getitem__(self, key: str) -> Any:
        """Support aBunch[key]"""
        return operator.getitem(self.__dict__, key)

    def get(self, key: str, theDefault: Any = None) -> Any:
        return self.__dict__.get(key, theDefault)

    def __contains__(self, key: str) -> bool:
        return key in self.__dict__

bunch = Bunch
#@+node:ekr.20120219154958.10492: *3* class g.EmergencyDialog
class EmergencyDialog:
    """
    A class that creates an tkinter dialog with a single OK button.

    If tkinter doesn't exist (#2512), this class just prints the message
    passed to the ctor.

    """
    #@+others
    #@+node:ekr.20120219154958.10493: *4* emergencyDialog.__init__
    def __init__(self, title: str, message: str) -> None:
        """Constructor for the leoTkinterDialog class."""
        self.answer = None  # Value returned from run()
        self.title = title
        self.message = message
        self.buttonsFrame = None  # Frame to hold typical dialog buttons.
        # Command to call when user click's the window's close box.
        self.defaultButtonCommand = None
        self.frame = None  # The outermost frame.
        self.root = None  # Created in createTopFrame.
        self.top = None  # The toplevel Tk widget.
        if Tk:  # #2512.
            self.createTopFrame()
            buttons = [{
                "text": "OK",
                "command": self.okButton,
                "default": True,
            }]
            self.createButtons(buttons)
            self.top.bind("<Key>", self.onKey)
        else:
            print(message.rstrip() + '\n')
    #@+node:ekr.20120219154958.10494: *4* emergencyDialog.createButtons
    def createButtons(self, buttons: list[dict[str, Any]]) -> list[Any]:
        """Create a row of buttons.

        buttons is a list of dictionaries containing
        the properties of each button.
        """
        assert self.frame
        self.buttonsFrame = f = Tk.Frame(self.top)
        f.pack(side="top", padx=30)
        # Buttons is a list of dictionaries, with an empty dictionary
        # at the end if there is only one entry.
        buttonList = []
        for d in buttons:
            text = d.get("text", "<missing button name>")
            isDefault = d.get("default", False)
            underline = d.get("underline", 0)
            command = d.get("command", None)
            bd = 4 if isDefault else 2
            b = Tk.Button(f, width=6, text=text, bd=bd,
                underline=underline, command=command)
            b.pack(side="left", padx=5, pady=10)
            buttonList.append(b)
            if isDefault and command:
                self.defaultButtonCommand = command
        return buttonList
    #@+node:ekr.20120219154958.10495: *4* emergencyDialog.createTopFrame
    def createTopFrame(self) -> None:
        """Create the Tk.Toplevel widget for a leoTkinterDialog."""
        self.root = Tk.Tk()  # type:ignore
        self.top = Tk.Toplevel(self.root)  # type:ignore
        self.top.title(self.title)
        self.root.withdraw()  # This root window should *never* be shown.
        self.frame = Tk.Frame(self.top)  # type:ignore
        self.frame.pack(side="top", expand=1, fill="both")
        label = Tk.Label(self.frame, text=self.message, bg='white')
        label.pack(pady=10)
    #@+node:ekr.20120219154958.10496: *4* emergencyDialog.okButton
    def okButton(self) -> None:
        """Do default click action in ok button."""
        self.top.destroy()
        self.top = None
    #@+node:ekr.20120219154958.10497: *4* emergencyDialog.onKey
    def onKey(self, event: QEvent) -> None:
        """Handle Key events in askOk dialogs."""
        self.okButton()
    #@+node:ekr.20120219154958.10498: *4* emergencyDialog.run
    def run(self) -> None:
        """Run the modal emergency dialog."""
        # Suppress f-stringify.
        self.top.geometry("%dx%d%+d%+d" % (300, 200, 50, 50))
        self.top.lift()
        self.top.grab_set()  # Make the dialog a modal dialog.
        self.root.wait_window(self.top)
    #@-others
#@+node:ekr.20120123143207.10223: *3* class g.GeneralSetting
class GeneralSetting:
    """A class representing any kind of setting except shortcuts."""
    # Important: The startup code uses this class,
    # so it is convenient to define it in leoGlobals.py.

    def __init__(
        self,
        kind: str,
        encoding: str = None,
        ivar: str = None,
        source: str = None,
        val: Any = None,
        path: str = None,
        tag: str = 'setting',
        unl: str = None,
    ) -> None:
        self.encoding = encoding
        self.ivar = ivar
        self.kind = kind
        self.path = path
        self.unl = unl
        self.source = source  # Only @font sets this.
        self.val = val
        self.tag = tag

    def __repr__(self) -> str:
        # Better for g.printObj.
        val = str(self.val).replace('\n', ' ')
        return (
            f"GS: path: {g.shortFileName(self.path or '')} "
            f"source: {self.source or ''} "
            f"kind: {self.kind:} val: {val}")

    dump = __repr__
    __str__ = __repr__
#@+node:ekr.20120201164453.10090: *3* class g.KeyStroke & isStroke/OrNone
class KeyStroke:
    """
    A class that represent any key stroke or binding.

    stroke.s is the "canonicalized" stroke.
    """
    #@+others
    #@+node:ekr.20180414195401.2: *4*  ks.__init__
    def __init__(self, binding: str) -> None:

        self.s: str
        if binding:
            self.s = self.finalize_binding(binding)
        else:
            self.s = None
    #@+node:ekr.20120203053243.10117: *4* ks.__eq__, etc
    #@+at All these must be defined in order to say, for example:
    #     for key in sorted(d)
    # where the keys of d are KeyStroke objects.
    #@@c

    def __eq__(self, other: Any) -> bool:
        if not other:
            return False
        if hasattr(other, 's'):
            return self.s == other.s
        return self.s == other

    def __lt__(self, other: Any) -> bool:
        if not other:
            return False
        if hasattr(other, 's'):
            return self.s < other.s
        return self.s < other

    def __le__(self, other: Any) -> bool:
        return self.__lt__(other) or self.__eq__(other)

    def __ne__(self, other: Any) -> bool:
        return not self.__eq__(other)

    def __gt__(self, other: Any) -> bool:
        return not self.__lt__(other) and not self.__eq__(other)

    def __ge__(self, other: Any) -> bool:
        return not self.__lt__(other)
    #@+node:ekr.20120203053243.10118: *4* ks.__hash__
    # Allow KeyStroke objects to be keys in dictionaries.

    def __hash__(self) -> Any:
        return self.s.__hash__() if self.s else 0
    #@+node:ekr.20120204061120.10067: *4* ks.__repr___ & __str__
    def __repr__(self) -> str:
        return f"<KeyStroke: {repr(self.s)}>"

    def __str__(self) -> str:
        return repr(self.s)
    #@+node:ekr.20180417160703.1: *4* ks.dump
    def dump(self) -> None:
        """Show results of printable chars."""
        for i in range(128):
            s = chr(i)
            stroke = g.KeyStroke(s)
            if stroke.s != s:
                print(f"{i:2} {s!r:10} {stroke.s!r}")
        for ch in ('backspace', 'linefeed', 'return', 'tab'):
            stroke = g.KeyStroke(ch)
            print(f'{"":2} {ch!r:10} {stroke.s!r}')
    #@+node:ekr.20180415082249.1: *4* ks.finalize_binding
    def finalize_binding(self, binding: str) -> str:

        # This trace is good for devs only.
        trace = False and 'keys' in g.app.debug
        self.mods = self.find_mods(binding)
        s = self.strip_mods(binding)
        s = self.finalize_char(s)  # May change self.mods.
        mods = ''.join([f"{z.capitalize()}+" for z in self.mods])
        if trace and 'meta' in self.mods:
            g.trace(f"{binding:20}:{self.mods:>20} ==> {mods+s}")
        return mods + s
    #@+node:ekr.20180415083926.1: *4* ks.finalize_char & helper
    def finalize_char(self, s: str) -> str:
        """Perform very-last-minute translations on bindings."""
        #
        # Retain "bigger" spelling for gang-of-four bindings with modifiers.
        shift_d = {
            'bksp': 'BackSpace',
            'backspace': 'BackSpace',
            'backtab': 'Tab',  # The shift mod will convert to 'Shift+Tab',
            'linefeed': 'Return',
            '\r': 'Return',
            'return': 'Return',
            'tab': 'Tab',
        }
        if self.mods and s.lower() in shift_d:
            # Returning '' breaks existing code.
            return shift_d.get(s.lower())
        #
        # Make all other translations...
        #
        # This dict ensures proper capitalization.
        # It also translates legacy Tk binding names to ascii chars.
        translate_d = {
            #
            # The gang of four...
            'bksp': 'BackSpace',
            'backspace': 'BackSpace',
            'backtab': 'Tab',  # The shift mod will convert to 'Shift+Tab',
            'linefeed': '\n',
            '\r': '\n',
            'return': '\n',
            'tab': 'Tab',
            #
            # Special chars...
            'delete': 'Delete',
            'down': 'Down',
            'end': 'End',
            'enter': 'Enter',
            'escape': 'Escape',
            'home': 'Home',
            'insert': 'Insert',
            'left': 'Left',
            'next': 'Next',
            'prior': 'Prior',
            'right': 'Right',
            'up': 'Up',
            #
            # Qt key names...
            'del': 'Delete',
            'dnarrow': 'Down',
            'esc': 'Escape',
            'ins': 'Insert',
            'ltarrow': 'Left',
            'pagedn': 'Next',
            'pageup': 'Prior',
            'pgdown': 'Next',
            'pgup': 'Prior',
            'rtarrow': 'Right',
            'uparrow': 'Up',
            #
            # Legacy Tk binding names...
            "ampersand": "&",
            "asciicircum": "^",
            "asciitilde": "~",
            "asterisk": "*",
            "at": "@",
            "backslash": "\\",
            "bar": "|",
            "braceleft": "{",
            "braceright": "}",
            "bracketleft": "[",
            "bracketright": "]",
            "colon": ":",
            "comma": ",",
            "dollar": "$",
            "equal": "=",
            "exclam": "!",
            "greater": ">",
            "less": "<",
            "minus": "-",
            "numbersign": "#",
            "quotedbl": '"',
            "quoteright": "'",
            "parenleft": "(",
            "parenright": ")",
            "percent": "%",
            "period": ".",
            "plus": "+",
            "question": "?",
            "quoteleft": "`",
            "semicolon": ";",
            "slash": "/",
            "space": " ",
            "underscore": "_",
        }
        if s in (None, 'none', 'None'):
            return 'None'
        if s.lower() in translate_d:
            s = translate_d.get(s.lower())
            return self.strip_shift(s)
        if len(s) > 1 and s.find(' ') > -1:
            # #917: not a pure, but should be ignored.
            return ''
        if s.isalpha():
            if len(s) == 1:
                if 'shift' in self.mods:
                    if len(self.mods) == 1:
                        self.mods.remove('shift')
                        s = s.upper()
                    else:
                        s = s.lower()
                elif self.mods:
                    s = s.lower()
            else:
                # 917: Ignore multi-byte alphas not in the table.
                s = ''
                if 0:
                    # Make sure all special chars are in translate_d.
                    if g.app.gui:  # It may not exist yet.
                        if s.capitalize() in g.app.gui.specialChars:
                            s = s.capitalize()
            return s
        #
        # Translate shifted keys to their appropriate alternatives.
        return self.strip_shift(s)
    #@+node:ekr.20180502104829.1: *5* ks.strip_shift
    def strip_shift(self, s: str) -> str:
        """
        Handle supposedly shifted keys.

        User settings might specify an already-shifted key, which is not an error.

        The legacy Tk binding names have already been translated,
        so we don't have to worry about Shift-ampersand, etc.
        """
        #
        # The second entry in each line handles shifting an already-shifted character.
        # That's ok in user settings: the Shift modifier is just removed.
        shift_d = {
            # Top row of keyboard.
            "`": "~", "~": "~",
            "1": "!", "!": "!",
            "2": "@", "@": "@",
            "3": "#", "#": "#",
            "4": "$", "$": "$",
            "5": "%", "%": "%",
            "6": "^", "^": "^",
            "7": "&", "&": "&",
            "8": "*", "*": "*",
            "9": "(", "(": "(",
            "0": ")", ")": ")",
            "-": "_", "_": "_",
            "=": "+", "+": "+",
            # Second row of keyboard.
            "[": "{", "{": "{",
            "]": "}", "}": "}",
            "\\": '|', "|": "|",
            # Third row of keyboard.
            ";": ":", ":": ":",
            "'": '"', '"': '"',
            # Fourth row of keyboard.
            ".": "<", "<": "<",
            ",": ">", ">": ">",
            "//": "?", "?": "?",
        }
        if 'shift' in self.mods and s in shift_d:
            self.mods.remove('shift')
            s = shift_d.get(s)
        return s
    #@+node:ekr.20120203053243.10124: *4* ks.find, lower & startswith
    # These may go away later, but for now they make conversion of string strokes easier.

    def find(self, pattern: str) -> int:
        return self.s.find(pattern)

    def lower(self) -> str:
        return self.s.lower()

    def startswith(self, s: str) -> bool:
        return self.s.startswith(s)
    #@+node:ekr.20180415081209.2: *4* ks.find_mods
    def find_mods(self, s: str) -> list[str]:
        """Return the list of all modifiers seen in s."""
        s = s.lower()
        table = (
            ['alt',],
            ['command', 'cmd',],
            ['ctrl', 'control',],  # Use ctrl, not control.
            ['meta',],
            ['shift', 'shft',],
            # 868: Allow alternative spellings.
            ['keypad', 'key_pad', 'numpad', 'num_pad'],
        )
        result = []
        for aList in table:
            kind = aList[0]
            for mod in aList:
                for suffix in '+-':
                    if s.find(mod + suffix) > -1:
                        s = s.replace(mod + suffix, '')
                        result.append(kind)
                        break
        return result
    #@+node:ekr.20180417101435.1: *4* ks.isAltCtl
    def isAltCtrl(self) -> bool:
        """Return True if this is an Alt-Ctrl character."""
        mods = self.find_mods(self.s)
        return 'alt' in mods and 'ctrl' in mods
    #@+node:ekr.20120203053243.10121: *4* ks.isFKey
    def isFKey(self) -> bool:
        return self.s in g.app.gui.FKeys
    #@+node:ekr.20180417102341.1: *4* ks.isPlainKey (does not handle alt-ctrl chars)
    def isPlainKey(self) -> bool:
        """
        Return True if self.s represents a plain key.

        A plain key is a key that can be inserted into text.

        **Note**: The caller is responsible for handling Alt-Ctrl keys.
        """
        s = self.s
        if s in g.app.gui.ignoreChars:
            # For unit tests.
            return False
        # #868:
        if s.find('Keypad+') > -1:
            # Enable bindings.
            return False
        if self.find_mods(s) or self.isFKey():
            return False
        if s in g.app.gui.specialChars:
            return False
        if s == 'BackSpace':
            return False
        return True
    #@+node:ekr.20180511092713.1: *4* ks.isNumPadKey, ks.isPlainNumPad & ks.removeNumPadModifier
    def isNumPadKey(self) -> bool:
        return self.s.find('Keypad+') > -1

    def isPlainNumPad(self) -> bool:
        return (
            self.isNumPadKey() and
            len(self.s.replace('Keypad+', '')) == 1
        )

    def removeNumPadModifier(self) -> None:
        self.s = self.s.replace('Keypad+', '')
    #@+node:ekr.20180419170934.1: *4* ks.prettyPrint
    def prettyPrint(self) -> str:

        s = self.s
        if not s:
            return '<None>'
        d = {' ': 'Space', '\t': 'Tab', '\n': 'Return', '\r': 'LineFeed'}
        ch = s[-1]
        return s[:-1] + d.get(ch, ch)
    #@+node:ekr.20180415124853.1: *4* ks.strip_mods
    def strip_mods(self, s: str) -> str:
        """Remove all modifiers from s, without changing the case of s."""
        table = (
            'alt',
            'cmd', 'command',
            'control', 'ctrl',
            'keypad', 'key_pad',  # 868:
            'meta',
            'shift', 'shft',
        )
        for mod in table:
            for suffix in '+-':
                target = mod + suffix
                i = s.lower().find(target)
                if i > -1:
                    s = s[:i] + s[i + len(target) :]
                    break
        return s
    #@+node:ekr.20120203053243.10125: *4* ks.toGuiChar
    def toGuiChar(self) -> str:
        """Replace special chars by the actual gui char."""
        s = self.s.lower()
        if s in ('\n', 'return'):
            s = '\n'
        elif s in ('\t', 'tab'):
            s = '\t'
        elif s in ('\b', 'backspace'):
            s = '\b'
        elif s in ('.', 'period'):
            s = '.'
        return s
    #@+node:ekr.20180417100834.1: *4* ks.toInsertableChar
    def toInsertableChar(self) -> str:
        """Convert self to an (insertable) char."""
        s = self.s
        if not s or self.find_mods(s):
            return ''
        # Handle the "Gang of Four"
        d = {
            'BackSpace': '\b',
            'LineFeed': '\n',
            # 'Insert': '\n',
            'Return': '\n',
            'Tab': '\t',
        }
        if s in d:
            return d.get(s)
        return s if len(s) == 1 else ''
    #@-others

def isStroke(obj: Any) -> bool:
    return isinstance(obj, KeyStroke)

def isStrokeOrNone(obj: Any) -> bool:
    return obj is None or isinstance(obj, KeyStroke)
#@+node:ekr.20160119093947.1: *3* class g.MatchBrackets
class MatchBrackets:
    """
    A class implementing the match-brackets command.

    In the interest of speed, the code assumes that the user invokes the
    match-bracket command outside of any string, comment or (for perl or
    javascript) regex.
    """
    #@+others
    #@+node:ekr.20160119104510.1: *4* mb.ctor
    def __init__(self, c: Cmdr, p: Position, language: str) -> None:
        """Ctor for MatchBrackets class."""
        self.c = c
        self.p = p.copy()
        self.language = language
        # Constants.
        self.close_brackets = ")]}>"
        self.open_brackets = "([{<"
        self.brackets = self.open_brackets + self.close_brackets
        self.matching_brackets = self.close_brackets + self.open_brackets
        # Language dependent.
        d1, d2, d3 = g.set_delims_from_language(language)
        self.single_comment, self.start_comment, self.end_comment = d1, d2, d3
        # to track expanding selection
        c.user_dict.setdefault('_match_brackets', {'count': 0, 'range': (0, 0)})
    #@+node:ekr.20160121164723.1: *4* mb.bi-directional helpers
    #@+node:ekr.20160121112812.1: *5* mb.is_regex
    def is_regex(self, s: str, i: int) -> bool:
        """Return true if there is another slash on the line."""
        if self.language in ('javascript', 'perl',):
            assert s[i] == '/'
            offset = 1 if self.forward else -1
            i += offset
            while 0 <= i < len(s) and s[i] != '\n':
                if s[i] == '/':
                    return True
                i += offset
            return False
        return False
    #@+node:ekr.20160121112536.1: *5* mb.scan_regex
    def scan_regex(self, s: str, i: int) -> int:
        """Scan a regex (or regex substitution for perl)."""
        assert s[i] == '/'
        offset = 1 if self.forward else -1
        i1 = i
        i += offset
        found: Union[int, bool] = False
        while 0 <= i < len(s) and s[i] != '\n':
            ch = s[i]
            i2 = i - 1  # in case we have to look behind.
            i += offset
            if ch == '/':
                # Count the preceding backslashes.
                n = 0
                while 0 <= i2 < len(s) and s[i2] == '\\':
                    n += 1
                    i2 -= 1
                if (n % 2) == 0:
                    if self.language == 'perl' and found is None:
                        found = i
                    else:
                        found = i
                        break
        if found is None:
            self.oops('unmatched regex delim')
            return i1 + offset
        return found
    #@+node:ekr.20160121112303.1: *5* mb.scan_string
    def scan_string(self, s: str, i: int) -> int:
        """
        Scan the string starting at s[i] (forward or backward).
        Return the index of the next character.
        """
        # i1 = i if self.forward else i + 1
        delim = s[i]
        assert delim in "'\"", repr(delim)
        offset = 1 if self.forward else -1
        i += offset
        while 0 <= i < len(s):
            ch = s[i]
            i2 = i - 1  # in case we have to look behind.
            i += offset
            if ch == delim:
                # Count the preceding backslashes.
                n = 0
                while 0 <= i2 < len(s) and s[i2] == '\\':
                    n += 1
                    i2 -= 1
                if (n % 2) == 0:
                    return i
        # Annoying when matching brackets on the fly.
            # self.oops('unmatched string')
        return i + offset
    #@+node:tbrown.20180226113621.1: *4* mb.expand_range
    def expand_range(
        self,
        s: str,
        left: int,
        right: int,
        max_right: int,
        expand: bool = False,
    ) -> tuple[Optional[int], Optional[int], Optional[str], Optional[int]]:
        """
        Find the bracket nearest the cursor searching outwards left and right.

        Expand the range (left, right) in string s until either s[left] or
        s[right] is a bracket.  right can not exceed max_right, and if expand is
        True, the new range must encompass the old range, in addition to s[left]
        or s[right] being a bracket.

        Returns
            new_left, new_right, bracket_char, index_of_bracket_char
        if expansion succeeds, otherwise
            None, None, None, None

        Note that only one of new_left and new_right will necessarily be a
        bracket, but index_of_bracket_char will definitely be a bracket.
        """
        expanded: Union[bool, str] = False
        left = max(0, min(left, len(s)))  # #2240
        right = max(0, min(right, len(s)))  # #2240
        orig_left = left
        orig_right = right
        while (
            (s[left] not in self.brackets or expand and not expanded)
            and (s[right] not in self.brackets or expand and not expanded)
            and (left > 0 or right < max_right)
        ):
            expanded = False
            if left > 0:
                left -= 1
                if s[left] in self.brackets:
                    other = self.find_matching_bracket(s[left], s, left)
                    if other is not None and other >= orig_right:
                        expanded = 'left'
            if right < max_right:
                right += 1
                if s[right] in self.brackets:
                    other = self.find_matching_bracket(s[right], s, right)
                    if other is not None and other <= orig_left:
                        expanded = 'right'
        if s[left] in self.brackets and (not expand or expanded == 'left'):
            return left, right, s[left], left
        if s[right] in self.brackets and (not expand or expanded == 'right'):
            return left, right, s[right], right
        return None, None, None, None
    #@+node:ekr.20061113221414: *4* mb.find_matching_bracket
    def find_matching_bracket(self, ch1: str, s: str, i: int) -> Optional[int]:
        """Find the bracket matching s[i] for self.language."""
        self.forward = ch1 in self.open_brackets
        # Find the character matching the initial bracket.
        for n in range(len(self.brackets)):  # pylint: disable=consider-using-enumerate
            if ch1 == self.brackets[n]:
                target = self.matching_brackets[n]
                break
        else:
            return None
        f = self.scan if self.forward else self.scan_back
        return f(ch1, target, s, i)
    #@+node:ekr.20160121164556.1: *4* mb.scan & helpers
    def scan(self, ch1: str, target: str, s: str, i: int) -> Optional[int]:
        """Scan forward for target."""
        level = 0
        while 0 <= i < len(s):
            progress = i
            ch = s[i]
            if ch in '"\'':
                # Scan to the end/beginning of the string.
                i = self.scan_string(s, i)
            elif self.starts_comment(s, i):
                i = self.scan_comment(s, i)
            elif ch == '/' and self.is_regex(s, i):
                i = self.scan_regex(s, i)
            elif ch == ch1:
                level += 1
                i += 1
            elif ch == target:
                level -= 1
                if level <= 0:
                    return i
                i += 1
            else:
                i += 1
            assert i > progress
        # Not found
        return None
    #@+node:ekr.20160119090634.1: *5* mb.scan_comment
    def scan_comment(self, s: str, i: int) -> Optional[int]:
        """Return the index of the character after a comment."""
        i1 = i
        start = self.start_comment if self.forward else self.end_comment
        end = self.end_comment if self.forward else self.start_comment
        offset = 1 if self.forward else -1
        if g.match(s, i, start):
            if not self.forward:
                i1 += len(end)
            i += offset
            while 0 <= i < len(s):
                if g.match(s, i, end):
                    i = i + len(end) if self.forward else i - 1
                    return i
                i += offset
            self.oops('unmatched multiline comment')
        elif self.forward:
            # Scan to the newline.
            target = '\n'
            while 0 <= i < len(s):
                if s[i] == '\n':
                    i += 1
                    return i
                i += 1
        else:
            # Careful: scan to the *first* target on the line
            target = self.single_comment
            found = None
            i -= 1
            while 0 <= i < len(s) and s[i] != '\n':
                if g.match(s, i, target):
                    found = i
                i -= 1
            if found is None:
                self.oops('can not happen: unterminated single-line comment')
                found = 0
            return found
        return i
    #@+node:ekr.20160119101851.1: *5* mb.starts_comment
    def starts_comment(self, s: str, i: int) -> bool:
        """Return True if s[i] starts a comment."""
        assert 0 <= i < len(s)
        if self.forward:
            if self.single_comment and g.match(s, i, self.single_comment):
                return True
            return (
                self.start_comment and self.end_comment and
                g.match(s, i, self.start_comment)
            )
        if s[i] == '\n':
            if self.single_comment:
                # Scan backward for any single-comment delim.
                i -= 1
                while i >= 0 and s[i] != '\n':
                    if g.match(s, i, self.single_comment):
                        return True
                    i -= 1
            return False
        return (
            self.start_comment and self.end_comment and
            g.match(s, i, self.end_comment)
        )
    #@+node:ekr.20160119230141.1: *4* mb.scan_back & helpers
    def scan_back(self, ch1: str, target: str, s: str, i: int) -> Optional[int]:
        """Scan backwards for delim."""
        level = 0
        while i >= 0:
            progress = i
            ch = s[i]
            if self.ends_comment(s, i):
                i = self.back_scan_comment(s, i)
            elif ch in '"\'':
                # Scan to the beginning of the string.
                i = self.scan_string(s, i)
            elif ch == '/' and self.is_regex(s, i):
                i = self.scan_regex(s, i)
            elif ch == ch1:
                level += 1
                i -= 1
            elif ch == target:
                level -= 1
                if level <= 0:
                    return i
                i -= 1
            else:
                i -= 1
            assert i < progress
        # Not found
        return None
    #@+node:ekr.20160119230141.2: *5* mb.back_scan_comment
    def back_scan_comment(self, s: str, i: int) -> int:
        """Return the index of the character after a comment."""
        i1 = i
        if g.match(s, i, self.end_comment):
            i1 += len(self.end_comment)  # For traces.
            i -= 1
            while i >= 0:
                if g.match(s, i, self.start_comment):
                    i -= 1
                    return i
                i -= 1
            self.oops('unmatched multiline comment')
            return i
        # Careful: scan to the *first* target on the line
        found = None
        i -= 1
        while i >= 0 and s[i] != '\n':
            if g.match(s, i, self.single_comment):
                found = i - 1
            i -= 1
        if found is None:
            self.oops('can not happen: unterminated single-line comment')
            found = 0
        return found
    #@+node:ekr.20160119230141.4: *5* mb.ends_comment
    def ends_comment(self, s: str, i: int) -> bool:
        """
        Return True if s[i] ends a comment. This is called while scanning
        backward, so this is a bit of a guess.
        """
        if s[i] == '\n':
            # This is the hard (dubious) case.
            # Let w, x, y and z stand for any strings not containing // or quotes.
            # Case 1: w"x//y"z Assume // is inside a string.
            # Case 2: x//y"z Assume " is inside the comment.
            # Case 3: w//x"y"z Assume both quotes are inside the comment.
            #
            # That is, we assume (perhaps wrongly) that a quote terminates a
            # string if and *only* if the string starts *and* ends on the line.
            if self.single_comment:
                # Scan backward for single-line comment delims or quotes.
                quote = None
                i -= 1
                while i >= 0 and s[i] != '\n':
                    progress = i
                    if quote and s[i] == quote:
                        quote = None
                        i -= 1
                    elif s[i] in '"\'':
                        if not quote:
                            quote = s[i]
                        i -= 1
                    elif g.match(s, i, self.single_comment):
                        # Assume that there is a comment only if the comment delim
                        # isn't inside a string that begins and ends on *this* line.
                        if quote:
                            while i >= 0 and s[i] != 'n':
                                if s[i] == quote:
                                    return False
                                i -= 1
                        return True
                    else:
                        i -= 1
                    assert progress > i
            return False
        return (
            self.start_comment and
            self.end_comment and
            g.match(s, i, self.end_comment))
    #@+node:ekr.20160119104148.1: *4* mb.oops
    def oops(self, s: str) -> None:
        """Report an error in the match-brackets command."""
        g.es(s, color='red')
    #@+node:ekr.20160119094053.1: *4* mb.run
    #@@nobeautify

    def run(self) -> None:
        """The driver for the MatchBrackets class.

        With no selected range: find the nearest bracket and select from
        it to it's match, moving cursor to match.

        With selected range: the first time, move cursor back to other end of
        range. The second time, select enclosing range.
        """
        #
        # A partial fix for bug 127: Bracket matching is buggy.
        w = self.c.frame.body.wrapper
        s = w.getAllText()
        _mb = self.c.user_dict['_match_brackets']
        sel_range = w.getSelectionRange()
        if not w.hasSelection():
            _mb['count'] = 1
        if _mb['range'] == sel_range and _mb['count'] == 1:
            # haven't been to other end yet
            _mb['count'] += 1
            # move insert point to other end of selection
            insert = 1 if w.getInsertPoint() == sel_range[0] else 0
            w.setSelectionRange(
                sel_range[0], sel_range[1], insert=sel_range[insert])
            return

        # Find the bracket nearest the cursor.
        max_right = len(s) - 1 # insert point can be past last char.
        left = right = min(max_right, w.getInsertPoint())
        left, right, ch, index = self.expand_range(s, left, right, max_right)
        if left is None:
            g.es("Bracket not found")
            return
        index2 = self.find_matching_bracket(ch, s, index)
        if index2 is None:
            g.es("No matching bracket.")  # #1447.
            return

        # If this is the first time we've selected the range index-index2, do
        # nothing extra.  The second time, move cursor to other end (requires
        # no special action here), and the third time, try to expand the range
        # to any enclosing brackets
        minmax = (min(index, index2), max(index, index2)+1)
        # the range, +1 to match w.getSelectionRange()
        if _mb['range'] == minmax:  # count how many times this has been the answer
            _mb['count'] += 1
        else:
            _mb['count'] = 1
            _mb['range'] = minmax
        if _mb['count'] >= 3:  # try to expand range
            left, right, ch, index3 = self.expand_range(
                s,
                max(minmax[0], 0),
                min(minmax[1], max_right),
                max_right, expand=True
            )
            if index3 is not None:  # found nearest bracket outside range
                index4 = self.find_matching_bracket(ch, s, index3)
                if index4 is not None:  # found matching bracket, expand range
                    index, index2 = index3, index4
                    _mb['count'] = 1
                    _mb['range'] = (min(index3, index4), max(index3, index4)+1)

        if index2 is not None:
            if index2 < index:
                w.setSelectionRange(index2, index + 1, insert=index2)
            else:
                w.setSelectionRange(
                    index, index2 + 1, insert=min(len(s), index2 + 1))
            w.see(index2)
        else:
            g.es("unmatched", repr(ch))
    #@-others
#@+node:ekr.20230616134732.1: *3* class g.OptionsUtils
class OptionsUtils:
    """
    A stateless class for handling command-line options.

    This class *calculates* valid options from the usage message.
    """

    def __init__(self, usage: str, obsolete_options: list[str] = None) -> None:
        # This class is essentially stateless because these ivars never change.
        self.usage = usage
        self.obsolete_options = obsolete_options
        self.valid_options = self.compute_valid_options()
        self.check_options()

    #@+others
    #@+node:ekr.20230615034937.1: *4* OptionsUtils.check_options
    def check_options(self) -> None:
        """Make sure all command-line options pass sanity checks."""
        option_prefixes = [z[:-1] for z in self.valid_options if z.endswith('=')]
        for arg in sys.argv:
            if arg in self.obsolete_options:
                print(f"Ignoring obsolete option: {arg!r}")
            elif arg.startswith('-'):
                for option in self.valid_options:
                    if arg.startswith(option) and not arg.endswith('='):
                        break
                else:
                    for prefix in option_prefixes:
                        if arg.startswith(prefix):
                            self.option_error(arg, 'Missing value')
                    self.option_error(arg, 'Unknown option')
            else:
                # Do a simple check for file arguments.
                if any(z in arg for z in ',='):
                    self.option_error(arg, 'Invalid file arg')
    #@+node:ekr.20230615062610.1: *4* OptionsUtils.compute_valid_options
    def compute_valid_options(self) -> list[str]:
        """
        Return a list of valid options by parsing the given usage message.
        Options requiring an argument end with '='.
        """
        # Abbreviations (-whatever) must appear before full options (--whatever).
        option_pattern = re.compile(r'\s*(-\w)?,?\s*(--[\w-]+=?)')
        valid = ['-?']
        for line in g.splitLines(self.usage):
            if m := option_pattern.match(line):
                if m.group(1):
                    valid.append(m.group(1))
                if m.group(2):
                    valid.append(m.group(2))
        return sorted(list(set(valid)))
    #@+node:ekr.20230615084117.1: *4* OptionsUtils.find_complex_option
    def find_complex_option(self, regex: str) -> Optional[re.Match]:
        """
        Check arguments that take an argument.

        Exit if the option exists but contains argument.
        """
        assert '=' in regex, repr(regex)
        prefix = regex.split('=')[0]
        for arg in sys.argv:
            if arg.split('=')[0] == prefix:
                if m := re.match(regex, arg):
                    return m
                self.option_error(arg, 'Missing or erroneous value')
        return None
    #@+node:ekr.20230616075049.1: *4* OptionsUtils.option_error
    def option_error(self, arg: str, message: str) -> None:
        """Print an error message and help message, then exit."""
        g.trace(g.callers(6))
        message2 = f"Invalid {arg!r} option: {message}"
        print(message2)
        print(self.usage)
        print(message2)
        sys.exit(1)
    #@-others
#@+node:EKR.20040612114220.4: *3* class g.ReadLinesClass
class ReadLinesClass:
    """A class whose next method provides a readline method for Python's tokenize module."""

    def __init__(self, s: str) -> None:
        self.lines = g.splitLines(s)
        self.i = 0

    def next(self) -> str:
        if self.i < len(self.lines):
            line = self.lines[self.i]
            self.i += 1
        else:
            line = ''
        return line

    __next__ = next
#@+node:ekr.20031218072017.3121: *3* class g.RedirectClass & convenience functions
class RedirectClass:
    """A class to redirect stdout and stderr to Leo's log pane."""
    #@+<< RedirectClass methods >>
    #@+node:ekr.20031218072017.1656: *4* << RedirectClass methods >>
    #@+others
    #@+node:ekr.20041012082437: *5* RedirectClass.__init__
    def __init__(self) -> None:
        self.old = None
        self.encoding = 'utf-8'  # 2019/03/29 For pdb.
    #@+node:ekr.20041012082437.1: *5* isRedirected
    def isRedirected(self) -> bool:
        return self.old is not None
    #@+node:ekr.20041012082437.2: *5* flush
    # For LeoN: just for compatibility.

    def flush(self, *args: Args) -> None:
        return
    #@+node:ekr.20041012091252: *5* rawPrint
    def rawPrint(self, s: str) -> None:
        if self.old:
            self.old.write(s + '\n')
        else:
            g.pr(s)
    #@+node:ekr.20041012082437.3: *5* redirect
    def redirect(self, stdout: bool = True) -> None:
        if g.app.batchMode:
            # Redirection is futile in batch mode.
            return
        if not self.old:
            if stdout:
                self.old, sys.stdout = sys.stdout, self  # type:ignore
            else:
                self.old, sys.stderr = sys.stderr, self  # type:ignore
    #@+node:ekr.20041012082437.4: *5* undirect
    def undirect(self, stdout: bool = True) -> None:
        if self.old:
            if stdout:
                sys.stdout, self.old = self.old, None
            else:
                sys.stderr, self.old = self.old, None
    #@+node:ekr.20041012082437.5: *5* write
    def write(self, s: str) -> None:

        if self.old:
            if app.log:
                app.log.put(s, from_redirect=True)
            else:
                self.old.write(s + '\n')
        else:
            # Can happen when g.batchMode is True.
            g.pr(s)
    #@-others
    #@-<< RedirectClass methods >>

# Create two redirection objects, one for each stream.

redirectStdErrObj = RedirectClass()
redirectStdOutObj = RedirectClass()
#@+<< define convenience methods for redirecting streams >>
#@+node:ekr.20031218072017.3122: *4* << define convenience methods for redirecting streams >>
#@+others
#@+node:ekr.20041012090942: *5* redirectStderr & redirectStdout
# Redirect streams to the current log window.

def redirectStderr() -> None:
    global redirectStdErrObj
    redirectStdErrObj.redirect(stdout=False)

def redirectStdout() -> None:
    global redirectStdOutObj
    redirectStdOutObj.redirect()
#@+node:ekr.20041012090942.1: *5* restoreStderr & restoreStdout
# Restore standard streams.

def restoreStderr() -> None:
    global redirectStdErrObj
    redirectStdErrObj.undirect(stdout=False)

def restoreStdout() -> None:
    global redirectStdOutObj
    redirectStdOutObj.undirect()
#@+node:ekr.20041012090942.2: *5* stdErrIsRedirected & stdOutIsRedirected
def stdErrIsRedirected() -> bool:
    global redirectStdErrObj
    return redirectStdErrObj.isRedirected()

def stdOutIsRedirected() -> bool:
    global redirectStdOutObj
    return redirectStdOutObj.isRedirected()
#@+node:ekr.20041012090942.3: *5* rawPrint
# Send output to original stdout.

def rawPrint(s: str) -> None:
    global redirectStdOutObj
    redirectStdOutObj.rawPrint(s)
#@-others
#@-<< define convenience methods for redirecting streams >>
#@+node:ekr.20120129181245.10220: *3* class g.SettingsDict(dict)
class SettingsDict(dict):
    """A subclass of dict providing settings-related methods."""

    def __init__(self, name: str) -> None:
        super().__init__()
        self._name = name  # For __repr__ only.

    def __repr__(self) -> str:
        return f"<SettingsDict name:{self._name} "

    __str__ = __repr__

    #@+others
    #@+node:ekr.20120223062418.10422: *4* td.copy
    def copy(self, name: str = None) -> Any:
        """Return a new dict with the same contents."""
        # The result is a g.SettingsDict.
        return copy.deepcopy(self)
    #@+node:ekr.20190904052828.1: *4* td.add_to_list
    def add_to_list(self, key: str, val: Any) -> None:
        """Update the *list*, self.d [key]"""
        if key is None:
            g.trace('TypeDict: None is not a valid key', g.callers())
            return
        aList = self.get(key, [])
        if val not in aList:
            aList.append(val)
            self[key] = aList
    #@+node:ekr.20190903181030.1: *4* td.get_setting & get_string_setting
    def get_setting(self, key: str) -> Any:
        """Return the canonical setting name."""
        key = key.replace('-', '').replace('_', '')
        gs = self.get(key)
        val = gs and gs.val
        return val

    def get_string_setting(self, key: str) -> Optional[str]:
        val = self.get_setting(key)
        return val if val and isinstance(val, str) else None
    #@+node:ekr.20190904103552.1: *4* td.name & setName
    def name(self) -> str:
        return self._name

    def setName(self, name: str) -> None:
        self._name = name
    #@-others
#@+node:ekr.20191013145307.1: *3* class g.TkIDDialog (EmergencyDialog)
class TkIDDialog(EmergencyDialog):
    """A class that creates an tkinter dialog to get the Leo ID."""

    message = (
        "leoID.txt not found\n\n"
        "Please enter an id that identifies you uniquely.\n"
        "Your git/cvs/bzr login name is a good choice.\n\n"
        "Leo uses this id to uniquely identify nodes.\n\n"
        "Your id should contain only letters and numbers\n"
        "and must be at least 3 characters in length.")

    title = 'Enter Leo id'

    def __init__(self) -> None:
        super().__init__(self.title, self.message)
        self.val = ''

    #@+others
    #@+node:ekr.20191013145710.1: *4* leo_id_dialog.onKey
    def onKey(self, event: QEvent) -> None:
        """Handle Key events in askOk dialogs."""
        if event.char in '\n\r':
            self.okButton()
    #@+node:ekr.20191013145757.1: *4* leo_id_dialog.createTopFrame
    def createTopFrame(self) -> None:
        """Create the Tk.Toplevel widget for a leoTkinterDialog."""
        self.root = Tk.Tk()  # type:ignore
        self.top = Tk.Toplevel(self.root)  # type:ignore
        self.top.title(self.title)
        self.root.withdraw()
        self.frame = Tk.Frame(self.top)  # type:ignore
        self.frame.pack(side="top", expand=1, fill="both")
        label = Tk.Label(self.frame, text=self.message, bg='white')
        label.pack(pady=10)
        self.entry = Tk.Entry(self.frame)
        self.entry.pack()
        self.entry.focus_set()
    #@+node:ekr.20191013150158.1: *4* leo_id_dialog.okButton
    def okButton(self) -> None:
        """Do default click action in ok button."""
        self.val = self.entry.get()  # Return is not possible.
        self.top.destroy()
        self.top = None
    #@-others
#@+node:ekr.20080531075119.1: *3* class g.Tracer
class Tracer:
    """A "debugger" that computes a call graph.

    To trace a function and its callers, put the following at the function's start:

    g.startTracer()
    """
    #@+others
    #@+node:ekr.20080531075119.2: *4*  __init__ (Tracer)
    def __init__(self, limit: int = 0, trace: bool = False, verbose: bool = False) -> None:
        # Keys are function names.
        # Values are the number of times the function was called by the caller.
        self.callDict: dict[str, dict] = {}
        # Keys are function names.
        # Values are the total number of times the function was called.
        self.calledDict: dict[str, int] = {}
        self.count = 0
        self.inited = False
        self.limit = limit  # 0: no limit, otherwise, limit trace to n entries deep.
        self.stack: list[str] = []
        self.trace = trace
        self.verbose = verbose  # True: print returns as well as calls.
    #@+node:ekr.20080531075119.3: *4* computeName
    def computeName(self, frame: LeoFrame) -> str:
        if not frame:
            return ''
        code = frame.f_code
        result = []
        module = inspect.getmodule(code)
        if module:
            module_name = module.__name__
            if module_name == 'leo.core.leoGlobals':
                result.append('g')
            else:
                tag = 'leo.core.'
                if module_name.startswith(tag):
                    module_name = module_name[len(tag) :]
                result.append(module_name)
        try:
            # This can fail during startup.
            self_obj = frame.f_locals.get('self')
            if self_obj:
                result.append(self_obj.__class__.__name__)
        except Exception:
            pass
        result.append(code.co_name)
        return '.'.join(result)
    #@+node:ekr.20080531075119.4: *4* report
    def report(self) -> None:
        if 0:
            g.pr('\nstack')
            for z in self.stack:
                g.pr(z)
        g.pr('\ncallDict...')
        for key in sorted(self.callDict):
            # Print the calling function.
            g.pr(f"{self.calledDict.get(key,0):d}", key)
            # Print the called functions.
            d = self.callDict.get(key)
            for key2 in sorted(d):  # type:ignore
                g.pr(f"{d.get(key2):8d}", key2)  # type:ignore
    #@+node:ekr.20080531075119.5: *4* stop
    def stop(self) -> None:
        sys.settrace(None)
        self.report()
    #@+node:ekr.20080531075119.6: *4* tracer
    def tracer(self, frame: LeoFrame, event: QEvent, arg: Any) -> Optional[Callable]:
        """A function to be passed to sys.settrace."""
        n = len(self.stack)
        if event == 'return':
            n = max(0, n - 1)
        pad = '.' * n
        if event == 'call':
            if not self.inited:
                # Add an extra stack element for the routine containing the call to startTracer.
                self.inited = True
                name = self.computeName(frame.f_back)
                self.updateStats(name)
                self.stack.append(name)
            name = self.computeName(frame)
            if self.trace and (self.limit == 0 or len(self.stack) < self.limit):
                g.trace(f"{pad}call", name)
            self.updateStats(name)
            self.stack.append(name)
            return self.tracer
        if event == 'return':
            if self.stack:
                name = self.stack.pop()
                if (
                    self.trace and
                    self.verbose and
                    (self.limit == 0 or len(self.stack) < self.limit)
                ):
                    g.trace(f"{pad}ret ", name)
            else:
                g.trace('return underflow')
                self.stop()
                return None
            if self.stack:
                return self.tracer
            self.stop()
            return None
        return self.tracer
    #@+node:ekr.20080531075119.7: *4* updateStats
    def updateStats(self, name: str) -> None:
        if not self.stack:
            return
        caller = self.stack[-1]
        # d is a dict representing the called functions.
        # Keys are called functions, values are counts.
        d: dict[str, int] = self.callDict.get(caller, {})
        d[name] = 1 + d.get(name, 0)
        self.callDict[caller] = d
        # Update the total counts.
        self.calledDict[name] = 1 + self.calledDict.get(name, 0)
    #@-others

def startTracer(limit: int = 0, trace: bool = False, verbose: bool = False) -> Callable:
    t = g.Tracer(limit=limit, trace=trace, verbose=verbose)
    sys.settrace(t.tracer)
    return t
#@+node:ekr.20031219074948.1: *3* class g.Tracing/NullObject & helpers
#@@nobeautify

tracing_tags: dict[int, str] = {}  # Keys are id's, values are tags.
class NullObject:
    """An object that does nothing, and does it very well."""
    def __init__(self, ivars: list[str]=None, *args: Args, **kwargs: KWargs) -> None:
        pass
    def __call__(self, *args: Args, **kwargs: KWargs) -> "NullObject":
        return self
    def __repr__(self) -> str:
        return "NullObject"
    def __str__(self) -> str:
        return "NullObject"
    # Attribute access...
    def __delattr__(self, attr: str) -> None:
        return None
    def __getattr__(self, attr: str) -> Any:
        return self # Required.
    def __setattr__(self, attr: str, val: Any) -> None:
        return None
    # Container methods..
    def __bool__(self) -> bool:
        return False
    def __contains__(self, item: Any) -> bool:
        return False
    def __getitem__(self, key: str) -> None:
        raise KeyError
    def __setitem__(self, key: str, val: Any) -> None:
        pass
    def __iter__(self) -> "NullObject":
        return self
    def __len__(self) -> int:
        return 0
    # Iteration methods:
    def __next__(self) -> None:
        raise StopIteration


class TracingNullObject:
    """Tracing NullObject."""
    def __init__(self, tag: str, ivars: list[str]=None, *args: Args, **kwargs: KWargs) -> None:
        tracing_tags [id(self)] = tag
    def __call__(self, *args: Args, **kwargs: KWargs) -> "TracingNullObject":
        return self
    def __repr__(self) -> str:
        return f'TracingNullObject: {tracing_tags.get(id(self), "<NO TAG>")}'
    def __str__(self) -> str:
        return f'TracingNullObject: {tracing_tags.get(id(self), "<NO TAG>")}'

    # Attribute access...
    def __delattr__(self, attr: str) -> None:
        return None
    def __getattr__(self, attr: str) -> "TracingNullObject":
        g.null_object_print(id(self), f"attr: {attr}")
        return self # Required.
    def __setattr__(self, attr: str, val: Any) -> None:
        g.null_object_print(id(self), f"__setattr__: {attr} {val!r}")

    # All other methods...
    def __bool__(self) -> bool:
        g.null_object_print(id(self), '__bool__')
        return False
    def __contains__(self, item: Any) -> bool:
        g.null_object_print(id(self), '__contains__')
        return False
    def __getitem__(self, key: str) -> None:
        g.null_object_print(id(self), '__getitem__')
        # pylint doesn't like trailing return None.
    def __iter__(self) -> "TracingNullObject":
        g.null_object_print(id(self), '__iter__')
        return self
    def __len__(self) -> int:
        # g.null_object_print(id(self), '__len__')
        return 0
    def __next__(self) -> None:
        g.null_object_print(id(self), '__next__')
        raise StopIteration
    def __setitem__(self, key: str, val: Any) -> None:
        g.null_object_print(id(self), '__setitem__')
        # pylint doesn't like trailing return None.
#@+node:ekr.20190330072832.1: *4* g.null_object_print
def null_object_print(id_: int, kind: Any, *args: Args) -> None:
    tag = tracing_tags.get(id_, "<NO TAG>")
    callers = g.callers(3).split(',')
    callers_s = ','.join(callers[:-1])
    s = f"{kind}.{tag}"
    if args:
        args_s = ', '.join([repr(z) for z in args])
        g.pr(f"{s:40} {callers_s}\n\t\t\targs: {args_s}")
    else:
        g.pr(f"{s:40} {callers_s}")
#@+node:ville.20090827174345.9963: *3* class g.UiTypeException & g.assertui
class UiTypeException(Exception):
    pass

def assertUi(uitype: str) -> None:
    if not g.app.gui.guiName() == uitype:
        raise UiTypeException
#@+node:ekr.20200219071828.1: *3* class TestLeoGlobals (leoGlobals.py)
class TestLeoGlobals(unittest.TestCase):
    """Tests for leoGlobals.py."""
    #@+others
    #@+node:ekr.20200219071958.1: *4* TestLeoGlobals.test_comment_delims_from_extension
    def test_comment_delims_from_extension(self) -> None:

        from leo.core import leoGlobals as leo_g
        from leo.core import leoApp
        leo_g.app = leoApp.LeoApp()
        assert leo_g.comment_delims_from_extension(".py") == ('#', '', '')
        assert leo_g.comment_delims_from_extension(".c") == ('//', '/*', '*/')
        assert leo_g.comment_delims_from_extension(".html") == ('', '<!--', '-->')
    #@+node:ekr.20200219072957.1: *4* TestLeoGlobals.test_is_sentinel
    def test_is_sentinel(self) -> None:

        from leo.core import leoGlobals as leo_g
        # Python. Test regular and blackened sentinels.
        py_delims = leo_g.comment_delims_from_extension('.py')
        assert leo_g.is_sentinel("#@+node", py_delims)
        assert leo_g.is_sentinel("# @+node", py_delims)
        assert not leo_g.is_sentinel("#comment", py_delims)
        assert not leo_g.is_sentinel("# comment", py_delims)
        # C.
        c_delims = leo_g.comment_delims_from_extension('.c')
        assert leo_g.is_sentinel("//@+node", c_delims)
        assert not g.is_sentinel("//comment", c_delims)
        # Html.
        html_delims = leo_g.comment_delims_from_extension('.html')
        assert leo_g.is_sentinel("<!--@+node-->", html_delims)
        assert not leo_g.is_sentinel("<!--comment-->", html_delims)
    #@-others
#@+node:ekr.20140904112935.18526: *3* g.isTextWrapper & isTextWidget
def isTextWidget(w: LeoFrame) -> bool:
    return g.app.gui.isTextWidget(w)

def isTextWrapper(w: LeoFrame) -> bool:
    return g.app.gui.isTextWrapper(w)
#@+node:ekr.20140711071454.17649: ** g.Debugging, GC, Stats & Timing
#@+node:ekr.20031218072017.3104: *3* g.Debugging
#@+node:ekr.20180415144534.1: *4* g.assert_is
def assert_is(obj: Any, list_or_class: Any, warn: bool = True) -> bool:

    if warn:
        ok = isinstance(obj, list_or_class)
        if not ok:
            g.es_print(
                f"can not happen. {obj !r}: "
                f"expected {list_or_class}, "
                f"got: {obj.__class__.__name__}")
            g.es_print(g.callers())
        return ok
    ok = isinstance(obj, list_or_class)
    assert ok, (obj, obj.__class__.__name__, g.callers())
    return ok
#@+node:ekr.20180420081530.1: *4* g._assert
def _assert(condition: Any, show_callers: bool = True) -> bool:
    """A safer alternative to a bare assert."""
    if g.unitTesting:
        assert condition
        return True
    ok = bool(condition)
    if ok:
        return True
    g.es_print('\n===== g._assert failed =====\n')
    if show_callers:
        g.es_print(g.callers())
    return False
#@+node:ekr.20051023083258: *4* g.callers, caller, my_name, etc.
#@+node:ekr.20230128025911.1: *5* g.callers
def callers(n: int = 4) -> str:
    """
    Return a string containing a comma-separated list of the calling
    function's callers.
    """
    # Be careful to call g._callerName with smaller values of i first:
    # sys._getframe throws ValueError if there are less than i entries.
    i, result = 3, []
    while 1:
        s = _callerName(n=i)
        if s:
            result.append(s)
        if not s or len(result) >= n:
            break
        i += 1
    return ','.join(reversed(result))
#@+node:ekr.20230128030346.1: *5* g.callers_list
def callers_list(n: int = 4) -> list[str]:
    """
    Return a string containing a comma-separated list of the calling
    function's callers.
    """
    # Be careful to call g._callerName with smaller values of i first:
    # sys._getframe throws ValueError if there are less than i entries.
    i, result = 3, []
    while 1:
        s = _callerName(n=i)
        if s:
            result.append(s)
        if not s or len(result) >= n:
            break
        i += 1
    return list(reversed(result))
#@+node:ekr.20031218072017.3107: *5* g._callerName
def _callerName(n: int) -> str:
    """Return the name of the caller n levels back in the call stack."""
    try:
        # Get the function name from the call stack.
        f1 = sys._getframe(n)  # The stack frame, n levels up.
        code1 = f1.f_code  # The code object
        locals_ = f1.f_locals  # The local namespace.
        name = code1.co_name
        # sfn = shortFilename(code1.co_filename)  # The file name.
        # line = code1.co_firstlineno
        obj = locals_.get('self')
        if obj and name == '__init__':
            return f"{obj.__class__.__name__}.{name}"
        return name
    except ValueError:
        # The stack is not deep enough OR
        # sys._getframe does not exist on this platform.
        return ''
    except Exception:
        es_exception()
        return ''  # "<no caller name>"
#@+node:ekr.20180328170441.1: *5* g.caller
def caller(i: int = 1) -> str:
    """Return the caller name i levels up the stack."""
    return g.callers(i + 1).split(',')[0]
#@+node:ekr.20230929150105.1: *5* g.my_name
def my_name(i: int = 1) -> str:
    """Return the name of the function or method calling this function"""
    return g.callers(-1).split(',')[0]
#@+node:ekr.20031218072017.3109: *4* g.dump
def dump(s: str) -> str:
    out = ""
    for i in s:
        out += str(ord(i)) + ","
    return out

def oldDump(s: str) -> str:
    out = ""
    for i in s:
        if i == '\n':
            out += "["
            out += "n"
            out += "]"
        if i == '\t':
            out += "["
            out += "t"
            out += "]"
        elif i == ' ':
            out += "["
            out += " "
            out += "]"
        else:
            out += i
    return out
#@+node:ekr.20210904114446.1: *4* g.dump_tree & g.tree_to_string
def dump_tree(c: Cmdr, dump_body: bool = False, msg: str = None) -> None:
    if msg:
        print(msg.rstrip())
    else:
        print('')
    for p in c.all_positions():
        print(f"clone? {int(p.isCloned())} {' '*p.level()} {p.h}")
        if dump_body:
            for z in g.splitLines(p.b):
                print(z.rstrip())

def tree_to_string(c: Cmdr, dump_body: bool = False, msg: str = None) -> str:
    result = ['\n']
    if msg:
        result.append(msg)
    for p in c.all_positions():
        result.append(f"clone? {int(p.isCloned())} {' '*p.level()} {p.h}")
        if dump_body:
            for z in g.splitLines(p.b):
                result.append(z.rstrip())
    return '\n'.join(result)
#@+node:ekr.20150227102835.8: *4* g.dump_encoded_string
def dump_encoded_string(encoding: str, s: str) -> None:
    """Dump s, assumed to be an encoded string."""
    # Can't use g.trace here: it calls this function!
    print(f"dump_encoded_string: {g.callers()}")
    print(f"dump_encoded_string: encoding {encoding}\n")
    print(s)
    in_comment = False
    for ch in s:
        if ch == '#':
            in_comment = True
        elif not in_comment:
            print(f"{ord(ch):02x} {repr(ch)}")
        elif ch == '\n':
            in_comment = False
#@+node:ekr.20031218072017.1317: *4* g.file/module/plugin_date
def module_date(mod: Module, format: str = None) -> str:
    theFile = g.os_path_join(app.loadDir, mod.__file__)
    root, ext = g.os_path_splitext(theFile)
    return g.file_date(root + ".py", format=format)

def plugin_date(plugin_mod: Module, format: str = None) -> str:
    theFile = g.os_path_join(app.loadDir, "..", "plugins", plugin_mod.__file__)
    root, ext = g.os_path_splitext(theFile)
    return g.file_date(root + ".py", format=str)

def file_date(theFile: IO, format: str = None) -> str:
    if theFile and g.os_path_exists(theFile):
        try:
            n = g.os_path_getmtime(theFile)
            if format is None:
                format = "%m/%d/%y %H:%M:%S"
            return time.strftime(format, time.gmtime(n))
        except(ImportError, NameError):
            pass  # Time module is platform dependent.
    return ""
#@+node:ekr.20031218072017.3127: *4* g.get_line & get_line__after
# Very useful for tracing.

def get_line(s: str, i: int) -> str:
    nl = ""
    if g.is_nl(s, i):
        i = g.skip_nl(s, i)
        nl = "[nl]"
    j = g.find_line_start(s, i)
    k = g.skip_to_end_of_line(s, i)
    return nl + s[j:k]

# Important: getLine is a completely different function.
# getLine = get_line

def get_line_after(s: str, i: int) -> str:
    nl = ""
    if g.is_nl(s, i):
        i = g.skip_nl(s, i)
        nl = "[nl]"
    k = g.skip_to_end_of_line(s, i)
    return nl + s[i:k]

getLineAfter = get_line_after
#@+node:ekr.20080729142651.1: *4* g.getIvarsDict and checkUnchangedIvars
def getIvarsDict(obj: Any) -> dict[str, Any]:
    """Return a dictionary of ivars:values for non-methods of obj."""
    d: dict[str, Any] = dict(
        [[key, getattr(obj, key)] for key in dir(obj)
            if not isinstance(getattr(obj, key), types.MethodType)])
    return d

def checkUnchangedIvars(
    obj: Any,
    d: dict[str, Any],
    exceptions: Sequence[str] = None,
) -> bool:
    if not exceptions:
        exceptions = []
    ok = True
    for key in d:
        if key not in exceptions:
            if getattr(obj, key) != d.get(key):
                g.trace(
                    f"changed ivar: {key} "
                    f"old: {repr(d.get(key))} "
                    f"new: {repr(getattr(obj, key))}")
                ok = False
    return ok
#@+node:ekr.20031218072017.3128: *4* g.pause
def pause(s: str) -> None:
    g.pr(s)
    i = 0
    while i < 1000 * 1000:
        i += 1
#@+node:ekr.20041105091148: *4* g.pdb
def pdb(message: str = '') -> None:
    """Fall into pdb."""
    if app and not app.useIpython:
        try:
            from leo.core.leoQt import QtCore
            QtCore.pyqtRemoveInputHook()
        except Exception:
            pass
    if message:
        print(message)
    # pylint: disable=forgotten-debug-statement
    breakpoint()  # New in Python 3.7.
#@+node:ekr.20050819064157: *4* g.objToString & aliases
def objToString(
    obj: Any,
    *,
    indent: int = 0,
    tag: str = None,
    width: int = 120,
    offset: int = 0,  # Offset into array-like objects.
) -> str:
    """Pretty print any Python object to a string."""
    if isinstance(obj, dict):
        if obj:
            result_list = ['{\n']
            pad = max([len(str(key)) for key in obj])
            for key in sorted(obj):
                pad_s = ' ' * max(0, pad - len(str(key)))
                result_list.append(f"  {pad_s}{str(key)}: {obj.get(key)}\n")
            result_list.append('}')
            result = ''.join(result_list)
        else:
            result = '{}'
    elif isinstance(obj, (list, tuple)):
        if obj:
            # Return the enumerated lines of the list.
            result_list = ['[\n' if isinstance(obj, list) else '(\n']
            for i, z in enumerate(obj):
                result_list.append(f"  {i+offset:4}: {z!r}\n")
            result_list.append(']\n' if isinstance(obj, list) else ')\n')
            result = ''.join(result_list)
        else:
            result = '[]' if isinstance(obj, list) else '()'
    elif not isinstance(obj, str):
        result = pprint.pformat(obj, indent=indent, width=width)
        # Put opening/closing delims on separate lines.
        if result.count('\n') > 0 and result[0] in '([{' and result[-1] in ')]}':
            result = f"{result[0]}\n{result[1:-2]}\n{result[-1]}"
    elif '\n' not in obj:
        result = repr(obj)
    else:
        # Return the enumerated lines of the string.
        lines = ''.join([
            f"  {i+offset:4}: {z!r}\n" for i, z in enumerate(g.splitLines(obj))
        ])
        result = f"[\n{lines}]\n"
    return f"{tag.strip()}: {result}" if tag and tag.strip() else result

toString = objToString
dictToString = objToString
listToString = objToString
tupleToString = objToString
#@+node:ekr.20120912153732.10597: *4* g.wait
def sleep(n: float) -> None:
    """Wait about n milliseconds."""
    from time import sleep  # type:ignore
    sleep(n)  # type:ignore
#@+node:ekr.20171023140544.1: *4* g.printObj & aliases
def printObj(obj: Any, *, tag: str = None, indent: int = 0, offset: int = 0) -> None:
    """Pretty print any Python object using g.pr."""
    g.pr(objToString(obj, indent=indent, tag=tag, offset=offset))

printDict = printObj
printList = printObj
printTuple = printObj
#@+node:ekr.20031218072017.1588: *3* g.Garbage Collection
#@+node:ekr.20031218072017.1589: *4* g.clearAllIvars
def clearAllIvars(o: Any) -> None:
    """Clear all ivars of o, a member of some class."""
    if o:
        o.__dict__.clear()
#@+node:ekr.20060127162818: *4* g.enable_gc_debug
def enable_gc_debug() -> None:

    gc.set_debug(
        gc.DEBUG_STATS |  # prints statistics.
        gc.DEBUG_LEAK |  # Same as all below.
        gc.DEBUG_COLLECTABLE |
        gc.DEBUG_UNCOLLECTABLE |
        # gc.DEBUG_INSTANCES |
        # gc.DEBUG_OBJECTS |
        gc.DEBUG_SAVEALL)
#@+node:ekr.20031218072017.1592: *4* g.printGc
# Formerly called from unit tests.

def printGc() -> None:
    """Called from trace_gc_plugin."""
    g.printGcSummary()
    g.printGcObjects()
    g.printGcRefs()
#@+node:ekr.20060127164729.1: *4* g.printGcObjects
lastObjectCount = 0

def printGcObjects() -> int:
    """Print a summary of GC statistics."""
    global lastObjectCount
    n = len(gc.garbage)
    n2 = len(gc.get_objects())
    delta = n2 - lastObjectCount
    print('-' * 30)
    print(f"garbage: {n}")
    print(f"{delta:6d} = {n2:7d} totals")
    # print number of each type of object.
    d: dict[str, int] = {}
    count = 0
    for obj in gc.get_objects():
        key = str(type(obj))
        n = d.get(key, 0)
        d[key] = n + 1
        count += 1
    print(f"{count:7} objects...")
    # Invert the dict.
    d2: dict[Any, Any] = {v: k for k, v in d.items()}
    for key in reversed(sorted(d2.keys())):
        val = d2.get(key)
        print(f"{key:7} {val}")
    lastObjectCount = count
    return delta
#@+node:ekr.20031218072017.1593: *4* g.printGcRefs
def printGcRefs() -> None:

    refs = gc.get_referrers(app.windowList[0])
    print(f"{len(refs):d} referrers")
#@+node:ekr.20060205043324.1: *4* g.printGcSummary
def printGcSummary() -> None:

    g.enable_gc_debug()
    try:
        n = len(gc.garbage)
        n2 = len(gc.get_objects())
        s = f"printGCSummary: garbage: {n}, objects: {n2}"
        print(s)
    except Exception:
        traceback.print_exc()
#@+node:ekr.20180528151850.1: *3* g.printTimes
def printTimes(times: list) -> None:
    """
    Print the differences in the times array.

    times: an array of times (calls to time.process_time()).
    """
    for n, _junk in enumerate(times[:-1]):
        t = times[n + 1] - times[n]
        if t > 0.1:
            g.trace(f"*** {n} {t:5.4f} sec.")
#@+node:ekr.20031218072017.3133: *3* g.Statistics
#@+node:ekr.20031218072017.3134: *4* g.clearStats
def clearStats() -> None:

    g.app.statsDict = {}
#@+node:ekr.20031218072017.3135: *4* g.printStats
@command('show-stats')
def printStats(event: LeoKeyEvent = None, name: str = None) -> None:
    """
    Print all gathered statistics.

    Here is the recommended code to gather stats for one method/function:

        if not g.app.statsLockout:
            g.app.statsLockout = True
            try:
                d = g.app.statsDict
                key = 'g.isUnicode:' + g.callers()
                d [key] = d.get(key, 0) + 1
            finally:
                g.app.statsLockout = False
    """
    if name:
        if not isinstance(name, str):
            name = repr(name)
    else:
        # Get caller name 2 levels back.
        name = g._callerName(n=2)
    # Print the stats, organized by number of calls.
    d = g.app.statsDict
    print('g.app.statsDict...')
    for key in reversed(sorted(d)):
        print(f"{key:7} {d.get(key)}")
#@+node:ekr.20031218072017.3136: *4* g.stat
def stat(name: str = None) -> None:
    """Increments the statistic for name in g.app.statsDict
    The caller's name is used by default.
    """
    d = g.app.statsDict
    if name:
        if not isinstance(name, str):
            name = repr(name)
    else:
        name = g._callerName(n=2)  # Get caller name 2 levels back.
    d[name] = 1 + d.get(name, 0)
#@+node:ekr.20031218072017.3137: *3* g.Timing
def getTime() -> float:
    return time.time()

def esDiffTime(message: str, start: float) -> float:
    delta = time.time() - start
    g.es('', f"{message} {delta:5.2f} sec.")
    return time.time()

def printDiffTime(message: str, start: float) -> float:
    delta = time.time() - start
    g.pr(f"{message} {delta:5.2f} sec.")
    return time.time()

def timeSince(start: float) -> str:
    return f"{time.time()-start:5.2f} sec."
#@+node:ekr.20031218072017.1380: ** g.Directives
#@+node:EKR.20040504150046.4: *3* g.comment_delims_from_extension
def comment_delims_from_extension(filename: str) -> tuple[str, str, str]:
    """
    Return the comment delims corresponding to the filename's extension.
    """
    if filename.startswith('.'):
        root, ext = None, filename
    else:
        root, ext = os.path.splitext(filename)
    if ext == '.tmp':
        root, ext = os.path.splitext(root)
    language = g.app.extension_dict.get(ext[1:])
    if ext:
        return g.set_delims_from_language(language)
    g.trace(
        f"unknown extension: {ext!r}, "
        f"filename: {filename!r}, "
        f"root: {root!r}")
    return '', '', ''
#@+node:ekr.20170201150505.1: *3* g.findAllValidLanguageDirectives
def findAllValidLanguageDirectives(s: str) -> list:
    """
    Return list of all languages for which there is a valid @language
    directive in s.
    """
    if not s.strip():
        return []
    languages = set()
    for m in g.g_language_pat.finditer(s):
        language = m.group(1)
        if g.isValidLanguage(language):
            languages.add(language)
    return list(sorted(languages))
#@+node:ekr.20090214075058.8: *3* g.findAtTabWidthDirectives (must be fast)
def findTabWidthDirectives(c: Cmdr, p: Position) -> Optional[str]:
    """Return the tab width in effect at position p."""
    if c is None:
        return None  # c may be None for testing.
    w = None
    # 2009/10/02: no need for copy arg to iter
    for p in p.self_and_parents(copy=False):
        if w:
            break
        for s in p.h, p.b:
            if w:
                break
            anIter = g_tabwidth_pat.finditer(s)
            for m in anIter:
                word = m.group(0)
                i = m.start(0)
                j = g.skip_ws(s, i + len(word))
                junk, w = g.skip_long(s, j)
                if w == 0:
                    w = None
    return w
#@+node:ekr.20170127142001.5: *3* g.findFirstAtLanguageDirective
def findFirstValidAtLanguageDirective(s: str) -> Optional[str]:
    """
    Return the first language for which there is a valid @language
    directive in s.
    """
    if not s.strip():
        return None
    for m in g.g_language_pat.finditer(s):
        language = m.group(1)
        if g.isValidLanguage(language):
            return language
    return None
#@+node:ekr.20090214075058.6: *3* g.findLanguageDirectives (must be fast)
def findLanguageDirectives(c: Cmdr, p: Position) -> Optional[str]:
    """Return the language in effect at position p."""
    if c is None or p is None:
        return None  # c may be None for testing.

    v0 = p.v

    def find_language(p_or_v: Union[Position, VNode]) -> Optional[str]:
        for s in p_or_v.h, p_or_v.b:
            for m in g_language_pat.finditer(s):
                language = m.group(1)
                if g.isValidLanguage(language):
                    return language
        return None

    # First, search up the tree.
    for p in p.self_and_parents(copy=False):
        language = find_language(p)
        if language:
            return language
    # #1625: Second, expand the search for cloned nodes.
    seen = []  # vnodes that have already been searched.
    parents = v0.parents[:]  # vnodes whose ancestors are to be searched.
    while parents:
        parent_v = parents.pop()
        if parent_v in seen:
            continue
        seen.append(parent_v)
        language = find_language(parent_v)
        if language:
            return language
        for grand_parent_v in parent_v.parents:
            if grand_parent_v not in seen:
                parents.append(grand_parent_v)
    # Finally, fall back to the defaults.
    return c.target_language.lower() if c.target_language else 'python'
#@+node:ekr.20031218072017.1385: *3* g.findReference
# Called from the syntax coloring method that colorizes section references.
# Also called from write at.putRefAt.

def findReference(name: str, root: Position) -> Optional[Position]:
    """Return the position containing the section definition for name."""
    for p in root.subtree(copy=False):
        assert p != root
        if p.matchHeadline(name) and not p.isAtIgnoreNode():
            return p.copy()
    return None
#@+node:ekr.20090214075058.9: *3* g.get_directives_dict (must be fast)
at_path_warnings_dict: dict[str, bool] = {}

def get_directives_dict(p: Position) -> dict[str, str]:
    """
    Scan p for Leo directives found in globalDirectiveList.

    Returns a dict containing the stripped remainder of the line
    following the first occurrence of each recognized directive.
    """
    d = {}
    # The headline has higher precedence because it is more visible.
    for kind, s in (('head', p.h), ('body', p.b)):
        anIter = g.directives_pat.finditer(s)
        for m in anIter:
            word = m.group(1).strip()
            i = m.start(1)
            if word in d:
                continue
            j = i + len(word)
            if j < len(s) and s[j] not in ' \t\n':
                # Not a valid directive: just ignore it.
                continue
            # Warning if @path is in the body of an @file node.
            if word == 'path' and kind == 'body' and p.isAtFileNode():
                if p.h not in at_path_warnings_dict:
                    if not at_path_warnings_dict:
                        print('\n@path is not allowed in the body text of @file nodes\n')
                    at_path_warnings_dict[p.h] = True
                    print(f"Ignoring @path in {p.h}")
                continue
            k = g.skip_line(s, j)
            val = s[j:k].strip()
            d[word] = val
    return d
#@+node:ekr.20080827175609.1: *3* g.get_directives_dict_list (must be fast)
def get_directives_dict_list(p: Position) -> list[dict]:
    """Scans p and all its ancestors for directives.

    Returns a list of dicts containing pointers to
    the start of each directive"""
    result = []
    p1 = p.copy()
    for p in p1.self_and_parents(copy=False):
        # No copy necessary: g.get_directives_dict does not change p.
        result.append(g.get_directives_dict(p))
    return result
#@+node:ekr.20111010082822.15545: *3* g.getLanguageFromAncestorAtFileNode
def getLanguageFromAncestorAtFileNode(p: Position) -> Optional[str]:
    """Return the language in effect at node p."""
    v0 = p.v
    seen: set[VNode]

    # The same generator as in v.setAllAncestorAtFileNodesDirty.
    # Original idea by Виталије Милошевић (Vitalije Milosevic).
    # Modified by EKR.

    def v_and_parents(v: VNode) -> Generator:
        if v in seen:
            return
        seen.add(v)
        yield v
        for parent_v in v.parents:
            if parent_v not in seen:
                yield from v_and_parents(parent_v)

    # First, see if p contains any @language directive.
    language = g.findFirstValidAtLanguageDirective(p.b)
    if language:
        return language

    # Passes 1 and 2: Search body text for unambiguous @language directives.

    # Pass 1: Search body text in direct parents for unambiguous @language directives.
    for p2 in p.self_and_parents(copy=False):
        languages = g.findAllValidLanguageDirectives(p2.v.b)
        if len(languages) == 1:  # An unambiguous language
            return languages[0]

    # Pass 2: Search body text in extended parents for unambiguous @language directives.
    seen = set([v0.context.hiddenRootNode])
    for v in v_and_parents(v0):
        languages = g.findAllValidLanguageDirectives(v.b)
        if len(languages) == 1:  # An unambiguous language
            return languages[0]

    # Passes 3 & 4: Use the file extension in @<file> nodes.

    def get_language_from_headline(v: VNode) -> Optional[str]:
        """Return the extension for @<file> nodes."""
        if v.isAnyAtFileNode():
            name = v.anyAtFileNodeName()
            junk, ext = g.os_path_splitext(name)
            ext = ext[1:]  # strip the leading period.
            language = g.app.extension_dict.get(ext)
            if g.isValidLanguage(language):
                return language
        return None

    # Pass 3: Use file extension in headline of @<file> in direct parents.
    for p2 in p.self_and_parents(copy=False):
        language = get_language_from_headline(p2.v)
        if language:
            return language

    # Pass 4: Use file extension in headline of @<file> nodes in extended parents.
    seen = set([v0.context.hiddenRootNode])
    for v in v_and_parents(v0):
        language = get_language_from_headline(v)
        if language:
            return language

    # Return the default language for the commander.
    c = p.v.context
    return c.target_language or 'python'
#@+node:ekr.20150325075144.1: *3* g.getLanguageFromPosition
def getLanguageAtPosition(c: Cmdr, p: Position) -> str:
    """
    Return the language in effect at position p.
    This is always a lowercase language name, never None.
    """
    aList = g.get_directives_dict_list(p)
    d = g.scanAtCommentAndAtLanguageDirectives(aList)
    language = (
        d and d.get('language') or
        g.getLanguageFromAncestorAtFileNode(p) or
        c.config.getString('target-language') or
        'python'
    )
    return language.lower()
#@+node:ekr.20031218072017.1386: *3* g.getOutputNewline
def getOutputNewline(c: Cmdr = None, name: str = None) -> str:
    """Convert the name of a line ending to the line ending itself.

    Priority:
    - Use name if name given
    - Use c.config.output_newline if c given,
    - Otherwise use g.app.config.output_newline.
    """
    if name:
        s = name
    elif c:
        s = c.config.getString('output-newline')
    else:
        s = 'nl'  # Legacy value. Perhaps dubious.
    if not s:
        s = ''
    s = s.lower()
    if s in ("nl", "lf"):
        s = '\n'
    elif s == "cr":
        s = '\r'
    elif s == "platform":
        s = os.linesep  # 12/2/03: emakital
    elif s == "crlf":
        s = "\r\n"
    else:
        s = '\n'  # Default for erroneous values.
    assert isinstance(s, str), repr(s)
    return s
#@+node:ekr.20200521075143.1: *3* g.inAtNosearch
def inAtNosearch(p: Position) -> bool:
    """Return True if p or p's ancestors contain an @nosearch directive."""
    if not p:
        return False  # #2288.
    for p in p.self_and_parents():
        if p.is_at_ignore() or re.search(r'(^@|\n@)nosearch\b', p.b):
            return True
    return False
#@+node:ekr.20131230090121.16528: *3* g.isDirective
def isDirective(s: str) -> bool:
    """Return True if s starts with a directive."""
    if m := g_is_directive_pattern.match(s):
        s2 = s[m.end(1) :]
        if s2 and s2[0] in ".(":
            return False
        return bool(m.group(1) in g.globalDirectiveList)
    return False
#@+node:ekr.20200810074755.1: *3* g.isValidLanguage
def isValidLanguage(language: str) -> bool:
    """True if the given language may be used as an external file."""
    return bool(language and language in g.app.language_delims_dict)
#@+node:ekr.20080827175609.52: *3* g.scanAtCommentAndLanguageDirectives
def scanAtCommentAndAtLanguageDirectives(aList: list) -> Optional[dict[str, str]]:
    """
    Scan aList for @comment and @language directives.

    @comment should follow @language if both appear in the same node.
    """
    lang = None
    for d in aList:
        comment = d.get('comment')
        language = d.get('language')
        # Important: assume @comment follows @language.
        if language:
            lang, delim1, delim2, delim3 = g.set_language(language, 0)
        if comment:
            delim1, delim2, delim3 = g.set_delims_from_string(comment)
        if comment or language:
            delims = delim1, delim2, delim3
            d = {'language': lang, 'comment': comment, 'delims': delims}
            return d
    return None
#@+node:ekr.20080827175609.32: *3* g.scanAtEncodingDirectives
def scanAtEncodingDirectives(aList: list) -> Optional[str]:
    """Scan aList for @encoding directives."""
    for d in aList:
        encoding = d.get('encoding')
        if encoding and g.isValidEncoding(encoding):
            return encoding
        if encoding and not g.unitTesting:
            g.error("invalid @encoding:", encoding)
    return None
#@+node:ekr.20080827175609.53: *3* g.scanAtHeaderDirectives
def scanAtHeaderDirectives(aList: list) -> None:
    """scan aList for @header and @noheader directives."""
    for d in aList:
        if d.get('header') and d.get('noheader'):
            g.error("conflicting @header and @noheader directives")
#@+node:ekr.20080827175609.33: *3* g.scanAtLineendingDirectives
def scanAtLineendingDirectives(aList: list) -> Optional[str]:
    """Scan aList for @lineending directives."""
    for d in aList:
        e = d.get('lineending')
        if e in ("cr", "crlf", "lf", "nl", "platform"):
            lineending = g.getOutputNewline(name=e)
            return lineending
        # else:
            # g.error("invalid @lineending directive:",e)
    return None
#@+node:ekr.20080827175609.34: *3* g.scanAtPagewidthDirectives
def scanAtPagewidthDirectives(aList: list, issue_error_flag: bool = False) -> Optional[int]:
    """Scan aList for @pagewidth directives. Return the page width or None"""
    for d in aList:
        s = d.get('pagewidth')
        if s is not None:
            i, val = g.skip_long(s, 0)
            if val is not None and val > 0:
                return val
            if issue_error_flag and not g.unitTesting:
                g.error("ignoring @pagewidth", s)
    return None
#@+node:ekr.20101022172109.6108: *3* g.scanAtPathDirectives & scanAllAtPathDirectives
def scanAtPathDirectives(c: Cmdr, aList: list) -> str:
    path = c.scanAtPathDirectives(aList)
    return path

def scanAllAtPathDirectives(c: Cmdr, p: Position) -> str:
    aList = g.get_directives_dict_list(p)
    path = c.scanAtPathDirectives(aList)
    return path
#@+node:ekr.20080827175609.37: *3* g.scanAtTabwidthDirectives
def scanAtTabwidthDirectives(aList: list, issue_error_flag: bool = False) -> Optional[int]:
    """Scan aList for @tabwidth directives."""
    for d in aList:
        s = d.get('tabwidth')
        if s is not None:
            junk, val = g.skip_long(s, 0)
            if val not in (None, 0):
                return val
            if issue_error_flag and not g.unitTesting:
                g.error("ignoring @tabwidth", s)
    return None

def scanAllAtTabWidthDirectives(c: Cmdr, p: Position) -> Optional[int]:
    """Scan p and all ancestors looking for @tabwidth directives."""
    if c and p:
        aList = g.get_directives_dict_list(p)
        val = g.scanAtTabwidthDirectives(aList)
        ret = c.tab_width if val is None else val
    else:
        ret = None
    return ret
#@+node:ekr.20080831084419.4: *3* g.scanAtWrapDirectives
def scanAtWrapDirectives(aList: list, issue_error_flag: bool = False) -> Optional[bool]:
    """Scan aList for @wrap and @nowrap directives."""
    for d in aList:
        if d.get('wrap') is not None:
            return True
        if d.get('nowrap') is not None:
            return False
    return None

def scanAllAtWrapDirectives(c: Cmdr, p: Position) -> Optional[bool]:
    """Scan p and all ancestors looking for @wrap/@nowrap directives."""
    if c and p:
        default = bool(c and c.config.getBool("body-pane-wraps"))
        aList = g.get_directives_dict_list(p)
        val = g.scanAtWrapDirectives(aList)
        ret = default if val is None else val
    else:
        ret = None
    return ret
#@+node:ekr.20040715155607: *3* g.scanForAtIgnore
def scanForAtIgnore(c: Cmdr, p: Position) -> bool:
    """Scan position p and its ancestors looking for @ignore directives."""
    if g.unitTesting:
        return False  # For unit tests.
    for p in p.self_and_parents(copy=False):
        d = g.get_directives_dict(p)
        if 'ignore' in d:
            return True
    return False
#@+node:ekr.20040712084911.1: *3* g.scanForAtLanguage
def scanForAtLanguage(c: Cmdr, p: Position) -> str:
    """Scan position p and p's ancestors looking only for @language and @ignore directives.

    Returns the language found, or c.target_language."""
    # Unlike the code in x.scanAllDirectives, this code ignores @comment directives.
    if c and p:
        for p in p.self_and_parents(copy=False):
            d = g.get_directives_dict(p)
            if 'language' in d:
                z = d["language"]
                language, delim1, delim2, delim3 = g.set_language(z, 0)
                return language
    return c.target_language
#@+node:ekr.20041123094807: *3* g.scanForAtSettings
def scanForAtSettings(p: Position) -> bool:
    """Scan position p and its ancestors looking for @settings nodes."""
    for p in p.self_and_parents(copy=False):
        h = p.h
        h = g.app.config.canonicalizeSettingName(h)
        if h.startswith("@settings"):
            return True
    return False
#@+node:ekr.20031218072017.1382: *3* g.set_delims_from_language
def set_delims_from_language(language: str) -> tuple[str, str, str]:
    """Return a tuple (single,start,end) of comment delims."""
    val = g.app.language_delims_dict.get(language)
    if val:
        delim1, delim2, delim3 = g.set_delims_from_string(val)
        if delim2 and not delim3:
            return '', delim1, delim2
        # 0,1 or 3 params.
        return delim1, delim2, delim3
    return '', '', ''  # Indicate that no change should be made
#@+node:ekr.20031218072017.1383: *3* g.set_delims_from_string
def set_delims_from_string(s: str) -> tuple[str, str, str]:
    """
    Return (delim1, delim2, delim2), the delims following the @comment
    directive.

    This code can be called from @language logic, in which case s can
    point at @comment
    """
    # Skip an optional @comment
    tag = "@comment"
    i = 0
    if g.match_word(s, i, tag):
        i += len(tag)
    count = 0
    delims = ['', '', '']
    while count < 3 and i < len(s):
        i = j = g.skip_ws(s, i)
        while i < len(s) and not g.is_ws(s[i]) and not g.is_nl(s, i):
            i += 1
        if j == i:
            break
        delims[count] = s[j:i] or ''
        count += 1
    # 'rr 09/25/02
    if count == 2:  # delims[0] is always the single-line delim.
        delims[2] = delims[1]
        delims[1] = delims[0]
        delims[0] = ''
    for i in range(0, 3):
        if delims[i]:
            if delims[i].startswith("@0x"):
                # Allow delimiter definition as @0x + hexadecimal encoded delimiter
                # to avoid problems with duplicate delimiters on the @comment line.
                # If used, whole delimiter must be encoded.
                if len(delims[i]) == 3:
                    g.warning(f"'{delims[i]}' delimiter is invalid")
                    return None, None, None
                try:
                    delims[i] = binascii.unhexlify(delims[i][3:])  # type:ignore
                    delims[i] = g.toUnicode(delims[i])
                except Exception as e:
                    g.warning(f"'{delims[i]}' delimiter is invalid: {e}")
                    return None, None, None
            else:
                # 7/8/02: The "REM hack": replace underscores by blanks.
                # 9/25/02: The "perlpod hack": replace double underscores by newlines.
                delims[i] = delims[i].replace("__", '\n').replace('_', ' ')
    return delims[0], delims[1], delims[2]
#@+node:ekr.20031218072017.1384: *3* g.set_language
def set_language(s: str, i: int, issue_errors_flag: bool = False) -> tuple:
    """Scan the @language directive that appears at s[i:].

    The @language may have been stripped away.

    Returns (language, delim1, delim2, delim3)
    """
    tag = "@language"
    assert i is not None
    if g.match_word(s, i, tag):
        i += len(tag)
    # Get the argument.
    i = g.skip_ws(s, i)
    j = i
    i = g.skip_c_id(s, i)
    # Allow tcl/tk.
    arg = s[j:i].lower()
    if app.language_delims_dict.get(arg):
        language = arg
        delim1, delim2, delim3 = g.set_delims_from_language(language)
        return language, delim1, delim2, delim3
    if issue_errors_flag:
        g.es("ignoring:", g.get_line(s, i))
    return None, None, None, None
#@+node:ekr.20071109165315: *3* g.stripPathCruft
def stripPathCruft(path: str) -> str:
    """Strip cruft from a path name."""
    if not path:
        return path  # Retain empty paths for warnings.
    if len(path) > 2 and (
        (path[0] == '<' and path[-1] == '>') or
        (path[0] == '"' and path[-1] == '"') or
        (path[0] == "'" and path[-1] == "'")
    ):
        path = path[1:-1].strip()
    # We want a *relative* path, not an absolute path.
    return path
#@+node:ekr.20090214075058.10: *3* g.update_directives_pat
def update_directives_pat() -> None:
    """Init/update g.directives_pat"""
    global globalDirectiveList, directives_pat
    # Use a pattern that guarantees word matches.
    aList = [
        fr"\b{z}\b" for z in globalDirectiveList if z != 'others'
    ]
    pat = "^@(%s)" % "|".join(aList)
    directives_pat = re.compile(pat, re.MULTILINE)

# #1688: Initialize g.directives_pat
update_directives_pat()
#@+node:ekr.20031218072017.3116: ** g.Files & Directories
#@+node:ekr.20080606074139.2: *3* g.chdir
def chdir(path: str) -> None:
    """Change current directory to the directory corresponding to path."""
    if g.unitTesting:
        return  # Don't change the global environment in unit tests!
    if not g.os_path_isdir(path):
        path = g.os_path_dirname(path)
    if g.os_path_isdir(path) and g.os_path_exists(path):
        os.chdir(path)
#@+node:ekr.20120222084734.10287: *3* g.compute...Dir
# For compatibility with old code.

def computeGlobalConfigDir() -> str:
    return g.app.loadManager.computeGlobalConfigDir()

def computeHomeDir() -> str:
    return g.app.loadManager.computeHomeDir()

def computeLeoDir() -> str:
    return g.app.loadManager.computeLeoDir()

def computeLoadDir() -> str:
    return g.app.loadManager.computeLoadDir()

def computeMachineName() -> str:
    return g.app.loadManager.computeMachineName()

def computeStandardDirectories() -> str:
    return g.app.loadManager.computeStandardDirectories()
#@+node:ekr.20031218072017.3117: *3* g.create_temp_file
def create_temp_file(textMode: bool = False) -> tuple[IO, str]:
    """
    Return a tuple (theFile,theFileName)

    theFile: a file object open for writing.
    theFileName: the name of the temporary file.
    """
    try:
        # fd is an handle to an open file as would be returned by os.open()
        fd, theFileName = tempfile.mkstemp(text=textMode)
        mode = 'w' if textMode else 'wb'
        theFile = os.fdopen(fd, mode)
    except Exception:
        g.error('unexpected exception in g.create_temp_file')
        g.es_exception()
        theFile, theFileName = None, ''
    return theFile, theFileName
#@+node:ekr.20210307060731.1: *3* g.createHiddenCommander
def createHiddenCommander(fn: str) -> Cmdr:
    """Read the given outline into a hidden commander."""
    lm = g.app.loadManager
    if lm.isLeoFile(fn):
        return g.openWithFileName(fn, gui=g.app.nullGui)
    return None

#@+node:vitalije.20170714085545.1: *3* g.defaultLeoFileExtension
def defaultLeoFileExtension(c: Cmdr = None) -> str:
    conf = c.config if c else g.app.config
    return conf.getString('default-leo-extension') or '.leo'
#@+node:ekr.20031218072017.3118: *3* g.ensure_extension
def ensure_extension(name: str, ext: str) -> str:

    theFile, old_ext = g.os_path_splitext(name)
    if not name:
        return name  # don't add to an empty name.
    if old_ext in ('.db', '.leo', '.leojs'):
        return name
    if old_ext and old_ext == ext:
        return name
    return name + ext
#@+node:ekr.20150403150655.1: *3* g.fullPath (deprecated)
def fullPath(c: Cmdr, p: Position) -> str:
    """
    Return the full path in effect at p.

    If p is an @<file> node, return the path, including the filename.
    Otherwise the return the path to the enclosing directory.

    Neither the path nor the fileName will be created if it does not exist.
    """
    return c.fullPath(p)
#@+node:ekr.20190327192721.1: *3* g.get_files_in_directory
def get_files_in_directory(directory: str, kinds: list = None, recursive: bool = True) -> list[str]:
    """
    Return a list of all files of the given file extensions in the directory.
    Default kinds: ['*.py'].
    """
    files: list[str] = []
    sep = os.path.sep
    if not g.os.path.exists(directory):
        g.es_print('does not exist', directory)
        return files
    try:
        if kinds:
            kinds = [z if z.startswith('*') else '*' + z for z in kinds]
        else:
            kinds = ['*.py']
        if recursive:
            # Works for all versions of Python.
            for root, _dirnames, filenames in os.walk(directory):
                for kind in kinds:
                    for filename in fnmatch.filter(filenames, kind):
                        files.append(os.path.join(root, filename))
        else:
            for kind in kinds:
                files.extend(glob.glob(directory + sep + kind))
        return list(set(sorted(files)))
    except Exception:
        g.es_exception()
        return []
#@+node:ekr.20031218072017.1264: *3* g.getBaseDirectory
def getBaseDirectory(c: Cmdr) -> str:
    """
    This function is deprecated.

    Previously it convert '!' or '.' to proper directory references using
    @string relative-path-base-directory.
    """
    return ''
#@+node:ekr.20170223093758.1: *3* g.getEncodingAt
def getEncodingAt(p: Position, b: bytes = None) -> str:
    """
    Return the encoding in effect at p and/or for string s.

    Read logic:  s is not None.
    Write logic: s is None.
    """
    # A BOM overrides everything.
    if b:
        e, junk_s = g.stripBOM(b)
        if e:
            return e
    aList = g.get_directives_dict_list(p)
    e = g.scanAtEncodingDirectives(aList)
    if b and b.strip() and not e:
        e = 'utf-8'
    return e
#@+node:ville.20090701144325.14942: *3* g.guessExternalEditor
def guessExternalEditor(c: Cmdr = None) -> Optional[str]:
    """ Return a 'sensible' external editor """
    editor = (
        c and c.config.getString('external-editor') or
        os.environ.get("LEO_EDITOR") or
        os.environ.get("EDITOR") or
        g.app.db and g.app.db.get("LEO_EDITOR")
        )
    if editor:
        return editor
    # fallbacks
    platform = sys.platform.lower()
    if platform.startswith('win'):
        return "notepad"
    if platform.startswith('linux'):
        return 'gedit'
    g.es(
        '''No editor set.
Please set LEO_EDITOR or EDITOR environment variable,
or do g.app.db['LEO_EDITOR'] = "gvim"''',
    )
    return None
#@+node:ekr.20160330204014.1: *3* g.init_dialog_folder
def init_dialog_folder(c: Cmdr, p: Position, use_at_path: bool = True) -> str:
    """Return the most convenient folder to open or save a file."""
    if c and p and use_at_path:
        path = c.fullPath(p)
        if path:
            dir_ = g.os_path_dirname(path)
            if dir_ and g.os_path_exists(dir_):
                return dir_
    table = (
        c and c.last_dir,
        g.os_path_abspath(os.curdir),
    )
    for dir_ in table:
        if dir_ and g.os_path_exists(dir_):
            return dir_
    return ''
#@+node:ekr.20100329071036.5744: *3* g.is_binary_file/external_file/string
def is_binary_file(f: Any) -> bool:
    return f and isinstance(f, io.BufferedIOBase)

def is_binary_external_file(fileName: str) -> bool:
    try:
        with open(fileName, 'rb') as f:
            s = f.read(1024)  # bytes, in Python 3.
        return g.is_binary_string(s)
    except IOError:
        return False
    except Exception:
        g.es_exception()
        return False

def is_binary_string(s: str) -> bool:
    # http://stackoverflow.com/questions/898669
    # aList is a list of all non-binary characters.
    aList = [7, 8, 9, 10, 12, 13, 27] + list(range(0x20, 0x100))
    return bool(s.translate(None, bytes(aList)))  # type:ignore
#@+node:ekr.20031218072017.3119: *3* g.makeAllNonExistentDirectories
def makeAllNonExistentDirectories(theDir: str) -> Optional[str]:
    """
    A wrapper from os.makedirs.
    Attempt to make all non-existent directories.

    Return True if the directory exists or was created successfully.
    """
    # Return True if the directory already exists.
    theDir = g.os_path_normpath(theDir)
    ok = g.os_path_isdir(theDir) and g.os_path_exists(theDir)
    if ok:
        return theDir
    # #1450: Create the directory with os.makedirs.
    try:
        os.makedirs(theDir, mode=0o777, exist_ok=False)
        return theDir
    except Exception:
        return None
#@+node:ekr.20071114113736: *3* g.makePathRelativeTo
def makePathRelativeTo(fullPath: str, basePath: str) -> str:
    if fullPath.startswith(basePath):
        s = fullPath[len(basePath) :]
        if s.startswith(os.path.sep):
            s = s[len(os.path.sep) :]
        return s
    return fullPath
#@+node:ekr.20090520055433.5945: *3* g.openWithFileName
def openWithFileName(fileName: str, old_c: Cmdr = None, gui: LeoGui = None) -> Cmdr:
    """
    Load any kind of file in the appropriate way:

    Return the commander of the newly-opened file, which may be old_c or another commander.
    """
    return g.app.loadManager.openWithFileName(fileName, gui, old_c)
#@+node:ekr.20240604112037.1: *3* g.readFile
def readFile(file_name: str) -> str:
    """Return the contents of the file whose full path is given."""
    tag = 'readFile'
    if not file_name:
        print(f"{tag}: no file_name")
        return ''
    if not os.path.exists(file_name):
        print(f"{tag}: file not found: {file_name}")
        return ''
    if os.path.isdir(file_name):
        print(f"{tag}: not a file: {file_name}")
        return ''
    with open(file_name, 'rb') as f:
        byte_string = f.read()
    assert isinstance(byte_string, bytes), byte_string.__class__.__name__
    return toUnicode(byte_string)
#@+node:ekr.20150306035851.7: *3* g.readFileIntoEncodedString
def readFileIntoEncodedString(fn: str, silent: bool = False) -> bytes:
    """Return the raw contents of the file whose full path is fn."""
    try:
        with open(fn, 'rb') as f:
            return f.read()
    except IOError:
        if not silent:
            g.error('can not open', fn)
    except Exception:
        if not silent:
            g.error(f"readFileIntoEncodedString: exception reading {fn}")
            g.es_exception()
    return None
#@+node:ekr.20100125073206.8710: *3* g.readFileIntoString
def readFileIntoString(
    fileName: str,
    encoding: str = 'utf-8',  # BOM may override this.
    kind: str = None,  # @file, @edit, ...
    verbose: bool = True,
) -> tuple[Any, Any]:  # bytes or string.
    """
    Return the contents of the file whose full path is fileName.

    Return (s,e)
    s is the string, converted to unicode, or None if there was an error.
    e is the encoding of s, computed in the following order:
    - The BOM encoding if the file starts with a BOM mark.
    - The encoding given in the # -*- coding: utf-8 -*- line for python files.
    - The encoding given by the 'encoding' keyword arg.
    - None, which typically means 'utf-8'.
    """
    if not fileName:
        if verbose:
            g.trace('no fileName arg given')
        return None, None
    if g.os_path_isdir(fileName):
        if verbose:
            g.trace('not a file:', fileName)
        return None, None
    if not g.os_path_exists(fileName):
        if verbose:
            g.error('file not found:', fileName)
        return None, None
    try:
        e = None
        with open(fileName, 'rb') as f:
            s = f.read()
        # Fix #391.
        if not s:
            return '', None
        # New in Leo 4.11: check for unicode BOM first.
        e, s = g.stripBOM(s)
        if not e:
            # Python's encoding comments override everything else.
            junk, ext = g.os_path_splitext(fileName)
            if ext == '.py':
                e = g.getPythonEncodingFromString(s)
        s = g.toUnicode(s, encoding=e or encoding)
        return s, e
    except IOError:
        # Translate 'can not open' and kind, but not fileName.
        if verbose:
            g.error('can not open', '', (kind or ''), fileName)
    except Exception:
        g.error(f"readFileIntoString: unexpected exception reading {fileName}")
        g.es_exception()
    return None, None
#@+node:ekr.20160504062833.1: *3* g.readFileIntoUnicodeString
def readFileIntoUnicodeString(
    fn: str,
    encoding: Optional[str] = None,
    silent: bool = False,
) -> Optional[str]:
    """Return the raw contents of the file whose full path is fn."""
    try:
        with open(fn, 'rb') as f:
            s = f.read()
        return g.toUnicode(s, encoding=encoding)
    except IOError:
        if not silent:
            g.error('can not open', fn)
    except Exception:
        g.error(f"readFileIntoUnicodeString: unexpected exception reading {fn}")
        g.es_exception()
    return None
#@+node:ekr.20031218072017.3120: *3* g.readlineForceUnixNewline
#@+at Stephen P. Schaefer 9/7/2002
#
# The Unix readline() routine delivers "\r\n" line end strings verbatim,
# while the windows versions force the string to use the Unix convention
# of using only "\n". This routine causes the Unix readline to do the
# same.
#@@c

def readlineForceUnixNewline(f: IO, fileName: Optional[str] = None) -> str:
    try:
        s = f.readline()
    except UnicodeDecodeError:
        g.trace(f"UnicodeDecodeError: {fileName}", f, g.callers())
        s = ''
    if len(s) >= 2 and s[-2] == "\r" and s[-1] == "\n":
        s = s[0:-2] + "\n"
    return s
#@+node:ekr.20031218072017.3124: *3* g.sanitize_filename
def sanitize_filename(s: str) -> str:
    """
    Prepares string s to be a valid file name:

    - substitute '_' for whitespace and special path characters.
    - eliminate all other non-alphabetic characters.
    - convert double quotes to single quotes.
    - strip leading and trailing whitespace.
    - return at most 128 characters.
    """
    result = []
    for ch in s:
        if ch in string.ascii_letters:
            result.append(ch)
        elif ch == '\t':
            result.append(' ')
        elif ch == '"':
            result.append("'")
        elif ch in '\\/:|<>*:._':
            result.append('_')
    s = ''.join(result).strip()
    while len(s) > 1:
        n = len(s)
        s = s.replace('__', '_')
        if len(s) == n:
            break
    return s[:128]
#@+node:ekr.20060328150113: *3* g.setGlobalOpenDir
def setGlobalOpenDir(fileName: str) -> None:
    if fileName:
        g.app.globalOpenDir = g.os_path_dirname(fileName)
        # g.es('current directory:',g.app.globalOpenDir)
#@+node:ekr.20031218072017.3125: *3* g.shortFileName & shortFilename
def shortFileName(fileName: str, n: int = None) -> str:
    """Return the base name of a path."""
    if n is not None:
        g.trace('"n" keyword argument is no longer used')
    return g.os_path_basename(fileName) if fileName else ''

shortFilename = shortFileName
#@+node:ekr.20150610125813.1: *3* g.splitLongFileName
def splitLongFileName(fn: str, limit: int = 40) -> str:
    """Return fn, split into lines at slash characters."""
    aList = fn.replace('\\', '/').split('/')
    n, result = 0, []
    for i, s in enumerate(aList):
        n += len(s)
        result.append(s)
        if i + 1 < len(aList):
            result.append('/')
            n += 1
        if n > limit:
            result.append('\n')
            n = 0
    return ''.join(result)
#@+node:ekr.20190114061452.26: *3* g.writeFile
def writeFile(contents: Union[bytes, str], encoding: str, fileName: str) -> bool:
    """Create a file with the given contents."""
    try:
        if isinstance(contents, str):
            contents = g.toEncodedString(contents, encoding=encoding)
        # 'wb' preserves line endings.
        with open(fileName, 'wb') as f:
            f.write(contents)  # type:ignore
        return True
    except Exception as e:
        print(f"exception writing: {fileName}:\n{e}")
        # g.trace(g.callers())
        # g.es_exception()
        return False
#@+node:ekr.20230113043029.1: *3* g.write_file_if_changed
def write_file_if_changed(fn: str, s: str, encoding: str = 'utf-8') -> bool:
    """
    Replace file whose filename is give with s, but *only* if file's
    context has changed (or the file does not exist).

    Return True if the file was written.
    """
    try:
        encoded_s = g.toEncodedString(s, encoding=encoding, reportErrors=True)
        if os.path.exists(fn):
            with open(fn, 'rb') as f:
                contents = f.read()
            if contents == encoded_s:
                return False
        with open(fn, 'wb') as f:
            f.write(encoded_s)
        return True
    except Exception:
        g.es_print(f"Exception writing {fn}")
        g.es_exception()
        return False
#@+node:ekr.20031218072017.3151: ** g.Finding & Scanning
#@+node:ekr.20140602083643.17659: *3* g.find_word
def find_word(s: str, word: str, i: int = 0) -> int:
    """
    Return the index of the first occurrence of word in s, or -1 if not found.

    g.find_word is *not* the same as s.find(i,word);
    g.find_word ensures that only word-matches are reported.
    """
    while i < len(s):
        progress = i
        i = s.find(word, i)
        if i == -1:
            return -1
        # Make sure we are at the start of a word.
        if i > 0:
            ch = s[i - 1]
            if ch == '_' or ch.isalnum():
                i += len(word)
                continue
        if g.match_word(s, i, word):
            return i
        i += len(word)
        assert progress < i
    return -1
#@+node:ekr.20211029090118.1: *3* g.findAncestorVnodeByPredicate
def findAncestorVnodeByPredicate(p: Position, v_predicate: Optional[Callable]) -> Optional[VNode]:
    """
    Return first ancestor vnode matching the predicate.

    The predicate must must be a function of a single vnode argument.
    """
    if not p:
        return None
    # First, look up the tree.
    for p2 in p.self_and_parents():
        if v_predicate(p2.v):
            return p2.v
    # Look at parents of all cloned nodes.
    if not p.isCloned():
        return None
    seen = []  # vnodes that have already been searched.
    parents = p.v.parents[:]  # vnodes to be searched.
    while parents:
        parent_v = parents.pop()
        if parent_v in seen:
            continue
        seen.append(parent_v)
        if v_predicate(parent_v):
            return parent_v
        for grand_parent_v in parent_v.parents:
            if grand_parent_v not in seen:
                parents.append(grand_parent_v)
    return None
#@+node:ekr.20170220103251.1: *3* g.findRootsWithPredicate
def findRootsWithPredicate(c: Cmdr, root: Position, predicate: Callable = None) -> list[Position]:
    """
    Commands often want to find one or more **roots**, given a position p.
    A root is the position of any node matching a predicate.

    This function formalizes the search order used by the black,
    pylint, pyflakes and the rst3 commands, returning a list of zero
    or more found roots.
    """
    seen = []
    roots = []
    if predicate is None:

        # A useful default predicate for python.
        # pylint: disable=function-redefined

        def predicate(p: Position) -> bool:
            headline = p.h.strip()
            is_python = headline.endswith(('py', 'pyw'))
            return p.isAnyAtFileNode() and is_python

    # 1. Search p's tree.
    for p in root.self_and_subtree(copy=False):
        if predicate(p) and p.v not in seen:
            seen.append(p.v)
            roots.append(p.copy())
    if roots:
        return roots
    # 2. Look up the tree.
    for p in root.parents():
        if predicate(p):
            return [p.copy()]
    # 3. Expand the search if root is a clone.
    clones = []
    for p in root.self_and_parents(copy=False):
        if p.isCloned():
            clones.append(p.v)
    if clones:
        for p in c.all_positions(copy=False):
            if predicate(p):
                # Match if any node in p's tree matches any clone.
                for p2 in p.self_and_subtree():
                    if p2.v in clones:
                        return [p.copy()]
    return []
#@+node:ekr.20031218072017.3156: *3* g.scanError
# It is dubious to bump the Tangle error count here, but it really doesn't hurt.

def scanError(s: str) -> None:
    """Bump the error count in the tangle command."""
    # New in Leo 4.4b1: just set this global.
    g.app.scanErrors += 1
    g.es('', s)
#@+node:ekr.20031218072017.3157: *3* g.scanf
# A quick and dirty sscanf.  Understands only %s and %d.

def scanf(s: str, pat: str) -> list[str]:
    count = pat.count("%s") + pat.count("%d")
    pat = pat.replace("%s", r"(\S+)")
    pat = pat.replace("%d", r"(\d+)")
    parts = re.split(pat, s)
    result: list[str] = []
    for part in parts:
        if part and len(result) < count:
            result.append(part)
    return result
#@+node:ekr.20031218072017.3158: *3* g.Scanners: calling scanError
#@+at These scanners all call g.scanError() directly or indirectly, so they
# will call g.es if they find an error. g.scanError() also bumps
# c.tangleCommands.errors, which is harmless if we aren't tangling, and
# useful if we are.
#
# These routines are called by the Import routines and the Tangle routines.
#@+node:ekr.20031218072017.3159: *4* g.skip_block_comment
# Scans past a block comment (an old_style C comment).

def skip_block_comment(s: str, i: int) -> int:
    assert g.match(s, i, "/*")
    j = i
    i += 2
    n = len(s)
    k = s.find("*/", i)
    if k == -1:
        g.scanError("Run on block comment: " + s[j:i])
        return n
    return k + 2
#@+node:ekr.20031218072017.3160: *4* g.skip_braces
#@+at This code is called only from the import logic, so we are allowed to
# try some tricks. In particular, we assume all braces are matched in
# if blocks.
#@@c

def skip_braces(s: str, i: int) -> int:
    """
    Skips from the opening to the matching brace.

    If no matching is found i is set to len(s)
    """
    # start = g.get_line(s,i)
    assert g.match(s, i, '{')
    level = 0
    n = len(s)
    while i < n:
        c = s[i]
        if c == '{':
            level += 1
            i += 1
        elif c == '}':
            level -= 1
            if level <= 0:
                return i
            i += 1
        elif c == '\'' or c == '"':
            i = g.skip_string(s, i)
        elif g.match(s, i, '//'):
            i = g.skip_to_end_of_line(s, i)
        elif g.match(s, i, '/*'):
            i = g.skip_block_comment(s, i)
        # 7/29/02: be more careful handling conditional code.
        elif (
            g.match_word(s, i, "#if") or
            g.match_word(s, i, "#ifdef") or
            g.match_word(s, i, "#ifndef")
        ):
            i, delta = g.skip_pp_if(s, i)
            level += delta
        else:
            i += 1
    return i
#@+node:ekr.20031218072017.3162: *4* g.skip_parens
def skip_parens(s: str, i: int) -> int:
    """
    Skips from the opening ( to the matching ).

    If no matching is found i is set to len(s).
    """
    level = 0
    n = len(s)
    assert g.match(s, i, '('), repr(s[i])
    while i < n:
        c = s[i]
        if c == '(':
            level += 1
            i += 1
        elif c == ')':
            level -= 1
            if level <= 0:
                return i
            i += 1
        elif c == '\'' or c == '"':
            i = g.skip_string(s, i)
        elif g.match(s, i, "//"):
            i = g.skip_to_end_of_line(s, i)
        elif g.match(s, i, "/*"):
            i = g.skip_block_comment(s, i)
        else:
            i += 1
    return i
#@+node:ekr.20031218072017.3163: *4* g.skip_pascal_begin_end
def skip_pascal_begin_end(s: str, i: int) -> int:
    """
    Skips from begin to matching end.
    If found, i points to the end. Otherwise, i >= len(s)
    The end keyword matches begin, case, class, record, and try.
    """
    assert g.match_c_word(s, i, "begin")
    level = 1
    i = g.skip_c_id(s, i)  # Skip the opening begin.
    while i < len(s):
        ch = s[i]
        if ch == '{':
            i = g.skip_pascal_braces(s, i)
        elif ch == '"' or ch == '\'':
            i = g.skip_pascal_string(s, i)
        elif g.match(s, i, "//"):
            i = g.skip_line(s, i)
        elif g.match(s, i, "(*"):
            i = g.skip_pascal_block_comment(s, i)
        elif g.match_c_word(s, i, "end"):
            level -= 1
            if level == 0:
                return i
            i = g.skip_c_id(s, i)
        elif g.is_c_id(ch):
            j = i
            i = g.skip_c_id(s, i)
            name = s[j:i]
            if name in ["begin", "case", "class", "record", "try"]:
                level += 1
        else:
            i += 1
    return i
#@+node:ekr.20031218072017.3164: *4* g.skip_pascal_block_comment
def skip_pascal_block_comment(s: str, i: int) -> int:
    """Scan past a pascal comment delimited by (* and *)."""
    j = i
    assert g.match(s, i, "(*")
    i = s.find("*)", i)
    if i > -1:
        return i + 2
    g.scanError("Run on comment" + s[j:i])
    return len(s)
#@+node:ekr.20031218072017.3165: *4* g.skip_pascal_string
def skip_pascal_string(s: str, i: int) -> int:
    j = i
    delim = s[i]
    i += 1
    assert delim == '"' or delim == '\''
    while i < len(s):
        if s[i] == delim:
            return i + 1
        i += 1
    g.scanError("Run on string: " + s[j:i])
    return i
#@+node:ekr.20031218072017.3166: *4* g.skip_heredoc_string
def skip_heredoc_string(s: str, i: int) -> int:
    """
    08-SEP-2002 DTHEIN.
    A heredoc string in PHP looks like:

      <<<EOS
      This is my string.
      It is mine. I own it.
      No one else has it.
      EOS

    It begins with <<< plus a token (naming same as PHP variable names).
    It ends with the token on a line by itself (must start in first position.
    """
    j = i
    assert g.match(s, i, "<<<")
    m = re.match(r"\<\<\<([a-zA-Z_\x7f-\xff][a-zA-Z0-9_\x7f-\xff]*)", s[i:])
    if m is None:
        i += 3
        return i
    # 14-SEP-2002 DTHEIN: needed to add \n to find word, not just string
    delim = m.group(1) + '\n'
    i = g.skip_line(s, i)  # 14-SEP-2002 DTHEIN: look after \n, not before
    n = len(s)
    while i < n and not g.match(s, i, delim):
        i = g.skip_line(s, i)  # 14-SEP-2002 DTHEIN: move past \n
    if i >= n:
        g.scanError("Run on string: " + s[j:i])
    elif g.match(s, i, delim):
        i += len(delim)
    return i
#@+node:ekr.20031218072017.3167: *4* g.skip_pp_directive
def skip_pp_directive(s: str, i: int) -> int:
    """Now handles continuation lines and block comments."""
    while i < len(s):
        if g.is_nl(s, i):
            if g.escaped(s, i):
                i = g.skip_nl(s, i)
            else:
                break
        elif g.match(s, i, "//"):
            i = g.skip_to_end_of_line(s, i)
        elif g.match(s, i, "/*"):
            i = g.skip_block_comment(s, i)
        else:
            i += 1
    return i
#@+node:ekr.20031218072017.3168: *4* g.skip_pp_if
# Skips an entire if or if def statement, including any nested statements.

def skip_pp_if(s: str, i: int) -> tuple[int, int]:
    start_line = g.get_line(s, i)  # used for error messages.
    assert(
        g.match_word(s, i, "#if") or
        g.match_word(s, i, "#ifdef") or
        g.match_word(s, i, "#ifndef"))
    i = g.skip_line(s, i)
    i, delta1 = g.skip_pp_part(s, i)
    i = g.skip_ws(s, i)
    if g.match_word(s, i, "#else"):
        i = g.skip_line(s, i)
        i = g.skip_ws(s, i)
        i, delta2 = g.skip_pp_part(s, i)
        if delta1 != delta2:
            g.es("#if and #else parts have different braces:", start_line)
    i = g.skip_ws(s, i)
    if g.match_word(s, i, "#endif"):
        i = g.skip_line(s, i)
    else:
        g.es("no matching #endif:", start_line)
    return i, delta1
#@+node:ekr.20031218072017.3169: *4* g.skip_pp_part
# Skip to an #else or #endif.  The caller has eaten the #if, #ifdef, #ifndef or #else

def skip_pp_part(s: str, i: int) -> tuple[int, int]:

    delta = 0
    while i < len(s):
        c = s[i]
        if (
            g.match_word(s, i, "#if") or
            g.match_word(s, i, "#ifdef") or
            g.match_word(s, i, "#ifndef")
        ):
            i, delta1 = g.skip_pp_if(s, i)
            delta += delta1
        elif g.match_word(s, i, "#else") or g.match_word(s, i, "#endif"):
            return i, delta
        elif c == '\'' or c == '"':
            i = g.skip_string(s, i)
        elif c == '{':
            delta += 1
            i += 1
        elif c == '}':
            delta -= 1
            i += 1
        elif g.match(s, i, "//"):
            i = g.skip_line(s, i)
        elif g.match(s, i, "/*"):
            i = g.skip_block_comment(s, i)
        else:
            i += 1
    return i, delta
#@+node:ekr.20031218072017.3171: *4* g.skip_to_semicolon
# Skips to the next semicolon that is not in a comment or a string.

def skip_to_semicolon(s: str, i: int) -> int:
    n = len(s)
    while i < n:
        c = s[i]
        if c == ';':
            return i
        if c == '\'' or c == '"':
            i = g.skip_string(s, i)
        elif g.match(s, i, "//"):
            i = g.skip_to_end_of_line(s, i)
        elif g.match(s, i, "/*"):
            i = g.skip_block_comment(s, i)
        else:
            i += 1
    return i
#@+node:ekr.20031218072017.3172: *4* g.skip_typedef
def skip_typedef(s: str, i: int) -> int:
    n = len(s)
    while i < n and g.is_c_id(s[i]):
        i = g.skip_c_id(s, i)
        i = g.skip_ws_and_nl(s, i)
    if g.match(s, i, '{'):
        i = g.skip_braces(s, i)
        i = g.skip_to_semicolon(s, i)
    return i
#@+node:ekr.20201127143342.1: *3* g.see_more_lines
def see_more_lines(s: str, ins: int, n: int = 4) -> int:
    """
    Extend index i within string s to include n more lines.
    """
    # Show more lines, if they exist.
    if n > 0:
        for _z in range(n):
            if ins >= len(s):
                break
            i, j = g.getLine(s, ins)
            ins = j
    return max(0, min(ins, len(s)))
#@+node:ekr.20031218072017.3195: *3* g.splitLines
def splitLines(s: str) -> list[str]:
    """
    Split s into lines, preserving the number of lines and
    the endings of all lines, including the last line.
    """
    # The guard protects only against s == None.
    return s.splitlines(True) if s else []  # This is a Python string function!

splitlines = splitLines
#@+node:ekr.20031218072017.3173: *3* Scanners: no error messages
#@+node:ekr.20031218072017.3174: *4* g.escaped
# Returns True if s[i] is preceded by an odd number of backslashes.

def escaped(s: str, i: int) -> bool:
    count = 0
    while i - 1 >= 0 and s[i - 1] == '\\':
        count += 1
        i -= 1
    return (count % 2) == 1
#@+node:ekr.20031218072017.3175: *4* g.find_line_start
def find_line_start(s: str, i: int) -> int:
    """Return the index in s of the start of the line containing s[i]."""
    if i < 0:
        return 0  # New in Leo 4.4.5: add this defensive code.
    # bug fix: 11/2/02: change i to i+1 in rfind
    i = s.rfind('\n', 0, i + 1)  # Finds the highest index in the range.
    return 0 if i == -1 else i + 1
#@+node:ekr.20031218072017.3176: *4* g.find_on_line
def find_on_line(s: str, i: int, pattern: str) -> int:
    j = s.find('\n', i)
    if j == -1:
        j = len(s)
    k = s.find(pattern, i, j)
    return k
#@+node:ekr.20031218072017.3179: *4* g.is_special
def is_special(s: str, directive: str) -> tuple[bool, int]:
    """Return True if the body text contains the @ directive."""
    assert(directive and directive[0] == '@')
    # Most directives must start the line.
    lws = directive in ("@others", "@all")
    pattern_s = r'^\s*(%s\b)' if lws else r'^(%s\b)'
    pattern = re.compile(pattern_s % directive, re.MULTILINE)
    if m := re.search(pattern, s):
        return True, m.start(1)
    return False, -1
#@+node:ekr.20031218072017.3177: *4* g.is_c_id
def is_c_id(ch: str) -> bool:
    return g.isWordChar(ch)
#@+node:ekr.20031218072017.3178: *4* g.is_nl
def is_nl(s: str, i: int) -> bool:
    return i < len(s) and (s[i] == '\n' or s[i] == '\r')
#@+node:ekr.20031218072017.3180: *4* g.is_ws & is_ws_or_nl
def is_ws(ch: str) -> bool:
    return ch == '\t' or ch == ' '

def is_ws_or_nl(s: str, i: int) -> bool:
    return g.is_nl(s, i) or (i < len(s) and g.is_ws(s[i]))
#@+node:ekr.20031218072017.3181: *4* g.match
def match(s: str, i: int, pattern: str) -> bool:
    """
    Return True if the given pattern matches at s[i].

    Warning: this method makes no assumptions about what precedes or
    follows the pattern.
    """
    return bool(s and pattern and s.find(pattern, i, i + len(pattern)) == i)
#@+node:ekr.20031218072017.3182: *4* g.match_c_word
def match_c_word(s: str, i: int, name: str) -> bool:
    n = len(name)
    return bool(
        name and
        name == s[i : i + n] and
        (i + n == len(s) or not g.is_c_id(s[i + n]))
    )
#@+node:ekr.20031218072017.3183: *4* g.match_ignoring_case
def match_ignoring_case(s1: str, s2: str) -> bool:
    return bool(s1 and s2 and s1.lower() == s2.lower())
#@+node:ekr.20031218072017.3184: *4* g.match_word & g.match_words
def match_words(s: str, i: int, patterns: Sequence[str], *, ignore_case: bool = False) -> bool:
    """Return true if any of the given patterns match at s[i]"""
    return any(g.match_word(s, i, pattern, ignore_case=ignore_case) for pattern in patterns)

def match_word(s: str, i: int, pattern: str, *, ignore_case: bool = False) -> bool:
    """Return True if s[i] starts the word given by pattern."""
    if not pattern:
        return False

    # 1. Compute the required boundaries.
    bound1 = g.isWordChar1(pattern[0])
    bound2 = g.isWordChar(pattern[-1])

    # 2. Add regex escapes.
    pattern = re.escape(pattern)

    # 3. Add the boundaries.
    if bound1:
        pattern = '\\b' + pattern
    if bound2:
        pattern = pattern + '\\b'

    # Compile the pattern so we can specify the starting position.
    pat = re.compile(pattern, flags=re.I if ignore_case else 0)
    return bool(pat.match(s, i))

#@+node:ekr.20031218072017.3185: *4* g.skip_blank_lines
# This routine differs from skip_ws_and_nl in that
# it does not advance over whitespace at the start
# of a non-empty or non-nl terminated line

def skip_blank_lines(s: str, i: int) -> int:
    while i < len(s):
        if g.is_nl(s, i):
            i = g.skip_nl(s, i)
        elif g.is_ws(s[i]):
            j = g.skip_ws(s, i)
            if g.is_nl(s, j):
                i = j
            else:
                break
        else:
            break
    return i
#@+node:ekr.20031218072017.3186: *4* g.skip_c_id
def skip_c_id(s: str, i: int) -> int:
    n = len(s)
    while i < n and g.isWordChar(s[i]):
        i += 1
    return i
#@+node:ekr.20040705195048: *4* g.skip_id
def skip_id(s: str, i: int, chars: str = None) -> int:
    chars = g.toUnicode(chars) if chars else ''
    n = len(s)
    while i < n and (g.isWordChar(s[i]) or s[i] in chars):
        i += 1
    return i
#@+node:ekr.20031218072017.3187: *4* g.skip_line, skip_to_start/end_of_line
#@+at These methods skip to the next newline, regardless of whether the
# newline may be preceded by a backslash. Consequently, they should be
# used only when we know that we are not in a preprocessor directive or
# string.
#@@c

def skip_line(s: str, i: int) -> int:
    if i >= len(s):
        return len(s)
    if i < 0:
        i = 0
    i = s.find('\n', i)
    if i == -1:
        return len(s)
    return i + 1

def skip_to_end_of_line(s: str, i: int) -> int:
    if i >= len(s):
        return len(s)
    if i < 0:
        i = 0
    i = s.find('\n', i)
    if i == -1:
        return len(s)
    return i

def skip_to_start_of_line(s: str, i: int) -> int:
    if i >= len(s):
        return len(s)
    if i <= 0:
        return 0
    # Don't find s[i], so it doesn't matter if s[i] is a newline.
    i = s.rfind('\n', 0, i)
    if i == -1:
        return 0
    return i + 1
#@+node:ekr.20031218072017.3188: *4* g.skip_long
def skip_long(s: str, i: int) -> tuple[int, Optional[int]]:
    """
    Scan s[i:] for a valid int.
    Return (i, val) or (i, None) if s[i] does not point at a number.
    """
    val = 0
    i = g.skip_ws(s, i)
    n = len(s)
    if i >= n or (not s[i].isdigit() and s[i] not in '+-'):
        return i, None
    j = i
    if s[i] in '+-':  # Allow sign before the first digit
        i += 1
    while i < n and s[i].isdigit():
        i += 1
    try:  # There may be no digits.
        val = int(s[j:i])
        return i, val
    except Exception:
        return i, None
#@+node:ekr.20031218072017.3190: *4* g.skip_nl
# We need this function because different systems have different end-of-line conventions.

def skip_nl(s: str, i: int) -> int:
    """Skips a single "logical" end-of-line character."""
    if g.match(s, i, "\r\n"):
        return i + 2
    if g.match(s, i, '\n') or g.match(s, i, '\r'):
        return i + 1
    return i
#@+node:ekr.20031218072017.3191: *4* g.skip_non_ws
def skip_non_ws(s: str, i: int) -> int:
    n = len(s)
    while i < n and not g.is_ws(s[i]):
        i += 1
    return i
#@+node:ekr.20031218072017.3192: *4* g.skip_pascal_braces
# Skips from the opening { to the matching }.

def skip_pascal_braces(s: str, i: int) -> int:
    # No constructs are recognized inside Pascal block comments!
    if i == -1:
        return len(s)
    return s.find('}', i)
#@+node:ekr.20031218072017.3170: *4* g.skip_python_string
def skip_python_string(s: str, i: int) -> int:
    if g.match(s, i, "'''") or g.match(s, i, '"""'):
        delim = s[i] * 3
        i += 3
        k = s.find(delim, i)
        if k > -1:
            return k + 3
        return len(s)
    return g.skip_string(s, i)
#@+node:ekr.20031218072017.2369: *4* g.skip_string
def skip_string(s: str, i: int) -> int:
    """Scan forward to the end of a string."""
    delim = s[i]
    i += 1
    assert delim in '\'"', (repr(delim), repr(s))
    n = len(s)
    while i < n and s[i] != delim:
        if s[i] == '\\':
            i += 2
        else:
            i += 1
    if i >= n:
        pass
    elif s[i] == delim:
        i += 1
    return i
#@+node:ekr.20031218072017.3193: *4* g.skip_to_char
def skip_to_char(s: str, i: int, ch: str) -> tuple[int, str]:
    j = s.find(ch, i)
    if j == -1:
        return len(s), s[i:]
    return j, s[i:j]
#@+node:ekr.20031218072017.3194: *4* g.skip_ws, skip_ws_and_nl
def skip_ws(s: str, i: int) -> int:
    n = len(s)
    while i < n and g.is_ws(s[i]):
        i += 1
    return i

def skip_ws_and_nl(s: str, i: int) -> int:
    n = len(s)
    while i < n and (g.is_ws(s[i]) or g.is_nl(s, i)):
        i += 1
    return i
#@+node:ekr.20170414034616.1: ** g.Git
#@+node:ekr.20180325025502.1: *3* g.backupGitIssues
def backupGitIssues(c: Cmdr, base_url: str = None) -> None:
    """Get a list of issues from Leo's GitHub site."""
    if base_url is None:
        base_url = 'https://api.github.com/repos/leo-editor/leo-editor/issues'

    root = c.lastTopLevel().insertAfter()
    root.h = f'Backup of issues: {time.strftime("%Y/%m/%d")}'
    label_list: list[str] = []
    GitIssueController().backup_issues(base_url, c, label_list, root)
    root.expand()
    c.selectPosition(root)
    c.redraw()
    g.trace('done')
#@+node:ekr.20170616102324.1: *3* g.execGitCommand
def execGitCommand(command: str, directory: str) -> list[str]:
    """
    Execute the given git command in the given directory.

    Return a list of lines, with newlines stripped off.
    """
    git_dir = g.finalize_join(directory, '.git')
    if not g.os_path_exists(git_dir):
        g.trace('.git directory not found:', git_dir, g.callers())
        return []
    if '\n' in command:
        g.trace('removing newline from', command)
        command = command.replace('\n', '')
    # #1777: Save/restore os.curdir
    old_dir = os.getcwd()
    if directory:
        # g.trace(f"os.chdir({directory})")
        os.chdir(directory)
    try:
        p = subprocess.Popen(
            shlex.split(command),
            stdout=subprocess.PIPE,
            stderr=None,  # Shows error traces.
            # stderr=subprocess.PIPE,
            shell=False,
        )
        out, err = p.communicate()
        lines = [g.toUnicode(z) for z in g.splitLines(out or '')]
    finally:
        os.chdir(old_dir)
    return lines
#@+node:ekr.20180126043905.1: *3* g.getGitIssues
def getGitIssues(c: Cmdr,
    base_url: str = None,
    label_list: list = None,
    milestone: str = None,
    state: Optional[str] = None,  # in (None, 'closed', 'open')
) -> None:
    """Get a list of issues from Leo's GitHub site."""
    if base_url is None:
        base_url = 'https://api.github.com/repos/leo-editor/leo-editor/issues'
    if isinstance(label_list, (list, tuple)):
        root = c.lastTopLevel().insertAfter()
        root.h = 'Issues for ' + milestone if milestone else 'Backup'
        GitIssueController().backup_issues(base_url, c, label_list, root)
        root.expand()
        c.selectPosition(root)
        c.redraw()
        g.trace('done')
    else:
        g.trace('label_list must be a list or tuple', repr(label_list))
#@+node:ekr.20180126044602.1: *4* class GitIssueController
class GitIssueController:
    """
    A class encapsulating the retrieval of GitHub issues.

    The GitHub api: https://developer.github.com/v3/issues/
    """
    #@+others
    #@+node:ekr.20180325023336.1: *5* git.backup_issues
    def backup_issues(self,
        base_url: str,
        c: Cmdr,
        label_list: list[str],
        root: Position,
        state: str = None,
    ) -> None:

        self.base_url = base_url
        self.root = root
        self.milestone = None
        if label_list:
            for state in ('closed', 'open'):
                for label in label_list:
                    self.get_one_issue(label, state)
        elif state is None:
            for state in ('closed', 'open'):
                organizer = root.insertAsLastChild()
                organizer.h = f"{state} issues..."
                self.get_all_issues(label_list, organizer, state)
        elif state in ('closed', 'open'):
            self.get_all_issues(label_list, root, state)
        else:
            g.es_print('state must be in (None, "open", "closed")')
    #@+node:ekr.20180325024334.1: *5* git.get_all_issues
    def get_all_issues(self, label_list: list, root: Position, state: Any, limit: int = 100) -> None:
        """Get all issues for the base url."""
        try:
            import requests
        except Exception:
            g.trace('requests not found: `pip install requests`')
            return
        label = None
        assert state in ('open', 'closed')
        page_url = self.base_url + '?&state=%s&page=%s'
        page, total = 1, 0
        while True:
            url = page_url % (state, page)
            headers = {}
            if 'GITHUB_TOKEN' in os.environ:
                headers['Authorization'] = 'Bearer ' + os.environ['GITHUB_TOKEN']
            r = requests.get(url, timeout=2.0, headers=headers)
            try:
                done, n = self.get_one_page(label, page, r, root)
                # Do not remove this trace. It's reassuring.
                g.trace(f"done: {done:5} page: {page:3} found: {n} label: {label}")
            except AttributeError:
                g.trace('Possible rate limit')
                self.print_header(r)
                g.es_exception()
                break
            total += n
            if done:
                break
            page += 1
            if page > limit:
                g.trace('too many pages')
                break
    #@+node:ekr.20180126044850.1: *5* git.get_issues
    def get_issues(self, base_url: str, label_list: list, milestone: Any, root: Position, state: Any) -> None:
        """Create a list of issues for each label in label_list."""
        self.base_url = base_url
        self.milestone = milestone
        self.root = root
        for label in label_list:
            self.get_one_issue(label, state)
    #@+node:ekr.20180126043719.3: *5* git.get_one_issue
    def get_one_issue(self, label: str, state: Any, limit: int = 20) -> None:
        """Create a list of issues with the given label."""
        try:
            import requests
        except Exception:
            g.trace('requests not found: `pip install requests`')
            return
        root = self.root.insertAsLastChild()
        page, total = 1, 0
        page_url = self.base_url + '?labels=%s&state=%s&page=%s'
        while True:
            url = page_url % (label, state, page)
            headers = {}
            if 'GITHUB_TOKEN' in os.environ:
                headers['Authorization'] = 'Bearer ' + os.environ['GITHUB_TOKEN']
            r = requests.get(url, timeout=2.0, headers=headers)
            try:
                done, n = self.get_one_page(label, page, r, root)
                # Do not remove this trace. It's reassuring.
                g.trace(f"done: {done:5} page: {page:3} found: {n:3} label: {label}")
            except AttributeError:
                g.trace('Possible rate limit')
                self.print_header(r)
                g.es_exception()
                break
            total += n
            if done:
                break
            page += 1
            if page > limit:
                g.trace('too many pages')
                break
        state = state.capitalize()
        if self.milestone:
            root.h = f"{total} {state} {label} issues for milestone {self.milestone}"
        else:
            root.h = f"{total} {state} {label} issues"
    #@+node:ekr.20180126043719.4: *5* git.get_one_page
    def get_one_page(self, label: str, page: int, r: Any, root: Position) -> tuple[bool, int]:

        if self.milestone:
            aList = [
                z for z in r.json()
                    if z.get('milestone') is not None and
                        self.milestone == z.get('milestone').get('title')
            ]
        else:
            aList = [z for z in r.json()]
        for d in aList:
            n, title = d.get('number'), d.get('title')
            html_url = d.get('html_url') or self.base_url
            p = root.insertAsNthChild(0)
            p.h = f"#{n}: {title}"
            p.b = f"{html_url}\n\n"
            p.b += d.get('body').strip()
        link = r.headers.get('Link')
        done = not link or link.find('rel="next"') == -1
        return done, len(aList)
    #@+node:ekr.20180127092201.1: *5* git.print_header
    def print_header(self, r: Any) -> None:

        # r.headers is a CaseInsensitiveDict
        # so g.printObj(r.headers) is just repr(r.headers)
        if 0:
            print('Link', r.headers.get('Link'))
        else:
            for key in r.headers:
                print(f"{key:35}: {r.headers.get(key)}")
    #@-others
#@+node:ekr.20190428173354.1: *3* g.getGitVersion
def getGitVersion(directory: str = None) -> tuple[str, str, str]:
    """Return a tuple (author, build, date) from the git log, or None."""
    #
    # -n: Get only the last log.
    trace = 'git' in g.app.debug
    try:
        s = subprocess.check_output(
            'git log -n 1 --date=iso',
            cwd=directory or g.app.loadDir,
            stderr=subprocess.DEVNULL,
            shell=True,
        )
    # #1209.
    except subprocess.CalledProcessError as e:
        s = e.output
        if trace:
            g.trace('return code', e.returncode)
            g.trace('value', repr(s))
            g.es_print('Exception in g.getGitVersion')
            g.es_exception()
        s = g.toUnicode(s)
        if not isinstance(s, str):
            return '', '', ''
    except Exception:
        if trace:
            g.es_print('Exception in g.getGitVersion')
            g.es_exception()
        return '', '', ''

    info = [g.toUnicode(z) for z in s.splitlines()]

    def find(kind: str) -> str:
        """Return the given type of log line."""
        for z in info:
            if z.startswith(kind):
                return z.lstrip(kind).lstrip(':').strip()
        return ''

    return find('Author'), find('commit')[:10], find('Date')
<<<<<<< HEAD
#@+node:ekr.20240603193736.1: *3* g.getModifiedFiles
def getModifiedFiles(repo_path: str) -> list[str]:  # pragma: no cover
=======
#@+node:ekr.20240604111327.1: *3* g.getModifiedFiles
def getModifiedFiles(repo_path: str) -> list[str]:
>>>>>>> 5fc49d71
    """Return the modified files in the given repo."""
    if not repo_path:
        return []
    old_cwd = os.getcwd()
    os.chdir(repo_path)
    try:
        # We are not checking the return code here, so:
        # pylint: disable=subprocess-run-check
<<<<<<< HEAD
        result = subprocess.run(
            ["git", "status", "--porcelain"],
            capture_output=True, text=True)
=======
        result = subprocess.run(["git", "status", "--porcelain"], capture_output=True, text=True)
>>>>>>> 5fc49d71
        if result.returncode != 0:
            print("Error running git command")
            return []
        modified_files = []
        for line in result.stdout.split('\n'):
            if line.startswith((' M', 'M ', 'A ', ' A')):
                modified_files.append(line[3:])
        return [os.path.abspath(z) for z in modified_files]
    finally:
        os.chdir(old_cwd)
#@+node:ekr.20170414034616.2: *3* g.gitBranchName
def gitBranchName(path: str = None) -> str:
    """
    Return the git branch name associated with path/.git, or the empty
    string if path/.git does not exist. If path is None, use the leo-editor
    directory.
    """
    branch, commit = g.gitInfo(path)
    return branch
#@+node:ekr.20170414034616.4: *3* g.gitCommitNumber
def gitCommitNumber(path: str = None) -> str:
    """
    Return the git commit number associated with path/.git, or the empty
    string if path/.git does not exist. If path is None, use the leo-editor
    directory.
    """
    branch, commit = g.gitInfo(path)
    return commit
#@+node:maphew.20171112205129.1: *3* g.gitDescribe
def gitDescribe(path: str = None) -> tuple[str, str, str]:
    """
    Return the Git tag, distance-from-tag, and commit hash for the
    associated path. If path is None, use the leo-editor directory.

    Given `git describe` cmd line output: `x-leo-v5.6-55-ge1129da\n`
    This function returns ('x-leo-v5.6', '55', 'e1129da')
    """
    describe = g.execGitCommand('git describe --tags --long', path)
    # rsplit not split, as '-' might be in tag name.
    tag, distance, commit = describe[0].rsplit('-', 2)
    if 'g' in commit[0:]:
        # leading 'g' isn't part of the commit hash.
        commit = commit[1:]
    commit = commit.rstrip()
    return tag, distance, commit
#@+node:ekr.20170414034616.6: *3* g.gitHeadPath
def gitHeadPath(path_s: str) -> Optional[str]:
    """
    Compute the path to .git/HEAD given the path.
    """
    path = Path(path_s)
    # #1780: Look up the directory tree, looking the .git directory.
    while os.path.exists(path):
        head = os.path.join(path, '.git', 'HEAD')
        if os.path.exists(head):
            return head
        if path == path.parent:
            break
        path = path.parent
    return None
#@+node:ekr.20170414034616.3: *3* g.gitInfo
def gitInfo(path: str = None) -> tuple[str, str]:
    """
    Path may be a directory or file.

    Return the branch and commit number or ('', '').
    """
    branch, commit = '', ''  # Set defaults.
    if path is None:
        # Default to leo/core.
        path = os.path.dirname(__file__)
    if not os.path.isdir(path):
        path = os.path.dirname(path)
    # Does path/../ref exist?
    path = g.gitHeadPath(path)
    if not path:
        return branch, commit
    try:
        with open(path) as f:
            s = f.read()
            if not s.startswith('ref'):
                branch = 'None'
                commit = s[:7]
                return branch, commit
        # On a proper branch
        pointer = s.split()[1]
        dirs = pointer.split('/')
        branch = dirs[-1]
    except IOError:
        g.trace('can not open:', path)
        return branch, commit
    # Try to get a better commit number.
    git_dir = g.finalize_join(path, '..')
    try:
        path = g.finalize_join(git_dir, pointer)
        with open(path) as f:
            s = f.read()
        commit = s.strip()[0:12]
        # shorten the hash to a unique shortname
    except IOError:
        try:
            path = g.finalize_join(git_dir, 'packed-refs')
            with open(path) as f:  # type:ignore
                for line in f:
                    if line.strip().endswith(' ' + pointer):
                        commit = line.split()[0][0:12]
                        break
        except IOError:
            pass
    return branch, commit
#@+node:ekr.20200724132432.1: *3* g.gitInfoForFile
def gitInfoForFile(filename: str) -> tuple[str, str]:
    """
    Return the git (branch, commit) info associated for the given file.
    """
    # g.gitInfo and g.gitHeadPath now do all the work.
    return g.gitInfo(filename)
#@+node:ekr.20200724133754.1: *3* g.gitInfoForOutline
def gitInfoForOutline(c: Cmdr) -> tuple[str, str]:
    """
    Return the git (branch, commit) info associated for commander c.
    """
    return g.gitInfoForFile(c.fileName())
#@+node:ekr.20031218072017.3139: ** g.Hooks & Plugins
#@+node:ekr.20101028131948.5860: *3* g.act_on_node
def dummy_act_on_node(c: Cmdr, p: Position, event: QEvent) -> None:
    pass

# This dummy definition keeps pylint happy.
# Plugins can change this.

act_on_node = dummy_act_on_node
#@+node:ville.20120502221057.7500: *3* g.childrenModifiedSet, g.contentModifiedSet
childrenModifiedSet: set[VNode] = set()
contentModifiedSet: set[VNode] = set()
#@+node:ekr.20031218072017.1596: *3* g.doHook
def doHook(tag: str, *args: Args, **kwargs: KWargs) -> Any:
    """
    This global function calls a hook routine. Hooks are identified by the
    tag param.

    Returns the value returned by the hook routine, or None if the there is
    an exception.

    We look for a hook routine in three places:
    1. c.hookFunction
    2. app.hookFunction
    3. leoPlugins.doPlugins()

    Set app.hookError on all exceptions.
    Scripts may reset app.hookError to try again.
    """
    if g.app.killed or g.app.hookError:
        return None
    if args:
        # A minor error in Leo's core.
        g.pr(f"***ignoring args param.  tag = {tag}")
    if not g.app.enablePlugins:
        if tag in ('open0', 'start1'):
            g.warning("Plugins disabled: use_plugins is 0 in a leoSettings.leo file.")
        return None
    # Get the hook handler function.  Usually this is doPlugins.
    c = kwargs.get("c")
    # pylint: disable=consider-using-ternary
    f = (c and c.hookFunction) or g.app.hookFunction
    if not f:
        g.app.hookFunction = f = g.app.pluginsController.doPlugins
    try:
        # Pass the hook to the hook handler.
        # g.pr('doHook',f.__name__,keywords.get('c'))
        return f(tag, kwargs)
    except Exception:
        g.es_exception()
        g.app.hookError = True  # Suppress this function.
        g.app.idle_time_hooks_enabled = False
        return None
#@+node:ekr.20100910075900.5950: *3* g.Wrappers for g.app.pluginController methods
# Important: we can not define g.pc here!
#@+node:ekr.20100910075900.5951: *4* g.Loading & registration
def loadOnePlugin(pluginName: str, verbose: bool = False) -> Any:
    pc = g.app.pluginsController
    return pc.loadOnePlugin(pluginName, verbose=verbose)

def registerExclusiveHandler(tags: Any, fn: str) -> Any:
    pc = g.app.pluginsController
    return pc.registerExclusiveHandler(tags, fn)

def registerHandler(tags: Any, fn: Any) -> Any:
    pc = g.app.pluginsController
    return pc.registerHandler(tags, fn)

def plugin_signon(module_name: str, verbose: bool = False) -> Any:
    pc = g.app.pluginsController
    return pc.plugin_signon(module_name, verbose)

def unloadOnePlugin(moduleOrFileName: str, verbose: bool = False) -> Any:
    pc = g.app.pluginsController
    return pc.unloadOnePlugin(moduleOrFileName, verbose)

def unregisterHandler(tags: Any, fn: Any) -> Any:
    pc = g.app.pluginsController
    return pc.unregisterHandler(tags, fn)
#@+node:ekr.20100910075900.5952: *4* g.Information
def getHandlersForTag(tags: list[str]) -> list:
    pc = g.app.pluginsController
    return pc.getHandlersForTag(tags)

def getLoadedPlugins() -> list:
    pc = g.app.pluginsController
    return pc.getLoadedPlugins()

def getPluginModule(moduleName: str) -> Optional[Module]:
    pc = g.app.pluginsController
    return pc.getPluginModule(moduleName)

def pluginIsLoaded(fn: str) -> bool:
    pc = g.app.pluginsController
    return pc.isLoaded(fn)
#@+node:ekr.20031218072017.1315: ** g.Idle time functions
#@+node:EKR.20040602125018.1: *3* g.disableIdleTimeHook
def disableIdleTimeHook() -> None:
    """Disable the global idle-time hook."""
    g.app.idle_time_hooks_enabled = False
#@+node:EKR.20040602125018: *3* g.enableIdleTimeHook
def enableIdleTimeHook(*args: Args, **kwargs: KWargs) -> None:
    """Enable idle-time processing."""
    g.app.idle_time_hooks_enabled = True
#@+node:ekr.20140825042850.18410: *3* g.IdleTime
def IdleTime(handler: Callable, delay: int = 500, tag: str = None) -> QtIdleTime:
    """
    A thin wrapper for the LeoQtGui.IdleTime class.

    The IdleTime class executes a handler with a given delay at idle time.
    The handler takes a single argument, the IdleTime instance::

        def handler(timer):
            '''IdleTime handler.  timer is an IdleTime instance.'''
            delta_t = timer.time-timer.starting_time
            g.trace(timer.count, '%2.4f' % (delta_t))
            if timer.count >= 5:
                g.trace('done')
                timer.stop()

        # Execute handler every 500 msec. at idle time.
        timer = g.IdleTime(handler,delay=500)
        if timer: timer.start()

    Timer instances are completely independent::

        def handler1(timer):
            delta_t = timer.time-timer.starting_time
            g.trace('%2s %2.4f' % (timer.count,delta_t))
            if timer.count >= 5:
                g.trace('done')
                timer.stop()

        def handler2(timer):
            delta_t = timer.time-timer.starting_time
            g.trace('%2s %2.4f' % (timer.count,delta_t))
            if timer.count >= 10:
                g.trace('done')
                timer.stop()

        timer1 = g.IdleTime(handler1, delay=500)
        timer2 = g.IdleTime(handler2, delay=1000)
        if timer1 and timer2:
            timer1.start()
            timer2.start()
    """
    try:
        return g.app.gui.idleTimeClass(handler, delay, tag)
    except Exception:
        return None
#@+node:ekr.20161027205025.1: *3* g.idleTimeHookHandler (stub)
def idleTimeHookHandler(timer: Any) -> None:
    """This function exists for compatibility."""
    g.es_print('Replaced by IdleTimeManager.on_idle')
    g.trace(g.callers())
#@+node:ekr.20041219095213: ** g.Importing
#@+node:ekr.20040917061619: *3* g.cantImport
def cantImport(moduleName: str, pluginName: str = None, verbose: bool = True) -> None:
    """Print a "Can't Import" message and return None."""
    s = f"Can not import {moduleName}"
    if pluginName:
        s = s + f" from {pluginName}"
    if not g.app or not g.app.gui:
        print(s)
    elif g.unitTesting:
        return
    else:
        g.warning('', s)
#@+node:ekr.20191220044128.1: *3* g.import_module
def import_module(name: str, package: str = None) -> Optional[Module]:
    """
    A thin wrapper over importlib.import_module.
    """
    trace = 'plugins' in g.app.debug and not g.unitTesting
    exceptions = []
    try:
        m = importlib.import_module(name, package=package)
    except Exception as e:
        m = None
        if trace:
            t, v, tb = sys.exc_info()
            del tb  # don't need the traceback
            # In case v is empty, we'll at least have the exception type
            v = v or str(t)  # type:ignore
            if v not in exceptions:
                exceptions.append(v)
                g.trace(f"Can not import {name}: {e}")
    return m
#@+node:ekr.20140711071454.17650: ** g.Indices, Strings, Unicode & Whitespace
#@+node:ekr.20140711071454.17647: *3* g.Indices
#@+node:ekr.20050314140957: *4* g.convertPythonIndexToRowCol
def convertPythonIndexToRowCol(s: str, i: int) -> tuple[int, int]:
    """Convert index i into string s into zero-based row/col indices."""
    if not s or i <= 0:
        return 0, 0
    i = min(i, len(s))
    # works regardless of what s[i] is
    row = s.count('\n', 0, i)  # Don't include i
    if row == 0:
        return row, i
    prevNL = s.rfind('\n', 0, i)  # Don't include i
    return row, i - prevNL - 1
#@+node:ekr.20050315071727: *4* g.convertRowColToPythonIndex
def convertRowColToPythonIndex(s: str, row: int, col: int, lines: list[str] = None) -> int:
    """Convert zero-based row/col indices into a python index into string s."""
    if row < 0:
        return 0
    if lines is None:
        lines = g.splitLines(s)
    if row >= len(lines):
        return len(s)
    col = min(col, len(lines[row]))
    # A big bottleneck
    prev = 0
    for line in lines[:row]:
        prev += len(line)
    return prev + col
#@+node:ekr.20061031102333.2: *4* g.getWord & getLine
def getWord(s: str, i: int) -> tuple[int, int]:
    """Return i,j such that s[i:j] is the word surrounding s[i]."""
    if i >= len(s):
        i = len(s) - 1
    if i < 0:
        i = 0
    # Scan backwards.
    while 0 <= i < len(s) and g.isWordChar(s[i]):
        i -= 1
    i += 1
    # Scan forwards.
    j = i
    while 0 <= j < len(s) and g.isWordChar(s[j]):
        j += 1
    return i, j

def getLine(s: str, i: int) -> tuple[int, int]:
    """
    Return i,j such that s[i:j] is the line surrounding s[i].
    s[i] is a newline only if the line is empty.
    s[j] is a newline unless there is no trailing newline.
    """
    if i > len(s):
        i = len(s) - 1
    if i < 0:
        i = 0
    # A newline *ends* the line, so look to the left of a newline.
    j = s.rfind('\n', 0, i)
    if j == -1:
        j = 0
    else:
        j += 1
    k = s.find('\n', i)
    if k == -1:
        k = len(s)
    else:
        k = k + 1
    return j, k
#@+node:ekr.20111114151846.9847: *4* g.toPythonIndex
def toPythonIndex(s: str, index: str) -> int:
    """
    Convert index to a Python int.

    index may be a Tk index (x.y) or 'end'.
    """
    if index is None:
        return 0
    if isinstance(index, int):
        return index
    if index == '1.0':
        return 0
    if index == 'end':
        return len(s)
    data = index.split('.')
    if len(data) == 2:
        row1, col1 = data
        row, col = int(row1), int(col1)
        i = g.convertRowColToPythonIndex(s, row - 1, col)
        return i
    g.trace(f"bad string index: {index}")
    return 0
#@+node:ekr.20140526144610.17601: *3* g.Strings
#@+node:ekr.20031218072017.3106: *4* g.angleBrackets & virtual_event_name
def angleBrackets(s: str) -> str:
    """Returns < < s > >"""
    lt = "<<"
    rt = ">>"
    return lt + s + rt

virtual_event_name = angleBrackets
#@+node:ekr.20090516135452.5777: *4* g.ensureLeading/TrailingNewlines
def ensureLeadingNewlines(s: str, n: int) -> str:
    s = g.removeLeading(s, '\t\n\r ')
    return ('\n' * n) + s

def ensureTrailingNewlines(s: str, n: int) -> str:
    s = g.removeTrailing(s, '\t\n\r ')
    return s + '\n' * n
#@+node:ekr.20190503145501.1: *4* g.isascii
def isascii(s: str) -> bool:
    # s.isascii() is defined in Python 3.7.
    return all(ord(ch) < 128 for ch in s)
#@+node:ekr.20050920084036.4: *4* g.longestCommonPrefix & g.itemsMatchingPrefixInList
def longestCommonPrefix(s1: str, s2: str) -> str:
    """Find the longest prefix common to strings s1 and s2."""
    prefix = ''
    for ch in s1:
        if s2.startswith(prefix + ch):
            prefix = prefix + ch
        else:
            return prefix
    return prefix

def itemsMatchingPrefixInList(s: str, aList: list[str], matchEmptyPrefix: bool = False) -> tuple[list, str]:
    """This method returns a sorted list items of aList whose prefix is s.

    It also returns the longest common prefix of all the matches.
    """
    if s:
        pmatches = [a for a in aList if a.startswith(s)]
    elif matchEmptyPrefix:
        pmatches = aList[:]
    else:
        pmatches = []
    if pmatches:
        pmatches.sort()
        common_prefix = reduce(g.longestCommonPrefix, pmatches)
    else:
        common_prefix = ''
    return pmatches, common_prefix
#@+node:ekr.20230704030847.1: *4* g.pad
def pad(s: str, width: int) -> str:
    """Return a string of blanks to pad string s to the given width."""
    return ' ' * max(0, width - len(s))
#@+node:ekr.20090516135452.5776: *4* g.removeLeading/Trailing
# Warning: g.removeTrailingWs already exists.
# Do not change it!

def removeLeading(s: str, chars: str) -> str:
    """Remove all characters in chars from the front of s."""
    i = 0
    while i < len(s) and s[i] in chars:
        i += 1
    return s[i:]

def removeTrailing(s: str, chars: str) -> str:
    """Remove all characters in chars from the end of s."""
    i = len(s) - 1
    while i >= 0 and s[i] in chars:
        i -= 1
    i += 1
    return s[:i]
#@+node:ekr.20060410112600: *4* g.stripBrackets
def stripBrackets(s: str) -> str:
    """Strip leading and trailing angle brackets."""
    if s.startswith('<'):
        s = s[1:]
    if s.endswith('>'):
        s = s[:-1]
    return s
#@+node:ekr.20170317101100.1: *4* g.unCamel
def unCamel(s: str) -> list[str]:
    """Return a list of sub-words in camelCased string s."""
    result: list[str] = []
    word: list[str] = []
    for ch in s:
        if ch.isalpha() and ch.isupper():
            if word:
                result.append(''.join(word))
            word = [ch]
        elif ch.isalpha():
            word.append(ch)
        elif word:
            result.append(''.join(word))
            word = []
    if word:
        result.append(''.join(word))
    return result
#@+node:ekr.20031218072017.1498: *3* g.Unicode
#@+node:ekr.20240325175438.1: *4* g.bytesToStr
def bytesToStr(b: bytes, reportErrors: bool = False) -> str:
    """Convert bytes to unicode."""
    assert isinstance(b, bytes), g.callers()
    tag = 'g.bytesToStr'
    encoding = 'utf-8'
    try:
        s = b.decode(encoding, 'strict')
    except(UnicodeDecodeError, UnicodeError):  # noqa
        # https://wiki.python.org/moin/UnicodeDecodeError
        s = b.decode(encoding, 'replace')
        if reportErrors:
            g.error(f"{tag}: unicode error. encoding: {encoding!r}, s:\n{s!r}")
            g.trace(g.callers())
    except Exception:
        g.es_exception()
        g.error(f"{tag}: unexpected error! encoding: {encoding!r}, s:\n{s!r}")
        g.trace(g.callers())
    return s
#@+node:ekr.20190505052756.1: *4* g.checkUnicode
checkUnicode_dict: dict[str, bool] = {}

def checkUnicode(s: str, encoding: str = None) -> str:
    """
    Warn when converting bytes. Report *all* errors.

    This method is meant to document defensive programming. We don't expect
    these errors, but they might arise as the result of problems in
    user-defined plugins or scripts.
    """
    tag = 'g.checkUnicode'
    if s is None and g.unitTesting:
        return ''
    if isinstance(s, str):
        return s
    if not isinstance(s, bytes):
        g.error(f"{tag}: unexpected argument: {s!r}")
        g.trace('callers:', g.callers())
        return ''
    #
    # Report the unexpected conversion.
    callers = g.callers(1)
    if callers not in checkUnicode_dict:
        g.error(f"\n{tag}: expected unicode. got: {s!r}\n")
        g.trace(g.callers())
        checkUnicode_dict[callers] = True
    #
    # Convert to unicode, reporting all errors.
    if not encoding:
        encoding = 'utf-8'
    try:
        s = s.decode(encoding, 'strict')
    except(UnicodeDecodeError, UnicodeError):  # noqa
        # https://wiki.python.org/moin/UnicodeDecodeError
        s = s.decode(encoding, 'replace')
        g.trace(g.callers())
        g.error(f"{tag}: unicode error. encoding: {encoding!r}, s:\n{s!r}")
    except Exception:
        g.trace(g.callers())
        g.es_exception()
        g.error(f"{tag}: unexpected error! encoding: {encoding!r}, s:\n{s!r}")
    return s
#@+node:ekr.20100125073206.8709: *4* g.getPythonEncodingFromString
def getPythonEncodingFromString(s: str) -> str:
    """Return the encoding given by Python's encoding line.
    s is the entire file.
    """
    encoding = None
    tag, tag2 = '# -*- coding:', '-*-'
    n1, n2 = len(tag), len(tag2)
    if s:
        # For Python 3.x we must convert to unicode before calling startswith.
        # The encoding doesn't matter: we only look at the first line, and if
        # the first line is an encoding line, it will contain only ascii characters.
        s = g.toUnicode(s, encoding='ascii', reportErrors=False)
        lines = g.splitLines(s)
        line1 = lines[0].strip()
        if line1.startswith(tag) and line1.endswith(tag2):
            e = line1[n1:-n2].strip()
            if e and g.isValidEncoding(e):
                encoding = e
        elif g.match_word(line1, 0, '@first'):  # 2011/10/21.
            line1 = line1[len('@first') :].strip()
            if line1.startswith(tag) and line1.endswith(tag2):
                e = line1[n1:-n2].strip()
                if e and g.isValidEncoding(e):
                    encoding = e
    return encoding
#@+node:ekr.20031218072017.1500: *4* g.isValidEncoding
def isValidEncoding(encoding: str) -> bool:
    """Return True if the encoding is valid."""
    if not encoding:
        return False
    if sys.platform == 'cli':
        return True
    try:
        codecs.lookup(encoding)
        return True
    except LookupError:  # Windows
        return False
    except AttributeError:  # Linux
        return False
    except Exception:
        # UnicodeEncodeError
        g.es_print('Please report the following error')
        g.es_exception()
        return False
#@+node:ekr.20061006152327: *4* g.isWordChar & g.isWordChar1
def isWordChar(ch: str) -> bool:
    """Return True if ch should be considered a letter."""
    return bool(ch and (ch.isalnum() or ch == '_'))

def isWordChar1(ch: str) -> bool:
    return bool(ch and (ch.isalpha() or ch == '_'))
#@+node:ekr.20130910044521.11304: *4* g.stripBOM
def stripBOM(s_bytes: bytes) -> tuple[str, bytes]:
    """
    If there is a BOM, return (e,s2) where e is the encoding
    implied by the BOM and s2 is the s stripped of the BOM.

    If there is no BOM, return (None,s)

    s must be the contents of a file (a string) read in binary mode.
    """
    table = (
        # Important: test longer bom's first.
        (4, 'utf-32', codecs.BOM_UTF32_BE),
        (4, 'utf-32', codecs.BOM_UTF32_LE),
        (3, 'utf-8', codecs.BOM_UTF8),
        (2, 'utf-16', codecs.BOM_UTF16_BE),
        (2, 'utf-16', codecs.BOM_UTF16_LE),
    )
    if s_bytes:
        for n, e, bom in table:
            assert len(bom) == n
            if bom == s_bytes[: len(bom)]:
                return e, s_bytes[len(bom) :]
    return None, s_bytes
#@+node:ekr.20240325175449.1: *4* g.strToBytes
def strToBytes(s: str, reportErrors: bool = False) -> bytes:
    """Convert unicode string to an encoded string."""
    assert isinstance(s, str), g.callers()
    encoding = 'utf-8'
    try:
        b = s.encode(encoding, "strict")
    except UnicodeError:
        b = s.encode(encoding, "replace")
        if reportErrors:
            g.error(f"Error converting {s} from unicode to {encoding}")
    # Tracing these calls directly yields thousands of calls.
    return b
#@+node:ekr.20050208093800: *4* g.toEncodedString
def toEncodedString(s: str, encoding: str = 'utf-8', reportErrors: bool = False) -> bytes:
    """Convert unicode string to an encoded string."""
    if not isinstance(s, str):
        return s
    if not encoding:
        encoding = 'utf-8'
    # These are the only significant calls to s.encode in Leo.
    try:
        s = s.encode(encoding, "strict")  # type:ignore
    except UnicodeError:
        s = s.encode(encoding, "replace")  # type:ignore
        if reportErrors:
            g.error(f"Error converting {s} from unicode to {encoding} encoding")
    # Tracing these calls directly yields thousands of calls.
    return s  # type:ignore
#@+node:ekr.20050208093800.1: *4* g.toUnicode
unicode_warnings: dict[str, bool] = {}  # Keys are g.callers.

def toUnicode(s: Any, encoding: str = None, reportErrors: bool = False) -> str:
    """Convert bytes to unicode if necessary."""
    if isinstance(s, str):
        return s
    tag = 'g.toUnicode'
    if not isinstance(s, bytes):
        if reportErrors and not isinstance(s, (NullObject, TracingNullObject)):
            callers = g.callers()
            if callers not in unicode_warnings:
                unicode_warnings[callers] = True
                g.error(f"{tag}: unexpected argument of type {s.__class__.__name__}")
                g.trace(callers)
        return ''
    if not encoding:
        encoding = 'utf-8'
    try:
        s = s.decode(encoding, 'strict')
    except(UnicodeDecodeError, UnicodeError):  # noqa
        # https://wiki.python.org/moin/UnicodeDecodeError
        s = s.decode(encoding, 'replace')
        if reportErrors:
            g.error(f"{tag}: unicode error. encoding: {encoding!r}, s:\n{s!r}")
            g.trace(g.callers())
    except Exception:
        g.es_exception()
        g.error(f"{tag}: unexpected error! encoding: {encoding!r}, s:\n{s!r}")
        g.trace(g.callers())
    return s
#@+node:ekr.20031218072017.3197: *3* g.Whitespace
#@+node:ekr.20031218072017.3198: *4* g.computeLeadingWhitespace
# Returns optimized whitespace corresponding to width with the indicated tab_width.

def computeLeadingWhitespace(width: int, tab_width: int) -> str:
    if width <= 0:
        return ""
    if tab_width > 1:
        tabs = int(width / tab_width)
        blanks = int(width % tab_width)
        return ('\t' * tabs) + (' ' * blanks)
    # Negative tab width always gets converted to blanks.
    return ' ' * width
#@+node:ekr.20120605172139.10263: *4* g.computeLeadingWhitespaceWidth
# Returns optimized whitespace corresponding to width with the indicated tab_width.

def computeLeadingWhitespaceWidth(s: str, tab_width: int) -> int:
    w = 0
    for ch in s:
        if ch == ' ':
            w += 1
        elif ch == '\t':
            w += (abs(tab_width) - (w % abs(tab_width)))
        else:
            break
    return w
#@+node:ekr.20031218072017.3199: *4* g.computeWidth
# Returns the width of s, assuming s starts a line, with indicated tab_width.

def computeWidth(s: str, tab_width: int) -> int:
    w = 0
    for ch in s:
        if ch == '\t':
            w += (abs(tab_width) - (w % abs(tab_width)))
        elif ch == '\n':  # Bug fix: 2012/06/05.
            break
        else:
            w += 1
    return w
#@+node:ekr.20110727091744.15083: *4* g.wrap_lines (newer)
#@@language rest
#@+at
# Important note: this routine need not deal with leading whitespace.
#
# Instead, the caller should simply reduce pageWidth by the width of
# leading whitespace wanted, then add that whitespace to the lines
# returned here.
#
# The key to this code is the invariant that line never ends in whitespace.
#@@c
#@@language python

def wrap_lines(lines: list[str], pageWidth: int, firstLineWidth: int = None) -> list[str]:
    """Returns a list of lines, consisting of the input lines wrapped to the given pageWidth."""
    if pageWidth < 10:
        pageWidth = 10
    # First line is special
    if not firstLineWidth:
        firstLineWidth = pageWidth
    if firstLineWidth < 10:
        firstLineWidth = 10
    outputLineWidth = firstLineWidth
    # Sentence spacing
    # This should be determined by some setting, and can only be either 1 or 2
    sentenceSpacingWidth = 1
    assert 0 < sentenceSpacingWidth < 3
    result = []  # The lines of the result.
    line = ""  # The line being formed.  It never ends in whitespace.
    for s in lines:
        i = 0
        while i < len(s):
            assert len(line) <= outputLineWidth  # DTHEIN 18-JAN-2004
            j = g.skip_ws(s, i)
            k = g.skip_non_ws(s, j)
            word = s[j:k]
            assert k > i
            i = k
            # DTHEIN 18-JAN-2004: wrap at exactly the text width,
            # not one character less
            #
            wordLen = len(word)
            if line.endswith('.') or line.endswith('?') or line.endswith('!'):
                space = ' ' * sentenceSpacingWidth
            else:
                space = ' '
            if line and wordLen > 0:
                wordLen += len(space)
            if wordLen + len(line) <= outputLineWidth:
                if wordLen > 0:
                    #@+<< place blank and word on the present line >>
                    #@+node:ekr.20110727091744.15084: *5* << place blank and word on the present line >>
                    if line:
                        # Add the word, preceded by a blank.
                        line = space.join((line, word))
                    else:
                        # Just add the word to the start of the line.
                        line = word
                    #@-<< place blank and word on the present line >>
                else:
                    pass  # discard the trailing whitespace.
            else:
                #@+<< place word on a new line >>
                #@+node:ekr.20110727091744.15085: *5* << place word on a new line >>
                # End the previous line.
                if line:
                    result.append(line)
                    outputLineWidth = pageWidth  # DTHEIN 3-NOV-2002: width for remaining lines
                # Discard the whitespace and put the word on a new line.
                line = word
                # Careful: the word may be longer than pageWidth.
                if len(line) > pageWidth:  # DTHEIN 18-JAN-2004: line can equal pagewidth
                    result.append(line)
                    outputLineWidth = pageWidth  # DTHEIN 3-NOV-2002: width for remaining lines
                    line = ""
                #@-<< place word on a new line >>
    if line:
        result.append(line)
    return result
#@+node:ekr.20031218072017.3200: *4* g.get_leading_ws
def get_leading_ws(s: str) -> str:
    """Returns the leading whitespace of 's'."""
    i = 0
    n = len(s)
    while i < n and s[i] in (' ', '\t'):
        i += 1
    return s[0:i]
#@+node:ekr.20031218072017.3201: *4* g.optimizeLeadingWhitespace
# Optimize leading whitespace in s with the given tab_width.

def optimizeLeadingWhitespace(line: str, tab_width: int) -> str:
    i, width = g.skip_leading_ws_with_indent(line, 0, tab_width)
    s = g.computeLeadingWhitespace(width, tab_width) + line[i:]
    return s
#@+node:ekr.20040723093558: *4* g.regularizeTrailingNewlines
#@+at The caller should call g.stripBlankLines before calling this routine
# if desired.
#
# This routine does _not_ simply call rstrip(): that would delete all
# trailing whitespace-only lines, and in some cases that would change
# the meaning of program or data.
#@@c

def regularizeTrailingNewlines(s: str, kind: str) -> None:
    """Kind is 'asis', 'zero' or 'one'."""
    pass
#@+node:ekr.20091229090857.11698: *4* g.removeBlankLines
def removeBlankLines(s: str) -> str:
    lines = g.splitLines(s)
    lines = [z for z in lines if z.strip()]
    return ''.join(lines)
#@+node:ekr.20091229075924.6235: *4* g.removeLeadingBlankLines
def removeLeadingBlankLines(s: str) -> str:
    lines = g.splitLines(s)
    result = []
    remove = True
    for line in lines:
        if remove and not line.strip():
            pass
        else:
            remove = False
            result.append(line)
    return ''.join(result)
#@+node:ekr.20031218072017.3202: *4* g.removeLeadingWhitespace
# Remove whitespace up to first_ws wide in s, given tab_width, the width of a tab.

def removeLeadingWhitespace(s: str, first_ws: int, tab_width: int) -> str:
    j = 0
    ws = 0
    first_ws = abs(first_ws)
    for ch in s:
        if ws >= first_ws:
            break
        elif ch == ' ':
            j += 1
            ws += 1
        elif ch == '\t':
            j += 1
            ws += (abs(tab_width) - (ws % abs(tab_width)))
        else:
            break
    if j > 0:
        s = s[j:]
    return s
#@+node:ekr.20031218072017.3203: *4* g.removeTrailingWs
# Warning: string.rstrip also removes newlines!

def removeTrailingWs(s: str) -> str:
    j = len(s) - 1
    while j >= 0 and (s[j] == ' ' or s[j] == '\t'):
        j -= 1
    return s[: j + 1]
#@+node:ekr.20031218072017.3204: *4* g.skip_leading_ws
# Skips leading up to width leading whitespace.

def skip_leading_ws(s: str, i: int, ws: int, tab_width: int) -> int:
    count = 0
    while count < ws and i < len(s):
        ch = s[i]
        if ch == ' ':
            count += 1
            i += 1
        elif ch == '\t':
            count += (abs(tab_width) - (count % abs(tab_width)))
            i += 1
        else:
            break
    return i
#@+node:ekr.20031218072017.3205: *4* g.skip_leading_ws_with_indent
def skip_leading_ws_with_indent(s: str, i: int, tab_width: int) -> tuple[int, int]:
    """Skips leading whitespace and returns (i, indent),

    - i points after the whitespace
    - indent is the width of the whitespace, assuming tab_width wide tabs."""
    count = 0
    n = len(s)
    while i < n:
        ch = s[i]
        if ch == ' ':
            count += 1
            i += 1
        elif ch == '\t':
            count += (abs(tab_width) - (count % abs(tab_width)))
            i += 1
        else:
            break
    return i, count
#@+node:ekr.20040723093558.1: *4* g.stripBlankLines
def stripBlankLines(s: str) -> str:
    lines = g.splitLines(s)
    for i, line in enumerate(lines):
        j = g.skip_ws(line, 0)
        if j >= len(line):
            lines[i] = ''
        elif line[j] == '\n':
            lines[i] = '\n'
    return ''.join(lines)
#@+node:ekr.20031218072017.3108: ** g.Logging & Printing
# g.es and related print to the Log window.
# g.pr prints to the console.
# g.es_print and related print to both the Log window and the console.
#@+node:ekr.20080821073134.2: *3* g.doKeywordArgs
def doKeywordArgs(keys: dict, d: dict = None) -> dict:
    """
    Return a result dict that is a copy of the keys dict
    with missing items replaced by defaults in d dict.
    """
    if d is None:
        d = {}
    result = {}
    for key, default_val in d.items():
        isBool = default_val in (True, False)
        val = keys.get(key)
        if isBool and val in (True, 'True', 'true'):
            result[key] = True
        elif isBool and val in (False, 'False', 'false'):
            result[key] = False
        elif val is None:
            result[key] = default_val
        else:
            result[key] = val
    return result
#@+node:ekr.20031218072017.1474: *3* g.enl, ecnl & ecnls
def ecnl(tabName: str = 'Log') -> None:
    g.ecnls(1, tabName)

def ecnls(n: int, tabName: str = 'Log') -> None:
    log = app.log
    if log and not log.isNull:
        while log.newlines < n:
            g.enl(tabName)

def enl(tabName: str = 'Log') -> None:
    log = app.log
    if log and not log.isNull:
        log.newlines += 1
        log.putnl(tabName)
#@+node:ekr.20100914094836.5892: *3* g.error, g.note, g.warning, g.red, g.blue
def blue(*args: Args, **kwargs: KWargs) -> None:
    g.es_print(color='blue', *args, **kwargs)

def error(*args: Args, **kwargs: KWargs) -> None:
    g.es_print(color='error', *args, **kwargs)

def note(*args: Args, **kwargs: KWargs) -> None:
    g.es_print(color='note', *args, **kwargs)

def red(*args: Args, **kwargs: KWargs) -> None:
    g.es_print(color='red', *args, **kwargs)

def warning(*args: Args, **kwargs: KWargs) -> None:
    g.es_print(color='warning', *args, **kwargs)
#@+node:ekr.20070626132332: *3* g.es
def es(*args: Args, **kwargs: KWargs) -> None:
    """Put all non-keyword args to the log pane.
    The first, third, fifth, etc. arg translated by g.translateString.
    Supports color, comma, newline, spaces and tabName keyword arguments.
    """
    if not app or app.killed:
        return
    if app.gui and app.gui.consoleOnly:
        return
    log = app.log
    # Compute the effective args.
    d = {
        'color': None,
        'commas': False,
        'newline': True,
        'spaces': True,
        'tabName': 'Log',
        'nodeLink': None,
    }
    d = g.doKeywordArgs(kwargs, d)
    color = d.get('color')
    if color == 'suppress':
        return  # New in 4.3.
    color = g.actualColor(color)
    tabName = d.get('tabName') or 'Log'
    newline = d.get('newline')
    s = g.translateArgs(args, d)
    # Do not call g.es, g.es_print, g.pr or g.trace here!
        # sys.__stdout__.write('\n===== g.es: %r\n' % s)
    if app.batchMode:
        if app.log:
            app.log.put(s)
    elif g.unitTesting:
        if log and not log.isNull:
            # This makes the output of unit tests match the output of scripts.
            g.pr(s, newline=newline)
    elif log and app.logInited:
        if newline:
            s += '\n'
        log.put(s, color=color, tabName=tabName, nodeLink=d['nodeLink'])
        # Count the number of *trailing* newlines.
        for ch in s:
            if ch == '\n':
                log.newlines += 1
            else:
                log.newlines = 0
    else:
        app.logWaiting.append((s, color, newline, d),)

log = es
#@+node:ekr.20060917120951: *3* g.es_dump
def es_dump(s: str, n: int = 30, title: str = None) -> None:
    if title:
        g.es_print('', title)
    i = 0
    while i < len(s):
        aList = ''.join([f"{ord(ch):2x} " for ch in s[i : i + n]])
        g.es_print('', aList)
        i += n
#@+node:ekr.20031218072017.3110: *3* g.es_error & es_print_error
def es_error(*args: Args, **kwargs: KWargs) -> None:
    color = kwargs.get('color')
    if color is None and g.app.config:
        kwargs['color'] = g.app.config.getColor("log-error-color") or 'red'
    g.es(*args, **kwargs)

def es_print_error(*args: Args, **kwargs: KWargs) -> None:
    color = kwargs.get('color')
    if color is None and g.app and g.app.config:
        kwargs['color'] = g.app.config.getColor("log-error-color") or 'red'
    g.es_print(*args, **kwargs)
#@+node:ekr.20031218072017.3111: *3* g.es_event_exception
def es_event_exception(eventName: str, full: bool = False) -> None:
    g.es("exception handling ", eventName, "event")
    typ, val, tb = sys.exc_info()
    if full:
        errList = traceback.format_exception(typ, val, tb)
    else:
        errList = traceback.format_exception_only(typ, val)
    for i in errList:
        g.es('', i)
    if not g.stdErrIsRedirected():  # 2/16/04
        traceback.print_exc()
#@+node:ekr.20031218072017.3112: *3* g.es_exception
def es_exception(*args: Sequence, **kwargs: Sequence) -> None:
    """Print the last exception."""
    # val is the second argument to the raise statement.
    typ, val, tb = sys.exc_info()
    for line in traceback.format_exception(typ, val, tb):
        g.es_print_error(line)
#@+node:ekr.20061015090538: *3* g.es_exception_type
def es_exception_type(c: Cmdr = None, color: str = "red") -> None:
    # exctype is a Exception class object; value is the error message.
    exctype, value = sys.exc_info()[:2]
    g.es_print('', f"{exctype.__name__}, {value}", color=color)
#@+node:ekr.20050707064040: *3* g.es_print
# see: http://www.diveintopython.org/xml_processing/unicode.html

def es_print(*args: Args, **kwargs: KWargs) -> None:
    """
    Print all non-keyword args, and put them to the log pane.

    The first, third, fifth, etc. arg translated by g.translateString.
    Supports color, comma, newline, spaces and tabName keyword arguments.
    """
    g.pr(*args, **kwargs)
    if g.app and not g.unitTesting:
        g.es(*args, **kwargs)
#@+node:ekr.20050707065530: *3* g.es_trace
def es_trace(*args: Args, **kwargs: KWargs) -> None:
    if args:
        try:
            s = args[0]
            g.trace(g.toEncodedString(s, 'ascii'))
        except Exception:
            pass
    g.es(*args, **kwargs)
#@+node:ekr.20220820050145.1: *3* g.function_name
def function_name() -> str:
    """Return the name of function or method that called this function."""
    try:  # get the function name from the call stack.
        f1 = sys._getframe(1)  # The stack frame, one level up.
        code1 = f1.f_code  # The code object
        name = code1.co_name  # The code name
    except Exception:
        name = g.shortFileName(__file__)
    if name == '<module>':
        name = g.shortFileName(__file__)
    if name.endswith('.pyc'):
        name = name[:-1]
    return name
#@+node:ekr.20230129093329.1: *3* g.get_ctor_name
def get_ctor_name(self: Any, file_name: str, width: int = 25) -> str:
    """
    Return <module-name>.<class-name>:>width.

    self: Any object.
    """
    class_name = self.__class__.__name__
    module_name = shortFileName(file_name).replace(".py", "")
    combined_name = f"{module_name}.{class_name}"
    padding = " " * max(0, 25 - len(combined_name))
    return f"{padding}{combined_name}"
#@+node:ekr.20040731204831: *3* g.getLastTracebackFileAndLineNumber
def getLastTracebackFileAndLineNumber() -> tuple[str, int]:
    typ, val, tb = sys.exc_info()
    if typ == SyntaxError:
        # IndentationError is a subclass of SyntaxError.
        return val.filename, val.lineno
    #
    # Data is a list of tuples, one per stack entry.
    # Tuples have the form (filename,lineNumber,functionName,text).
    data = traceback.extract_tb(tb)
    if data:
        item = data[-1]  # Get the item at the top of the stack.
        filename, n, functionName, text = item
        return filename, n
    # Should never happen.
    return '<string>', 0
#@+node:ekr.20150621095017.1: *3* g.goto_last_exception
def goto_last_exception(c: Cmdr) -> None:
    """Go to the line given by sys.last_traceback."""
    typ, val, tb = sys.exc_info()
    if tb:
        file_name, line_number = g.getLastTracebackFileAndLineNumber()
        line_number = max(0, line_number - 1)  # Convert to zero-based.
        if file_name.endswith('scriptFile.py'):
            # A script.
            c.goToScriptLineNumber(line_number, c.p)
        else:
            for p in c.all_nodes():
                if p.isAnyAtFileNode() and p.h.endswith(file_name):
                    c.goToLineNumber(line_number)
                    return
    else:
        g.trace('No previous exception')
#@+node:ekr.20100126062623.6240: *3* g.internalError
def internalError(*args: Args) -> None:
    """Report a serious internal error in Leo."""
    callers = g.callers(20).split(',')
    caller = callers[-1]
    g.error('\nInternal Leo error in', caller)
    g.es_print(*args)
    g.es_print('Called from', ', '.join(callers[:-1]))
    g.es_print('Please report this error to Leo\'s developers', color='red')
#@+node:ekr.20240325161046.1: *3* g.isUniqueClass
# Keys are strings: g.callers. Values are lists of obj.__class__.__name__.
is_unique_class_dict: dict[str, list[str]] = {}

def isUniqueClass(obj: Any, list_or_class: Any, *, n: int = 2) -> None:
    """Print a message (once) if obj is not an instance of list_or_class."""
    try:
        if isinstance(obj, list_or_class):
            return
    except Exception as e:
        print(
            f"\ng.isUniqueClass: {g.callers()}\n"
            f"Bad arg 2: {list_or_class!r}\n{e!r}\n"
        )
        return
    key = g.callers(n)
    value_s = obj.__class__.__name__
    values: list[str] = is_unique_class_dict.get(key, [])
    if value_s not in values:
        print(f"{key}: Fail: isinstance({value_s}, {list_or_class})")
        values.append(value_s)
        is_unique_class_dict[key] = values

is_unique_class = isUniqueClass
#@+node:ekr.20150127060254.5: *3* g.log_to_file
def log_to_file(s: str, fn: str = None) -> None:
    """Write a message to ~/test/leo_log.txt."""
    if fn is None:
        fn = g.finalize('~/test/leo_log.txt')
    if not s.endswith('\n'):
        s = s + '\n'
    try:
        with open(fn, 'a') as f:
            f.write(s)
    except Exception:
        g.es_exception()
#@+node:ekr.20080710101653.1: *3* g.pr
# see: http://www.diveintopython.org/xml_processing/unicode.html

def pr(*args: Args, **kwargs: KWargs) -> None:
    """
    Print all non-keyword args. This is a wrapper for the print statement.

    The first, third, fifth, etc. arg translated by g.translateString.
    Supports color, comma, newline, spaces and tabName keyword arguments.
    """
    # Compute the effective args.
    d = {'commas': False, 'newline': True, 'spaces': True}
    d = doKeywordArgs(kwargs, d)
    newline = d.get('newline')
    # Unit tests require sys.stdout.
    stdout = sys.stdout if sys.stdout and g.unitTesting else sys.__stdout__
    if not stdout:
        # #541.
        return
    if sys.platform.lower().startswith('win'):
        encoding = 'ascii'  # 2011/11/9.
    elif getattr(stdout, 'encoding', None):
        # sys.stdout is a TextIOWrapper with a particular encoding.
        encoding = stdout.encoding
    else:
        encoding = 'utf-8'
    s = translateArgs(args, d)  # Translates everything to unicode.
    s = g.toUnicode(s, encoding=encoding, reportErrors=False)
    if newline:
        s += '\n'
    # Python's print statement *can* handle unicode, but
    # sitecustomize.py must have sys.setdefaultencoding('utf-8')
    try:
        # #783: print-* commands fail under pythonw.
        stdout.write(s)
    except Exception:
        pass
#@+node:ekr.20060221083356: *3* g.prettyPrintType
def prettyPrintType(obj: Any) -> str:
    if isinstance(obj, str):
        return 'string'
    t: Any = type(obj)
    if t in (types.BuiltinFunctionType, types.FunctionType):
        return 'function'
    if t == types.ModuleType:  # noqa
        return 'module'
    if t in [types.MethodType, types.BuiltinMethodType]:
        return 'method'
    # Fall back to a hack.
    t = str(type(obj))  # type:ignore
    if t.startswith("<type '"):
        t = t[7:]
    if t.endswith("'>"):
        t = t[:-2]
    return t
#@+node:ekr.20111107181638.9741: *3* g.print_exception
def print_exception(
    full: bool = True,
    c: Cmdr = None,
    flush: bool = False,
    color: str = "red",
) -> tuple[str, int]:
    """Print exception info about the last exception."""
    # val is the second argument to the raise statement.
    typ, val, tb = sys.exc_info()
    if full:
        lines = traceback.format_exception(typ, val, tb)
    else:
        lines = traceback.format_exception_only(typ, val)
    print(''.join(lines), flush=flush)
    try:
        fileName, n = g.getLastTracebackFileAndLineNumber()
        return fileName, n
    except Exception:
        return "<no file>", 0
#@+node:ekr.20031218072017.3113: *3* g.printBindings
def print_bindings(name: str, window: QWidget) -> None:
    bindings = window.bind()
    g.pr("\nBindings for", name)
    for b in bindings:
        g.pr(b)
#@+node:ekr.20070510074941: *3* g.printEntireTree
def printEntireTree(c: Cmdr, tag: str = '') -> None:
    g.pr('printEntireTree', '=' * 50)
    g.pr('printEntireTree', tag, 'root', c.rootPosition())
    for p in c.all_positions():
        g.pr('..' * p.level(), p.v)
#@+node:ekr.20031218072017.3114: *3* g.printGlobals
def printGlobals(message: str = None) -> None:
    # Get the list of globals.
    globs = list(globals())
    globs.sort()
    # Print the list.
    if message:
        leader = "-" * 10
        g.pr(leader, ' ', message, ' ', leader)
    for name in globs:
        g.pr(name)
#@+node:ekr.20031218072017.3115: *3* g.printLeoModules
def printLeoModules(message: str = None) -> None:
    # Create the list.
    mods = []
    for name in sys.modules:
        if name and name[0:3] == "leo":
            mods.append(name)
    # Print the list.
    if message:
        leader = "-" * 10
        g.pr(leader, ' ', message, ' ', leader)
    mods.sort()
    for m in mods:
        g.pr(m, newline=False)
    g.pr('')
#@+node:ekr.20041122153823: *3* g.printStack
def printStack() -> None:
    traceback.print_stack()
#@+node:ekr.20031218072017.2317: *3* g.trace
def trace(*args: Args, **kwargs: KWargs) -> None:
    """Print the name of the calling function followed by all the args."""
    name = g._callerName(2)
    if name.endswith(".pyc"):
        name = name[:-1]
    g.pr(name, *args)
#@+node:ekr.20240325064618.1: *3* g.traceUnique & traceUniqueClass
# Keys are strings: g.callers. Values are lists of str(value).
trace_unique_dict: dict[str, list[str]] = {}

def traceUnique(value: Any, *, n: int = 2, pad: int = 30) -> None:
    """Print unique values associated with g.callers(n)."""
    if pad is None:
        pad = 30
    key = g.callers(n)
    value_s = str(value)
    values: list[str] = trace_unique_dict.get(key, [])
    if value_s not in values:
        pad_s = ' ' * max(0, pad - len(key))
        key_s = pad_s + key  # right justify.
        print(f"{key_s} {value_s}")
        values.append(value_s)
        trace_unique_dict[key] = values

trace_unique = traceUnique

# Keys are strings: g.callers. Values are lists of obj.__class__.__name__.
trace_unique_class_dict: dict[str, list[str]] = {}

def traceUniqueClass(obj: Any, *, n: int = 2, pad: int = 30) -> None:
    """Print unique class names associated with g.callers(n)."""
    key = g.callers(n)
    value_s = obj.__class__.__name__
    values: list[str] = trace_unique_class_dict.get(key, [])
    if value_s not in values:
        pad_s = ' ' * max(0, pad - len(key))
        key_s = pad_s + key  # Right justify.
        print(f"{key_s} {value_s}")
        values.append(value_s)
        trace_unique_class_dict[key] = values

trace_unique_class = traceUniqueClass
#@+node:ekr.20080220111323: *3* g.translateArgs
console_encoding = None

def translateArgs(args: Iterable[Any], d: dict[str, Any]) -> str:
    """
    Return the concatenation of s and all args, with odd args translated.
    """
    global console_encoding
    if not console_encoding:
        e = sys.getdefaultencoding()
        console_encoding = e if isValidEncoding(e) else 'utf-8'
    result: list[str] = []
    n, spaces = 0, d.get('spaces')
    for arg in args:
        n += 1
        # First, convert to unicode.
        if isinstance(arg, str):
            arg = toUnicode(arg, console_encoding)
        # Now translate.
        if not isinstance(arg, str):
            arg = repr(arg)
        elif (n % 2) == 1:
            arg = translateString(arg)
        else:
            pass  # The arg is an untranslated string.
        if arg:
            if result and spaces:
                result.append(' ')
            result.append(arg)
    return ''.join(result)
#@+node:ekr.20060810095921: *3* g.translateString & tr
def translateString(s: str) -> str:
    """Return the translated text of s."""
    upper = app and getattr(app, 'translateToUpperCase', None)
    if not isinstance(s, str):
        s = str(s, 'utf-8')
    if upper:
        s = s.upper()
    else:
        s = gettext.gettext(s)
    return s

tr = translateString
#@+node:EKR.20040612114220: ** g.Miscellaneous
#@+node:ekr.20120928142052.10116: *3* g.actualColor
def actualColor(color: str) -> str:
    """Return the actual color corresponding to the requested color."""
    c = g.app.log and g.app.log.c
    # Careful: c.config may not yet exist.
    if not c or not c.config:
        return color
    # Don't change absolute colors.
    if color and color.startswith('#'):
        return color
    # #788: Translate colors to theme-defined colors.
    if color is None:
        # Prefer text_foreground_color'
        color2 = c.config.getColor('log-text-foreground-color')
        if color2:
            return color2
        # Fall back to log_black_color.
        color2 = c.config.getColor('log-black-color')
        return color2 or 'black'
    if color == 'black':
        # Prefer log_black_color.
        color2 = c.config.getColor('log-black-color')
        if color2:
            return color2
        # Fall back to log_text_foreground_color.
        color2 = c.config.getColor('log-text-foreground-color')
        return color2 or 'black'
    color2 = c.config.getColor(f"log_{color}_color")
    return color2 or color
#@+node:ekr.20060921100435: *3* g.CheckVersion & helpers (deprecated)
# Simplified version by EKR: stringCompare not used.

def CheckVersion(
    s1: str,
    s2: str,
    condition: str = ">=",
    stringCompare: bool = None,
    delimiter: str = '.',
    trace: bool = False,
) -> bool:
    """
    Return True if the indicated relationship holds.
    Deprecated: not used in Leo's core.
    """
    vals1 = [g.CheckVersionToInt(s) for s in s1.split(delimiter)]
    n1 = len(vals1)
    vals2 = [g.CheckVersionToInt(s) for s in s2.split(delimiter)]
    n2 = len(vals2)
    n = max(n1, n2)
    if n1 < n:
        vals1.extend([0 for _i in range(n - n1)])
    if n2 < n:
        vals2.extend([0 for _i in range(n - n2)])
    for cond, val in (
        ('==', vals1 == vals2), ('!=', vals1 != vals2),
        ('<', vals1 < vals2), ('<=', vals1 <= vals2),
        ('>', vals1 > vals2), ('>=', vals1 >= vals2),
    ):
        if condition == cond:
            result = val
            break
    else:
        raise EnvironmentError(
            "condition must be one of '>=', '>', '==', '!=', '<', or '<='.")
    return result
#@+node:ekr.20070120123930: *4* g.CheckVersionToInt
def CheckVersionToInt(s: str) -> int:
    try:
        return int(s)
    except ValueError:
        aList = []
        for ch in s:
            if ch.isdigit():
                aList.append(ch)
            else:
                break
        if aList:
            s = ''.join(aList)
            return int(s)
        return 0
#@+node:ekr.20111103205308.9657: *3* g.cls
@command('cls')
def cls(event: LeoKeyEvent = None) -> None:
    """Clear the screen."""
    if sys.platform.lower().startswith('win'):
        # Leo 6.7.5: Two calls seem to be required!
        os.system('cls')
        os.system('cls')
#@+node:ekr.20131114124839.16665: *3* g.createScratchCommander
def createScratchCommander(fileName: str = None) -> None:
    c = g.app.newCommander(fileName)
    frame = c.frame
    frame.createFirstTreeNode()
    assert c.rootPosition()
    frame.setInitialWindowGeometry()
    frame.resizePanesToRatio(frame.compute_ratio(), frame.compute_secondary_ratio())
#@+node:ekr.20031218072017.3126: *3* g.funcToMethod (Python Cookbook)
def funcToMethod(f: Any, theClass: Any, name: str = None) -> None:
    """
    From the Python Cookbook...

    The following method allows you to add a function as a method of
    any class. That is, it converts the function to a method of the
    class. The method just added is available instantly to all
    existing instances of the class, and to all instances created in
    the future.

    The function's first argument should be self.

    The newly created method has the same name as the function unless
    the optional name argument is supplied, in which case that name is
    used as the method name.
    """
    setattr(theClass, name or f.__name__, f)
#@+node:ekr.20060913090832.1: *3* g.init_zodb
init_zodb_import_failed = False
init_zodb_failed: dict[str, bool] = {}  # Keys are paths, values are True.
init_zodb_db: dict[str, Any] = {}  # Keys are paths, values are ZODB.DB instances.

def init_zodb(pathToZodbStorage: str, verbose: bool = True) -> Any:
    """
    Return an ZODB.DB instance from the given path.
    return None on any error.
    """
    global init_zodb_db, init_zodb_failed, init_zodb_import_failed
    db = init_zodb_db.get(pathToZodbStorage)
    if db:
        return db
    if init_zodb_import_failed:
        return None
    failed = init_zodb_failed.get(pathToZodbStorage)
    if failed:
        return None
    try:
        import ZODB  # type:ignore
    except ImportError:
        if verbose:
            g.es('g.init_zodb: can not import ZODB')
            g.es_exception()
        init_zodb_import_failed = True
        return None
    try:
        storage = ZODB.FileStorage.FileStorage(pathToZodbStorage)
        init_zodb_db[pathToZodbStorage] = db = ZODB.DB(storage)
        return db
    except Exception:
        if verbose:
            g.es('g.init_zodb: exception creating ZODB.DB instance')
            g.es_exception()
        init_zodb_failed[pathToZodbStorage] = True
        return None
#@+node:ekr.20170206080908.1: *3* g.input_
def input_(message: str = '', c: Cmdr = None) -> str:
    """
    Safely execute python's input statement.

    c.executeScriptHelper binds 'input' to be a wrapper that calls g.input_
    with c and handler bound properly.
    """
    if app.gui.isNullGui:
        return ''
    # Prompt for input from the console, assuming there is one.
    from leo.core.leoQt import QtCore
    QtCore.pyqtRemoveInputHook()
    return input(message)
#@+node:ekr.20110609125359.16493: *3* g.isMacOS
def isMacOS() -> bool:
    return sys.platform == 'darwin'
#@+node:ekr.20181027133311.1: *3* g.issueSecurityWarning
def issueSecurityWarning(setting: str) -> None:
    g.es('Security warning! Ignoring...', color='red')
    g.es(setting, color='red')
    g.es('This setting can be set only in')
    g.es('leoSettings.leo or myLeoSettings.leo')
#@+node:ekr.20031218072017.3144: *3* g.makeDict (Python Cookbook)
# From the Python cookbook.

def makeDict(**kwargs: KWargs) -> dict:
    """Returns a Python dictionary from using the optional keyword arguments."""
    return kwargs
#@+node:ekr.20140528065727.17963: *3* g.pep8_class_name
def pep8_class_name(s: str) -> str:
    """Return the proper class name for s."""
    # Warning: s.capitalize() does not work.
    # It lower cases all but the first letter!
    return ''.join([z[0].upper() + z[1:] for z in s.split('_') if z])

if 0:  # Testing:
    cls()
    aList = (
        '_',
        '__',
        '_abc',
        'abc_',
        'abc',
        'abc_xyz',
        'AbcPdQ',
    )
    for s in aList:
        print(pep8_class_name(s))
#@+node:ekr.20160417174224.1: *3* g.plural
def plural(obj: Any) -> str:
    """Return "s" or "" depending on n."""
    if isinstance(obj, (list, tuple, str)):
        n = len(obj)
    else:
        n = obj
    return '' if n == 1 else 's'
#@+node:ekr.20160331194701.1: *3* g.truncate
def truncate(s: str, n: int) -> str:
    """Return s truncated to n characters."""
    if len(s) <= n:
        return s
    # Fail: weird ws.
    s2 = s[: n - 3] + f"...({len(s)})"
    if s.endswith('\n'):
        return s2 + '\n'
    return s2
#@+node:ekr.20031218072017.3150: *3* g.windows
def windows() -> Optional[list]:
    return app.windowList if app else None
#@+node:ekr.20031218072017.2145: ** g.os_path_ Wrappers
#@+at Note: all these methods return Unicode strings. It is up to the user to
# convert to an encoded string as needed, say when opening a file.
#@+node:ekr.20230410134119.1: *3* g.finalize
def finalize(path: str) -> str:
    """
    Finalize the path. Do not call os.path.realpath.

    - Call os.path.expanduser and  os.path.expandvars.
    - Convert to an absolute path, relative to os.getwd().
    - On Windows, convert backslashes to forward slashes.
    """
    if not path:
        return ''
    path = os.path.expanduser(path)
    path = os.path.expandvars(path)

    # Convert to an absolute path, similar to os.path.normpath(os.getcwd(), path)
    path = os.path.abspath(path)
    path = os.path.normpath(path)

    # Convert backslashes to forward slashes, regardless of platform.
    path = g.os_path_normslashes(path)
    return path

os_path_finalize = finalize  # Compatibility.
#@+node:ekr.20230410133838.1: *3* g.finalize_join
def finalize_join(*args: Args) -> str:
    """
    Join and finalize. Do not call os.path.realpath.

    - Return an empty string if all of the args are empty.
    - Call os.path.expanduser and  os.path.expandvars for each arg.
    - Call os.path.join on the resulting list of expanded arguments.
    - Convert to an absolute path, relative to os.getwd().
    - On Windows, convert backslashes to forward slashes.
    """
    uargs = [z for z in args if z]
    if not uargs:
        return ''
    # Expand everything before joining.
    uargs2 = [os.path.expandvars(os.path.expanduser(z)) for z in uargs]

    # Join the paths.
    path = os.path.join(*uargs2)

    # Convert to an absolute path, similar to os.path.normpath(os.getcwd(), path)
    path = os.path.abspath(path)
    path = os.path.normpath(path)

    # Convert backslashes to forward slashes, regardless of platform.
    path = g.os_path_normslashes(path)
    return path

os_path_finalize_join = finalize_join  # Compatibility.
#@+node:ekr.20180314120442.1: *3* g.glob_glob
def glob_glob(pattern: str) -> list:
    """Return the regularized glob.glob(pattern)"""
    aList = glob.glob(pattern)
    # os.path.normpath does the *reverse* of what we want.
    if g.isWindows:
        aList = [z.replace('\\', '/') for z in aList]
    return aList
#@+node:ekr.20031218072017.2146: *3* g.os_path_abspath
def os_path_abspath(path: str) -> str:
    """Convert a path to an absolute path."""
    if not path:
        return ''
    path = os.path.abspath(path)
    path = g.os_path_normslashes(path)
    return path
#@+node:ekr.20031218072017.2147: *3* g.os_path_basename
def os_path_basename(path: str) -> str:
    """Return the second half of the pair returned by split(path)."""
    if not path:
        return ''
    path = os.path.basename(path)
    path = g.os_path_normslashes(path)
    return path
#@+node:ekr.20031218072017.2148: *3* g.os_path_dirname
def os_path_dirname(path: str) -> str:
    """Return the first half of the pair returned by split(path)."""
    if not path:
        return ''
    path = os.path.dirname(path)
    path = g.os_path_normslashes(path)
    return path
#@+node:ekr.20230418102243.1: *3* g.os_path_expanduser
def os_path_expanduser(path: str) -> str:
    """Wrap both os.path.expanduser and os.path.expandvars."""
    if not path:
        return ''
    path = os.path.expanduser(path)
    path = os.path.expandvars(path)
    path = os.path.normpath(path)
    return path
#@+node:ekr.20031218072017.2149: *3* g.os_path_exists
def os_path_exists(path: str) -> bool:
    """Return True if path exists."""
    return os.path.exists(path) if path else False
#@+node:ekr.20031218072017.2150: *3* g.os_path_getmtime
def os_path_getmtime(path: str) -> float:
    """Return the modification time of path."""
    if not path:
        return 0
    try:
        return os.path.getmtime(path)
    except Exception:
        return 0
#@+node:ekr.20080729142651.2: *3* g.os_path_getsize
def os_path_getsize(path: str) -> int:
    """Return the size of path."""
    return os.path.getsize(path) if path else 0
#@+node:ekr.20031218072017.2151: *3* g.os_path_isabs
def os_path_isabs(path: str) -> bool:
    """Return True if path is an absolute path."""
    return os.path.isabs(path) if path else False
#@+node:ekr.20031218072017.2152: *3* g.os_path_isdir
def os_path_isdir(path: str) -> bool:
    """Return True if the path is a directory."""
    return os.path.isdir(path) if path else False
#@+node:ekr.20031218072017.2153: *3* g.os_path_isfile
def os_path_isfile(path: str) -> bool:
    """Return True if path is a file."""
    return os.path.isfile(path) if path else False
#@+node:ekr.20031218072017.2154: *3* g.os_path_join
def os_path_join(*args: Args, **kwargs: KWargs) -> str:
    """
    Wrap os.path.join, *without* finalizing the result.
    """
    uargs = [z for z in args if z]
    if not uargs:
        return ''
    path = os.path.join(*uargs)
    path = g.os_path_normslashes(path)
    return path

#@+node:ekr.20031218072017.2156: *3* g.os_path_normcase
def os_path_normcase(path: str) -> str:
    """Normalize the path's case."""
    if not path:
        return ''
    path = os.path.normcase(path)
    path = g.os_path_normslashes(path)
    return path

#@+node:ekr.20031218072017.2157: *3* g.os_path_normpath
def os_path_normpath(path: str) -> str:
    """Normalize the path."""
    if not path:
        return ''
    path = os.path.normpath(path)
    path = g.os_path_normslashes(path)
    return path
#@+node:ekr.20180314081254.1: *3* g.os_path_normslashes
def os_path_normslashes(path: str) -> str:
    """
    Convert backslashes to forward slashes (Windows only).

    In effect, this convert Windows paths to POSIX paths.
    """
    if not path:
        return ''
    return path.replace('\\', '/') if g.isWindows else path
#@+node:ekr.20080605064555.2: *3* g.os_path_realpath
def os_path_realpath(path: str) -> str:
    """Return the canonical path of the specified filename, eliminating any
    symbolic links encountered in the path (if they are supported by the
    operating system).
    """
    if not path:
        return ''
    path = os.path.realpath(path)
    path = g.os_path_normslashes(path)
    return path
#@+node:ekr.20031218072017.2158: *3* g.os_path_split
def os_path_split(path: str) -> tuple[str, str]:
    if not path:
        return '', ''
    head, tail = os.path.split(path)
    return head, tail
#@+node:ekr.20031218072017.2159: *3* g.os_path_splitext
def os_path_splitext(path: str) -> tuple[str, str]:

    if not path:
        return '', ''
    head, tail = os.path.splitext(path)
    return head, tail
#@+node:ekr.20090829140232.6036: *3* g.os_startfile
def os_startfile(fname: str) -> None:
    #@+others
    #@+node:bob.20170516112250.1: *4* stderr2log()
    def stderr2log(g: LeoGlobals, ree: Any, fname: str) -> None:
        """ Display stderr output in the Leo-Editor log pane

        Arguments:
            g:  Leo-Editor globals
            ree:  Read file descriptor for stderr
            fname:  file pathname

        Returns:
            None
        """

        while True:
            emsg = ree.read().decode('utf-8')
            if emsg:
                g.es_print_error(f"xdg-open {fname} caused output to stderr:\n{emsg}")
            else:
                break
    #@+node:bob.20170516112304.1: *4* itPoll()
    def itPoll(fname: str, ree: Any, subPopen: Any, g: LeoGlobals, ito: Any) -> None:
        """ Poll for subprocess done

        Arguments:
            fname:  File name
            ree:  stderr read file descriptor
            subPopen:  URL open subprocess object
            g: Leo-Editor globals
            ito: Idle time object for itPoll()

        Returns:
            None
        """

        stderr2log(g, ree, fname)
        rc = subPopen.poll()
        if rc is not None:
            ito.stop()
            ito.destroy_self()
            if rc != 0:
                g.es_print(f"xdg-open {fname} failed with exit code {rc}")
            stderr2log(g, ree, fname)
            ree.close()
    #@-others
    if fname.find('"') > -1:
        quoted_fname = f"'{fname}'"
    else:
        quoted_fname = f'"{fname}"'
    if sys.platform.startswith('win'):
        os.startfile(quoted_fname)  # Exists only on Windows.
    elif sys.platform == 'darwin':
        # From Marc-Antoine Parent.
        try:
            # Fix bug 1226358: File URL's are broken on MacOS:
            # use fname, not quoted_fname, as the argument to subprocess.call.
            subprocess.call(['open', fname])
        except OSError:
            pass  # There may be a spurious "Interrupted system call"
        except ImportError:
            os.system(f"open {quoted_fname}")
    else:
        try:
            ree = None
            wre = tempfile.NamedTemporaryFile()
            ree = io.open(wre.name, 'rb', buffering=0)
        except IOError:
            g.trace(f"error opening temp file for {fname!r}")
            if ree:
                ree.close()
            return
        try:
            subPopen = subprocess.Popen(['xdg-open', fname], stderr=wre, shell=False)
        except Exception:
            g.es_print(f"error opening {fname!r}")
            g.es_exception()
        try:
            itoPoll = g.IdleTime(
                (lambda ito: itPoll(fname, ree, subPopen, g, ito)),
                delay=1000,
            )
            itoPoll.start()
            # Let the Leo-Editor process run
            # so that Leo-Editor is usable while the file is open.
        except Exception:
            g.es_exception(f"exception executing g.startfile for {fname!r}")
#@+node:ekr.20111115155710.9859: ** g.Parsing & Tokenizing
#@+node:ekr.20031218072017.822: *3* g.createTopologyList
def createTopologyList(c: Cmdr, root: Position = None, useHeadlines: bool = False) -> list:
    """Creates a list describing a node and all its descendants"""
    if not root:
        root = c.rootPosition()
    v = root
    if useHeadlines:
        aList = [(v.numberOfChildren(), v.headString()),]  # type: ignore
    else:
        aList = [v.numberOfChildren()]  # type: ignore
    child = v.firstChild()
    while child:
        aList.append(g.createTopologyList(c, child, useHeadlines))  # type: ignore
        child = child.next()
    return aList
#@+node:ekr.20111017204736.15898: *3* g.getDocString
def getDocString(s: str) -> str:
    """Return the text of the first docstring found in s."""
    tags = ('"""', "'''")
    tag1, tag2 = tags
    i1, i2 = s.find(tag1), s.find(tag2)
    if i1 == -1 and i2 == -1:
        return ''
    if i1 > -1 and i2 > -1:
        i = min(i1, i2)
    else:
        i = max(i1, i2)
    tag = s[i : i + 3]
    assert tag in tags
    j = s.find(tag, i + 3)
    if j > -1:
        return s[i + 3 : j]
    return ''
#@+node:ekr.20111017211256.15905: *3* g.getDocStringForFunction
def getDocStringForFunction(func: Any) -> str:
    """Return the docstring for a function that creates a Leo command."""

    def name(func: Any) -> str:
        return func.__name__ if hasattr(func, '__name__') else '<no __name__>'

    def get_defaults(func: str, i: int) -> Any:
        defaults = inspect.getfullargspec(func)[3]
        return defaults[i]

    # Fix bug 1251252: https://bugs.launchpad.net/leo-editor/+bug/1251252
    # Minibuffer commands created by mod_scripting.py have no docstrings.
    # Do special cases first.

    s = ''
    if name(func) == 'minibufferCallback':
        func = get_defaults(func, 0)
        if hasattr(func, '__doc__') and func.__doc__.strip():
            s = func.__doc__
    if not s and name(func) == 'commonCommandCallback':
        script = get_defaults(func, 1)
        s = g.getDocString(script)  # Do a text scan for the function.
    # Now the general cases.  Prefer __doc__ to docstring()
    if not s and hasattr(func, '__doc__'):
        s = func.__doc__
    if not s and hasattr(func, 'docstring'):
        s = func.docstring
    return s
#@+node:ekr.20111115155710.9814: *3* g.python_tokenize (not used)
def python_tokenize(s: str) -> list:
    """
    Tokenize string s and return a list of tokens (kind, value, line_number)

    where kind is in ('comment,'id','nl','other','string','ws').
    """
    result: list[tuple[str, str, int]] = []
    i, line_number = 0, 0
    while i < len(s):
        progress = j = i
        ch = s[i]
        if ch == '\n':
            kind, i = 'nl', i + 1
        elif ch in ' \t':
            kind = 'ws'
            while i < len(s) and s[i] in ' \t':
                i += 1
        elif ch == '#':
            kind, i = 'comment', g.skip_to_end_of_line(s, i)
        elif ch in '"\'':
            kind, i = 'string', g.skip_python_string(s, i)
        elif ch == '_' or ch.isalpha():
            kind, i = 'id', g.skip_id(s, i)
        else:
            kind, i = 'other', i + 1
        assert progress < i and j == progress
        val = s[j:i]
        assert val
        line_number += val.count('\n')  # A comment.
        result.append((kind, val, line_number),)
    return result
#@+node:ekr.20040327103735.2: ** g.Scripting
#@+node:ekr.20161223090721.1: *3* g.exec_file
def exec_file(path: str, d: dict[str, Any], script: str = None) -> None:
    """Simulate python's execfile statement for python 3."""
    if script is None:
        with open(path) as f:
            script = f.read()
    exec(compile(script, path, 'exec'), d)
#@+node:ekr.20131016032805.16721: *3* g.execute_shell_commands
def execute_shell_commands(commands: Union[str, list[str]], trace: bool = False) -> None:
    """
    Execute each shell command in a separate process.
    Wait for each command to complete, except those starting with '&'
    """
    if isinstance(commands, str):
        commands = [commands]
    for command in commands:
        wait = not command.startswith('&')
        if trace:
            g.trace(command)
        if command.startswith('&'):
            command = command[1:].strip()
        proc = subprocess.Popen(command, shell=True)
        if wait:
            proc.communicate()
#@+node:ekr.20180217113719.1: *3* g.execute_shell_commands_with_options & helpers
def execute_shell_commands_with_options(
    base_dir: str = None,
    c: Cmdr = None,
    command_setting: str = None,
    commands: list = None,
    path_setting: str = None,
    trace: bool = False,
    warning: str = None,
) -> None:
    """
    A helper for prototype commands or any other code that
    runs programs in a separate process.

    base_dir:           Base directory to use if no config path given.
    commands:           A list of commands, for g.execute_shell_commands.
    commands_setting:   Name of @data setting for commands.
    path_setting:       Name of @string setting for the base directory.
    warning:            A warning to be printed before executing the commands.
    """
    base_dir = g.computeBaseDir(c, base_dir, path_setting)
    if not base_dir:
        return
    commands = g.computeCommands(c, commands, command_setting)
    if not commands:
        return
    if warning:
        g.es_print(warning)
    os.chdir(base_dir)  # Can't do this in the commands list.
    g.execute_shell_commands(commands, trace=trace)
#@+node:ekr.20180217152624.1: *4* g.computeBaseDir
def computeBaseDir(c: Cmdr, base_dir: str, path_setting: str) -> Optional[str]:
    """
    Compute a base_directory.
    If given, @string path_setting takes precedence.
    """
    # Prefer the path setting to the base_dir argument.
    if path_setting:
        if not c:
            g.es_print('@string path_setting requires valid c arg')
            return None
        # It's not an error for the setting to be empty.
        base_dir2 = c.config.getString(path_setting)
        if base_dir2:
            base_dir2 = base_dir2.replace('\\', '/')
            if g.os_path_exists(base_dir2):
                return base_dir2
            g.es_print(f"@string {path_setting} not found: {base_dir2!r}")
            return None
    # Fall back to given base_dir.
    if base_dir:
        base_dir = base_dir.replace('\\', '/')
        if g.os_path_exists(base_dir):
            return base_dir
        g.es_print(f"base_dir not found: {base_dir!r}")
        return None
    g.es_print(f"Please use @string {path_setting}")
    return None
#@+node:ekr.20180217153459.1: *4* g.computeCommands
def computeCommands(c: Cmdr, commands: list[str], command_setting: str) -> list[str]:
    """
    Get the list of commands.
    If given, @data command_setting takes precedence.
    """
    if not commands and not command_setting:
        g.es_print('Please use commands, command_setting or both')
        return []
    # Prefer the setting to the static commands.
    if command_setting:
        if c:
            aList = c.config.getData(command_setting)
            # It's not an error for the setting to be empty.
            # Fall back to the commands.
            return aList or commands
        g.es_print('@data command_setting requires valid c arg')
        return []
    return commands
#@+node:ekr.20050503112513.7: *3* g.executeFile
def executeFile(filename: str, options: str = '') -> None:
    if not os.access(filename, os.R_OK):
        return
    fdir, fname = g.os_path_split(filename)
    # New in Leo 4.10: always use subprocess.

    def subprocess_wrapper(cmdlst: str) -> tuple:

        p = subprocess.Popen(cmdlst, cwd=fdir,
            universal_newlines=True,
            stdout=subprocess.PIPE, stderr=subprocess.PIPE)
        stdo, stde = p.communicate()
        return p.wait(), stdo, stde

    rc, so, se = subprocess_wrapper(f"{sys.executable} {fname} {options}")
    if rc:
        g.pr('return code', rc)
    g.pr(so, se)
#@+node:ekr.20040321065415: *3* g.find*Node*
#@+others
#@+node:ekr.20210303123423.3: *4* g.findNodeAnywhere
def findNodeAnywhere(c: Cmdr, headline: str, exact: bool = True) -> Optional[Position]:
    h = headline.strip()
    for p in c.all_unique_positions(copy=False):
        if p.h.strip() == h:
            return p.copy()
    if not exact:
        for p in c.all_unique_positions(copy=False):
            if p.h.strip().startswith(h):
                return p.copy()
    return None
#@+node:ekr.20210303123525.1: *4* g.findNodeByPath
def findNodeByPath(c: Cmdr, path: str) -> Optional[Position]:
    """Return the first @<file> node in Cmdr c whose path is given."""
    if not os.path.isabs(path):  # #2049. Only absolute paths could possibly work.
        g.trace(f"path not absolute: {repr(path)}")
        return None
    path = g.os_path_normpath(path)  # #2049. Do *not* use os.path.normpath.
    for p in c.all_positions():
        if p.isAnyAtFileNode():
            # #2049. Do *not* use os.path.normpath.
            if path == g.os_path_normpath(c.fullPath(p)):
                return p
    return None
#@+node:ekr.20210303123423.1: *4* g.findNodeInChildren
def findNodeInChildren(c: Cmdr, p: Position, headline: str, exact: bool = True) -> Optional[Position]:
    """Search for a node in v's tree matching the given headline."""
    p1 = p.copy()
    h = headline.strip()
    for p in p1.children():
        if p.h.strip() == h:
            return p.copy()
    if not exact:
        for p in p1.children():
            if p.h.strip().startswith(h):
                return p.copy()
    return None
#@+node:ekr.20210303123423.2: *4* g.findNodeInTree
def findNodeInTree(c: Cmdr, p: Position, headline: str, exact: bool = True) -> Optional[Position]:
    """Search for a node in v's tree matching the given headline."""
    h = headline.strip()
    p1 = p.copy()
    for p in p1.subtree():
        if p.h.strip() == h:
            return p.copy()
    if not exact:
        for p in p1.subtree():
            if p.h.strip().startswith(h):
                return p.copy()
    return None
#@+node:ekr.20210303123423.4: *4* g.findTopLevelNode
def findTopLevelNode(c: Cmdr, headline: str, exact: bool = True) -> Optional[Position]:
    h = headline.strip()
    for p in c.rootPosition().self_and_siblings(copy=False):
        if p.h.strip() == h:
            return p.copy()
    if not exact:
        for p in c.rootPosition().self_and_siblings(copy=False):
            if p.h.strip().startswith(h):
                return p.copy()
    return None
#@-others
#@+node:EKR.20040614071102.1: *3* g.getScript & helpers
def getScript(
    c: Cmdr,
    p: Position,
    useSelectedText: bool = True,
    forcePythonSentinels: bool = True,
    useSentinels: bool = True,
) -> str:
    """
    Return the expansion of the selected text of node p.
    Return the expansion of all of node p's body text if
    p is not the current node or if there is no text selection.
    """
    w = c.frame.body.wrapper
    if not p:
        p = c.p
    try:
        if g.app.inBridge:
            s = p.b
        elif w and p == c.p and useSelectedText and w.hasSelection():
            s = w.getSelectedText()
        else:
            s = p.b
        # Remove extra leading whitespace so the user may execute indented code.
        s = textwrap.dedent(s)
        s = g.extractExecutableString(c, p, s)
        script = g.composeScript(c, p, s,
                    forcePythonSentinels=forcePythonSentinels,
                    useSentinels=useSentinels)
    except Exception:
        g.es_print("unexpected exception in g.getScript")
        g.es_exception()
        script = ''
    return script
#@+node:ekr.20170228082641.1: *4* g.composeScript
def composeScript(
    c: Cmdr,
    p: Position,
    s: str,
    forcePythonSentinels: bool = True,
    useSentinels: bool = True,
) -> str:
    """Compose a script from p.b."""
    if not s.strip():
        return ''
    at = c.atFileCommands
    old_in_script = g.app.inScript
    try:
        # #1297: set inScript flags.
        g.app.inScript = g.inScript = True
        g.app.scriptDict["script1"] = s
        # Important: converts unicode to utf-8 encoded strings.
        script = at.stringToString(p.copy(), s,
            forcePythonSentinels=forcePythonSentinels,
            sentinels=useSentinels)
        # Important, the script is an **encoded string**, not a unicode string.
        script = script.replace("\r\n", "\n")  # Use brute force.
        g.app.scriptDict["script2"] = script
    finally:
        g.app.inScript = g.inScript = old_in_script
    return script
#@+node:ekr.20170123074946.1: *4* g.extractExecutableString
def extractExecutableString(c: Cmdr, p: Position, s: str) -> str:
    """
    Return all lines for the given @language directive.

    Ignore all lines under control of any other @language directive.
    """
    #
    # Rewritten to fix #1071.
    if g.unitTesting:
        return s  # Regrettable, but necessary.
    #
    # Return s if no @language in effect. Should never happen.
    language = g.scanForAtLanguage(c, p)
    if not language:
        return s
    #
    # Return s if @language is unambiguous.
    pattern = r'^@language\s+(\w+)'
    matches = list(re.finditer(pattern, s, re.MULTILINE))
    if len(matches) < 2:
        return s
    #
    # Scan the lines, extracting only the valid lines.
    extracting = False
    result: list[str] = []
    for line in g.splitLines(s):
        if m := re.match(pattern, line):
            extracting = m.group(1) == language
        elif extracting:
            result.append(line)
    return ''.join(result)
#@+node:ekr.20060624085200: *3* g.handleScriptException
def handleScriptException(
    c: Cmdr,
    p: Position,
    script: str = None,  # No longer used.
    script1: str = None,  # No longer used.
) -> None:
    g.warning("exception executing script")
    g.es_exception()

    # Careful: this test is no longer guaranteed.
    if p.v.context != c:
        return
    fileName, n = g.getLastTracebackFileAndLineNumber()
    try:
        c.goToScriptLineNumber(n, p)
        #@+<< dump the lines near the error >>
        #@+node:EKR.20040612215018: *4* << dump the lines near the error >>
        if g.os_path_exists(fileName):
            with open(fileName) as f:
                lines = f.readlines()
        else:
            lines = g.splitLines(script)
        s = '-' * 20
        g.es_print('', s)
        # Print surrounding lines.
        i = max(0, n - 2)
        j = min(n + 2, len(lines))
        while i < j:
            ch = '*' if i == n - 1 else ' '
            s = f"{ch} line {i+1:d}: {lines[i]}"
            g.es('', s, newline=False)
            i += 1
        #@-<< dump the lines near the error >>
    except Exception:
        g.es_print('Unexpected exception in g.handleScriptException')
        g.es_exception()
#@+node:ekr.20230803155851.1: ** g.Sentinels
#@+node:ekr.20230803160315.1: *3* g.is_invisible_sentinel
def is_invisible_sentinel(delims: tuple[str, str, str], contents: list[str], i: int) -> bool:
    """
    delims are the comment delims in effect.

    contents is the contents *with* sentinels of an external file that
    normally does *not* have sentinels.

    Return True if contents[i] corresponds to a line visible in the outline
    but not the external file.
    """
    delim1 = delims[0] or delims[1]

    # Get previous line, to test for previous @verbatim sentinel.
    line1 = contents[i - 1] if i > 0 else ''  # previous line.
    line2 = contents[i]
    if not g.is_sentinel(line2, delims):
        return False  # Non-sentinels are visible everywhere.

    # Strip off the leading sentinel comment. Works for blackened sentinels.
    s1 = line1.strip()[len(delim1) :]
    s2 = line2.strip()[len(delim1) :]
    if s1.startswith('@verbatim'):
        return False  # *This* line is visible in the outline.
    if s2.startswith('@@'):
        # Directives are visible in the outline, but not the external file.
        return True
    if s2.startswith(('@+others', '@+<<')):
        #@verbatim
        # @others and section references are visible everywhere.
        return True
    # Not visible anywhere. For example, @+leo, @-leo, @-others, @+node, @-node.
    return True
#@+node:EKR.20040504154039: *3* g.is_sentinel
def is_sentinel(line: str, delims: tuple[str, str, str]) -> bool:
    """
    Return True if line starts with a sentinel comment.

    Leo 6.7.2: Support blackened sentinels.
    """
    delim1, delim2, delim3 = delims
    # Defensive code. Make *sure* delim has no trailing space.
    if delim1:
        delim1 = delim1.rstrip()
    line = line.lstrip()
    if delim1:
        sentinel1 = delim1 + '@'
        sentinel2 = delim1 + ' @'
        return line.startswith((sentinel1, sentinel2))
    if delim2 and delim3:
        sentinel1 = delim2 + '@'
        sentinel2 = delim2 + ' @'
        if sentinel1 in line:
            i = line.find(sentinel1)
            j = line.find(delim3)
            return 0 == i < j
        if sentinel2 in line:
            i = line.find(sentinel2)
            j = line.find(delim3)
            return 0 == i < j
    # #3458: This case *can* happen when the user changes an @language directive.
    #        Don't bother trying to recover.
    return False
#@+node:ekr.20070524083513: ** g.Unit Tests
#@+node:ekr.20210901071523.1: *3* g.run_coverage_tests
def run_coverage_tests(module: str = '', filename: str = '') -> None:
    """
    Run the coverage tests given by the module and filename strings.
    """
    unittests_dir = g.finalize_join(g.app.loadDir, '..', 'unittests')
    assert os.path.exists(unittests_dir)
    os.chdir(unittests_dir)
    prefix = r"python -m pytest --cov-report html --cov-report term-missing --cov "
    command = f"{prefix} {module} {filename}"
    g.execute_shell_commands(command)
#@+node:ekr.20210901065224.1: *3* g.run_unit_tests
def run_unit_tests(tests: str = None, verbose: bool = False) -> None:
    """
    Run the unit tests given by the "tests" string.

    Run *all* unit tests if "tests" is not given.
    """
    if 'site-packages' in __file__:
        # Add site-packages to sys.path.
        parent_dir = os.path.normpath(os.path.join(g.app.loadDir, '..', '..'))
        if parent_dir.endswith('site-packages'):
            if parent_dir not in sys.path:
                g.trace(f"Append {parent_dir!r} to sys.path")
                sys.path.insert(0, parent_dir)
        else:
            g.trace('Can not happen: wrong parent directory', parent_dir)
            return
        # Run tests in site-packages/leo
        os.chdir(os.path.normpath(os.path.join(g.app.loadDir, '..')))
    else:
        # Run tests in leo-editor.
        os.chdir(os.path.normpath(os.path.join(g.app.loadDir, '..', '..')))
    verbosity = '-v' if verbose else ''
    command = f"{sys.executable} -m unittest {verbosity} {tests or ''} "
    g.execute_shell_commands(command)
#@+node:ekr.20120311151914.9916: ** g.Urls & UNLs
#@+<< About clickable links >>
#@+node:ekr.20230624100622.1: *3* << About clickable links >>
#@@language rest
#@@wrap
#@+at
# Clickable links have four forms:
#
# 1. Error messages produced by flake8, mypy, pyflakes, pylint, python:
#
#    Some of these tools produce clickable links in the log pane when run
#    *within* Leo. Some do not.
#
#    When running these tools *outside of* Leo, copying an error message from
#    the *console* to Leo's log pane will create clickable links in the log
#    pane. Control-clicking these links will select the proper node and line
#    provided the outline contains an `@<file>` node for file mentioned in
#    the error message.
#
# 2. UNLs based on gnx's (global node indices):
#
#    Links of the form `unl:gnx:` + `//{outline}#{gnx}` open the given
#    outline and select the first outline node with the given gnx.
#
#    For example, the link: `unl:gnx://#ekr.20031218072017.2406` refers to this
#    outline's "Code" node. Try it. The link works in this outline.
#
#    Either `{outline}` or `{gnx}` may be empty, but at least one must exist.
#
#    `{outline}` can be:
#
#    - An *absolute path* to a .leo file.
#    - A *relative path*, resolved using the outline's directory.
#
#      Leo will select the outline if it is already open.
#      Otherwise, Leo will open the outline if it exists.
#
#    - A *short* name, say x.leo.
#      Leo searches for x.leo file:
#      a) among the paths in `@data unl-path-prefixes`,
#      b) among all open commanders.
#
#    - *Empty*. Leo searches for the gnx in all open outlines.
#
# 3. Leo's headline-based UNLs, as shown in the status pane:
#
#    Headline-based UNLs consist of `unl://` + `{outline}#{headline_list}`
#    where headline_list is list of headlines separated by `-->`.
#
#    This link works: `unl://#Code-->About this file`.
#
#    As in point 2 above, `{outline}` or `{gnx}` may be empty, but at least
#    one must exist.
#
#    `{outline}` may be an absolute path name or a *short* name resolved
#    using `@data unl-path-prefixes`.
#
# 4. Web URLs: file, ftp, gopher, http, https, mailto, news, nntp, prospero, telnet, wais.
#
#    For example, Leo's forum: https://leo-editor.github.io/leo-editor/
#@-<< About clickable links >>
#@+node:ekr.20120320053907.9776: *3* g.computeFileUrl
def computeFileUrl(fn: str, c: Cmdr = None, p: Position = None) -> str:
    """
    Compute finalized url for filename fn.
    """
    # First, replace special characters (especially %20, by their equivalent).
    url = urllib.parse.unquote(fn)
    # Finalize the path *before* parsing the url.
    i = url.find('~')
    if i > -1:
        # Expand '~'.
        path = url[i:]
        path = g.finalize(path)
        url = url[:i] + path
    else:
        tag = 'file://'
        tag2 = 'file:///'
        if sys.platform.startswith('win') and url.startswith(tag2):
            path = url[len(tag2) :].lstrip()
        elif url.startswith(tag):
            path = url[len(tag) :].lstrip()
        else:
            path = url
        # Handle ancestor @path directives.
        if c and c.fileName():
            base = c.getNodePath(p)
            path = g.finalize_join(g.os_path_dirname(c.fileName()), base, path)
        else:
            path = g.finalize(path)
        url = f"{tag}{path}"
    return url
#@+node:ekr.20190608090856.1: *3* g.es_clickable_link (not used)
def es_clickable_link(c: Cmdr, p: Position, line_number: int, message: str) -> None:  # pragma: no cover
    """
    Write a clickable message to the given line number of p.b.

    Negative line numbers indicate global lines.

    """
    # Not used in Leo's core.
    unl = p.get_UNL()
    c.frame.log.put(message.strip() + '\n', nodeLink=f"{unl}::{line_number}")
#@+node:ekr.20230628072620.1: *3* g.findAnyUnl
def findAnyUnl(unl_s: str, c: Cmdr) -> Optional[Position]:
    """
    Find the Position corresponding to an UNL.

    The UNL may be either a legacy (path-based) or new (gnx-based) unl.
    """
    unl = unl_s

    if unl.startswith('unl:gnx:'):
        # Init the gnx-based search.
        unl = unl[8:]
        file_part = g.getUNLFilePart(unl)
        tail = unl[3 + len(file_part) :]  # 3: Skip the '//' and '#'

        # #3816: Just open the file if there is no tail.
        if not tail:
            c2 = g.openUNLFile(c, file_part)
            return c2.p if c2 else None

        # First, search the open commander.
        # #3811: Do *not* fail if this search fails.
        if file_part:
            c2 = g.openUNLFile(c, file_part)
            if c2:
                p = g.findGnx(tail, c2)
                if p:
                    return p

        # Search all open commanders, starting with c.
        p = g.findGnx(tail, c)
        if p:
            return p
        for c2 in g.app.commanders():
            if c2 != c:
                p = g.findGnx(tail, c2)
                if p:
                    return p
        return None

    # Resolve a file-based unl.
    for prefix in ('unl:', 'file:'):
        if unl.startswith(prefix):
            unl = unl[len(prefix) :]
            break
    else:
        # Unit tests suppress this output.
        print(f"Bad unl: {unl_s}")
        return None

    # Init the headline-based search.
    file_part = g.getUNLFilePart(unl)
    tail = unl[3 + len(file_part) :]  # 3: Skip the '//' and '#'
    unlList = tail.split('-->')

    # If there is a file part, search *only* the given commander!
    if file_part:
        c2 = g.openUNLFile(c, file_part)
        if not c2:
            return None
        p = g.findUnl(unlList, c2)
        return p  # May be None

    # New in Leo 6.7.7:
    # There is no file part, so search all open commanders, starting with c.
    p = g.findUnl(unlList, c)
    if p:
        return p
    for c2 in g.app.commanders():
        if c2 != c:
            p = g.findUnl(unlList, c2)
            if p:
                return p
    return None
#@+node:ekr.20230624015529.1: *3* g.findGnx (new unls)
find_gnx_pat = re.compile(r'^(.*)::([-\d]+)?$')

def findGnx(gnx: str, c: Cmdr) -> Optional[Position]:
    """
    gnx: the gnx part of a gnx-based unl.

    The gnx part may be the actual gnx or <actual-gnx>::<line-number>

    Return the first position in c with the actual gnx.
    """
    # Get the actual gnx and line number.
    n: int = 0  # The line number.
    if m := find_gnx_pat.match(gnx):
        # Get the actual gnx and line number.
        gnx = m.group(1)
        try:
            n = int(m.group(2))
        except(TypeError, ValueError):
            pass
    # Search forwards, setting p2.
    for p in c.all_unique_positions():
        if p.gnx == gnx:
            if n is None:
                return p
            p2, offset = c.gotoCommands.find_file_line(-n, p)
            return p2 or p
    return None
#@+node:tbrown.20140311095634.15188: *3* g.findUnl & helpers (legacy unls)
def findUnl(unlList1: list[str], c: Cmdr) -> Optional[Position]:
    """
    g.findUnl: support for legacy UNLs.
    unlList is a list of headlines.

    This method must remain for compatibility with plugins.

    Find and move to the unl given by the unlList in the commander c.
    Return the found position, or None.
    """
    # Define two *optional* unl patterns.

    # old_pat: ':' followed by a list of node indices.
    #          Deprecated and probably does not work.
    #          This pattern will remain for compatibility.
    old_pat = re.compile(r'^(.*):(\d+),?(\d+)?,?([-\d]+)?,?(\d+)?$')

    # new_pat: '::' followed by a line number.
    #          Negative line numbers denote global line numbers.
    new_pat = re.compile(r'^(.*?)(::)([-\d]+)?$')

    #@+others  # Define helper functions
    #@+node:ekr.20230626064652.2: *4* function: convert_unl_list
    def convert_unl_list(aList: list[str]) -> list[str]:
        """
        Convert old-style UNLs to new UNLs, retaining line numbers if possible.
        """
        result = []
        for s in aList:
            # Try to get the line number.
            for m, line_group in (
                (old_pat.match(s), 4),
                (new_pat.match(s), 3),
            ):
                if m:
                    try:
                        n = int(m.group(line_group))
                        result.append(f"{m.group(1)}::{n}")
                        continue
                    except Exception:
                        pass
            # Finally, just add the whole UNL.
            result.append(s)
        # Do *not* remove duplicates!
        return result
    #@+node:ekr.20230626064652.3: *4* function: full_match
    def full_match(p: Position) -> bool:
        """Return True if the stripped headlines of p and all p's parents match unlList."""
        # Careful: make copies.
        aList: list[str] = unlList[:]
        p1 = p.copy()
        while aList and p1:
            m = new_pat.match(aList[-1])
            if m and m.group(1).strip() != p1.h.strip():
                return False
            if not m and aList[-1].strip() != p1.h.strip():
                return False
            aList.pop()
            p1.moveToParent()
        return not aList
    #@-others

    unlList = convert_unl_list(unlList1)
    if not unlList:
        return None
    # Find all target headlines.
    targets = []
    m = new_pat.match(unlList[-1])
    target = m and m.group(1) or unlList[-1]
    targets.append(target.strip())
    targets.extend(unlList[:-1])
    # Find all target positions. Prefer later positions.
    positions = list(reversed(list(z for z in c.all_positions() if z.h.strip() in targets)))
    while unlList:
        for p in positions:
            p1 = p.copy()
            if full_match(p):
                assert p == p1, (p, p1)
                n = 0  # The default line number.
                # Parse the last target.
                if m := new_pat.match(unlList[-1]):
                    line = m.group(3)
                    try:
                        n = int(line)
                    except(TypeError, ValueError):
                        g.trace('bad line number', line)
                if n < 0:
                    p2, offset = c.gotoCommands.find_file_line(-n, p)  # Calls c.redraw().
                    if not p2:
                        g.trace(f"{p.h}: global line {n} not found")
                return p
        # Not found. Pop the first parent from unlList.
        unlList.pop(0)
    return None

findUNL = findUnl  # Compatibility.
#@+node:ekr.20120311151914.9917: *3* g.getUrlFromNode
def getUrlFromNode(p: Position) -> Optional[str]:
    """
    Get an url from node p:
    1. Use the headline if it contains a valid url.
    2. Otherwise, look *only* at the first line of the body.
    """
    if not p:
        return None
    c = p.v.context
    assert c
    table = [p.h, g.splitLines(p.b)[0] if p.b else '']
    table = [s[4:] if g.match_word(s, 0, '@url') else s for s in table]
    table = [s.strip() for s in table if s.strip()]
    # First, check for url's with an explicit scheme.
    for s in table:
        if g.isValidUrl(s):
            return s
    # Next check for existing file and add a file:// scheme.
    for s in table:
        tag = 'file://'
        url = computeFileUrl(s, c=c, p=p)
        if url.startswith(tag):
            fn = url[len(tag) :].lstrip()
            fn = fn.split('#', 1)[0]
            if g.os_path_isfile(fn):
                # Return the *original* url, with a file:// scheme.
                # g.handleUrl will call computeFileUrl again.
                return 'file://' + s
    # Finally, check for local url's.
    for s in table:
        if s.startswith("#"):
            return s
    return None
#@+node:ekr.20170221063527.1: *3* g.handleUnl
def handleUnl(unl_s: str, c: Cmdr) -> Optional[Cmdr]:
    """
    Select the node given by any kind of unl.
    This must *never* open a browser.
    """
    if not unl_s:
        return None
    unl = unl_s.strip()
    if not unl:
        return None
    p = g.findAnyUnl(unl, c)
    if not p:
        print(f"Not found: {unl!r}")
        return None
    # Do not assume that p is in c.
    c2 = p.v.context
    if c2 != c:
        g.app.selectLeoWindow(c2)  # Switch outlines.
    c2.redraw(p)
    return c2
#@+node:tbrown.20090219095555.63: *3* g.handleUrl & helpers
def handleUrl(url: str, c: Cmdr = None, p: Position = None) -> Optional[str]:
    """Open a url or a unl."""
    if c and not p:
        p = c.p
    # These two special cases should match the hacks in jedit.match_any_url.
    if url.endswith('.'):
        url = url[:-1]
    if '(' not in url and url.endswith(')'):
        url = url[:-1]
    # Lower the url.
    urll = url.lower()
    if urll.startswith('@url'):
        url = url[4:].lstrip()
    if (
        urll.startswith(('#', 'unl://', 'unl:gnx:')) or
        urll.startswith('file://') and '-->' in urll
    ):
        return g.handleUnl(url, c)
    try:
        g.handleUrlHelper(url, c, p)
        return urll  # For unit tests.
    except Exception:
        g.es_print("g.handleUrl: exception opening", repr(url))
        g.es_exception()
        return None
#@+node:ekr.20170226054459.1: *4* g.handleUrlHelper
def handleUrlHelper(url: str, c: Cmdr, p: Position) -> None:  # pragma: no cover
    """Open a url.  Most browsers should handle:
        ftp://ftp.uu.net/public/whatever
        http://localhost/MySiteUnderDevelopment/index.html
        file:///home/me/todolist.html
    """
    if g.unitTesting:
        return
    tag = 'file://'
    original_url = url
    if url.startswith(tag) and not url.startswith(tag + '#'):
        # Finalize the path *before* parsing the url.
        url = g.computeFileUrl(url, c=c, p=p)
    parsed = urlparse.urlparse(url)
    if parsed.netloc:
        leo_path = os.path.join(parsed.netloc, parsed.path)
        # "readme.txt" gets parsed into .netloc...
    else:
        leo_path = parsed.path
    if leo_path.endswith('\\'):
        leo_path = leo_path[:-1]
    if leo_path.endswith('/'):
        leo_path = leo_path[:-1]
    if parsed.scheme == 'file' and leo_path.endswith('.leo'):
        g.handleUnl(original_url, c)
    elif parsed.scheme in ('', 'file'):
        unquote_path = g.unquoteUrl(leo_path)
        if g.os_path_exists(leo_path):
            g.os_startfile(unquote_path)
        else:
            g.es(f"File '{leo_path}' does not exist")
    else:
        # Mozilla throws a weird exception, then opens the file!
        try:
            webbrowser.open(url)
        except Exception:
            pass
#@+node:ekr.20170226060816.1: *4* g.traceUrl (not used)
def traceUrl(c: Cmdr, path: str, parsed: Any, url: str) -> None:  # pragma: no cover

    print()
    g.trace('url          ', url)
    g.trace('c.frame.title', c.frame.title)
    g.trace('path         ', path)
    g.trace('parsed.fragment', parsed.fragment)
    g.trace('parsed.netloc', parsed.netloc)
    g.trace('parsed.path  ', parsed.path)
    g.trace('parsed.scheme', repr(parsed.scheme))
#@+node:ekr.20230628072109.1: *3* g.isValidUnl
# unls must contain a (possible empty) file part followed by something else.
valid_unl_pattern = re.compile(r"(unl:gnx|unl|file)://(.*?)#.+")

def isValidUnl(unl_s: str) -> bool:
    """Return true if the given unl is valid."""
    return bool(valid_unl_pattern.match(unl_s))
#@+node:ekr.20120311151914.9918: *3* g.isValidUrl
def isValidUrl(url: str) -> bool:
    """Return true if url *looks* like a valid url."""
    table = (
        'file', 'ftp', 'gopher', 'hdl', 'http', 'https', 'imap',
        'mailto', 'mms', 'news', 'nntp', 'prospero', 'rsync', 'rtsp', 'rtspu',
        'sftp', 'shttp', 'sip', 'sips', 'snews', 'svn', 'svn+ssh', 'telnet', 'wais',
    )
    if not url:
        return False  # pragma: no cover (defensive)
    if g.isValidUnl(url):
        return True
    if url.startswith('@'):
        return False
    parsed = urlparse.urlparse(url)
    scheme = parsed.scheme
    for s in table:
        if scheme.startswith(s):
            return True
    return False
#@+node:ekr.20120315062642.9744: *3* g.openUrl
def openUrl(p: Position) -> None:  # pragma: no cover
    """
    Open the url of node p.
    Use the headline if it contains a valid url.
    Otherwise, look *only* at the first line of the body.
    """
    if p:
        url = g.getUrlFromNode(p)
        if url:
            c = p.v.context
            if not g.doHook("@url1", c=c, p=p, url=url):
                g.handleUrl(url, c=c, p=p)
            g.doHook("@url2", c=c, p=p, url=url)
#@+node:ekr.20110605121601.18135: *3* g.openUrlOnClick (open-url-under-cursor)
def openUrlOnClick(event: QMouseEvent, url: str = None) -> Optional[str]:  # pragma: no cover
    """Open the URL under the cursor.  Return it for unit testing."""
    # QTextEditWrapper.mouseReleaseEvent calls this outside Leo's command logic.
    # Make sure to catch all exceptions!
    try:
        return openUrlHelper(event, url)
    except Exception:
        g.es_exception()
        return None
#@+node:ekr.20170216091704.1: *4* g.openUrlHelper
def openUrlHelper(event: LeoKeyEvent, url: str = None) -> Optional[str]:
    """Open the unl, url or gnx under the cursor.  Return it for unit testing."""
    c = getattr(event, 'c', None)
    if not c:
        return None
    w = getattr(event, 'w', c.frame.body.wrapper)
    if not g.app.gui.isTextWrapper(w):
        g.internalError('must be a text wrapper', w)
        return None
    if event:
        event.widget = w
    # Part 1: get the url.
    if url is None:
        s = w.getAllText()
        ins = w.getInsertPoint()
        i, j = w.getSelectionRange()
        if i != j:
            return None  # So find doesn't open the url.
        row, col = g.convertPythonIndexToRowCol(s, ins)
        i, j = g.getLine(s, ins)
        line = s[i:j]
        # Order is important.
        #@+<< look for section ref >>
        #@+node:tom.20220328141455.1: *5* << look for section ref >>
        # Navigate to section reference if one was clicked.
        l_ = line.strip()
        if l_.endswith('>>') and l_.startswith('<<'):
            p = c.p
            px = None
            for p1 in p.subtree():
                if p1.h.strip() == l_:
                    px = p1
                    break
            if px:
                c.selectPosition(px)
                c.redraw()
            return None
        #@-<< look for section ref >>
        url = unl = None
        #@+<< look for url >>
        #@+node:tom.20220328141544.1: *5* << look for url  >>
        # Find the url on the line.
        for match in g.url_regex.finditer(line):
            # Don't open if we click after the url.
            if match.start() <= col < match.end():
                url = match.group(0)
                if g.isValidUrl(url):
                    break
        #@-<< look for url >>
        if not url:
            #@+<< look for unl >>
            #@+node:ekr.20220704211851.1: *5* << look for unl >>
            for match in g.unl_regex.finditer(line):
                # Don't open if we click after the unl.
                if match.start() <= col < match.end():
                    unl = match.group()
                    g.handleUnl(unl, c)
                    return None
            #@-<< look for unl >>
            if not unl:
                #@+<< look for gnx >>
                #@+node:tom.20220328142302.1: *5* << look for gnx >>
                target = None
                for match in gnx_regex.finditer(line):
                    # Don't open if we click after the gnx.
                    if match.start() <= col < match.end():
                        target = match.group(0)[4:]  # Strip the leading 'gnx:'
                        break

                if target:
                    if c.p.gnx == target:
                        return target
                    for p in c.all_unique_positions():
                        if p.v.gnx == target:
                            c.selectPosition(p)
                            c.redraw()
                            return target
                    return None
                #@-<< look for gnx >>
    elif not isinstance(url, str):
        url = url.toString()
        url = g.toUnicode(url)  # #571
    if url and g.isValidUrl(url):
        # Part 2: handle the url
        p = c.p
        if not g.doHook("@url1", c=c, p=p, url=url):
            g.handleUrl(url, c=c, p=p)
        g.doHook("@url2", c=c, p=p)
        return url
    # Part 3: call find-def.
    if not w.hasSelection():
        c.editCommands.extendToWord(event, select=True)
    word = w.getSelectedText().strip()
    if not word:
        return None
    matches = c.findCommands.find_def(event)
    if matches:
        return None
    #@+<< look for filename or import>>
    #@+node:tom.20230130102836.1: *5* << look for filename or import >>
    # Part 4: #2546: look for a file name.
    s = w.getAllText()
    i, j = w.getSelectionRange()
    m = re.match(r'(\w+)\.(\w){1,4}\b', s[i:])
    filename, filename_w = '', ''
    if m:
        filename = m.group(0)
    # Part 5: #3112: look for import statement
    else:
        FROMre = r'^from [\./\\]*([^\s/\\].+)\s+import'
        IMPORTre = r'^import\s+[\./\\]*([^\s/\\].+)'
        IMPORTSre = FROMre + '|' + IMPORTre

        m = re.match(IMPORTSre, s[i:], re.MULTILINE)
        module = m and (m[2] or m[1])
        if module:
            filename = module + '.py'
            filename_w = module + '.pyw'

    if filename:
        # Navigate to the first node whose headline ends with the filename.
        effective_filename = ''
        for p in c.all_unique_positions():
            headline = p.h.strip()
            if headline.endswith(filename):
                effective_filename = filename
            elif filename_w and headline.endswith(filename_w):
                effective_filename = filename_w
            if effective_filename:
                # Set the find text.
                c.findCommands.ftm.set_find_text(effective_filename)
                # Select.
                c.redraw(p)
                break
    #@-<< look for filename or import>>
    return None
#@+node:ekr.20170226093349.1: *3* g.unquoteUrl
def unquoteUrl(url: str) -> str:  # pragma: no cover
    """Replace escaped characters (especially %20, by their equivalent)."""
    return urllib.parse.unquote(url)
#@+node:ekr.20230627143007.1: *3* g: file part utils

#@+node:ekr.20230630132339.1: *4* g.getUNLFilePart
file_part_pattern = re.compile(r'//(.*?)#.*')

def getUNLFilePart(s: str) -> str:
    """Return the file part of a unl, that is, everything *between* '//' and '#'."""
    # Strip the prefix if it exists.
    for prefix in ('unl:gnx:', 'unl:', 'file:'):
        if s.startswith(prefix):
            s = s[len(prefix) :]
            break
    m = file_part_pattern.match(s)
    return m.group(1) if m else ''
#@+node:ekr.20230630132340.1: *4* g.openUNLFile
def openUNLFile(c: Cmdr, s: str) -> Cmdr:
    """
    Open the commander for filename s, the file part of an unl.
    Return None if the file can not be found.
    """
    # Aliases.
    abspath = os.path.abspath
    base = os.path.basename
    dirname = os.path.dirname
    exists = os.path.exists
    isabs = os.path.isabs
    join = g.os_path_finalize_join  # Not os.path.join
    norm = os.path.normpath

    # c's name and directory.
    c_name = c.fileName()
    c_dir = dirname(c_name)

    def standard(path: str) -> str:
        """Standardize the path for easy comparison."""
        return norm(path).lower() if g.isWindows else norm(path)

    if not s.strip():
        return None
    if s.startswith('//') and s.endswith('#'):
        s = s[2:-1]
    if not s.strip():
        return None

    # Always match within the present file.
    if os.path.isabs(s) and standard(s) == standard(c_name):
        return c
    if not os.path.isabs(s) and standard(s) == standard(base(c_name)):
        return c

    # #3814: From here on we must test that the given file exists.

    # #3814: There is no choice for absolute files.
    if isabs(s):
        return g.openWithFileName(s) if exists(s) else None

    if g.isWindows:
        s = s.replace('/', '\\')
    is_relative = os.sep in s
    if is_relative:
        # #3816: Resolve relative paths via c's directory.
        path = standard(abspath(join(c_dir, s)))  # Not base_s.
    else:
        # #3814: Prefer short paths in `@data unl-path-prefixes` to any defaults.
        #        Such paths must match exactly.
        base_s = base(s)
        d = g.parsePathData(c)
        directory = d.get(base_s)
        if directory:
            path = standard(join(directory, base_s))
            if not exists(path):
                return None
        else:
            # Resolve relative file parts using c's directory.
            path = standard(join(c_dir, base_s))

    # Search all other open commanders, starting with c.
    if path == standard(c_name):
        return c
    for c2 in g.app.commanders():
        if path == standard(c2.fileName()):
            return c2

    # #3814: *Open* the file and return the commander.
    return g.openWithFileName(path) if exists(path) else None
#@+node:ekr.20230630132341.1: *4* g.parsePathData
path_data_pattern = re.compile(r'(.+?):\s*(.+)')

def parsePathData(c: Cmdr) -> dict[str, str]:
    """
    Return a dict giving path prefixes for the files given in @data
    unl-path-prefixes.
    """
    lines = c.config.getData('unl-path-prefixes')
    d: dict[str, str] = {}
    for line in lines or []:
        if m := path_data_pattern.match(line):
            key, path = m.group(1), m.group(2)
            if key in d:
                g.trace(f"Ignoring duplicate key: {line!r}")  # pragma: no cover
            else:
                d[key] = os.path.normpath(path)
        else:
            g.trace(f"Ignoring line: {line!r}")  # pragma: no cover
    return d
#@-others
# set g when the import is about to complete.
g = sys.modules.get('leo.core.leoGlobals')
assert g, sorted(sys.modules.keys())
if __name__ == '__main__':
    unittest.main()  # pragma: no cover

#@@language python
#@@tabwidth -4
#@@pagewidth 70
#@-leo<|MERGE_RESOLUTION|>--- conflicted
+++ resolved
@@ -4382,13 +4382,8 @@
         return ''
 
     return find('Author'), find('commit')[:10], find('Date')
-<<<<<<< HEAD
-#@+node:ekr.20240603193736.1: *3* g.getModifiedFiles
-def getModifiedFiles(repo_path: str) -> list[str]:  # pragma: no cover
-=======
 #@+node:ekr.20240604111327.1: *3* g.getModifiedFiles
 def getModifiedFiles(repo_path: str) -> list[str]:
->>>>>>> 5fc49d71
     """Return the modified files in the given repo."""
     if not repo_path:
         return []
@@ -4397,13 +4392,7 @@
     try:
         # We are not checking the return code here, so:
         # pylint: disable=subprocess-run-check
-<<<<<<< HEAD
-        result = subprocess.run(
-            ["git", "status", "--porcelain"],
-            capture_output=True, text=True)
-=======
         result = subprocess.run(["git", "status", "--porcelain"], capture_output=True, text=True)
->>>>>>> 5fc49d71
         if result.returncode != 0:
             print("Error running git command")
             return []
