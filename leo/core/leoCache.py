--- conflicted
+++ resolved
@@ -71,12 +71,7 @@
             # Fixes bug 670108.
             self.c.db = self.db
             self.inited = True
-<<<<<<< HEAD
-            self.dump(self.db, 'file cache: %s' % sfn)
-        
-=======
             self.dump(self.db, 'c.db: %s' % sfn)
->>>>>>> 89151874
     #@+node:ekr.20100208082353.5920: *4* cacher.initGlobalDb
     def initGlobalDB(self):
         '''
@@ -94,11 +89,7 @@
             db = SqlitePickleShare(dbdirname) if SQLITE else PickleShareDB(dbdirname)
             self.db = db
             self.inited = True
-<<<<<<< HEAD
-            self.dump(db, 'g.app.db')
-=======
             self.dump(self.db, 'g.app.db')
->>>>>>> 89151874
             return db
         except Exception:
             return {} # Use a plain dict as a dummy.
@@ -478,14 +469,6 @@
             [self.makeCacheList(p2) for p2 in p.children()]]
     #@+node:ekr.20100210163813.5747: *4* cacher.save
     def save(self, fn, changeName):
-<<<<<<< HEAD
-        '''
-        Save c.db. Called from c.save, etc.
-        '''
-        g.trace('(cacher)', fn)
-        g.printObj(list(self.c.db.keys()))
-=======
->>>>>>> 89151874
         if SQLITE:
             self.commit(True)
         if changeName or not self.inited:
