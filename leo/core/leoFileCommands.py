--- conflicted
+++ resolved
@@ -153,10 +153,10 @@
             attrs: an Attributes item passed to startElement.'''
 
             ### if 0: # check for non-unicode attributes.
-                ### for name in attrs.getNames():
-                    ### val = attrs.getValue(name)
-                    ### if type(val) != type(u''):
-                    ###    g.trace('Non-unicode attribute',name,val)
+                # for name in attrs.getNames():
+                    # val = attrs.getValue(name)
+                    # if type(val) != type(u''):
+                    #    g.trace('Non-unicode attribute',name,val)
 
             # g.trace(g.listToString([repr(z) for z in attrs.getNames()]))
 
@@ -531,6 +531,7 @@
 class baseFileCommands:
     """A base class for the fileCommands subcommander."""
     #@    @+others
+    #@+node:ekr.20090218115025.4:Birth
     #@+node:ekr.20031218072017.3019:leoFileCommands._init_
     def __init__(self,c):
 
@@ -547,7 +548,9 @@
             # 'vtag',
         )
         self.initIvars()
-
+    #@nonl
+    #@-node:ekr.20031218072017.3019:leoFileCommands._init_
+    #@+node:ekr.20090218115025.5:initIvars
     def initIvars(self):
 
         # General
@@ -590,11 +593,8 @@
             # Values are gnx's.
         self.vnodesDict = {}
             # keys are gnx strings; values are ignored
-<<<<<<< HEAD
-    #@nonl
-=======
->>>>>>> f4e405ac
-    #@-node:ekr.20031218072017.3019:leoFileCommands._init_
+    #@-node:ekr.20090218115025.5:initIvars
+    #@-node:ekr.20090218115025.4:Birth
     #@+node:ekr.20031218072017.3020:Reading
     #@+node:ekr.20060919104836: Top-level
     #@+node:ekr.20070919133659.1:checkLeoFile (fileCommands)
@@ -602,10 +602,10 @@
 
         '''The check-leo-file command.'''
 
-        fc = self ; c = fc.c ; p = c.currentPosition()
+        fc = self ; c = fc.c ; p = c.p
 
         # Put the body (minus the @nocolor) into the file buffer.
-        s = p.bodyString() ; tag = '@nocolor\n'
+        s = p.b ; tag = '@nocolor\n'
         if s.startswith(tag): s = s[len(tag):]
 
         # Do a trial read.
@@ -633,7 +633,7 @@
 
         '''Read a Leo outline from string s in clipboard format.'''
 
-        c = self.c ; current = c.currentPosition() ; check = not reassignIndices
+        c = self.c ; current = c.p ; check = not reassignIndices
 
         # Save the hidden root's children.
         children = c.hiddenRootNode.t.children
@@ -697,7 +697,7 @@
 
         for p in p.self_and_subtree_iter():
             for z in parents:
-                # g.trace(p.headString(),id(p.v.t),id(z.v.t))
+                # g.trace(p.h,id(p.v.t),id(z.v.t))
                 if p.v.t == z.v.t:
                     g.es('Invalid paste: nodes may not descend from themselves',color="blue")
                     return False
@@ -760,7 +760,8 @@
         if ok and readAtFileNodesFlag:
             # Redraw before reading the @file nodes so the screen isn't blank.
             # This is important for big files like LeoPy.leo.
-            c.redraw_now()
+            c.redraw()
+            c.setFileTimeStamp(fileName)
             c.atFileCommands.readAll(c.rootVnode(),partialFlag=False)
 
         # Do this after reading derived files.
@@ -769,7 +770,7 @@
             self.restoreDescendentAttributes()
 
         self.setPositionsFromVnodes()
-        c.selectVnode(c.currentPosition()) # load body pane
+        c.selectVnode(c.p) # load body pane
 
         self.initAllParents()
 
@@ -833,13 +834,13 @@
     #@+node:ekr.20031218072017.3029:readAtFileNodes (fileCommands)
     def readAtFileNodes (self):
 
-        c = self.c ; p = c.currentPosition()
+        c = self.c ; p = c.p
 
         c.atFileCommands.readAll(p,partialFlag=True)
         c.redraw()
 
         # Force an update of the body pane.
-        c.setBodyString(p,p.bodyString())
+        c.setBodyString(p,p.b)
         c.frame.body.onBodyChanged(undoType=None)
     #@-node:ekr.20031218072017.3029:readAtFileNodes (fileCommands)
     #@+node:ekr.20031218072017.2297:open (leoFileCommands)
@@ -1059,7 +1060,7 @@
     #@+node:ekr.20060919110638.7:createSaxVnode & helpers
     def createSaxVnode (self,sax_node,parent_v,t=None):
 
-        c = self.c
+        c = self.c ; trace = False
         h = sax_node.headString
         b = sax_node.bodyString
 
@@ -1085,13 +1086,15 @@
         index = self.canonicalTnodeIndex(sax_node.tnx)
         self.tnodesDict [index] = t
 
-        # g.trace('tnx','%-22s' % (index),'v',id(v),'v.t',id(v.t),'body','%-4d' % (len(b)),h)
+        if trace: g.trace(
+            'tnx','%-22s' % (index),'v',id(v),
+            'v.t',id(v.t),'body','%-4d' % (len(b)),h)
 
         self.handleVnodeSaxAttributes(sax_node,v)
         self.handleTnodeSaxAttributes(sax_node,t)
 
         return v
-
+    #@nonl
     #@+node:ekr.20060919110638.8:handleTnodeSaxAttributes
     def handleTnodeSaxAttributes (self,sax_node,t):
 
@@ -1241,7 +1244,7 @@
             val2 = pickle.loads(binString)
             # g.trace('v.3 val:',val2)
             return val2
-        except (pickle.UnpicklingError,ImportError):
+        except (pickle.UnpicklingError,ImportError,AttributeError):
             g.trace('can not unpickle',val)
             return val
     #@-node:ekr.20061003093021:getSaxUa
@@ -1390,12 +1393,12 @@
                     p.moveToNext()
                     i -= 1
                 else:
-                    # g.trace('oops: bad archived position. no sibling:',aList,p.headString(),c)
+                    # g.trace('oops: bad archived position. no sibling:',aList,p.h,c)
                     return None
             level += 1
             if level < len(aList):
                 p.moveToFirstChild()
-                # g.trace('level',level,'index',aList[level],p.headString())
+                # g.trace('level',level,'index',aList[level],p.h)
         return p
     #@nonl
     #@-node:ekr.20061006104837.1:archivedPositionToPosition
@@ -1411,18 +1414,21 @@
 
         # New in 4.2.  Return ok flag so shutdown logic knows if all went well.
         ok = g.doHook("save1",c=c,p=v,v=v,fileName=fileName)
-        # redraw_flag = g.app.gui.guiName() == 'tkinter'
+
         if ok is None:
-            c.endEditing()# Set the current headline text.
+            c.endEditing() # Set the current headline text.
             self.setDefaultDirectoryForNewFiles(fileName)
-            ok = self.write_Leo_file(fileName,False) # outlineOnlyFlag
-            self.putSavedMessage(fileName)
+            ok = c.checkFileTimeStamp(fileName)
             if ok:
+                ok = self.write_Leo_file(fileName,False) # outlineOnlyFlag
+            if ok:
+                self.putSavedMessage(fileName)
                 c.setChanged(False) # Clears all dirty bits.
                 if c.config.save_clears_undo_buffer:
                     g.es("clearing undo")
                     c.undoer.clearUndoState()
-            c.redraw()
+
+            c.redraw_after_icons_changed()
 
         g.doHook("save2",c=c,p=v,v=v,fileName=fileName)
         return ok
@@ -1438,7 +1444,8 @@
             if self.write_Leo_file(fileName,False): # outlineOnlyFlag
                 c.setChanged(False) # Clears all dirty bits.
                 self.putSavedMessage(fileName)
-            c.redraw()
+
+            c.redraw_after_icons_changed()
 
         g.doHook("save2",c=c,p=v,v=v,fileName=fileName)
     #@-node:ekr.20031218072017.3043:saveAs
@@ -1452,7 +1459,8 @@
             self.setDefaultDirectoryForNewFiles(fileName)
             self.write_Leo_file(fileName,False) # outlineOnlyFlag
             self.putSavedMessage(fileName)
-            c.redraw()
+
+            c.redraw_after_icons_changed()
 
         g.doHook("save2",c=c,p=v,v=v,fileName=fileName)
     #@-node:ekr.20031218072017.3044:saveTo
@@ -1534,7 +1542,7 @@
             #@+node:ekr.20031218072017.1972:<< count the number of tnodes >>
             c.clearAllVisited()
 
-            for p in c.currentPosition().self_and_subtree_iter():
+            for p in c.p.self_and_subtree_iter():
                 t = p.v.t
                 if t and not t.isWriteBit():
                     t.setWriteBit()
@@ -1696,7 +1704,14 @@
         # New in Leo 4.4.2 b2: call put just once.
         gnx = g.app.nodeIndices.toString(t.fileIndex)
         ua = hasattr(t,'unknownAttributes') and self.putUnknownAttributes(t) or ''
-        body = t._bodyString and xml.sax.saxutils.escape(t._bodyString) or ''
+        b = t.b
+        if b:
+            # Convert to encoded string ????
+            # b = g.toEncodedString(b,self.leo_file_encoding,reportErrors=True)
+            body = xml.sax.saxutils.escape(b)
+        else:
+            body = ''
+
         self.put('<t tx="%s"%s>%s</t>\n' % (gnx,ua,body))
     #@-node:ekr.20031218072017.1577:putTnode
     #@+node:ekr.20031218072017.1575:putTnodes
@@ -1710,7 +1725,7 @@
         #@    << write only those tnodes that were referenced >>
         #@+node:ekr.20031218072017.1576:<< write only those tnodes that were referenced >>
         if self.usingClipboard: # write the current tree.
-            theIter = c.currentPosition().self_and_subtree_iter()
+            theIter = c.p.self_and_subtree_iter()
         else: # write everything
             theIter = c.all_positions_with_unique_tnodes_iter()
 
@@ -1813,7 +1828,7 @@
                 if isThin or isShadow: # Never issue warning for @auto.
                     if g.app.unitTesting:
                         g.app.unitTestDict["warning"] = True
-                    g.es("deleting tnode list for",p.headString(),color="blue")
+                    g.es("deleting tnode list for",p.h,color="blue")
                 # This is safe: cloning can't change the type of this node!
                 delattr(v.t,"tnodeList")
             else:
@@ -1844,7 +1859,7 @@
                 #@            << issue informational messages >>
                 #@+node:ekr.20040702085529:<< issue informational messages >>
                 if isOrphan and isThin:
-                    g.es("writing erroneous:",p.headString(),color="blue")
+                    g.es("writing erroneous:",p.h,color="blue")
                     p.clearOrphan()
                 #@-node:ekr.20040702085529:<< issue informational messages >>
                 #@nl
@@ -1873,14 +1888,10 @@
         self.put("<vnodes>\n")
 
         # Make only one copy for all calls.
-        self.currentPosition = c.currentPosition() 
+        self.currentPosition = c.p 
         self.rootPosition    = c.rootPosition()
         # self.topPosition     = c.topPosition()
-<<<<<<< HEAD
-        self.vnodesDict={}
-=======
         self.vnodesDict = {}
->>>>>>> f4e405ac
 
         if self.usingClipboard:
             self.putVnode(self.currentPosition) # Write only current tree.
@@ -2044,6 +2055,7 @@
             else:
                 theActualFile.write(s)
                 theActualFile.close()
+                c.setFileTimeStamp(fileName)
                 #@            << delete backup file >>
                 #@+node:ekr.20031218072017.3048:<< delete backup file >>
                 if backupName and g.os_path_exists(backupName):
@@ -2156,7 +2168,7 @@
 
         '''Write all missing @file nodes.'''
 
-        c = self.c ; at = c.atFileCommands ; p = c.currentPosition()
+        c = self.c ; at = c.atFileCommands ; p = c.p
 
         if p:
             changedFiles = at.writeMissing(p)
@@ -2206,7 +2218,7 @@
                     ok = self.pickle(torv=torv,val=d.get(key),tag=None)
                     if not ok:
                         del d[key]
-                        g.es("ignoring bad unknownAttributes key",key,"in",p.headString(),color="blue")
+                        g.es("ignoring bad unknownAttributes key",key,"in",p.h,color="blue")
 
                 if d:
                     result.append((torv,d),)
@@ -2264,7 +2276,7 @@
                     gnx = t.fileIndex
                     sList.append("%s," % nodeIndices.toString(gnx))
                 s = ''.join(sList)
-                # g.trace(tag,[str(p.headString()) for p in theList])
+                # g.trace(tag,[str(p.h) for p in theList])
                 result.append('\n%s="%s"' % (tag,s))
 
         return ''.join(result)
@@ -2273,7 +2285,7 @@
     def putDescendentTnodeUas (self,p):
 
         trace = False
-        if trace: g.trace(p.headString())
+        if trace: g.trace(p.h)
 
         # Create a list of all tnodes having a valid unknownAttributes dict.
         tnodes = [] ; aList = []
@@ -2281,7 +2293,7 @@
             t = p2.v.t
             if hasattr(t,"unknownAttributes"):
                 if t not in tnodes :
-                    # g.trace(p2.headString(),t)
+                    # g.trace(p2.h,t)
                     tnodes.append(t)
                     aList.append((p2.copy(),t),)
 
@@ -2312,7 +2324,7 @@
         suitable for reconstituting uA's for anonymous vnodes.'''
 
         trace = False
-        if trace: g.trace(p.headString())
+        if trace: g.trace(p.h)
 
         # Create aList of tuples (p,v) having a valid unknownAttributes dict.
         # Create dictionary: keys are vnodes, values are corresonding archived positions.
@@ -2334,7 +2346,7 @@
             key = '.'.join(aList2)
             d[key]=d2
 
-        if trace: g.trace(p.headString(),g.dictToString(d))
+        if trace: g.trace(p.h,g.dictToString(d))
 
         # Pickle and hexlify d
         return d and self.pickle(
@@ -2393,9 +2405,8 @@
             g.es("ignoring non-dictionary unknownAttributes for",torv,color="blue")
             return ''
         else:
-
             val = ''.join([self.putUaHelper(torv,key,val) for key,val in attrDict.items()])
-            # g.trace(torv,attrDict,g.callers())
+            # g.trace(torv,attrDict)
             return val
     #@-node:EKR.20040526202501:putUnknownAttributes
     #@+node:ekr.20031218072017.3045:setDefaultDirectoryForNewFiles
@@ -2419,7 +2430,7 @@
         if p:
             import leo.core.leoConfig as leoConfig
             parser = leoConfig.settingsTreeParser(c)
-            kind,name,val = parser.parseHeadline(p.headString())
+            kind,name,val = parser.parseHeadline(p.h)
             if val and val.lower() in ('true','1'):
                 val = True
             else:
