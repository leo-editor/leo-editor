#@+leo-ver=5-thin
#@+node:ekr.20061031131434: * @file leoKeys.py
"""Gui-independent keystroke handling for Leo."""
# pylint: disable=eval-used
# pylint: disable=deprecated-method
    # The new methods may not exist in Python 2.
#@+<< imports >>
#@+node:ekr.20061031131434.1: ** << imports >> (leoKeys)
import leo.core.leoGlobals as g
import leo.external.codewise as codewise
import glob
import inspect
import os
import re
import string
import sys
import time
#@-<< imports >>
#@+<< Key bindings, an overview >>
#@+node:ekr.20130920121326.11281: ** << Key bindings, an overview >>
#@@nocolor-node
#@+at
# 
# The big pictures of key bindings:
# 
# 1. Code in leoKeys.py and in leoConfig.py converts user key settings to
#    various Python **binding dictionaries** defined in leoKeys.py.
# 
# 2. An instance of LeoQtEventFilter should be attached to all visible panes
#    in Leo's main window. g.app.gui.setFilter does this.
# 
# 3. LeoQtEventFilter.eventFilter calls k.masterKeyhandler for every
#    keystroke. eventFilter passes only just the event argument to
#    k.masterKeyHandler. The event arg gives both the widget in which the
#    event occurs and the keystroke.
# 
# 4. k.masterKeyHandler and its helpers use the event argument and the
#    binding dictionaries to execute the Leo command (if any) associated with
#    the incoming keystroke.
# 
# Important details:
# 
# 1. g.app.gui.setFilter allows various traces and assertions to be made
#    uniformly. The obj argument to setFilter is a QWidget object; the w
#    argument to setFilter can be either the same as obj, or a Leo
#    wrapper class. **Important**: the types of obj and w are not
#    actually all that important, as discussed next.
# 
# 2. The logic in k.masterKeyHandler and its helpers is long and involved:
# 
# A. k.getPaneBinding associates a command with the incoming keystroke based
#    on a) the widget's name and b) whether the widget is a text widget
#    (which depends on the type of the widget).
# 
#    To do this, k.getPaneBinding uses a **binding priority table**. This
#    table is defined within k.getPaneBinding itself. The table indicates
#    which of several possible bindings should have priority. For instance,
#    if the widget is a text widget, a user binding for a 'text' widget takes
#    priority over a default key binding. Similarly, if the widget is Leo's
#    tree widget, a 'tree' binding has top priority. There are many other
#    details encapsulated in the table. The exactly details of the binding
#    priority table are open to debate, but in practice the resulting
#    bindings are as expeced.
# 
# B. If k.getPaneBinding finds a command associated with the incoming
#    keystroke, k.masterKeyHandler calls k.masterCommand to execute the
#    command. k.masterCommand handles many complex. See the source code for
#    details.
# 
# C. If k.getPaneBinding fails to bind the incoming keystroke to a command,
#    k.masterKeyHandler calls k.handleUnboundKeys to handle the keystroke.
#    Depending on the widget, and settings, and the keystroke,
#    k.handleUnboundKeys may do nothing, or it may call k.masterCommand to
#    insert a plain key into the widget.
#@-<< Key bindings, an overview >>
#@+<< about 'internal' bindings >>
#@+node:ekr.20061031131434.2: ** << about 'internal' bindings >>
#@@nocolor
#@+at
# 
# Here are the rules for translating key bindings (in leoSettings.leo)
# into keys for k.bindingsDict:
# 
# 1. The case of plain letters is significant: a is not A.
# 
# 2. The Shift- prefix can be applied *only* to letters. Leo will ignore
#    (with a warning) the shift prefix applied to any other binding,
#    e.g., Ctrl-Shift-(
# 
# 3. The case of letters prefixed by Ctrl-, Alt-, Key- or Shift- is
#    *not* significant. Thus, the Shift- prefix is required if you want
#    an upper-case letter (with the exception of 'bare' uppercase
#    letters.)
# 
# The following table illustrates these rules. In each row, the first
# entry is the key (for k.bindingsDict) and the other entries are
# equivalents that the user may specify in leoSettings.leo:
# 
# a, Key-a, Key-A
# A, Shift-A
# Alt-a, Alt-A
# Alt-A, Alt-Shift-a, Alt-Shift-A
# Ctrl-a, Ctrl-A
# Ctrl-A, Ctrl-Shift-a, Ctrl-Shift-A
# , Key-!,Key-exclam,exclam
# 
# This table is consistent with how Leo already works (because it is
# consistent with Tk's key-event specifiers). It is also, I think, the
# least confusing set of rules.
#@-<< about 'internal' bindings >>
#@+<< about key dicts >>
#@+node:ekr.20061031131434.3: ** << about key dicts >>
#@@nocolor
#@+at
# 
# ivar                    Keys                Values
# ----                    ----                ------
# c.commandsDict          command names (1)   functions
# k.bindingsDict          shortcuts           lists of ShortcutInfo objects
# k.masterBindingsDict    scope names (2)     Interior masterBindingDicts (3)
# k.masterGuiBindingsDict strokes             list of widgets in which stoke is bound
# k.settingsNameDict (4)  settings.lower()    "Real" Tk specifiers
# inverseBindingDict (5)  command names       lists of tuples (pane,key)
# modeCommandsDict (6)    command name (7)    inner modeCommandsDicts (8)
# 
# Notes:
# 
# (1) Command names are minibuffer names (strings)
# (2) Scope names are 'all','text',etc.
# (3) Interior masterBindingDicts: Keys are strokes; values are ShortcutInfo objects.
# (4) k.settingsNameDict has no inverse.
# (5) inverseBindingDict is **not** an ivar: it is computed by k.computeInverseBindingDict.
# (6) A global dict: g.app.gui.modeCommandsDict
# (7) enter-x-command
# (8) Keys are command names, values are lists of ShortcutInfo objects.
#@-<< about key dicts >>
#@+others
#@+node:ekr.20061031131434.4: ** class AutoCompleterClass
class AutoCompleterClass(object):
    '''A class that inserts autocompleted and calltip text in text widgets.
    This class shows alternatives in the tabbed log pane.

    The keyHandler class contains hooks to support these characters:
    invoke-autocompleter-character (default binding is '.')
    invoke-calltips-character (default binding is '(')
    '''
    #@+others
    #@+node:ekr.20150509035140.1: *3* ac.cmd (decorator)
    def cmd(name):
        '''Command decorator for the AutoCompleter class.'''
        # pylint: disable=no-self-argument
        return g.new_cmd_decorator(name, ['c', 'k', 'autoCompleter'])
    #@+node:ekr.20061031131434.5: *3* ac.ctor
    def __init__(self, k):
        '''Ctor for AutoCompleterClass class.'''
        # Ivars...
        self.c = c = k.c
        self.k = k
        self.force = None
        self.language = None
        self.namespaces = []
            # additional namespaces to search for objects, other code
            # can append namespaces to this to extend scope of search
        self.qw = None
            # The object that supports qcompletion methods.
        self.tabName = None
            # The name of the main completion tab.
        self.verbose = False
            # True: print all members, regardless of how many there are.
        self.w = None
            # The widget that gets focus after autocomplete is done.
        self.warnings = {}
            # Keys are language names.
        # Codewise pre-computes...
        self.codewiseSelfList = []
            # The (global) completions for "self."
        self.completionsDict = {}
            # Keys are prefixes, values are completion lists.
        # Options...
        self.auto_tab = c.config.getBool('auto_tab_complete', False)
        self.forbid_invalid = c.config.getBool('forbid_invalid_completions', False)
        self.use_qcompleter = c.config.getBool('use_qcompleter', False)
            # True: show results in autocompleter tab.
            # False: show results in a QCompleter widget.
    #@+node:ekr.20061031131434.8: *3* ac.Top level
    #@+node:ekr.20061031131434.9: *4* ac.autoComplete
    @cmd('auto-complete')
    def autoComplete(self, event=None, force=False):
        '''An event handler for autocompletion.'''
        trace = False and not g.unitTesting
        c, k = self.c, self.k
        state = k.unboundKeyAction
        # pylint: disable=consider-using-ternary
        w = event and event.w or c.get_focus()
        self.force = force
        if state not in ('insert', 'overwrite'):
            if trace: g.trace('not in insert/overwrite mode')
            return
        # First, handle the invocation character as usual.
        if not force:
            # Ctrl-period does *not* insert a period.
            if trace: g.trace('not force')
            k.masterCommand(event=event)
        # Allow autocompletion only in the body pane.
        if not c.widget_name(w).lower().startswith('body'):
            if trace: g.trace('not body')
            return
        self.language = g.scanForAtLanguage(c, c.p)
        if w and (k.enable_autocompleter or force): # self.language == 'python':
            if trace: g.trace('starting')
            self.w = w
            self.start(event)
        else:
            if trace: g.trace('autocompletion not enabled')
    #@+node:ekr.20061031131434.10: *4* ac.autoCompleteForce
    @cmd('auto-complete-force')
    def autoCompleteForce(self, event=None):
        '''Show autocompletion, even if autocompletion is not presently enabled.'''
        return self.autoComplete(event, force=True)
    #@+node:ekr.20061031131434.12: *4* ac.enable/disable/toggleAutocompleter/Calltips
    @cmd('disable-autocompleter')
    def disableAutocompleter(self, event=None):
        '''Disable the autocompleter.'''
        self.k.enable_autocompleter = False
        self.showAutocompleterStatus()

    @cmd('disable-calltips')
    def disableCalltips(self, event=None):
        '''Disable calltips.'''
        self.k.enable_calltips = False
        self.showCalltipsStatus()

    @cmd('enable-autocompleter')
    def enableAutocompleter(self, event=None):
        '''Enable the autocompleter.'''
        self.k.enable_autocompleter = True
        self.showAutocompleterStatus()

    @cmd('enable-calltips')
    def enableCalltips(self, event=None):
        '''Enable calltips.'''
        self.k.enable_calltips = True
        self.showCalltipsStatus()

    @cmd('toggle-autocompleter')
    def toggleAutocompleter(self, event=None):
        '''Toggle whether the autocompleter is enabled.'''
        self.k.enable_autocompleter = not self.k.enable_autocompleter
        self.showAutocompleterStatus()

    @cmd('toggle-calltips')
    def toggleCalltips(self, event=None):
        '''Toggle whether calltips are enabled.'''
        self.k.enable_calltips = not self.k.enable_calltips
        self.showCalltipsStatus()
    #@+node:ekr.20061031131434.13: *4* ac.showCalltips
    @cmd('show-calltips')
    def showCalltips(self, event=None, force=False):
        '''Show the calltips at the cursor.'''
        c = self.c; k = c.k
        w = event and event.w
        if not w: return
        is_headline = c.widget_name(w).startswith('head')
        # Insert the calltip if possible, but not in headlines.
        if (k.enable_calltips or force) and not is_headline:
            self.w = w
            self.calltip()
        else:
            # Just insert the invocation character as usual.
            k.masterCommand(event=event)
    #@+node:ekr.20061031131434.14: *4* ac.showCalltipsForce
    @cmd('show-calltips-force')
    def showCalltipsForce(self, event=None):
        '''Show the calltips at the cursor, even if calltips are not presently enabled.'''
        return self.showCalltips(event, force=True)
    #@+node:ekr.20061031131434.15: *4* ac.showAutocompleter/CalltipsStatus
    def showAutocompleterStatus(self):
        '''Show the autocompleter status.'''
        k = self.k
        if not g.unitTesting:
            s = 'autocompleter %s' % (
                'On' if k.enable_autocompleter else 'Off')
            g.red(s)

    def showCalltipsStatus(self):
        '''Show the autocompleter status.'''
        k = self.k
        if not g.unitTesting:
            s = 'calltips %s' % 'On' if k.enable_calltips else 'Off'
            g.red(s)
    #@+node:ekr.20061031131434.16: *3* ac.Helpers
    #@+node:ekr.20110512212836.14469: *4* ac.exit
    def exit(self):
        trace = False and not g.unitTesting
        if trace: g.trace(g.callers())
        c = self.c
        w = self.w or c.frame.body.wrapper
        if trace: g.trace(g.callers())
        c.k.keyboardQuit()
        if self.use_qcompleter:
            if self.qw:
                self.qw.end_completer()
                self.qw = None # Bug fix: 2013/09/24.
        else:
            for name in (self.tabName, 'Modules', 'Info'):
                c.frame.log.deleteTab(name)
        # Restore the selection range that may have been destroyed by changing tabs.
        c.widgetWantsFocusNow(w)
        i, j = w.getSelectionRange()
        w.setSelectionRange(i, j, insert=j)
        # Was in finish.
        c.frame.body.onBodyChanged('Typing')
        c.recolor()

    finish = exit
    abort = exit
    #@+node:ekr.20061031131434.18: *4* ac.append/begin/popTabName
    def appendTabName(self, word):
        self.setTabName(self.tabName + '.' + word)

    def beginTabName(self, word):
        self.setTabName('AutoComplete ' + word)

    def clearTabName(self):
        self.setTabName('AutoComplete ')

    def popTabName(self):
        s = self.tabName
        i = s.rfind('.', 0, -1)
        if i > -1:
            self.setTabName(s[0: i])
    # Underscores are not valid in Pmw tab names!

    def setTabName(self, s):
        c = self.c
        if self.tabName:
            c.frame.log.deleteTab(self.tabName)
        self.tabName = s.replace('_', '') or ''
        c.frame.log.clearTab(self.tabName)
    #@+node:ekr.20110509064011.14556: *4* ac.attr_matches
    def attr_matches(self, s, namespace):
        """Compute matches when string s is of the form name.name....name.

        Evaluates s using eval(s,namespace)

        Assuming the text is of the form NAME.NAME....[NAME], and is evaluatable in
        the namespace, it will be evaluated and its attributes (as revealed by
        dir()) are used as possible completions.

        For class instances, class members are are also considered.)

        **Warning**: this can still invoke arbitrary C code, if an object
        with a __getattr__ hook is evaluated.

        """
        trace = False and not g.unitTesting
        verbose = False
        # Seems to work great. Catches things like ''.<tab>
        m = re.match(r"(\S+(\.\w+)*)\.(\w*)$", s)
        if not m:
            return []
        expr, attr = m.group(1, 3)
        try:
            safe_expr = self.strip_brackets(expr)
            obj = eval(safe_expr, namespace)
        except Exception:
            return []
        # Build the result.
        words = dir(obj)
        n = len(attr)
        result = ["%s.%s" % (expr, w) for w in words if w[: n] == attr]
        if trace:
            if verbose:
                g.trace(s, result)
            else:
                g.trace(repr(s))
        return result
    #@+node:ekr.20061031131434.11: *4* ac.auto_completer_state_handler
    def auto_completer_state_handler(self, event):
        '''Handle all keys while autocompleting.'''
        trace = False and not g.app.unitTesting
        c, k, tag = self.c, self.k, 'auto-complete'
        state = k.getState(tag)
        ch = event.char if event else ''
        stroke = event.stroke if event else ''
        is_plain = k.isPlainKey(stroke)
        if trace: g.trace('state: %s, ch: %s, stroke: %s' % (
            state, repr(ch), repr(stroke)))
        if state == 0:
            c.frame.log.clearTab(self.tabName)
            common_prefix, prefix, tabList = self.compute_completion_list()
            if tabList:
                k.setState(tag, 1, handler=self.auto_completer_state_handler)
            else:
                if trace: g.trace('abort: not tabList')
                self.exit()
        elif ch in ('\n', 'Return'):
            self.exit()
        elif ch == 'Escape':
            self.exit()
        elif ch in ('\t', 'Tab'):
            self.compute_completion_list()
        elif ch in ('\b', 'BackSpace'):
            self.do_backspace()
        elif ch == '.':
            self.insert_string('.')
            self.compute_completion_list()
        elif ch == '?':
            self.info()
        elif ch == '!':
            # Toggle between verbose and brief listing.
            self.verbose = not self.verbose
            kind = 'ON' if self.verbose else 'OFF'
            message = 'verbose completions %s' % (kind)
            g.es_print(message)
            # This doesn't work because compute_completion_list clears the autocomplete tab.
            # self.put('', message, tabName=self.tabName)
            # This is almost invisible: the fg='red' is not honored.
            c.frame.putStatusLine(message, fg='red')
            self.compute_completion_list()
        # elif ch == 'Down' and hasattr(self,'onDown'):
            # self.onDown()
        # elif ch == 'Up' and hasattr(self,'onUp'):
            # self.onUp()
        elif is_plain and ch and ch in string.printable:
            if trace: g.trace('plain: %r' % (ch))
            self.insert_general_char(ch)
        else:
            if stroke == k.autoCompleteForceKey:
                # This is probably redundant because completions will exist.
                # However, it doesn't hurt, and it may be useful rarely.
                if trace: g.trace('auto-complete-force', repr(stroke))
                common_prefix, prefix, tabList = self.compute_completion_list()
                if tabList:
                    self.show_completion_list(common_prefix, prefix, tabList)
                else:
                    g.warning('No completions')
                    self.exit()
                return None
            else:
                if trace: g.trace('ignore non plain key', repr(stroke), g.callers())
                self.abort() # 2011/06/17.
                return 'do-standard-keys'
    #@+node:ekr.20061031131434.20: *4* ac.calltip & helpers
    def calltip(self):
        '''Show the calltips for the present prefix.
        ch is '(' if the user has just typed it.
        '''
        obj, prefix = self.get_object()
        if obj:
            self.calltip_success(prefix, obj)
        else:
            self.calltip_fail(prefix)
        self.exit()
    #@+node:ekr.20110512090917.14468: *5* ac.calltip_fail
    def calltip_fail(self, prefix):
        '''Evaluation of prefix failed.'''
        trace = False and not g.unitTesting
        if trace:
            g.es('eval failed for "%s"' % repr(prefix))
        self.insert_string('(')
    #@+node:ekr.20110512090917.14469: *5* ac.calltip_success
    def calltip_success(self, prefix, obj):
        trace = False and not g.unitTesting
        try:
            # Get the parenthesized argument list.
            s1, s2, s3, s4 = inspect.getargspec(obj)
            s = inspect.formatargspec(s1, s2, s3, s4)
            if trace: g.trace(obj, repr(s))
        except Exception:
            if trace: g.trace('inspect failed. obj: %s' % (obj))
            self.insert_string('(')
            return
        # Clean s and insert it: don't include the opening "(".
        if g.match(s, 1, 'self,'):
            s = s[6:].strip()
        elif g.match_word(s, 1, 'self'):
            s = s[5:].strip()
        else:
            s = s[1:].strip()
        self.insert_string("(", select=False)
        self.insert_string(s, select=True)
    #@+node:ekr.20061031131434.28: *4* ac.compute_completion_list & helper
    def compute_completion_list(self):
        '''Return the autocompleter completion list.'''
        trace = False and not g.unitTesting
        verbose = False
            # True: report hits and misses.
            # False: report misses.
        prefix = self.get_autocompleter_prefix()
        key, options = self.get_cached_options(prefix)
        if options:
            if trace and verbose: g.trace('**prefix hit: %s, %s' % (prefix, key))
        else:
            if trace: g.trace('**prefix miss: %s, %s' % (prefix, key))
            options = self.get_completions(prefix)
        tabList, common_prefix = g.itemsMatchingPrefixInList(
            prefix, options, matchEmptyPrefix=False)
        if not common_prefix:
            tabList, common_prefix = g.itemsMatchingPrefixInList(
                prefix, options, matchEmptyPrefix=True)
        if trace and verbose:
            g.trace('prefix: %s, common: %s, len(tabList): %s' % (
                repr(prefix), repr(common_prefix), len(tabList)))
            # if verbose: g.trace('options[:10]...\n',
                # g.listToString(options[:10],sort=True))
        if tabList:
            self.show_completion_list(common_prefix, prefix, tabList)
        return common_prefix, prefix, tabList
    #@+node:ekr.20110514051607.14524: *5* ac.get_cached_options
    def get_cached_options(self, prefix):
        trace = False and not g.unitTesting
        d = self.completionsDict
        # Search the completions Dict for shorter and shorter prefixes.
        i = len(prefix)
        while i > 0:
            key = prefix[: i]
            i -= 1
            # Make sure we report hits only of real objects.
            if key.endswith('.'):
                if trace: g.trace('== period: %s' % (key))
                return key, []
            options = d.get(key)
            if options:
                if trace: g.trace('== hit: %s len: %s' % (
                    key, len(options)))
                return key, options
            else:
                if trace: g.trace('== miss: %s' % (key))
        return None, []
    #@+node:ekr.20061031131434.29: *4* ac.do_backspace
    def do_backspace(self):
        '''Delete the character and recompute the completion list.'''
        c, w = self.c, self.w
        c.bodyWantsFocusNow()
        i = w.getInsertPoint()
        if i <= 0:
            self.exit()
            return
        w.delete(i - 1, i)
        w.setInsertPoint(i - 1)
        if i <= 1:
            self.exit()
        else:
            # Update the list. Abort if there is no prefix.
            common_prefix, prefix, tabList = self.compute_completion_list()
            if not prefix:
                self.exit()
    #@+node:ekr.20110510133719.14548: *4* ac.do_qcompleter_tab (not used)
    def do_qcompleter_tab(self, prefix, options):
        '''Return the longest common prefix of all the options.'''
        trace = False and not g.unitTesting
        matches, common_prefix = g.itemsMatchingPrefixInList(
            prefix, options, matchEmptyPrefix=False)
        if trace: g.trace(repr(common_prefix))
        return common_prefix
    #@+node:ekr.20110509064011.14561: *4* ac.get_autocompleter_prefix
    def get_autocompleter_prefix(self):
        trace = False and not g.unitTesting
        # Only the body pane supports auto-completion.
        w = self.c.frame.body.wrapper
        s = w.getAllText()
        if not s: return ''
        i = w.getInsertPoint() - 1
        i1 = i = j = max(0, i)
        while i >= 0 and (s[i].isalnum() or s[i] in '._'):
            i -= 1
        i += 1
        j += 1
        prefix = s[i: j]
        if trace: g.trace(repr(prefix), 'ins', s[i1:])
        return prefix
    #@+node:ekr.20110512212836.14471: *4* ac.get_completions & helpers
    def get_completions(self, prefix):
        trace = False and not g.unitTesting
        verbose = False # True: report hits and misses.  False: report misses.
        d = self.completionsDict
        # Precompute the codewise completions for '.self'.
        if not self.codewiseSelfList:
            aList = self.get_codewise_completions('self.')
            self.codewiseSelfList = [z[5:] for z in aList]
            d['self.'] = self.codewiseSelfList
        # Use the cached list if it exists.
        aList = d.get(prefix)
        if aList:
            if trace and verbose: g.trace('**cache hit: %s' % (prefix))
            return aList
        # elif self.use_codewise:
            # aList = self.get_codewise_completions(prefix)
        # else:
            # aList = self.get_leo_completions(prefix)
        # Always try the Leo completions first.
        # Fall back to the codewise completions.
        aList = (
            self.get_leo_completions(prefix) or
            self.get_codewise_completions(prefix)
        )
        if trace: g.trace('**cash miss: %s' % (prefix))
        d[prefix] = aList
        return aList
    #@+node:ekr.20110510120621.14539: *5* ac.get_codewise_completions & helpers
    def get_codewise_completions(self, prefix):
        '''Use codewise to generate a list of hits.'''
        trace = False and not g.unitTesting
        c = self.c
        m = re.match(r"(\S+(\.\w+)*)\.(\w*)$", prefix)
        if m:
            varname = m.group(1)
            ivar = m.group(3)
            kind, aList = self.guess_class(c, varname)
        else:
            kind, aList = 'none', []
            varname, ivar = None, None
        if aList:
            if kind == 'class':
                hits = self.lookup_methods(aList, ivar)
                hits.extend(self.codewiseSelfList)
            elif kind == 'module':
                hits = self.lookup_modules(aList, ivar)
        else:
            aList2 = prefix.split('.')
            if aList2:
                func = aList2[-1]
                hits = self.lookup_functions(func)
            else:
                hits = []
        if 1: # A kludge: add the prefix to each hit.
            hits = ['%s.%s' % (varname, z) for z in hits]
        if trace:
            g.trace('kind', kind, 'varname', varname, 'ivar', ivar, 'prefix', prefix)
            # g.trace('prefix',prefix,'kind',kind,'varname',varname,'ivar',ivar,'len(hits)',len(hits))
            # g.trace('hits[:10]',g.listToString(hits[:10],sort=False))
        return hits
    #@+node:ekr.20110510120621.14540: *6* ac.clean
    def clean(self, hits):
        '''Clean up hits, a list of ctags patterns, for use in completion lists.'''
        trace = False and not g.unitTesting
        # Just take the function name: ignore the signature & file.
        aList = list(set([z[0] for z in hits]))
        aList.sort()
        if trace:
            # g.trace('hits[:50]',g.listToString(hits[:50],sort=False))
            g.trace('aList[:50]', g.listToString(aList[: 50], sort=False))
        return aList
    #@+node:ekr.20110512232915.14481: *6* ac.clean_for_display (not used)
    def clean_for_display(self, hits):
        '''Clean up hits, a list of ctags patterns, for display purposes.'''
        trace = False and not g.unitTesting
        aList = []
        for h in hits:
            s = h[0]
            # Display oriented: no good for completion list.
            fn = h[1].strip()
            if fn.startswith('/'):
                sig = fn[2: -4].strip()
            else:
                sig = fn
            aList.append('%s: %s' % (s, sig))
        aList = list(set(aList))
        aList.sort()
        if trace:
            # g.trace('hits[:50]',g.listToString(hits[:50],sort=False))
            g.trace('aList[:50]', g.listToString(aList[: 50], sort=False))
        return aList
    #@+node:ekr.20110510120621.14542: *6* ac.guess_class
    def guess_class(self, c, varname):
        '''Return kind, class_list'''
        # if varname == 'g':
            # return 'module',['leoGlobals']
        if varname == 'p':
            return 'class', ['position']
        if varname == 'c':
            return 'class', ['Commands']
        if varname == 'self':
            # Return the nearest enclosing class.
            for p in c.p.parents():
                h = p.h
                # pylint: disable=anomalous-backslash-in-string
                m = re.search('class\s+(\w+)', h)
                if m:
                    return 'class', [m.group(1)]
        if 1:
            aList = []
        else:
            # This is not needed now that we add the completions for 'self'.
            aList = ContextSniffer().get_classes(c.p.b, varname)
        return 'class', aList
    #@+node:ekr.20110510120621.14543: *6* ac.lookup_functions/methods/modules
    def lookup_functions(self, prefix):
        aList = codewise.cmd_functions([prefix])
        hits = [z.split(None, 1) for z in aList if z.strip()]
        return self.clean(hits)

    def lookup_methods(self, aList, prefix): # prefix not used, only aList[0] used.
        aList = codewise.cmd_members([aList[0]])
        hits = [z.split(None, 1) for z in aList if z.strip()]
        return self.clean(hits)

    def lookup_modules(self, aList, prefix): # prefix not used, only aList[0] used.
        aList = codewise.cmd_functions([aList[0]])
        hits = [z.split(None, 1) for z in aList if z.strip()]
        return self.clean(hits)
    #@+node:ekr.20110509064011.14557: *5* ac.get_leo_completions
    def get_leo_completions(self, prefix):
        '''Return completions in an environment defining c, g and p.'''
        trace = False and not g.unitTesting
        verbose = False
        aList = []
        for d in self.namespaces + [self.get_leo_namespace(prefix)]:
            if trace: g.trace(list(d.keys()))
            aList.extend(self.attr_matches(prefix, d))
        aList.sort()
        if trace:
            if verbose:
                g.trace('prefix', repr(prefix), 'aList...\n', g.listToString(aList))
            else:
                g.trace('len(aList): %3s, prefix: %s' % (len(aList), repr(prefix)))
        return aList
    #@+node:ekr.20110512090917.14466: *4* ac.get_leo_namespace
    def get_leo_namespace(self, prefix):
        '''
        Return an environment in which to evaluate prefix.
        Add some common standard library modules as needed.
        '''
        trace = False and not g.unitTesting
        k = self.k
        d = {'c': k.c, 'p': k.c.p, 'g': g}
        aList = prefix.split('.')
        if len(aList) > 1:
            name = aList[0]
            m = sys.modules.get(name)
            if m:
                d[name] = m
        if trace:
            g.trace('prefix', prefix, 'aList', aList)
            for key in sorted(d.keys()):
                g.trace(key, d.get(key))
        return d
    #@+node:ekr.20110512170111.14472: *4* ac.get_object
    def get_object(self):
        '''Return the object corresponding to the current prefix.'''
        trace = False and not g.unitTesting
        common_prefix, prefix1, aList = self.compute_completion_list()
        if not aList:
            if trace: g.trace('no completion list for: %s' % (prefix1))
            return None, prefix1
        elif len(aList) == 1:
            prefix = aList[0]
        else:
            prefix = common_prefix
        if prefix.endswith('.') and self.use_qcompleter:
            prefix += self.qcompleter.get_selection()
        if trace: g.trace(repr(prefix))
        safe_prefix = self.strip_brackets(prefix)
        for d in self.namespaces + [self.get_leo_namespace(prefix)]:
            try:
                obj = eval(safe_prefix, d)
                break # only reached if none of the exceptions below occur
            except AttributeError:
                obj = None
            except NameError:
                obj = None
            except SyntaxError:
                obj = None
            except Exception:
                g.es_exception()
                obj = None
        return obj, prefix
    #@+node:ekr.20061031131434.38: *4* ac.info
    def info(self):
        '''Show the docstring for the present completion.'''
        c = self.c
        obj, prefix = self.get_object()
        c.frame.log.clearTab('Info', wrap='word')
        put = lambda s: self.put('', s, tabName='Info')
        put(prefix)
        try:
            argspec = inspect.getargspec(obj)
            # uses None instead of empty list
            argn = len(argspec.args or [])
            defn = len(argspec.defaults or [])
            put("args:")
            simple_args = argspec.args[: argn - defn]
            if not simple_args:
                put('    (none)')
            else:
                put('    ' + ', '.join(' ' + i for i in simple_args))
            put("keyword args:")
            if not argspec.defaults:
                put('    (none)')
            for i in range(defn):
                arg = argspec.args[-defn + i]
                put("    %s = %s" % (arg, repr(argspec.defaults[i])))
            if argspec.varargs:
                put("varargs: *" + argspec.varargs)
            if argspec.keywords:
                put("keywords: **" + argspec.keywords)
            put('\n') # separate docstring
        except TypeError:
            put('\n') # not a callable
        doc = inspect.getdoc(obj)
        put(doc if doc else "No docstring for " + repr(prefix))
    #@+node:ekr.20110510071925.14586: *4* ac.init_qcompleter
    def init_qcompleter(self, event=None):
        trace = False and not g.unitTesting
        # Compute the prefix and the list of options.
        prefix = self.get_autocompleter_prefix()
        options = self.get_completions(prefix)
        if trace: g.trace('prefix: %s, len(options): %s' % (repr(prefix), len(options)))
        w = self.c.frame.body.wrapper.widget
            # A LeoQTextBrowser.  May be none for unit tests.
        if w and options:
            self.qw = w
            self.qcompleter = w.init_completer(options)
            self.auto_completer_state_handler(event)
        else:
            if not g.unitTesting:
                g.warning('No completions')
            self.exit()
    #@+node:ekr.20110511133940.14552: *4* ac.init_tabcompleter
    def init_tabcompleter(self, event=None):
        # Compute the prefix and the list of options.
        prefix = self.get_autocompleter_prefix()
        options = self.get_completions(prefix)
        if options:
            self.clearTabName() # Creates the tabbed pane.
            self.auto_completer_state_handler(event)
        else:
            g.warning('No completions')
            self.exit()
    #@+node:ekr.20061031131434.39: *4* ac.insert_general_char
    def insert_general_char(self, ch):
        trace = False and not g.unitTesting
        k, w = self.k, self.w
        if trace: g.trace(repr(ch))
        if g.isWordChar(ch):
            self.insert_string(ch)
            common_prefix, prefix, aList = self.compute_completion_list()
            if trace: g.trace('ch', repr(ch), 'prefix', repr(prefix), 'len(aList)', len(aList))
            if not aList:
                if self.forbid_invalid: # 2011/06/17.
                    # Delete the character we just inserted.
                    self.do_backspace()
            elif self.auto_tab and len(common_prefix) > len(prefix):
                extend = common_prefix[len(prefix):]
                if trace: g.trace('*** extend', extend)
                ins = w.getInsertPoint()
                w.insert(ins, extend)
        else:
            if ch == '(' and k.enable_calltips:
                # This calls self.exit if the '(' is valid.
                self.calltip()
            else:
                if trace: g.trace('ch', repr(ch), 'calling exit')
                self.insert_string(ch)
                self.exit()
    #@+node:ekr.20061031131434.31: *4* ac.insert_string
    def insert_string(self, s, select=False):
        '''Insert s at the insertion point.'''
        c = self.c
        w = self.w
        if not g.isTextWrapper(w): # Bug fix: 2016/10/29.
            return
        c.widgetWantsFocusNow(w)
        i = w.getInsertPoint()
        w.insert(i, s)
        if select:
            j = i + len(s)
            w.setSelectionRange(i, j, insert=j)
        c.frame.body.onBodyChanged('Typing')
        if self.use_qcompleter:
            # g.trace(self.qw.leo_qc)
            if self.qw:
                c.widgetWantsFocusNow(self.qw.leo_qc)
    #@+node:ekr.20110314115639.14269: *4* ac.is_leo_source_file
    def is_leo_source_file(self):
        '''Return True if this is one of Leo's source files.'''
        c = self.c
        table = (z.lower() for z in (
            'leoDocs.leo',
            'LeoGui.leo', 'LeoGuiPluginsRef.leo',
            'leoPlugins.leo', 'leoPluginsRef.leo',
            'leoPy.leo', 'leoPyRef.leo',
            'myLeoSettings.leo', 'leoSettings.leo',
            'ekr.leo',
            # 'test.leo',
        ))
        return c.shortFileName().lower() in table
    #@+node:ekr.20101101175644.5891: *4* ac.put
    def put(self, *args, **keys):
        '''Put s to the given tab.

        May be overridden in subclasses.'''
        # print('autoCompleter.put',args,keys)
        if g.unitTesting:
            pass
        else:
            g.es(*args, **keys)
    #@+node:ekr.20110511133940.14561: *4* ac.show_completion_list & helpers
    def show_completion_list(self, common_prefix, prefix, tabList):
        c = self.c
        aList = common_prefix.split('.')
        header = '.'.join(aList[: -1])
        # g.trace(self.use_qcompleter,len(tabList))
        if self.verbose or self.use_qcompleter or len(tabList) < 20:
            tabList = self.clean_completion_list(header, tabList,)
        else:
            tabList = self.get_summary_list(header, tabList)
        if self.use_qcompleter:
            # Put the completions in the QListView.
            if self.qw:
                self.qw.show_completions(tabList)
        else:
            # Update the tab name, creating the tab if necessary.
            c.widgetWantsFocus(self.w)
            c.frame.log.clearTab(self.tabName)
            self.beginTabName(header + '.' if header else '')
            s = '\n'.join(tabList)
            self.put('', s, tabName=self.tabName)
    #@+node:ekr.20110513104728.14453: *5* ac.clean_completion_list
    def clean_completion_list(self, header, tabList):
        '''Return aList with header removed from the start of each list item.'''
        return [
            z[len(header) + 1:] if z.startswith(header) else z
                for z in tabList]
    #@+node:ekr.20110513104728.14454: *5* ac.get_summary_list
    def get_summary_list(self, header, tabList):
        '''Show the possible starting letters,
        but only if there are more than one.
        '''
        d = {}
        for z in tabList:
            tail = z[len(header):] if z else ''
            if tail.startswith('.'): tail = tail[1:]
            ch = tail[0] if tail else ''
            if ch:
                n = d.get(ch, 0)
                d[ch] = n + 1
        aList = ['%s %d' % (ch2, d.get(ch2)) for ch2 in sorted(d)]
        if len(aList) > 1:
            tabList = aList
        else:
            tabList = self.clean_completion_list(header, tabList)
        return tabList
    #@+node:ekr.20061031131434.46: *4* ac.start
    def start(self, event):
        # We don't need to clear this now that we don't use ContextSniffer.
        # self.completionsDict = {}
        if self.use_qcompleter:
            self.init_qcompleter(event)
        else:
            self.init_tabcompleter(event)
    #@+node:ekr.20110512170111.14471: *4* ac.strip_brackets
    def strip_brackets(self, s):
        '''Return s with all brackets removed.

        This (mostly) ensures that eval will not execute function calls, etc.
        '''
        for ch in '[]{}()':
            s = s.replace(ch, '')
        return s
    #@-others
#@+node:ekr.20110312162243.14260: ** class ContextSniffer
class ContextSniffer(object):
    """ Class to analyze surrounding context and guess class

    For simple dynamic code completion engines.
    """

    def __init__(self):
        self.vars = {}
            # Keys are var names; values are list of classes
    #@+others
    #@+node:ekr.20110312162243.14261: *3* get_classes
    def get_classes(self, s, varname):
        '''Return a list of classes for string s.'''
        self.push_declarations(s)
        aList = self.vars.get(varname, [])
        return aList
    #@+node:ekr.20110312162243.14262: *3* set_small_context
    # def set_small_context(self, body):
        # """ Set immediate function """
        # self.push_declarations(body)
    #@+node:ekr.20110312162243.14263: *3* push_declarations & helper
    def push_declarations(self, s):
        for line in s.splitlines():
            line = line.lstrip()
            if line.startswith('#'):
                line = line.lstrip('#')
                parts = line.split(':')
                if len(parts) == 2:
                    a, b = parts
                    self.declare(a.strip(), b.strip())
    #@+node:ekr.20110312162243.14264: *4* declare
    def declare(self, var, klass):
        vars = self.vars.get(var, [])
        if not vars:
            self.vars[var] = vars
        vars.append(klass)
    #@-others
#@+node:ekr.20140813052702.18194: ** class FileNameChooser
class FileNameChooser(object):
    '''A class encapsulation file selection & completion logic.'''
    # pylint: disable=no-self-argument
    # The first argument is fnc.
    #@+others
    #@+node:ekr.20140813052702.18195: *3* fnc.__init__
    def __init__(fnc, c):
        '''Ctor for FileNameChooser class.'''
        # g.trace('(FileNameChooser)',c.shortFileName(),g.callers())
        fnc.c = c
        fnc.k = c.k
        assert c and c.k
        fnc.log = c.frame.log or g.NullObject()
        fnc.callback = None
        fnc.filterExt = None
        fnc.log = None # inited later.
        fnc.prompt = None
        fnc.tabName = None
    #@+node:ekr.20140813052702.18196: *3* fnc.compute_tab_list
    def compute_tab_list(fnc):
        '''Compute the list of completions.'''
        trace = False and not g.unitTesting
        path = fnc.get_label()
        # Fix bug 215: insert-file-name doesn't process ~
        # https://github.com/leo-editor/leo-editor/issues/215
        path = g.os_path_expanduser(path)
        sep = os.path.sep
        if g.os_path_exists(path):
            if trace: g.trace('existing directory', path)
            if g.os_path_isdir(path):
                if path.endswith(os.sep):
                    aList = glob.glob(path + '*')
                else:
                    aList = glob.glob(path + sep + '*')
                tabList = [z + sep if g.os_path_isdir(z) else z for z in aList]
            else:
                # An existing file.
                tabList = [path]
        else:
            if trace: g.trace('does not exist', path)
            if path and path.endswith(sep):
                path = path[: -1]
            aList = glob.glob(path + '*')
            tabList = [z + sep if g.os_path_isdir(z) else z for z in aList]
        if fnc.filterExt:
            for ext in fnc.filterExt:
                tabList = [z for z in tabList if not z.endswith(ext)]
        junk, common_prefix = g.itemsMatchingPrefixInList(path, tabList)
        if trace: g.trace('common_prefix', common_prefix)
        return common_prefix, tabList
    #@+node:ekr.20140813052702.18197: *3* fnc.do_back_space
    def do_back_space(fnc):
        '''Handle a back space.'''
        w = fnc.c.k.w
        if w and w.hasSelection():
            # s = w.getAllText()
            i, j = w.getSelectionRange()
            w.delete(i, j)
            s = fnc.get_label()
        else:
            s = fnc.get_label()
            if s:
                s = s[: -1]
            fnc.set_label(s)
        if s:
            common_prefix, tabList = fnc.compute_tab_list()
            # Do *not* extend the label to the common prefix.
        else:
            tabList = []
        fnc.show_tab_list(tabList)
    #@+node:ekr.20140813052702.18198: *3* fnc.do_char
    def do_char(fnc, char):
        '''Handle a non-special character.'''
        w = fnc.c.k.w
        if w and w.hasSelection:
            # s = w.getAllText()
            i, j = w.getSelectionRange()
            w.delete(i, j)
            w.setInsertPoint(i)
            w.insert(i, char)
        else:
            fnc.extend_label(char)
        common_prefix, tabList = fnc.compute_tab_list()
        fnc.show_tab_list(tabList)
        if common_prefix:
            if 0:
                # This is a bit *too* helpful.
                # It's too easy to type ahead by mistake.
                # Instead, completion should happen only when the user types <tab>.
                fnc.set_label(common_prefix)
            # Recompute the tab list.
            common_prefix, tabList = fnc.compute_tab_list()
            fnc.show_tab_list(tabList)
            if len(tabList) == 1:
                # Automatically complete the typing only if there is only one item in the list.
                fnc.set_label(common_prefix)
        else:
            # Restore everything.
            fnc.set_label(fnc.get_label()[: -1])
            fnc.extend_label(char)
    #@+node:ekr.20140813052702.18199: *3* fnc.do_tab
    def do_tab(fnc):
        '''Handle tab completion.'''
        old = fnc.get_label()
        common_prefix, tabList = fnc.compute_tab_list()
        fnc.show_tab_list(tabList)
        if len(common_prefix) > len(old):
            fnc.set_label(common_prefix)
    #@+node:ekr.20140813052702.18200: *3* fnc.get_file_name (entry)
    def get_file_name(fnc, event, callback, filterExt, prompt, tabName):
        '''Get a file name, supporting file completion.'''
        trace = False and not g.unitTesting
        c, k = fnc.c, fnc.c.k
        tag = 'get-file-name'
        state = k.getState(tag)
        char = event.char if event else ''
        if trace:
            g.trace('state', state, 'char', char or '<**no char**>')
        if state == 0:
            # Re-init all ivars.
            fnc.log = c.frame.log or g.NullObject()
            fnc.callback = callback
            fnc.filterExt = filterExt or ['.pyc', '.bin',]
            fnc.prompt = prompt
            fnc.tabName = tabName
            # Init the label and state.
            if k.functionTail:
                path = k.functionTail.strip()
                fnc.set_label(g.os_path_finalize_join(os.curdir, path))
            else:
                fnc.set_label(g.os_path_finalize(os.curdir) + os.sep)
            k.setState(tag, 1, fnc.get_file_name)
            fnc.log.selectTab(fnc.tabName)
            junk, tabList = fnc.compute_tab_list()
            fnc.show_tab_list(tabList)
            c.minibufferWantsFocus()
        elif char == 'Escape':
            k.keyboardQuit()
        elif char in ('\n', 'Return'):
            fnc.log.deleteTab(fnc.tabName)
            path = fnc.get_label()
            k.keyboardQuit()
            if fnc.callback:
                # pylint: disable=not-callable
                fnc.callback(path)
            else:
                g.trace('no callback')
        elif char in ('\t', 'Tab'):
            fnc.do_tab()
            c.minibufferWantsFocus()
        elif char in ('\b', 'BackSpace'):
            fnc.do_back_space()
            c.minibufferWantsFocus()
        elif k.isPlainKey(char):
            fnc.do_char(char)
        else:
            pass
    #@+node:ekr.20140813052702.18201: *3* fnc.extend/get/set_label
    def extend_label(fnc, s):
        '''Extend the label by s.'''
        fnc.c.k.extendLabel(s, select=False, protect=False)

    def get_label(fnc):
        '''Return the label, not including the prompt.'''
        return fnc.c.k.getLabel(ignorePrompt=True)

    def set_label(fnc, s):
        '''Set the label after the prompt to s. The prompt never changes.'''
        fnc.c.k.setLabel(fnc.prompt, protect=True)
        fnc.c.k.extendLabel(s or '', select=False, protect=False)
    #@+node:ekr.20140813052702.18202: *3* fnc.show_tab_list
    def show_tab_list(fnc, tabList):
        '''Show the tab list in the log tab.'''
        fnc.log.clearTab(fnc.tabName)
        s = g.os_path_finalize(os.curdir) + os.sep
        # g.es('',s,tabName=fnc.tabName)
        for path in tabList:
            theDir, fileName = g.os_path_split(path)
            s = theDir if path.endswith(os.sep) else fileName
            s = fileName or g.os_path_basename(theDir) + os.sep
            g.es('', s, tabName=fnc.tabName)
    #@-others
#@+node:ekr.20140816165728.18940: ** class GetArg
class GetArg(object):
    '''
    A class encapsulating all k.getArg logic.

    k.getArg maps to ga.get_arg, which gets arguments in the minibuffer.

    For details, see the docstring for ga.get_arg
    '''
    # pylint: disable=no-self-argument
    # The first argument is ga.
    #@+others
    #@+node:ekr.20140818052417.18241: *3* ga.birth
    #@+node:ekr.20140816165728.18952: *4* ga.__init__
    def __init__(ga, c, prompt='full-command: ', tabName='Completion'):
        '''Ctor for GetArg class.'''
        # Common ivars.
        ga.c = c
        ga.k = c.k
        assert c
        assert c.k
        ga.log = c.frame.log or g.NullObject()
        ga.tabName = tabName
        # State vars.
        ga.after_get_arg_state = None, None, None
        ga.arg_completion = True
        ga.handler = None
        ga.tabList = []
        # Tab cycling ivars...
        ga.cycling_prefix = None
        ga.cycling_index = -1
        ga.cycling_tabList = []
        # The following are k globals.
            # k.arg.
            # k.argSelectedText
            # k.oneCharacterArg
    #@+node:ekr.20140817110228.18321: *3* ga.compute_tab_list
    # Called from k.doTabCompletion: with tabList = list(c.commandsDict.keys())

    def compute_tab_list(ga, tabList, backspace=False, allow_empty_completion=False):
        '''Compute and show the available completions.'''
        # Support vim-mode commands.
        command = ga.get_label()
        # g.trace(len(tabList), ga.is_command(command),command)
        if ga.is_command(command):
            # if trace: g.trace('\n'.join(tabList))
            tabList, common_prefix = g.itemsMatchingPrefixInList(command, tabList)
            return common_prefix, tabList
                # note order.
        else:
            # For now, disallow further completions if something follows the command.
            command = ga.get_command(command)
            return command, [command]
    #@+node:ekr.20140816165728.18965: *3* ga.do_back_space (entry)
    # Called from k.fullCommand: with defaultTabList = list(c.commandsDict.keys())

    def do_back_space(ga, tabList, completion=True):
        '''Handle a backspace and update the completion list.'''
        trace = False and not g.unitTesting
        k = ga.k
        ga.tabList = tabList[:] if tabList else []
        if trace: g.trace('len(ga.tabList)', len(ga.tabList))
        # Update the label.
        w = k.w
        i, j = w.getSelectionRange()
        ins = w.getInsertPoint()
        if ins > len(k.mb_prefix):
            # Step 1: actually delete the character.
            i, j = w.getSelectionRange()
            if i == j:
                ins -= 1
                w.delete(ins)
                w.setSelectionRange(ins, ins, insert=ins)
            else:
                ins = i
                w.delete(i, j)
                w.setSelectionRange(i, i, insert=ins)
        if w.getAllText().strip():
            junk, tabList = ga.compute_tab_list(ga.tabList)
            # Do *not* extend the label to the common prefix.
        else:
            tabList = []
        if completion:
            # Fix #323: https://github.com/leo-editor/leo-editor/issues/323
            common_prefix, tabList = ga.compute_tab_list(tabList)
            ga.show_tab_list(tabList)
            ga.reset_tab_cycling()
    #@+node:ekr.20140817110228.18323: *3* ga.do_tab (entry) & helpers
    # Used by ga.get_arg and k.fullCommand.

    def do_tab(ga, tabList, completion=True):
        '''Handle tab completion when the user hits a tab.'''
        trace = False and not g.unitTesting
        # g.trace('\n'+'\n'.join([z for z in tabList if z.startswith('@')]))
        c = ga.c
        if completion:
            tabList = ga.tabList = tabList[:] if tabList else []
            if trace: g.trace('len(ga.tabList)', len(tabList))
            # command = ga.get_label()
            common_prefix, tabList = ga.compute_tab_list(tabList)
            if ga.cycling_prefix and not ga.cycling_prefix.startswith(common_prefix):
                ga.cycling_prefix = common_prefix
            if trace:
                g.trace('len(tabList): %s common_prefix: %r cycling_prefix: %r' % (
                    len(tabList), common_prefix, ga.cycling_prefix))
                g.printList(tabList)
            # No tab cycling for completed commands having
            # a 'tab_callback' attribute.
            if len(tabList) == 1 and ga.do_tab_callback():
                return
            else:
                # Fix #323: https://github.com/leo-editor/leo-editor/issues/323
                # A big simplifcation: always call ga.do_tab_list
                ga.do_tab_cycling(common_prefix, tabList)

        c.minibufferWantsFocus()
    #@+node:ekr.20140818145250.18235: *4* ga.do_tab_callback
    def do_tab_callback(ga):
        '''
        If the command-name handler has a tab_callback,
        call handler.tab_callback() and return True.
        '''
        trace = False and not g.unitTesting
        c, k = ga.c, ga.k
        commandName, tail = k.getMinibufferCommandName()
        handler = c.commandsDict.get(commandName)
        if trace: g.trace(commandName, handler and handler.__name__ or 'None')
        if hasattr(handler, 'tab_callback'):
            ga.reset_tab_cycling()
            k.functionTail = tail
                # For k.getFileName.
            handler.tab_callback()
            return True
        else:
            return False
    #@+node:ekr.20140819050118.18317: *4* ga.do_tab_cycling
    def do_tab_cycling(ga, common_prefix, tabList):
        '''Put the next (or first) completion in the minibuffer.'''
        trace = False and not g.unitTesting
        s = ga.get_label()
        if trace:
            g.trace('===== label: %r prefix: %r len(tabList): %s' % (
                s, ga.cycling_prefix, len(tabList)))
        if not common_prefix:
            # Leave the minibuffer as it is.
            if trace: g.trace('0: NO COMMON PREFIX')
            ga.show_tab_list(tabList)
        # Fix #323: https://github.com/leo-editor/leo-editor/issues/323
        elif (
            ga.cycling_prefix and s.startswith(ga.cycling_prefix) and
            sorted(ga.cycling_tabList) == sorted(tabList) # Bug fix: 2016/10/14
        ):
            if trace: g.trace('1: CYCLE: %s %r: tabList[0]: %r' % (
                ga.cycling_index, s, tabList and tabList[0] or '<none>'))
            n = ga.cycling_index
            n = ga.cycling_index = n + 1 if n + 1 < len(ga.cycling_tabList) else 0
            ga.set_label(ga.cycling_tabList[n])
            ga.show_tab_list(ga.cycling_tabList)
        else:
            # Restart.
            if trace:
                g.trace('2: RESTART: %r:' % (s))
                g.printList(tabList)
            ga.show_tab_list(tabList)
            ga.cycling_tabList = tabList[:]
            ga.cycling_prefix = common_prefix
            ga.set_label(common_prefix)
            if tabList and common_prefix == tabList[0]:
                if trace: g.trace('select the first command.')
                ga.cycling_index = 0
            else:
                if trace: g.trace('show common prefix.')
                ga.cycling_index = -1
    #@+node:ekr.20140819050118.18318: *4* ga.reset_tab_cycling
    def reset_tab_cycling(ga):
        '''Reset all tab cycling ivars.'''
        ga.cycling_prefix = None
        ga.cycling_index = -1
        ga.cycling_tabList = []
    #@+node:ekr.20140816165728.18958: *3* ga.extend/get/set_label
    # Not useful because k.entendLabel doesn't handle selected text.
    if 0:

        def extend_label(ga, s):
            '''Extend the label by s.'''
            ga.c.k.extendLabel(s, select=False, protect=False)

    def get_label(ga):
        '''Return the label, not including the prompt.'''
        return ga.c.k.getLabel(ignorePrompt=True)

    def set_label(ga, s):
        '''Set the label after the prompt to s. The prompt never changes.'''
        k = ga.c.k
        # Using k.mb_prefix is simplest.  No ga.ivars need be inited.
        k.setLabel(k.mb_prefix, protect=True)
        k.extendLabel(s or '', select=False, protect=False)
    #@+node:ekr.20140816165728.18941: *3* ga.get_arg (entry) & helpers
    def get_arg(ga, event,
        returnKind=None, returnState=None, handler=None,
        tabList=None, completion=True, oneCharacter=False,
        stroke=None, useMinibuffer=True
    ):
        #@+<< ga.get_arg docstring >>
        #@+node:ekr.20140822051549.18299: *4* << ga.get_arg docstring >>
        '''
        Accumulate an argument. Enter the given return state when done.

        Ctrl-G will abort this processing at any time.

        All commands needing user input call k.getArg, which just calls ga.get_arg.

        The arguments to ga.get_arg are as follows:

        event:              The event passed to the command.

        returnKind=None:    A string.
        returnState=None,   An int.
        handler=None,       A function.

            When the argument is complete, ga.do_end does::

                if kind: k.setState(kind,n,handler)

        tabList=[]:         A list of possible completions.

        completion=True:    True if completions are enabled.

        oneCharacter=False: True if k.arg should be a single character.

        stroke=None:        The incoming key stroke.

        useMinibuffer=True: True: put focus in the minibuffer while accumulating arguments.
                            False allows sort-lines, for example, to show the selection range.

        '''
        #@-<< ga.get_arg docstring >>
        # pylint: disable=unpacking-non-sequence
        trace = False and not g.app.unitTesting
        if tabList is None: tabList = []
        c, k = ga.c, ga.k
        state = k.getState('getArg')
        c.check_event(event)
        char = event.char if event else ''
        if state > 0:
            k.setLossage(char, stroke)
        if state == 0:
            ga.do_state_zero(completion, event, handler, oneCharacter,
                returnKind, returnState, tabList, useMinibuffer)
            if trace: ga.trace_state(char, completion, handler, state, stroke)
        else:
            if trace: ga.trace_state(char, completion, handler, state, stroke)
            if char == 'Escape':
                k.keyboardQuit()
            elif ga.should_end(char, stroke):
                ga.do_end(event, char, stroke)
            elif char in ('\t', 'Tab'):
                if trace: g.trace('***tab*** len(ga.tabList)', len(ga.tabList))
                ga.do_tab(ga.tabList, ga.arg_completion)
            elif char in ('\b', 'BackSpace'):
                ga.do_back_space(ga.tabList, ga.arg_completion)
                c.minibufferWantsFocus()
            elif k.isFKey(stroke):
                # Ignore only F-keys. Ignoring all except plain keys would kill unicode searches.
                pass
            else:
                ga.do_char(event, char)
    #@+node:ekr.20161019060054.1: *4* ga.cancel_after_state
    def cancel_after_state(ga):

        ga.after_get_arg_state = None
    #@+node:ekr.20140816165728.18955: *4* ga.do_char
    def do_char(ga, event, char):
        '''Handle a non-special character.'''
        k = ga.k
        k.updateLabel(event)
        # Any plain key resets tab cycling.
        ga.reset_tab_cycling()
    #@+node:ekr.20140817110228.18316: *4* ga.do_end
    def do_end(ga, event, char, stroke):
        '''A return or escape has been seen.'''
        trace = False and not g.unitTesting
        k = ga.k
        if trace:
            g.trace('char', repr(char), stroke, k.getArgEscapes)
            if ga.after_get_arg_state:
                kind, n, handler = ga.after_get_arg_state
                g.trace('after state', kind, n, handler and handler.__name__ or 'None')
        if char == '\t' and char in k.getArgEscapes:
            k.getArgEscapeFlag = True
        if stroke and stroke in k.getArgEscapes:
            k.getArgEscapeFlag = True
        if k.oneCharacterArg:
            k.arg = char
        else:
            k.arg = ga.get_label()
            if trace: g.trace('k.mb_prefix', k.mb_prefix, 'k.arg', k.arg)
        kind, n, handler = ga.after_get_arg_state
        if trace: g.trace('handler: %s' % (handler and handler.__name__))
        if kind: k.setState(kind, n, handler)
        ga.log.deleteTab('Completion')
        if trace: g.trace('kind', kind, 'n', n, 'handler', handler and handler.__name__)
        # pylint: disable=not-callable
        ga.reset_tab_cycling()
        if handler:
            # g.trace(handler)
            handler(event)
    #@+node:ekr.20140817110228.18317: *4* ga.do_state_zero
    def do_state_zero(ga, completion, event, handler, oneCharacter,
        returnKind, returnState, tabList, useMinibuffer
    ):
        '''Do state 0 processing.'''
        trace = False and not g.unitTesting
        c, k = ga.c, ga.k
        # Set the ga globals...
        k.getArgEscapeFlag = False
        ga.after_get_arg_state = returnKind, returnState, handler
        ga.arg_completion = completion
        ga.cycling_prefix = None
        ga.handler = handler
        ga.tabList = tabList[:] if tabList else []
        if trace: g.trace('len(ga.tabList)', len(ga.tabList))
        # Set the k globals...
        k.argSelectedText = c.frame.body.wrapper.getSelectedText()
        k.functionTail = None
        k.oneCharacterArg = oneCharacter
        # Do *not* change the label here!
        # Enter the next state.
        c.widgetWantsFocus(c.frame.body.wrapper)
        k.setState('getArg', 1, k.getArg)
        # pylint: disable=consider-using-ternary
        k.afterArgWidget = event and event.widget or c.frame.body.wrapper
        if useMinibuffer: c.minibufferWantsFocus()
    #@+node:ekr.20140818103808.18234: *4* ga.should_end
    def should_end(ga, char, stroke):
        '''Return True if ga.get_arg should return.'''
        k = ga.k
        return (
            char in ('\n', 'Return',) or
            k.oneCharacterArg or
            stroke and stroke in k.getArgEscapes or
            char == '\t' and char in k.getArgEscapes
                # The Find Easter Egg.
        )
    #@+node:ekr.20140818103808.18235: *4* ga.trace_state
    def trace_state(ga, char, completion, handler, state, stroke):
        '''Trace the vars and ivars.'''
        k = ga.c.k
        g.trace(
            'state', state, 'char', repr(char), 'stroke', repr(stroke),
            # 'isPlain',k.isPlainKey(stroke),
            '\n',
            'escapes', k.getArgEscapes,
            'completion', ga.arg_completion,
            'handler', ga.handler and ga.handler.__name__ or 'None',
        )
    #@+node:ekr.20140818074502.18222: *3* ga.get_command
    def get_command(ga, s):
        '''Return the command part of a minibuffer contents s.'''
        trace = False and not g.unitTesting
        if s.startswith(':'):
            # A vim-like command.
            if len(s) == 1:
                if trace: g.trace(':x', s)
                return s
            elif s[1].isalpha():
                command = [':']
                for ch in s[1:]:
                    if ch.isalnum() or ch == '-':
                        command.append(ch)
                    else: break
                if trace: g.trace('alpha', ''.join(command))
                return ''.join(command)
            elif s.startswith(':%s'):
                if trace: g.trace(':%s', ''.join(command))
                return s[: 3]
            else:
                # Special case for :! and :% etc.
                if trace: g.trace(':...', ''.join(command))
                return s[: 2]
        else:
            command = []
            for ch in s:
                if ch.isalnum() or ch in '@_-':
                    command.append(ch)
                else: break
            if trace: g.trace('normal', ''.join(command))
            return ''.join(command)
    #@+node:ekr.20140818085719.18227: *3* ga.get_minibuffer_command_name
    def get_minibuffer_command_name(ga):
        '''Return the command name in the minibuffer.'''
        s = ga.get_label()
        command = ga.get_command(s)
        tail = s[len(command):]
        # g.trace('command:',command,'tail:',tail)
        return command, tail
    #@+node:ekr.20140818074502.18221: *3* ga.is_command
    def is_command(ga, s):
        '''Return False if something, even a blank, follows a command.'''
        if s.startswith('@'):
            return True
        elif s.startswith(':'):
            if len(s) == 1:
                return True
            elif s[1].isalpha():
                for ch in s[1:]:
                    if not ch.isalnum() and ch != '-':
                        return False
                return True
            else:
                # assert not s[1].isalpha()
                # Special case for :! and :% etc.
                return len(s) == 2
        else:
            for ch in s:
                if not ch.isalnum() and ch not in '_-':
                    return False
            return True
    #@+node:ekr.20140816165728.18959: *3* ga.show_tab_list & helper
    def show_tab_list(ga, tabList):
        '''Show the tab list in the log tab.'''
        k = ga.k
        ga.log.clearTab(ga.tabName)
        d = k.computeInverseBindingDict()
        data, legend, n = [], False, 0
        for commandName in tabList:
            dataList = d.get(commandName, [])
            if dataList:
                for z in dataList:
                    pane, key = z
                    s1a = '' if pane in ('all:', 'button:') else '%s ' % (pane)
                    s1b = k.prettyPrintKey(key)
                    s1 = s1a + s1b
                    s2 = ga.command_source(commandName)
                    if s2 != ' ': legend = True
                    s3 = commandName
                    data.append((s1, s2, s3),)
                    n = max(n, len(s1))
            else:
                # Bug fix: 2017/03/26
                data.append(('',' ', commandName),)
        aList = ['%*s %s %s' % (-n, z1, z2, z3) for z1, z2, z3 in data]
        if legend:
            aList.extend([
                '',
                'legend:',
                'G leoSettings.leo',
                'M myLeoSettings.leo',
                'L local .leo File',
            ])
        g.es('', '\n'.join(aList), tabName=ga.tabName)
    #@+node:ekr.20150402034643.1: *4* ga.command_source
    def command_source(ga, commandName):
        '''
        Return the source legend of an @button/@command node.
        'G' leoSettings.leo
        'M' myLeoSettings.leo
        'L' local .leo File
        ' ' not an @command or @button node
        '''
        c = ga.c
        if commandName.startswith('@'):
            d = c.commandsDict
            func = d.get(commandName)
            if hasattr(func, 'source_c'):
                c2 = func.source_c
                fn2 = c2.shortFileName().lower()
                if fn2.endswith('myleosettings.leo'):
                    return 'M'
                elif fn2.endswith('leosettings.leo'):
                    return 'G'
                else:
                    return 'L'
            else:
                return '?'
        else:
            return ' '
    #@-others
#@+node:ekr.20061031131434.74: ** class KeyHandlerClass
class KeyHandlerClass(object):
    '''
    A class to support emacs-style commands.
    c.k is an instance of this class.
    '''
    #@+others
    #@+node:ekr.20061031131434.75: *3*  k.Birth
    #@+node:ekr.20061031131434.76: *4* k.__init__& helpers
    def __init__(self, c):
        '''Create a key handler for c.'''
        trace = (False or g.trace_startup) and not g.unitTesting
        if trace: g.es_debug('(k)')
        self.c = c
        self.dispatchEvent = None
        self.fnc = None
            # A singleton defined in k.finishCreate.
        self.getArgInstance = None
            # A singleton defined in k.finishCreate.
        self.inited = False
            # Set at end of finishCreate.
        self.swap_mac_keys = False
            # How to init this??
        self.w = None
            # Note: will be None for NullGui.
        # Generalize...
        self.x_hasNumeric = ['sort-lines', 'sort-fields']
        self.altX_prompt = 'full-command: '
        # Access to data types defined in leoKeys.py
        self.KeyStroke = g.KeyStroke
        # Define all ivars...
        self.defineExternallyVisibleIvars()
        self.defineInternalIvars()
        self.defineSettingsIvars()
        self.defineTkNames()
        self.defineSpecialKeys()
        self.defineSingleLineCommands()
        self.defineMultiLineCommands()
        self.autoCompleter = AutoCompleterClass(self)
        self.qcompleter = None # Set by AutoCompleter.start.
        self.setDefaultUnboundKeyAction()
        self.setDefaultEditingAction()
    #@+node:ekr.20061031131434.78: *5* k.defineExternallyVisibleIvars
    def defineExternallyVisibleIvars(self):
        self.abbrevOn = False
            # True: abbreviations are on.
        self.arg = ''
            # The value returned by k.getArg.
        self.argSelectedText = '' # The selected text in state 0.
        self.commandName = None # The name of the command being executed.
        self.funcReturn = None # For k.simulateCommand
        self.functionTail = None # For commands that take minibuffer arguments.
        # These are true globals
        self.getArgEscapes = []
        self.getArgEscapeFlag = False # A signal that the user escaped getArg in an unusual way.
        self.givenArgs = [] # New in Leo 4.4.8: arguments specified after the command name in k.simulateCommand.
        self.inputModeBindings = {}
        self.inputModeName = '' # The name of the input mode, or None.
        self.modePrompt = '' # The mode promopt.
        self.negativeArg = False
        self.newMinibufferWidget = None # Usually the minibuffer restores focus.  This overrides this default.
        # self.regx = g.bunch(iter=None,key=None)
        self.repeatCount = None
        self.state = g.bunch(kind=None, n=None, handler=None)
    #@+node:ekr.20061031131434.79: *5* k.defineInternalIvars
    def defineInternalIvars(self):
        '''Define internal ivars of the KeyHandlerClass class.'''
        self.abbreviationsDict = {}
            # Abbreviations created by @alias nodes.
        # Previously defined bindings...
        self.bindingsDict = {}
            # Keys are Tk key names, values are lists of ShortcutInfo's.
        # Previously defined binding tags.
        self.bindtagsDict = {}
            # Keys are strings (the tag), values are 'True'
        self.commandHistory = []
        self.commandIndex = 0
            # List/stack of previously executed commands.
            # Up arrow will select commandHistory[commandIndex]
        self.masterBindingsDict = {}
            # Keys are scope names: 'all','text',etc. or mode names.
            # Values are dicts: keys are strokes, values are ShortcutInfo's.
        self.masterGuiBindingsDict = {}
            # Keys are strokes; value is True;
        # Special bindings for k.fullCommand...
        self.mb_copyKey = None
        self.mb_pasteKey = None
        self.mb_cutKey = None
        # Keys whose bindings are computed by initSpecialIvars...
        self.abortAllModesKey = None
        self.autoCompleteForceKey = None
        self.demoNextKey = None # New support for the demo.py plugin.
        self.demoPrevKey = None # New support for the demo.py plugin.
        self.fullCommandKey = None
        self.universalArgKey = None
        # Used by k.masterKeyHandler...
        self.stroke = None
        self.mb_event = None
        self.mb_history = []
        self.mb_help = False
        self.mb_helpHandler = None
        # Important: these are defined in k.defineExternallyVisibleIvars...
            # self.getArgEscapes = []
            # self.getArgEscapeFlag
        # For onIdleTime...
        self.idleCount = 0
        # For modes...
        self.modeBindingsDict = {}
        self.modeWidget = None
        self.silentMode = False
    #@+node:ekr.20080509064108.7: *5* k.defineMultiLineCommands
    def defineMultiLineCommands(self):
        k = self
        k.multiLineCommandList = [
            # EditCommandsClass
            'add-space-to-lines',
            'add-tab-to-lines',
            'back-page',
            'back-page-extend-selection',
            'back-paragraph',
            'back-paragraph-extend-selection',
            'back-sentence',
            'back-sentence-extend-selection',
            'backward-kill-paragraph',
            'beginning-of-buffer',
            'beginning-of-buffer-extend-selection',
            'center-line',
            'center-region',
            'clean-all-lines',
            'clean-lines',
            'downcase-region',
            'end-of-buffer',
            'end-of-buffer-extend-selection',
            'extend-to-paragraph',
            'extend-to-sentence',
            'fill-paragraph',
            'fill-region',
            'fill-region-as-paragraph',
            'flush-lines',
            'forward-page',
            'forward-page-extend-selection',
            'forward-paragraph',
            'forward-paragraph-extend-selection',
            'forward-sentence',
            'forward-sentence-extend-selection',
            'indent-relative',
            'indent-rigidly',
            'indent-to-comment-column',
            'move-lines-down',
            'move-lines-up',
            'next-line',
            'next-line-extend-selection',
            'previous-line',
            'previous-line-extend-selection',
            'remove-blank-lines',
            'remove-space-from-lines',
            'remove-tab-from-lines',
            'reverse-region',
            'reverse-sort-lines',
            'reverse-sort-lines-ignoring-case',
            'scroll-down-half-page',
            'scroll-down-line',
            'scroll-down-page',
            'scroll-up-half-page',
            'scroll-up-line',
            'scroll-up-page',
            'simulate-begin-drag',
            'simulate-end-drag',
            'sort-columns',
            'sort-fields',
            'sort-lines',
            'sort-lines-ignoring-case',
            'split-line',
            'tabify',
            'transpose-lines',
            'untabify',
            'upcase-region',
            # KeyHandlerCommandsClass
            'repeat-complex-command',
            # KillBufferCommandsClass
            'backward-kill-sentence',
            'kill-sentence',
            'kill-region',
            'kill-region-save',
            # QueryReplaceCommandsClass
            'query-replace',
            'query-replace-regex',
            # RectangleCommandsClass
            'clear-rectangle',
            'close-rectangle',
            'delete-rectangle',
            'kill-rectangle',
            'open-rectangle',
            'string-rectangle',
            'yank-rectangle',
            # SearchCommandsClass
            'change',
            'change-then-find',
            'find-next',
            'find-prev',
        ]
    #@+node:ekr.20120217070122.10479: *5* k.defineSettingIvars
    def defineSettingsIvars(self):
        # Part 1: These were in the ctor.
        c = self.c
        getBool = c.config.getBool
        getColor = c.config.getColor
        self.enable_autocompleter = getBool('enable_autocompleter_initially')
        self.enable_calltips = getBool('enable_calltips_initially')
        self.ignore_caps_lock = getBool('ignore_caps_lock')
        self.ignore_unbound_non_ascii_keys = getBool('ignore_unbound_non_ascii_keys')
        self.minibuffer_background_color = getColor('minibuffer_background_color') or 'lightblue'
        self.minibuffer_foreground_color = getColor('minibuffer_foreground_color') or 'black'
        self.minibuffer_warning_color = getColor('minibuffer_warning_color') or 'lightgrey'
        self.minibuffer_error_color = getColor('minibuffer_error_color') or 'red'
        self.swap_mac_keys = getBool('swap_mac_keys')
        self.warn_about_redefined_shortcuts = getBool('warn_about_redefined_shortcuts')
        # Has to be disabled (default) for AltGr support on Windows
        self.enable_alt_ctrl_bindings = c.config.getBool('enable_alt_ctrl_bindings')
        # Part 2: These were in finishCreate.
        # Set mode colors used by k.setInputState.
        bg = c.config.getColor('body_text_background_color') or 'white'
        fg = c.config.getColor('body_text_foreground_color') or 'black'
        self.command_mode_bg_color = getColor('command_mode_bg_color') or bg
        self.command_mode_fg_color = getColor('command_mode_fg_color') or fg
        self.insert_mode_bg_color = getColor('insert_mode_bg_color') or bg
        self.insert_mode_fg_color = getColor('insert_mode_fg_color') or fg
        self.overwrite_mode_bg_color = getColor('overwrite_mode_bg_color') or bg
        self.overwrite_mode_fg_color = getColor('overwrite_mode_fg_color') or fg
        self.unselected_body_bg_color = getColor('unselected_body_bg_color') or bg
        self.unselected_body_fg_color = getColor('unselected_body_fg_color') or bg
        # g.trace(self.c.shortFileName())
    #@+node:ekr.20080509064108.6: *5* k.defineSingleLineCommands
    def defineSingleLineCommands(self):
        k = self
        # These commands can be executed in the minibuffer.
        k.singleLineCommandList = [
            # EditCommandsClass
            'back-to-indentation',
            'back-to-home', # 2010/02/01
            'back-char',
            'back-char-extend-selection',
            'back-word',
            'back-word-extend-selection',
            'backward-delete-char',
            'backward-find-character',
            'backward-find-character-extend-selection',
            'beginning-of-line',
            'beginning-of-line-extend-selection',
            'capitalize-word',
            'delete-char',
            'delete-indentation',
            'delete-spaces',
            'downcase-word',
            'end-of-line',
            'end-of-line-extend-selection',
            'escape',
            'exchange-point-mark',
            'extend-to-line',
            'extend-to-word',
            'find-character',
            'find-character-extend-selection',
            'find-word',
            'find-word-in-line',
            'forward-char',
            'forward-char-extend-selection',
            'forward-end-word',
            'forward-end-word-extend-selection',
            'forward-word',
            'forward-word-extend-selection',
            'insert-newline',
            'insert-parentheses',
            'move-past-close',
            'move-past-close-extend-selection',
            'newline-and-indent',
            'select-all',
            'transpose-chars',
            'transpose-words',
            'upcase-word',
            # KeyHandlerCommandsClass
            # 'auto-complete',
                # 'negative-argument',
                # 'number-command',
                # 'number-command-0',
                # 'number-command-1',
                # 'number-command-2',
                # 'number-command-3',
                # 'number-command-4',
                # 'number-command-5',
                # 'number-command-6',
                # 'number-command-7',
                # 'number-command-8',
                # 'universal-argument',
            # KillBufferCommandsClass
            'backward-kill-word',
            'kill-line',
            'kill-word',
            'kill-ws',
            'yank',
            'yank-pop',
            'zap-to-character',
            # leoCommands
            'cut-text',
            'copy-text',
            'paste-text',
            # MacroCommandsClass
            'call-last-kbd-macro',
            # search commands
            # 'replace-string', # A special case so Shift-Ctrl-r will work after Ctrl-f.
            'set-find-everywhere', # 2011/06/07
            'set-find-node-only', # 2011/06/07
            'set-find-suboutline-only', # 2011/06/07
            'toggle-find-collapses_nodes',
            'toggle-find-ignore-case-option',
            'toggle-find-in-body-option',
            'toggle-find-in-headline-option',
            'toggle-find-mark-changes-option',
            'toggle-find-mark-finds-option',
            'toggle-find-regex-option',
            'toggle-find-reverse-option',
            'toggle-find-word-option',
            'toggle-find-wrap-around-option',
        ]
    #@+node:ekr.20070123085931: *5* k.defineSpecialKeys
    def defineSpecialKeys(self):
        '''Define k.guiBindNamesDict and k.guiBindNamesInverseDict.

        Important: all gui's use these dictionaries because bindings in
        leoSettings.leo use these representations.'''
        k = self
        # These are defined at http://tcl.activestate.com/man/tcl8.4/TkCmd/keysyms.htm.
        # Important: only the inverse dict is actually used in the new key binding scheme.
        # Tk may return the *values* of this dict in event.keysym fields.
        # Leo will warn if it gets a event whose keysym not in values of this table.
        k.guiBindNamesDict = {
            "&": "ampersand",
            "^": "asciicircum",
            "~": "asciitilde",
            "*": "asterisk",
            "@": "at",
            "\\": "backslash",
            "|": "bar",
            "{": "braceleft",
            "}": "braceright",
            "[": "bracketleft",
            "]": "bracketright",
            ":": "colon", # removed from code.
            ",": "comma",
            "$": "dollar",
            "=": "equal",
            "!": "exclam", # removed from code.
            ">": "greater",
            "<": "less",
            "-": "minus",
            "#": "numbersign",
            '"': "quotedbl",
            "'": "quoteright",
            "(": "parenleft",
            ")": "parenright", # removed from code.
            "%": "percent",
            ".": "period", # removed from code.
            "+": "plus",
            "?": "question",
            "`": "quoteleft",
            ";": "semicolon",
            "/": "slash",
            " ": "space", # removed from code.
            "_": "underscore",
        }
        # No translation.
        for s in k.tkNamesList:
            k.guiBindNamesDict[s] = s
        # Create the inverse dict.
        k.guiBindNamesInverseDict = {}
        for key in k.guiBindNamesDict:
            k.guiBindNamesInverseDict[k.guiBindNamesDict.get(key)] = key
    #@+node:ekr.20070123143428: *5* k.defineTkNames
    def defineTkNames(self):
        k = self
        # These are the key names used in Leo's core *regardless* of the gui actually in effect.
        # The gui is responsible for translating gui-dependent keycodes into these values.
        k.tkNamesList = (
            # Arrow keys.
            'Left', 'Right', 'Up', 'Down',
            # Page up/down keys.
            'Next', 'Prior',
            # Home end keys.
            'Home', 'End'
            # Modifier keys.
            'Caps_Lock', 'Num_Lock',
            # F-keys.
            'F1', 'F2', 'F3', 'F4', 'F5', 'F6', 'F7', 'F8', 'F9', 'F10', 'F11', 'F12',
            # All others.
            'Begin', 'Break', 'Clear', 'Delete', 'Escape',
            # Dubious: these are ascii characters!
            # But there is no harm in retaining these in Leo's core.
            'BackSpace', 'Linefeed', 'Return', 'Tab',
        )
        # These keys settings that may be specied in leoSettings.leo.
        # Keys are lowercase, so that case is not significant *for these items only* in leoSettings.leo.
        k.settingsNameDict = {
            'bksp': 'BackSpace', # Dubious: should be '\b'
            'dnarrow': 'Down',
            'esc': 'Escape',
            'ltarrow': 'Left',
            'pageup': 'Prior',
            'pagedn': 'Next',
            'rtarrow': 'Right',
            'uparrow': 'Up',
        }
        # Add lowercase version of special keys.
        for s in k.tkNamesList:
            k.settingsNameDict[s.lower()] = s
    #@+at
    # The following are not translated, so what appears in the menu is the
    # same as what is passed to the gui. Case is significant. Note: the Tk
    # documentation states that not all of these may be available on all
    # platforms.
    # 
    # Num_Lock, Pause, Scroll_Lock, Sys_Req,
    # KP_Add, KP_Decimal, KP_Divide, KP_Enter, KP_Equal,
    # KP_Multiply, KP_Separator,KP_Space, KP_Subtract, KP_Tab,
    # KP_F1,KP_F2,KP_F3,KP_F4,
    # KP_0,KP_1,KP_2,KP_3,KP_4,KP_5,KP_6,KP_7,KP_8,KP_9,
    # Insert
    #@+node:ekr.20150509035028.1: *4* k.cmd (decorator)
    def cmd(name):
        '''Command decorator for the leoKeys class.'''
        # pylint: disable=no-self-argument
        return g.new_cmd_decorator(name, ['c', 'k',])
    #@+node:ekr.20061031131434.80: *4* k.finishCreate & helpers
    def finishCreate(self):
        '''
        Complete the construction of the keyHandler class.
        c.commandsDict has been created when this is called.
        '''
        trace = (False or g.trace_startup) and not g.unitTesting
        if trace: g.es_debug('(k)', self.c)
        c, k = self.c, self
        k.w = c.frame.miniBufferWidget
            # Will be None for NullGui.
        k.fnc = FileNameChooser(c)
            # A singleton. Defined here so that c.k will exist.
        k.getArgInstance = GetArg(c)
            # a singleton. Defined here so that c.k will exist.
        k.makeAllBindings()
        k.initCommandHistory()
        k.inited = True
        k.setDefaultInputState()
        k.resetLabel()
    #@+node:ekr.20061101071425: *4* k.oops
    def oops(self):
        g.trace('Should be defined in subclass:', g.callers(4))
    #@+node:ekr.20110209093958.15413: *4* k.setDefaultEditingKeyAction (New)
    def setDefaultEditingAction(self):
        k = self; c = k.c
        action = c.config.getString('default_editing_state') or 'insert'
        action.lower()
        if action not in ('command', 'insert', 'overwrite'):
            g.trace('ignoring default_editing_state: %s' % (action))
            action = 'insert'
        self.defaultEditingAction = action
    #@+node:ekr.20061031131434.82: *4* k.setDefaultUnboundKeyAction
    def setDefaultUnboundKeyAction(self, allowCommandState=True):
        k = self; c = k.c
        # g.trace(g.callers())
        defaultAction = c.config.getString('top_level_unbound_key_action') or 'insert'
        defaultAction.lower()
        if defaultAction == 'command' and not allowCommandState:
            self.unboundKeyAction = 'insert'
        elif defaultAction in ('command', 'insert', 'overwrite'):
            self.unboundKeyAction = defaultAction
        else:
            g.trace('ignoring top_level_unbound_key_action setting: %s' % (defaultAction))
            self.unboundKeyAction = 'insert'
        # g.trace(self.unboundKeyAction)
        self.defaultUnboundKeyAction = self.unboundKeyAction
        k.setInputState(self.defaultUnboundKeyAction)
    #@+node:ekr.20061031131434.88: *3* k.Binding
    #@+node:ekr.20061031131434.89: *4* k.bindKey & helpers
    def bindKey(self, pane, shortcut, callback, commandName, modeFlag=False, tag=""):
        '''Bind the indicated shortcut (a Tk keystroke) to the callback.

        No actual gui bindings are made: only entries in k.masterBindingsDict.

        tag gives the source of the binding.

        '''
        trace = False and not g.unitTesting
            # and commandName.startswith('bookmarks')
            # and tag.endswith('ekr.leo')
        trace_list = False
        k = self
        if not k.check_bind_key(commandName, pane, shortcut):
            if trace: g.trace('check_bind_key fails', commandName, shortcut)
            return False
        aList = k.bindingsDict.get(shortcut, [])
        try:
            if not shortcut:
                stroke = None
            elif g.isStroke(shortcut):
                stroke = shortcut
                assert stroke.s, stroke
            else:
                stroke = k.strokeFromSetting(shortcut)
            if trace:
                # tag = tag.split(' ')[-1]
                g.trace('%7s %25r %s' % (pane, commandName, stroke and stroke.s))
            si = g.ShortcutInfo(kind=tag, pane=pane,
                func=callback, commandName=commandName, stroke=stroke)
            if shortcut:
                k.bindKeyToDict(pane, shortcut, si)
            if shortcut and not modeFlag:
                aList = k.remove_conflicting_definitions(
                    aList, commandName, pane, shortcut)
                # 2013/03/02: a real bug fix.
            aList.append(si)
            if shortcut:
                assert stroke
                k.bindingsDict[stroke] = aList
                if trace and trace_list: g.trace(shortcut, aList)
            return True
        except Exception: # Could be a user error.
            if g.unitTesting or not g.app.menuWarningsGiven:
                g.es_print('exception binding', shortcut, 'to', commandName)
                g.es_print_exception()
                g.app.menuWarningsGiven = True
            return False

    bindShortcut = bindKey # For compatibility
    #@+node:ekr.20120130074511.10228: *5* k.check_bind_key
    def check_bind_key(self, commandName, pane, shortcut):
        # k = self
        if not shortcut:
            return False
            # return True # #327: binding to None clears previous bindings.
        assert g.isStroke(shortcut)
        # Give warning and return if we try to bind to Enter or Leave.
        for s in ('enter', 'leave'):
            if shortcut.lower().find(s) > -1:
                g.warning('ignoring invalid key binding:', '%s = %s' % (
                    commandName, shortcut))
                return False
        if pane.endswith('-mode'):
            g.trace('oops: ignoring mode binding', shortcut, commandName, g.callers())
            return False
        else:
            return True
    #@+node:ekr.20120130074511.10227: *5* k.kill_one_shortcut
    def kill_one_shortcut(self, stroke):
        '''
        Update the *configuration* dicts so that c.config.getShortcut(name)
        will return None for all names *presently* bound to the stroke.
        '''
        k = self; c = k.c
        lm = g.app.loadManager
        if 0:
            # This does not fix 327: Create a way to unbind bindings
            assert stroke in (None, 'None', 'none') or g.isStroke(stroke), repr(stroke)
        else:
            # A crucial shortcut: inverting and uninverting dictionaries is slow.
            # Important: the comparison is valid regardless of the type of stroke.
            if stroke in (None, 'None', 'none'):
                return
            assert g.isStroke(stroke), stroke
        d = c.config.shortcutsDict
        if d is None:
            d = g.TypedDictOfLists(
                name='empty shortcuts dict',
                keyType=type('commandName'),
                valType=g.ShortcutInfo)
        inv_d = lm.invert(d)
        # g.trace('1', stroke, stroke in c.config.shortcutsDict.d)
        inv_d[stroke] = []
        c.config.shortcutsDict = lm.uninvert(inv_d)
        # g.trace('2', stroke, stroke in c.config.shortcutsDict.d)
        # g.trace('3', c.config.shortcutsDict.d.get('help'))
    #@+node:ekr.20061031131434.92: *5* k.remove_conflicting_definitions
    def remove_conflicting_definitions(self, aList, commandName, pane, shortcut):
        trace = False and not g.unitTesting
        k = self
        result = []
        for si in aList:
            assert g.isShortcutInfo(si), si
            if pane in ('button', 'all', si.pane):
                if trace:
                    # This is too annoying to report here. See bug 951921.
                    g.es_print('c for %s in %s' % (
                        si.stroke, k.c.shortFileName()))
                    g.es_print('previous: %s new: %s' % (si.commandName, commandName))
                k.kill_one_shortcut(shortcut)
            else:
                result.append(si)
        return result
    #@+node:ekr.20061031131434.93: *5* k.bindKeyToDict
    def bindKeyToDict(self, pane, stroke, si):
        '''Update k.masterBindingsDict for the stroke.'''
        # New in Leo 4.4.1: Allow redefintions.
        # Called from makeBindingsFromCommandsDict.
        trace = False and not g.unitTesting
        k = self
        assert g.isStroke(stroke), stroke
        d = k.masterBindingsDict.get(pane, {})
        d[stroke] = si
        k.masterBindingsDict[pane] = d
        if trace and si.commandName.startswith('goto-next-visible'):
            g.trace('%4s %10s' % (pane, stroke.s), si.commandName, si.func.__name__)
    #@+node:ekr.20061031131434.94: *5* k.bindOpenWith
    def bindOpenWith(self, d):
        '''Register an open-with command.'''
<<<<<<< HEAD
        c, k = self.c, self
        shortcut = d.get('shortcut')
        name = d.get('name')
        commandName = 'open-with-%s' % name.lower()
=======
        k = self; c = k.c
        shortcut = d.get('shortcut') or ''
        name = d.get('name')
        # The first parameter must be event, and it must default to None.
>>>>>>> 854cd40f

        def openWithCallback(event=None, c=c, d=d):
            # The first parameter must be event, and it must default to None.
            return c.openWith(d=d)

<<<<<<< HEAD
        k.registerCommand(commandName, openWithCallback)
        # 2017/09/01: k.registerCommand no longer handles shortcuts.
        if shortcut:
            k.bindLate(
                commandName=commandName,
                func=openWithCallback,
                pane='all',
                shortcut=shortcut,
            )
    #@+node:ekr.20170901070753.1: *4* k.bindLate
    def bindLate(self, commandName, func, pane='all', shortcut='None'):
        '''New in Leo 5.6: A convenience method for late bindings.'''
        trace = False and not g.unitTesting # and commandName.startswith('bookmarks')
        c, k = self.c, self
        stroke=k.strokeFromSetting(shortcut) # Must be a stroke, even if it represents an empty shortcut.
        if trace: g.trace('%7s %35s %s' % (pane, commandName, shortcut))
        # Similar to k.makeBindingsFromCommandsDict.
        key, aList = c.config.getShortcut(commandName)
        for si in aList:
            assert isinstance(si, g.ShortcutInfo)
            if commandName == si.commandName and not si.pane.endswith('-mode'):
                k.bindKey(
                    commandName=commandName,
                    callback=func,
                    pane=si.pane,
                    shortcut=stroke, # Must be a Stroke.
                    tag='k.bindLate',
                )
        if shortcut:
            k.makeMasterGuiBinding(stroke)
=======
        commandName = 'open-with-%s' % name.lower()
        k.registerCommand(commandName, openWithCallback, shortcut=shortcut)
>>>>>>> 854cd40f
    #@+node:ekr.20061031131434.95: *4* k.checkBindings
    def checkBindings(self):
        '''Print warnings if commands do not have any @shortcut entry.
        The entry may be `None`, of course.'''
        k = self; c = k.c
        if not c.config.getBool('warn_about_missing_settings'): return
        for name in sorted(c.commandsDict):
            abbrev = k.abbreviationsDict.get(name)
            key = c.frame.menu.canonicalizeMenuName(abbrev or name)
            key = key.replace('&', '')
            if not c.config.exists(key, 'shortcut'):
                if abbrev:
                    g.trace('No shortcut for abbrev %s -> %s = %s' % (
                        name, abbrev, key))
                else:
                    g.trace('No shortcut for %s = %s' % (name, key))
    #@+node:ekr.20061031131434.97: *4* k.completeAllBindings
    def completeAllBindings(self, w=None):
        '''New in 4.4b3: make an actual binding in *all* the standard places.

        The event will go to k.masterKeyHandler as always, so nothing really changes.
        except that k.masterKeyHandler will know the proper stroke.'''
        # g.trace(w)
        k = self
        for stroke in k.bindingsDict:
            assert g.isStroke(stroke), repr(stroke)
            k.makeMasterGuiBinding(stroke, w=w)
    #@+node:ekr.20061031131434.96: *4* k.completeAllBindingsForWidget
    def completeAllBindingsForWidget(self, w):
        '''Make all a master gui binding for widget w.'''
        k = self
        for stroke in k.bindingsDict:
            assert g.isStroke(stroke), repr(stroke)
            k.makeMasterGuiBinding(stroke, w=w)
    #@+node:ekr.20070218130238: *4* k.dumpMasterBindingsDict
    def dumpMasterBindingsDict(self):
        '''Dump k.masterBindingsDict.'''
        k = self; d = k.masterBindingsDict
        g.pr('\nk.masterBindingsDict...\n')
        for key in sorted(d):
            g.pr(key, '-' * 40)
            d2 = d.get(key)
            for key2 in sorted(d2):
                si = d2.get(key2)
                assert g.isShortcutInfo(si), si
                g.pr('%20s %s' % (key2, si.commandName))
    #@+node:ekr.20061031131434.99: *4* k.initAbbrev & helper
    def initAbbrev(self):
        k = self; c = k.c; d = c.config.getAbbrevDict()
        if d:
            for key in d:
                commandName = d.get(key)
                if commandName.startswith('press-') and commandName.endswith('-button'):
                    pass # Must be done later in k.registerCommand.
                else:
                    self.initOneAbbrev(commandName, key)
    #@+node:ekr.20130924035029.12741: *5* k.initOneAbbrev
    def initOneAbbrev(self, commandName, key):
        '''Enter key as an abbreviation for commandName in c.commandsDict.'''
        c = self.c
        if c.commandsDict.get(key):
            g.trace('ignoring duplicate abbrev: %s', key)
        else:
            func = c.commandsDict.get(commandName)
            if func:
                c.commandsDict[key] = func
            else:
                g.warning('bad abbrev:', key, 'unknown command name:', commandName)
    #@+node:ekr.20061031131434.101: *4* k.initSpecialIvars
    def initSpecialIvars(self):
        '''Set ivars for special keystrokes from previously-existing bindings.'''
        k = self; c = k.c
        trace = False or c.config.getBool('trace_bindings_verbose')
        warn = c.config.getBool('warn_about_missing_settings')
        for ivar, commandName in (
            ('fullCommandKey', 'full-command'),
            ('abortAllModesKey', 'keyboard-quit'),
            ('universalArgKey', 'universal-argument'),
            ('autoCompleteForceKey', 'auto-complete-force'),
            ('demoNextKey', 'demo-next'),
            ('demoPrevKey', 'demo-prev'),
        ):
            junk, aList = c.config.getShortcut(commandName)
            aList, found = aList or [], False
            for pane in ('text', 'all'):
                for si in aList:
                    assert g.isShortcutInfo(si), si
                    if si.pane == pane:
                        if trace: g.trace(commandName, ivar, si.stroke)
                        setattr(k, ivar, si.stroke)
                        found = True; break
            if not found and warn:
                g.trace('no setting for %s' % commandName)
    #@+node:ekr.20161026041659.1: *4* k.killBinding
    def killBinding(self, commandName):
        '''
        Kill all bindings for all keystrokes presently assigned to commandName.
        '''
        # g.trace(commandName)
    #@+node:ekr.20061031131434.98: *4* k.makeAllBindings
    def makeAllBindings(self):
        '''Make all key bindings in all of Leo's panes.'''
        k = self
        k.bindingsDict = {}
        k.addModeCommands()
        k.makeBindingsFromCommandsDict()
        k.initSpecialIvars()
        k.initAbbrev()
        k.completeAllBindings()
        k.checkBindings()
    #@+node:ekr.20061031131434.102: *4* k.makeBindingsFromCommandsDict
    def makeBindingsFromCommandsDict(self):
        '''Add bindings for all entries in c.commandsDict.'''
        trace = False and not g.unitTesting
        c, k = self.c, self
        d = c.commandsDict
        t1 = time.time()
        # Step 1: Create d2.
        # Keys are strokes. Values are lists of si with si.stroke == stroke.
        d2 = g.TypedDictOfLists(
            name='makeBindingsFromCommandsDict helper dict',
            keyType=g.KeyStroke, valType=g.ShortcutInfo)
        if 0: ###
            g.trace(len(list(d.keys())))
            for key in d.keys():
                if key.find('bookmark') > -1:
                    g.trace(d.get(key))
        # g.trace('bookmarks-open-node' in list(d.keys()))
        for commandName in sorted(d):
            command = d.get(commandName)
            key, aList = c.config.getShortcut(commandName)
            for si in aList:
                if trace and commandName == 'help':
                    g.trace(key, repr(si.stroke), aList)
                assert isinstance(si, g.ShortcutInfo)
                # Important: si.stroke is already canonicalized.
                stroke = si.stroke
                si.commandName = commandName
                if stroke:
                    assert g.isStroke(stroke)
                    d2.add(stroke, si)
        # Step 2: make the bindings.
        for stroke in sorted(d2.keys()):
            aList2 = d2.get(stroke)
            for si in aList2:
                assert isinstance(si, g.ShortcutInfo)
                commandName = si.commandName
                command = c.commandsDict.get(commandName)
                tag = si.kind
                pane = si.pane
                if stroke and not pane.endswith('-mode'):
                    k.bindKey(pane, stroke, command, commandName, tag=tag)
        t2 = time.time()
        if trace:
            g.trace('%0.2f sec %s' % ((t2 - t1), c.shortFileName()))
    #@+node:ekr.20061031131434.103: *4* k.makeMasterGuiBinding
    def makeMasterGuiBinding(self, stroke, w=None, trace=False):
        '''Make a master gui binding for stroke in pane w, or in all the standard widgets.'''
        trace = False and not g.unitTesting
        k = self; c = k.c; f = c.frame
        if w:
            widgets = [w]
        else:
            # New in Leo 4.5: we *must* make the binding in the binding widget.
            bindingWidget = f.tree and hasattr(f.tree, 'bindingWidget') and f.tree.bindingWidget or None
            wrapper = f.body and hasattr(f.body, 'wrapper') and f.body.wrapper or None
            canvas = f.tree and hasattr(f.tree, 'canvas') and f.tree.canvas or None
            widgets = (c.miniBufferWidget, wrapper, canvas, bindingWidget)
        for w in widgets:
            if not w: continue
            # Make the binding only if no binding for the stroke exists in the widget.
            aList = k.masterGuiBindingsDict.get(stroke, [])
            if w not in aList:
                aList.append(w)
                k.masterGuiBindingsDict[stroke] = aList
        if trace: g.trace(len(aList), stroke)
    #@+node:ekr.20150402111403.1: *3* k.Command history
    #@+node:ekr.20150402111413.1: *4* k.addToCommandHistory
    def addToCommandHistory(self, commandName):
        '''Add a name to the command history.'''
        k = self
        h = k.commandHistory
        if commandName in h:
            h.remove(commandName)
        h.append(commandName)
        k.commandIndex = None
        # g.trace(commandName,h)
    #@+node:ekr.20150402165918.1: *4* k.commandHistoryDown
    def commandHistoryFwd(self):
        '''
        Move down the Command History - fall off the bottom (return empty string)
        if necessary
        '''
        k = self
        h, i = k.commandHistory, k.commandIndex
        if h:
            commandName = ''
            if i == len(h) -1:
                # fall off the bottom
                i = None
            elif i != None:
                # move to next down in list
                i += 1
                commandName = h[i]
            # (else i == None; no change to index, command == '')
            # g.trace(i,h)
            k.commandIndex = i
            k.setLabel(k.mb_prefix + commandName)
    #@+node:ekr.20150402171131.1: *4* k.commandHistoryUp
    def commandHistoryBackwd(self):
        '''
        Return the previous entry in the Command History - stay at the top
        if we are there
        '''
        k = self
        h, i = k.commandHistory, k.commandIndex
        if h:
            if i == None:
                # first time in - set to last entry
                i = len(h) -1
            elif i > 0:
                i -= 1
            commandName = h[i]
            k.commandIndex = i
            # g.trace(i,h)
            k.setLabel(k.mb_prefix + commandName)
    #@+node:ekr.20150425143043.1: *4* k.initCommandHistory
    def initCommandHistory(self):
        '''Init command history from @data command-history nodes.'''
        k, c = self, self.c
        aList = c.config.getData('history-list') or []
        for command in reversed(aList):
            k.addToCommandHistory(command)

    def resetCommandHistory(self):
        ''' reset the command history index to indicate that
            we are pointing 'past' the last entry
        '''
        self.commandIndex = None
        #
    #@+node:ekr.20150402111935.1: *4* k.sortCommandHistory
    def sortCommandHistory(self):
        '''Sort the command history.'''
        k = self
        k.commandHistory.sort()
        k.commandIndex = None
    #@+node:ekr.20061031131434.104: *3* k.Dispatching
    #@+node:ekr.20061031131434.111: *4* k.fullCommand (alt-x) & helper
    @cmd('full-command')
    def fullCommand(self, event, specialStroke=None, specialFunc=None, help=False, helpHandler=None):
        '''Handle 'full-command' (alt-x) mode.'''
        trace = False and not g.unitTesting
        verbose = False
        try:
            k = self; c = k.c
            state = k.getState('full-command')
            helpPrompt = 'Help for command: '
            c.check_event(event)
            ch = char = event.char if event else ''
            stroke = event.stroke if event else ''
            if trace: g.trace('state', state, repr(char))
            if state > 0:
                k.setLossage(char, stroke)
            if state == 0:
                k.mb_event = event # Save the full event for later.
                k.setState('full-command', 1, handler=k.fullCommand)
                prompt = helpPrompt if help else k.altX_prompt
                k.setLabelBlue(prompt)
                k.mb_help = help
                k.mb_helpHandler = helpHandler
                c.minibufferWantsFocus()
            elif char == 'Ins' or k.isFKey(char):
                pass
            elif char == 'Escape':
                k.keyboardQuit()
            elif char == 'Down':
                k.commandHistoryFwd()
            elif char == 'Up':
                k.commandHistoryBackwd()
            elif char in ('\n', 'Return'):
                if trace and verbose: g.trace('***Return')
                # if trace and trace_event:
                    # g.trace('hasSelection %r' % (
                        # k.mb_event and k.mb_event.w and k.mb_event.w.hasSelection()))
                # Fix bug 157: save and restore the selection.
                w = k.mb_event and k.mb_event.w
                if w and hasattr(w, 'hasSelection') and w.hasSelection():
                    sel1, sel2 = w.getSelectionRange()
                    ins = w.getInsertPoint()
                    c.frame.log.deleteTab('Completion')
                    w.setSelectionRange(sel1, sel2, insert=ins)
                else:
                    c.frame.log.deleteTab('Completion')
                        # 2016/04/27
                if k.mb_help:
                    s = k.getLabel()
                    commandName = s[len(helpPrompt):].strip()
                    k.clearState()
                    k.resetLabel()
                    if k.mb_helpHandler: k.mb_helpHandler(commandName)
                else:
                    s = k.getLabel(ignorePrompt=True)
                    commandName = s.strip()
                    ok = k.callAltXFunction(k.mb_event)
                    if ok:
                        k.addToCommandHistory(commandName)
            elif char in ('\t', 'Tab'):
                if trace and verbose: g.trace('***Tab')
                k.doTabCompletion(list(c.commandsDict.keys()))
                c.minibufferWantsFocus()
            elif char in ('\b', 'BackSpace'):
                if trace and verbose: g.trace('***BackSpace')
                k.doBackSpace(list(c.commandsDict.keys()))
                c.minibufferWantsFocus()
            elif k.ignore_unbound_non_ascii_keys and len(ch) > 1:
                # g.trace('non-ascii')
                if specialStroke:
                    g.trace(specialStroke)
                    specialFunc()
                c.minibufferWantsFocus()
            else:
                # Clear the list, any other character besides tab indicates that a new prefix is in effect.
                k.mb_tabList = []
                k.updateLabel(event)
                k.mb_tabListPrefix = k.getLabel()
                c.minibufferWantsFocus()
                # g.trace('new prefix',k.mb_tabListPrefix)
        except Exception:
            g.es_exception()
            self.keyboardQuit()
    #@+node:ekr.20061031131434.112: *5* callAltXFunction
    def callAltXFunction(self, event):
        '''Call the function whose name is in the minibuffer.'''
        trace = False and not g.unitTesting
        c, k = self.c, self
        # s = k.getLabel()
        k.mb_tabList = []
        commandName, tail = k.getMinibufferCommandName()
        if trace: g.trace('command:', commandName, 'tail:', tail)
        k.functionTail = tail
        if commandName and commandName.isdigit():
            # The line number Easter Egg.
            def func(event=None):
                c.gotoCommands.find_file_line(n=int(commandName))
        else:
            func = c.commandsDict.get(commandName)
        k.newMinibufferWidget = None
        # g.trace(func and func.__name__,'mb_event',event and event.widget.widgetName)
        if func:
            # These must be done *after* getting the command.
            k.clearState()
            k.resetLabel()
            if commandName != 'repeat-complex-command':
                k.mb_history.insert(0, commandName)
            w = event and event.widget
            if hasattr(w, 'permanent') and not w.permanent:
                # In a headline that is being edited.
                # g.es('Can not execute commands from headlines')
                c.endEditing()
                c.bodyWantsFocusNow()
                # Change the event widget so we don't refer to the to-be-deleted headline widget.
                event.w = event.widget = c.frame.body.wrapper.widget
                try:
                    func(event)
                except Exception:
                    g.es_exception()
            else:
                c.widgetWantsFocusNow(event and event.widget)
                    # Important, so cut-text works, e.g.
                try:
                    func(event)
                except Exception:
                    g.es_exception()
            k.endCommand(commandName)
            return True
        else:
            # Show possible completions if the command does not exist.
            if 1: # Useful.
                if trace: g.trace('*** tab completion')
                k.doTabCompletion(list(c.commandsDict.keys()))
            else: # Annoying.
                k.keyboardQuit()
                k.setStatusLabel('Command does not exist: %s' % commandName)
                c.bodyWantsFocus()
            return False
    #@+node:ekr.20061031131434.113: *4* k.endCommand
    def endCommand(self, commandName):
        '''Make sure Leo updates the widget following a command.

        Never changes the minibuffer label: individual commands must do that.
        '''
        k = self; c = k.c
        # The command may have closed the window.
        if g.app.quitting or not c.exists: return
        # Set the best possible undoType: prefer explicit commandName to k.commandName.
        commandName = commandName or k.commandName or ''
        k.commandName = k.commandName or commandName or ''
        if commandName:
            if not k.inState():
                k.commandName = None
            if 0: # Do *not* call this by default.  It interferes with undo.
                c.frame.body.onBodyChanged(undoType='Typing')
            if k.newMinibufferWidget:
                c.widgetWantsFocusNow(k.newMinibufferWidget)
                # g.pr('endCommand', g.app.gui.widget_name(k.newMinibufferWidget),g.callers())
                k.newMinibufferWidget = None
    #@+node:ekr.20061031131434.114: *3* k.Externally visible commands
    #@+node:ekr.20070613133500: *4* k.menuCommandKey
    def menuCommandKey(self, event=None):
        # This method must exist, but it never gets called.
        pass
    #@+node:ekr.20061031131434.119: *4* k.printBindings & helper
    @cmd('print-bindings')
    def printBindings(self, event=None):
        '''Print all the bindings presently in effect.'''
        k = self; c = k.c
        d = k.bindingsDict; tabName = 'Bindings'
        c.frame.log.clearTab(tabName)
        legend = '''\
    legend:
    [ ] leoSettings.leo
    [D] default binding
    [F] loaded .leo File
    [M] myLeoSettings.leo
    [@] @mode, @button, @command

    '''
        if not d: return g.es('no bindings')
        legend = g.adjustTripleString(legend, c.tab_width)
        data = []
        for stroke in sorted(d):
            assert g.isStroke(stroke), stroke
            aList = d.get(stroke, [])
            for si in aList:
                assert g.isShortcutInfo(si), si
                s1 = '' if si.pane == 'all' else si.pane
                s2 = k.prettyPrintKey(stroke)
                s3 = si.commandName
                s4 = si.kind or '<no hash>'
                data.append((s1, s2, s3, s4),)
        # Print keys by type:
        result = []
        result.append('\n' + legend)
        for prefix in (
            'Alt+Ctrl+Shift', 'Alt+Ctrl', 'Alt+Shift', 'Alt', # 'Alt+Key': done by Alt.
            'Ctrl+Meta+Shift', 'Ctrl+Meta', 'Ctrl+Shift', 'Ctrl', # Ctrl+Key: done by Ctrl.
            'Meta+Key', 'Meta+Shift', 'Meta',
            'Shift',
            # Careful: longer prefixes must come before shorter prefixes.
        ):
            data2 = []
            for item in data:
                s1, s2, s3, s4 = item
                if s2.startswith(prefix):
                    data2.append(item)
            result.append('***** %s...\n' % prefix)
            self.printBindingsHelper(result, data2, prefix=prefix)
            # Remove all the items in data2 from data.
            # This must be done outside the iterator on data.
            for item in data2:
                data.remove(item)
        # Print all plain bindings.
        result.append('***** Plain Keys...\n')
        self.printBindingsHelper(result, data, prefix=None)
        if not g.unitTesting:
            g.es_print('', ''.join(result), tabName=tabName)
        k.showStateAndMode()
        return result # for unit test.
    #@+node:ekr.20061031131434.120: *5* printBindingsHelper
    def printBindingsHelper(self, result, data, prefix):
        lm = g.app.loadManager
        data.sort(key=lambda x: x[1])
        data2, n = [], 0
        for pane, key, commandName, kind in data:
            key = key.replace('+Key', '')
            # g.trace('%10s %s' % (key, repr(kind)))
            letter = lm.computeBindingLetter(kind)
            pane = '%s: ' % (pane) if pane else ''
            left = pane + key # pane and shortcut fields
            n = max(n, len(left))
            data2.append((letter, left, commandName),)
        for z in data2:
            letter, left, commandName = z
            result.append('%s %*s %s\n' % (letter, -n, left, commandName))
        if data:
            result.append('\n')
    #@+node:ekr.20120520174745.9867: *4* k.printButtons
    @cmd('print-buttons')
    def printButtons(self, event=None):
        '''Print all @button and @command commands, their bindings and their source.'''
        k = self; c = k.c
        tabName = '@buttons && @commands'
        c.frame.log.clearTab(tabName)

        def put(s):
            g.es('', s, tabName=tabName)

        data = []
        for aList in [c.config.getButtons(), c.config.getCommands()]:
            for z in aList:
                p, script = z
                c = p.v.context
                tag = 'M' if c.shortFileName().endswith('myLeoSettings.leo') else 'G'
                data.append((p.h, tag),)
        for aList in [g.app.config.atLocalButtonsList, g.app.config.atLocalCommandsList]:
            for p in aList:
                data.append((p.h, 'L'),)
        result = ['%s %s' % (z[1], z[0]) for z in sorted(data)]
        result.extend([
            '',
            'legend:',
            'G leoSettings.leo',
            'L local .leo File',
            'M myLeoSettings.leo',
        ])
        put('\n'.join(result))
    #@+node:ekr.20061031131434.121: *4* k.printCommands
    @cmd('print-commands')
    def printCommands(self, event=None):
        '''Print all the known commands and their bindings, if any.'''
        k = self; c = k.c; tabName = 'Commands'
        c.frame.log.clearTab(tabName)
        inverseBindingDict = k.computeInverseBindingDict()
        data, n = [], 0
        for commandName in sorted(c.commandsDict):
            dataList = inverseBindingDict.get(commandName, [('', ''),])
            for z in dataList:
                pane, key = z
                pane = '%s ' % (pane) if pane != 'all:' else ''
                key = k.prettyPrintKey(key).replace('+Key', '')
                s1 = pane + key
                s2 = commandName
                n = max(n, len(s1))
                data.append((s1, s2),)
        # This isn't perfect in variable-width fonts.
        lines = ['%*s %s\n' % (-n, z1, z2) for z1, z2 in data]
        g.es_print('', ''.join(lines), tabName=tabName)
    #@+node:ekr.20061031131434.122: *4* k.repeatComplexCommand & helper
    @cmd('repeat-complex-command')
    def repeatComplexCommand(self, event):
        '''Repeat the previously executed minibuffer command.'''
        k = self
        if k.mb_history:
            k.setState('last-full-command', 1, handler=k.repeatComplexCommandHelper)
            k.setLabelBlue("Redo: %s" % str(k.mb_history[0]))
        else:
            g.warning('no previous command')
    #@+node:ekr.20131017100903.16689: *5* repeatComplexCommandHelper
    def repeatComplexCommandHelper(self, event):
        k = self; c = k.c
        char = event.char if event else ''
        if char in ('\n', 'Return') and k.mb_history:
            last = k.mb_history[0]
            k.resetLabel()
            k.clearState() # Bug fix.
            c.commandsDict[last](event)
        else:
            # g.trace('oops')
            return k.keyboardQuit()
    #@+node:ekr.20061031131434.123: *4* k.set-xxx-State
    @cmd('set-command-state')
    def setCommandState(self, event):
        '''Enter the 'command' editing state.'''
        # g.trace(g.callers())
        k = self
        k.setInputState('command', set_border=True)
        # This command is also valid in headlines.
        # k.c.bodyWantsFocus()
        k.showStateAndMode()

    @cmd('set-insert-state')
    def setInsertState(self, event):
        '''Enter the 'insert' editing state.'''
        # g.trace(g.callers())
        k = self
        k.setInputState('insert', set_border=True)
        # This command is also valid in headlines.
        # k.c.bodyWantsFocus()
        k.showStateAndMode()

    @cmd('set-overwrite-state')
    def setOverwriteState(self, event):
        '''Enter the 'overwrite' editing state.'''
        # g.trace(g.callers())
        k = self
        k.setInputState('overwrite', set_border=True)
        # This command is also valid in headlines.
        # k.c.bodyWantsFocus()
        k.showStateAndMode()
    #@+node:ekr.20061031131434.124: *4* k.toggle-input-state
    @cmd('toggle-input-state')
    def toggleInputState(self, event=None):
        '''The toggle-input-state command.'''
        k = self; c = k.c
        default = c.config.getString('top_level_unbound_key_action') or 'insert'
        state = k.unboundKeyAction
        if default == 'insert':
            state = 'command' if state == 'insert' else 'insert'
        elif default == 'overwrite':
            state = 'command' if state == 'overwrite' else 'overwrite'
        else:
            state = 'insert' if state == 'command' else 'command' # prefer insert to overwrite.
        k.setInputState(state)
        k.showStateAndMode()
    #@+node:ekr.20061031131434.125: *3* k.Externally visible helpers
    #@+node:ekr.20140816165728.18968: *4* Wrappers for GetArg methods
    # New in Leo 5.4
    def getNextArg(self, handler):
        '''
        Get the next arg.  For example, after a Tab in the find commands.
        See the docstring for k.get1Arg for examples of its use.
        '''
        # Replace the current handler.
        self.getArgInstance.after_get_arg_state = ('getarg', 1, handler)

    # New in Leo 5.4
    def get1Arg(self, event, handler,
        # returnKind=None, returnState=None,
        prefix=None, tabList=None, completion=True, oneCharacter=False,
        stroke=None, useMinibuffer=True
    ):
        #@+<< docstring for k.get1arg >>
        #@+node:ekr.20161020031633.1: *5* << docstring for k.get1arg >>
        '''
        k.get1Arg: Handle the next character the user types when accumulating a
        user argument from the minibuffer. Ctrl-G will abort this processing at any
        time.

        Commands should use k.get1Arg to get the first minibuffer argument and
        k.getNextArg to get all other arguments.

        Before going into the many details, let's look at some examples. This
        code will work in any class having a 'c' ivar bound to a commander.

        Example 1: get one argument from the user:

            @cmd('my-command')
            def myCommand(self, event):
                k = self.c.k
                k.setLabelBlue('prompt: ')
                k.get1Arg(event, handler=self.myCommand1)

            def myCommand1(self, event):
                k = self.c.k
                # k.arg contains the argument.
                # Finish the command.
                ...
                # Reset the minibuffer.
                k.clearState()
                k.resetLabel()
                k.showStateAndMode()

        Example 2: get two arguments from the user:

            @cmd('my-command')
            def myCommand(self, event):
                k = self.c.k
                k.setLabelBlue('first prompt: ')
                k.get1Arg(event, handler=self.myCommand1)

            def myCommand1(self, event):
                k = self.c.k
                self.arg1 = k.arg
                k.setLabelBlue('second prompt: ')
                k.getNextArg(handler=self.myCommand2)

            def myCommand2(self, event):
                k = self.c.k
                # k.arg contains second argument.
                # Finish the command, using self.arg1 and k.arg.
                ...
                # Reset the minibuffer.
                k.clearState()
                k.resetLabel()
                k.showStateAndMode()

        k.get1Arg and k.getNextArg are a convenience methods. They simply passes
        their arguments to the get_arg method of the singleton GetArg instance. This
        docstring describes k.get1arg and k.getNextArg as if they were the
        corresponding methods of the GetArg class.

        k.get1Arg is a state machine. Logically, states are tuples (kind, n, handler)
        though they aren't represented that way. When the state machine in the
        GetArg class is active, the kind is 'getArg'.  This constant has special
        meaning to Leo's key-handling code.

        The arguments to k.get1Arg are as follows:

        event:              The event passed to the command.

        handler=None,       An executable. k.get1arg calls handler(event)
                            when the user completes the argument by typing
                            <Return> or (sometimes) <tab>.

        tabList=[]:         A list of possible completions.

        completion=True:    True if completions are enabled.

        oneCharacter=False: True if k.arg should be a single character.

        stroke=None:        The incoming key stroke.

        useMinibuffer=True: True: put focus in the minibuffer while accumulating arguments.
                            False allows sort-lines, for example, to show the selection range.

        '''
        #@-<< docstring for k.get1arg >>
        returnKind, returnState = None, None
        assert handler, g.callers()
        self.getArgInstance.get_arg(event, returnKind, returnState, handler,
            tabList, completion, oneCharacter, stroke, useMinibuffer)

    def getArg(self, event,
        returnKind=None, returnState=None, handler=None,
        prefix=None, tabList=None, completion=True, oneCharacter=False,
        stroke=None, useMinibuffer=True
    ):
        '''Convenience method mapping k.getArg to ga.get_arg.'''
        self.getArgInstance.get_arg(event, returnKind, returnState, handler,
            tabList, completion, oneCharacter, stroke, useMinibuffer)

    def doBackSpace(self, tabList, completion=True):
        '''Convenience method mapping k.doBackSpace to ga.do_back_space.'''
        self.getArgInstance.do_back_space(tabList, completion)

    def doTabCompletion(self, tabList):
        '''Convenience method mapping k.doTabCompletion to ga.do_tab.'''
        self.getArgInstance.do_tab(tabList)

    def getMinibufferCommandName(self):
        '''
        Convenience method mapping k.getMinibufferCommandName to
        ga.get_minibuffer_command_name.
        '''
        return self.getArgInstance.get_minibuffer_command_name()
    #@+node:ekr.20061031131434.130: *4* k.keyboardQuit
    @cmd('keyboard-quit')
    def keyboardQuit(self, event=None, setFocus=True, mouseClick=False):
        '''
        This method clears the state and the minibuffer label.

        k.endCommand handles all other end-of-command chores.
        '''
        trace = False and not g.unitTesting
        k = self; c = k.c
        if trace: g.trace(g.callers())
        if g.app.quitting:
            return
        # 2011/05/30: We may be called from Qt event handlers.
        # Make sure to end editing!
        c.endEditing()
        # Completely clear the mode.
        if setFocus:
            c.frame.log.deleteTab('Mode')
            c.frame.log.hideTab('Completion')
        if k.inputModeName:
            k.endMode()
        # Complete clear the state.
        k.state.kind = None
        k.state.n = None
        k.clearState()
        k.resetLabel()
        if setFocus:
            c.bodyWantsFocus()
        # At present, only the auto-completer suppresses this.
        k.setDefaultInputState()
        if c.vim_mode and c.vimCommands:
            c.vimCommands.reset(setFocus=setFocus)
        else:
            # This was what caused the unwanted scrolling.
            k.showStateAndMode(setFocus=setFocus)
        k.resetCommandHistory()
    #@+node:ekr.20061031131434.126: *4* k.manufactureKeyPressForCommandName (changed)
    def manufactureKeyPressForCommandName(self, w, commandName):
        '''Implement a command by passing a keypress to the gui.'''
        trace = False and not g.unitTesting
        c, k = self.c, self
        stroke = k.getShortcutForCommandName(commandName)
        if not stroke:
            shortcut = None
        elif g.isStroke(stroke):
            shortcut = stroke.s
        else:
            stroke = k.strokeFromSetting(stroke)
            shortcut = stroke.s
        assert g.isString(shortcut)
        if trace and shortcut: g.trace(
            'shortcut', repr(shortcut), 'commandName', commandName)
        if shortcut and w:
            g.app.gui.set_focus(c, w)
            g.app.gui.event_generate(c, None, shortcut, w)
        else:
            message = 'no shortcut for %s' % (commandName)
            if trace: g.trace(message)
            if g.app.unitTesting:
                raise AttributeError(message)
            else:
                g.error(message)
    #@+node:ekr.20071212104050: *4* k.overrideCommand
    def overrideCommand(self, commandName, func):
        # Override entries in c.k.masterBindingsDict
        k = self
        d = k.masterBindingsDict
        for key in d:
            d2 = d.get(key)
            for key2 in d2:
                si = d2.get(key2)
                assert g.isShortcutInfo(si), si
                if si.commandName == commandName:
                    si.func = func
                    d2[key2] = si
    #@+node:ekr.20061031131434.131: *4* k.registerCommand
<<<<<<< HEAD
    example_given = False

    def registerCommand(self, commandName, func,
        pane='all',
        shortcut=None, # Deprecated: will issue a warning.
=======
    def registerCommand(self, commandName, func,
        pane='all',
        shortcut='', # Deprecated.
>>>>>>> 854cd40f
        source_c=None,
        verbose=False
    ):
        '''
        Make the function available as a minibuffer command,
        and optionally attempt to bind a shortcut.

        You can wrap any method in a callback function, so the
        restriction to functions is not significant.

        If wrap is True then func will be wrapped with c.universalCallback.
        source_c is the commander in which an @command or @button node is defined.

        **Note**: The 'shortcut' keyword arg is deprecated and non-functional.
        '''
        ### trace = False and not g.unitTesting and not g.app.silentMode and shortcut
        ### trace = commandName == 'find-quick-selected'
        c, k = self.c, self
        if shortcut:
            g.trace('shortcut keyword arg is deprecated')
            g.trace(g.callers())
            if not self.example_given:
                self.example_given = True
                print('Use k.bindLate(commandName, func, pane, shortcut)')
        f = c.commandsDict.get(commandName)
        if f and f.__name__ != func.__name__:
            g.trace('redefining', commandName, f, '->', func)
        assert not g.isStroke(shortcut)
        c.commandsDict[commandName] = func
        k.bindLate(commandName, func)
            # Required to define the name
            
        ### To be deleted
            # is_local = c.shortFileName() not in ('myLeoSettings.leo', 'leoSettings.leo')
            # if shortcut:
                # stroke = k.strokeFromSetting(shortcut)
            # elif commandName.lower() == 'shortcut': # Causes problems.
                # stroke = None
            # elif is_local:
                # # 327: Don't get defaults when handling a local file.
                # stroke = None
            # else:
                # # Try to get a stroke from leoSettings.leo.
                # stroke = None
                # junk, aList = c.config.getShortcut(commandName)
                # if trace: g.trace(aList)
                # for si in aList:
                    # assert g.isShortcutInfo(si), si
                    # assert g.isStrokeOrNone(si.stroke)
                    # if si.stroke and not si.pane.endswith('-mode'):
                        # stroke = si.stroke
                        # pane = si.pane # 2015/05/11.
                        # break
            # if stroke:
                # k.bindKey(pane, stroke, func, commandName, tag='register-command')
                    # # Must be a stroke.
                # k.makeMasterGuiBinding(stroke, trace=trace) # Must be a stroke.
            # elif is_local:
                # if trace: g.trace('KILL:', commandName)
                # ### k.killBinding(commandName)
            # if trace:
                # pretty_stroke = k.prettyPrintKey(stroke) if stroke else 'None'
                # g.trace(commandName, pretty_stroke, g.callers(2))

        # Fixup any previous abbreviation to press-x-button commands.
        if commandName.startswith('press-') and commandName.endswith('-button'):
            d = c.config.getAbbrevDict()
                # Keys are full command names, values are abbreviations.
            if commandName in list(d.values()):
                for key in d:
                    if d.get(key) == commandName:
                        c.commandsDict[key] = c.commandsDict.get(commandName)
                        break
    #@+node:ekr.20061031131434.127: *4* k.simulateCommand & k.commandExists
    def simulateCommand(self, commandName, event=None):
        '''Execute a Leo command by name.'''
        k = self; c = k.c
        func = self.commandExists(commandName)
        if func:
            # g.trace(commandName,func.__name__)
            if event:
                pass
            elif commandName.startswith('specialCallback'):
                event = None # A legacy function.
            else: # Create a dummy event as a signal.
                event = g.app.gui.create_key_event(c, None, None, None)
            k.masterCommand(event=event, func=func)
            if c.exists:
                return k.funcReturn
            else:
                return None
        elif g.app.unitTesting:
            raise AttributeError
        else:
            g.error('simulateCommand: no command for %s' % (commandName))
            return None
    #@+node:ekr.20170324143353.1: *5* k.commandExists
    def commandExists(self, commandName):
        '''Return the command handler for the given command name, or None.'''
        c, k = self.c, self
        commandName = commandName.strip()
        if commandName:
            aList = commandName.split(None)
            if len(aList) == 1:
                k.givenArgs = []
            else:
                commandName = aList[0]
                k.givenArgs = aList[1:]
            # g.trace(commandName,k.givenArgs)
            func = c.commandsDict.get(commandName)
            return func
        else:
            return None
    #@+node:ekr.20140813052702.18203: *4* k.getFileName
    def getFileName(self, event, callback=None,
        filterExt=None, prompt='Enter File Name: ', tabName='Dired'
    ):
        '''Get a file name from the minibuffer.'''
        k = self
        k.fnc.get_file_name(event, callback, filterExt, prompt, tabName)
    #@+node:ekr.20061031131434.145: *3* k.Master event handlers
    #@+node:ekr.20061031131434.146: *4* k.masterKeyHandler & helpers
    master_key_count = 0

    def masterKeyHandler(self, event):
        '''The master key handler for almost all key bindings.'''
        trace = False and not g.app.unitTesting
        traceGC = False and not g.app.unitTesting
        verbose = True
        trace_unbound = True
        k, c = self, self.c
        c.check_event(event)
        #@+<< define vars >>
        #@+node:ekr.20061031131434.147: *5* << define vars >>
        w = event and event.widget
        char = event.char if event else ''
        stroke = event.stroke if event else ''
        w_name = c.widget_name(w)
        if w_name.startswith('log'):
            # A hack: send the event to the text part of the log.
            w = event.widget = c.frame.log.logCtrl
        state = k.state.kind
        special_keys = (
            'Alt_L', 'Alt_R',
            'Caps_Lock', 'Control_L', 'Control_R',
            'Meta_L', 'Meta_R', # Meta support.
            'Num_Lock',
            'Shift_L', 'Shift_R',
            'Win_L', 'Win_R',
        )
        self.master_key_count += 1
        isPlain = k.isPlainKey(stroke)
        #@-<< define vars >>
        assert g.isStrokeOrNone(stroke)
        if char in special_keys:
            if trace and verbose: g.trace('char', char)
            return
        if traceGC: g.printNewObjects('masterKey 1')
        if trace and verbose: g.trace('stroke:', repr(stroke), 'char:',
            repr(event and event.char),
            'ch:', repr(event and event.char),
            'state', state, 'state2', k.unboundKeyAction)
        # Handle keyboard-quit first.
        if k.abortAllModesKey and stroke == k.abortAllModesKey:
            if hasattr(c, 'screenCastController') and c.screenCastController:
                c.screenCastController.quit()
            k.masterCommand(commandName='keyboard-quit',
                event=event, func=k.keyboardQuit, stroke=stroke)
            return
        # 2017/01/31: Important support for the demo.py plugin.
        demo = getattr(g.app, 'demo', None)
        if demo:
            # Shortcut everything so that demo-next or demo-prev
            # won't alter of our ivars.
            if k.demoNextKey and stroke == k.demoNextKey:
                if demo.trace: g.trace('demo-next', stroke)
                demo.next_command()
                return
            elif k.demoPrevKey and stroke == k.demoPrevKey:
                if demo.trace: g.trace('demo-prev', stroke)
                demo.prev_command()
                return
        # Always handle modes regardless of vim.
        if k.inState():
            if trace: g.trace('   state %-15s %s' % (state, stroke))
            done = k.doMode(event, state, stroke)
            if done: return
        # Handle vim keys only if not in a state.
        if c.vim_mode and c.vimCommands:
            ok = c.vimCommands.do_key(event)
            if trace: g.trace('vc.do_key returns', ok)
            if ok: return
        if traceGC: g.printNewObjects('masterKey 2')
        # 2011/02/08: An important simplification.
        if isPlain and k.unboundKeyAction != 'command':
            if w_name.startswith('canvas'):
                # 2016/04/09: experimental.
                if trace: g.trace('plain key in tree')
            elif self.isAutoCompleteChar(stroke):
                if trace: g.trace('autocomplete key', stroke)
            else:
                if trace: g.trace('inserted %-10s (insert/overwrite mode)' % (stroke))
                k.handleUnboundKeys(event, char, stroke)
                return
        # 2011/02/08: Use getPaneBindings for *all* keys.
        si = k.getPaneBinding(stroke, w)
        if si:
            assert g.isShortcutInfo(si), si
            if traceGC: g.printNewObjects('masterKey 3')
            if trace: g.trace('   bound', stroke, si.func.__name__)
            k.masterCommand(event=event,
                commandName=si.commandName, func=si.func, stroke=si.stroke)
        elif w_name.startswith('canvas'):
            # 2016/04/09: experimental.
            if trace: g.trace('unbound plain key in tree: search')
            k.searchTree(char)
        else:
            if traceGC: g.printNewObjects('masterKey 4')
            if trace and trace_unbound: g.trace(' unbound', stroke)
            k.handleUnboundKeys(event, char, stroke)
    #@+node:ekr.20061031131434.108: *5* k.callStateFunction
    def callStateFunction(self, event):
        trace = False and not g.unitTesting
        k, val = self, None
        ch = event.char if event else ''
        stroke = event.stroke if event else ''
        if trace: g.trace(k.state.kind, 'ch', ch, 'stroke', stroke,
            'ignore_unbound_non_ascii_keys', k.ignore_unbound_non_ascii_keys)
        if k.state.kind == 'auto-complete':
            # 2011/06/17.
            # k.auto_completer_state_handler returns 'do-standard-keys' for control keys.
            val = k.state.handler(event)
            if trace: g.trace('auto-complete returns', repr(val))
            return val
        elif k.state.kind:
            if (
                k.ignore_unbound_non_ascii_keys and
                len(ch) == 1 and # 2011/04/01
                ch and ch not in ('\b', '\n', '\r', '\t') and
                (ord(ch) < 32 or ord(ch) > 128)
            ):
                # g.trace('non-ascii',ord(ch))
                pass
            elif k.state.handler:
                # if trace: g.trace(k.state.handler.__name__)
                val = k.state.handler(event)
                if val != 'continue':
                    k.endCommand(k.commandName)
            else:
                g.error('callStateFunction: no state function for', k.state.kind)
        return val
    #@+node:ekr.20091230094319.6244: *5* k.doMode
    def doMode(self, event, state, stroke):
        trace = False and not g.unitTesting
        k = self
        # First, honor minibuffer bindings for all except user modes.
        if state == 'input-shortcut':
            k.handleInputShortcut(event, stroke)
            return True
        if state in ('getArg', 'getFileName', 'full-command', 'auto-complete', 'vim-mode'):
            if k.handleMiniBindings(event, state, stroke):
                return True
        # Second, honor general modes.
        if state == 'getArg':
            k.getArg(event, stroke=stroke)
            return True
        elif state in ('getFileName', 'get-file-name'):
            if trace: g.trace(event, state, stroke)
            k.getFileName(event)
            return True
        elif state in ('full-command', 'auto-complete'):
            # Do the default state action.
            if trace: g.trace('calling state function', k.state.kind)
            val = k.callStateFunction(event) # Calls end-command.
            if trace: g.trace('state function returns', repr(val))
            return val != 'do-standard-keys'
        # Third, pass keys to user modes.
        d = k.masterBindingsDict.get(state)
        if d:
            assert g.isStrokeOrNone(stroke)
            si = d.get(stroke)
            if si:
                assert g.isShortcutInfo(si), si
                if trace: g.trace('calling generalModeHandler', stroke)
                k.generalModeHandler(event,
                    commandName=si.commandName, func=si.func,
                    modeName=state, nextMode=si.nextMode)
                return True
            else:
                # New in Leo 4.5: unbound keys end mode.
                # if trace: g.trace('unbound key ends mode',stroke,state)
                if 0: # 2012/05/20: I dislike this warning.
                    g.warning('unbound key ends mode', stroke) # 2011/02/02
                k.endMode()
                return False
        else:
            # New in 4.4b4.
            handler = k.getStateHandler()
            if handler:
                if trace: g.trace('handler', handler)
                handler(event)
            else:
                if trace: g.trace('No state handler for %s' % state)
            return True
    #@+node:vitalije.20170708161511.1: *5* k.handleInputShortcut
    def handleInputShortcut(self, event, stroke):
        k = self; c = k.c; p = c.p
        k.clearState()
        if p.h.startswith(('@shortcuts', '@mode')):
            # line of text in body
            w = c.frame.body
            before, sel, after = w.getInsertLines()
            m = k._cmd_handle_input_pattern.search(sel)
            assert m # edit-shortcut was invoked on a malformed body line
            sel = g.u('%s %s\n')%(m.group(0), stroke.s)
            udata = c.undoer.beforeChangeNodeContents(p)
            w.setSelectionAreas(before, sel, after)
            c.undoer.afterChangeNodeContents(p, 'change shortcut', udata)
            w.onBodyChanged('change shortcut')
            cmdname = m.group(0).rstrip('= ')
            k.editShortcut_do_bind_helper(stroke, cmdname)
            return
        elif p.h.startswith(('@command', '@button')):
            udata = c.undoer.beforeChangeNodeContents(p)
            cmd = p.h.split(g.u('@key'),1)[0]
            p.h = g.u('%s @key=%s')%(cmd, stroke.s)
            c.undoer.afterChangeNodeContents(p, 'change shortcut', udata)
            try:
                cmdname = cmd.split(' ', 1)[1].strip()
                k.editShortcut_do_bind_helper(stroke, cmdname)
            except IndexError:
                pass
            return
        else:
            # this should never happen
            g.error('not in settings node shortcut')

    #@+node:vitalije.20170709151653.1: *6* k.isInShortcutBodyLine
    _cmd_handle_input_pattern = re.compile(g.u('[A-Za-z0-9_\\-]+\\s*='))
    def isInShortcutBodyLine(self):
        k = self; c = k.c; p = c.p
        if p.h.startswith(('@shortcuts', '@mode')):
            # line of text in body
            w = c.frame.body
            before, sel, after = w.getInsertLines()
            m = k._cmd_handle_input_pattern.search(sel)
            return bool(m)
        return p.h.startswith(('@command', '@button'))
    #@+node:vitalije.20170709151658.1: *6* k.isEditShortcutSensible
    def isEditShortcutSensible(self):
        k = self; c = k.c; p = c.p
        return p.h.startswith(('@command', '@button')) or k.isInShortcutBodyLine()
    #@+node:vitalije.20170709202924.1: *6* k.editShortcut_do_bind_helper
    def editShortcut_do_bind_helper(self, stroke, cmdname):
        k = self; c = k.c
        cmdfunc = c.commandsDict.get(cmdname)
        if cmdfunc:
            k.bindKey('all', stroke, cmdfunc, cmdname)
            g.es('bound', stroke, 'to command', cmdname)
        else:
            g.trace('*** no func for', cmdname)
    #@+node:ekr.20091230094319.6240: *5* k.getPaneBinding
    def getPaneBinding(self, stroke, w):
        trace = False and not g.unitTesting
        trace_dict = True
        verbose = True
        k = self; w_name = k.c.widget_name(w)
        state = k.unboundKeyAction
        if not g.isStroke(stroke):
            g.trace('can not happen: not a stroke', repr(stroke), g.callers())
            return None
        if trace: g.trace('===== w_name', repr(w_name), 'stroke', stroke,
            # 'w', w,
            'isTextWrapper(w)', g.isTextWrapper(w))
        for key, name in (
            # Order here is similar to bindtags order.
            ('command', None),
            ('insert', None),
            ('overwrite', None),
            ('button', None),
            ('body', 'body'),
            ('text', 'head'), # Important: text bindings in head before tree bindings.
            ('tree', 'head'),
            ('tree', 'canvas'),
            ('log', 'log'),
            ('text', 'log'),
            ('text', None),
            ('all', None),
        ):
            if trace and trace_dict:
                d = k.masterBindingsDict.get(key, {})
                g.trace('key:', key)
                if d:
                    g.trace('d.get(%s)' % (stroke))
                    g.trace(d.get(stroke))

            if (
                # key in keyStatesTuple and isPlain and k.unboundKeyAction == key or
                name and w_name.startswith(name) or
                key in ('command', 'insert', 'overwrite') and state == key or # 2010/02/09
                key in ('text', 'all') and g.isTextWrapper(w) or
                key in ('button', 'all')
            ):
                d = k.masterBindingsDict.get(key, {})
                if trace and verbose:
                    # g.trace('key',key,'name',name,'stroke',stroke,'stroke in d.keys',stroke in d)
                    g.trace('key: %7s name: %6s stroke: %10s in keys: %s' %
                        (key, name, stroke, stroke in d))
                    # g.trace(key,'keys',g.listToString(list(d.keys()),sort=True)) # [:5])
                if d:
                    si = d.get(stroke)
                    if si:
                        assert si.stroke == stroke, 'si: %s stroke: %s' % (si, stroke)
                            # masterBindingsDict: keys are KeyStrokes
                        assert g.isShortcutInfo(si), si
                        table = ('previous-line', 'next-line',)
                        if key == 'text' and name == 'head' and si.commandName in table:
                            if trace: g.trace('***** special case', si.commandName)
                        else:
                            if trace: g.trace('key: %7s name: %6s  found: %s = %s' % (
                                key, name, repr(si.stroke), si.commandName))
                            return si
        return None
    #@+node:ekr.20061031131434.110: *5* k.handleDefaultChar
    def handleDefaultChar(self, event, stroke):
        '''Handle an unbound key.'''
        trace = False and not g.unitTesting
        verbose = True
        c, k = self.c, self
        w = event and event.widget
        name = c.widget_name(w)
        if trace and verbose:
            g.trace('widget_name', name, 'stroke', stroke,
            'enable alt-ctrl', self.enable_alt_ctrl_bindings)
        if (stroke and
            not stroke.startswith('Alt+Ctrl') and
            # not k.enable_alt_ctrl_bindings and # Old code: this isn't an alt-ctrl key!
            k.ignore_unbound_non_ascii_keys and # Bug fix: 2011/11/23
            (stroke.find('Ctrl') > -1 or stroke.find('Alt') > -1)
        ):
            if trace: g.trace('*** ignoring unbound ctrl/alt key:', stroke)
            g.app.unitTestDict['handleUnboundChar-ignore-alt-or-ctrl'] = True
        elif name.startswith('body'):
            action = k.unboundKeyAction
            if action in ('insert', 'overwrite'):
                c.editCommands.selfInsertCommand(event, action=action)
            else: # Ignore the key
                if trace: g.trace('ignoring', stroke)
        elif name.startswith('head'):
            c.frame.tree.onHeadlineKey(event)
        elif name.startswith('canvas'):
            if not stroke: # Not exactly right, but it seems to be good enough.
                c.onCanvasKey(event) # New in Leo 4.4.2
        elif name.startswith('log'):
            # Bug fix: 2011/11/21: Because of universal bindings
            # we may not be able to insert anything into w.
            log_w = event.widget
            if log_w and hasattr(log_w, 'supportsHighLevelInterface'):
                # Send the event to the text widget, not the LeoLog instance.
                i = log_w.getInsertPoint()
                if not stroke:
                    stroke = event and event.stroke
                if stroke:
                    s = stroke.toGuiChar()
                    log_w.insert(i, s)
            elif trace: g.trace('not supportsHighLevelInterface', log_w)
        else:
            pass # Ignore the event
    #@+node:ekr.20061031131434.152: *5* k.handleMiniBindings
    def handleMiniBindings(self, event, state, stroke):
        k = self; c = k.c
        trace = False and not g.app.unitTesting
        # Special case for bindings handled in k.getArg:
        if state == 'full-command' and stroke in ('Up', 'Down'):
            return False
        if state in ('getArg', 'full-command'):
            if stroke in ('\b', 'BackSpace', '\r', 'Linefeed', '\n', 'Return', '\t', 'Tab', 'Escape',):
                return False
            if k.isFKey(stroke):
                return False
        if not state.startswith('auto-'):
            # New in Leo 4.5: ignore plain key binding in the minibuffer.
            if not stroke or k.isPlainKey(stroke):
                if trace: g.trace('plain key', stroke)
                return False
            # New in Leo 4.5: The minibuffer inherits 'text' and 'all' bindings
            # for all single-line editing commands.
            for pane in ('mini', 'all', 'text'):
                d = k.masterBindingsDict.get(pane)
                if d:
                    si = d.get(stroke)
                    if si:
                        assert si.stroke == stroke, 'si: %s stroke: %s' % (si, stroke)
                            # masterBindingsDict: keys are KeyStrokes
                        assert g.isShortcutInfo(si), si
                        if si.commandName == 'replace-string' and state == 'getArg':
                            if trace: g.trace('%s binding for replace-string' % (pane), stroke)
                            return False # Let getArg handle it.
                        elif si.commandName not in k.singleLineCommandList:
                            if trace: g.trace('%s binding terminates minibuffer' % (
                                pane), si.commandName, stroke)
                            k.keyboardQuit()
                        else:
                            if trace: g.trace(repr(stroke), 'mini binding', si.commandName)
                            c.minibufferWantsFocus() # New in Leo 4.5.
                        # Pass this on for macro recording.
                        k.masterCommand(commandName=si.commandName, event=event, func=si.func, stroke=stroke)
                        # Careful: the command could exit.
                        if c.exists and not k.silentMode:
                            c.minibufferWantsFocus()
                        return True
        return False
    #@+node:ekr.20080510095819.1: *5* k.handleUnboundKeys
    def handleUnboundKeys(self, event, char, stroke):
        trace = False and not g.unitTesting
        verbose = True
        k = self; c = k.c
        modesTuple = ('insert', 'overwrite')
        # g.trace('self.enable_alt_ctrl_bindings',self.enable_alt_ctrl_bindings)
        if not g.isStroke(stroke):
            g.trace('can not happen: not a stroke', repr(stroke), g.callers())
            return
        if trace and verbose: g.trace('ch: %s, stroke %s' % (
            repr(event and event.char), repr(stroke)))
        # g.trace('stroke',repr(stroke),'isFKey',k.isFKey(stroke))
        if k.unboundKeyAction == 'command':
            # Ignore all unbound characters in command mode.
            w = g.app.gui.get_focus(c)
            if w and g.app.gui.widget_name(w).lower().startswith('canvas'):
                c.onCanvasKey(event)
            if trace: g.trace('ignoring unbound character in command mode', stroke)
            return
        elif stroke.isFKey():
            if trace: g.trace('ignoring F-key', stroke)
            return
        elif stroke and k.isPlainKey(stroke) and k.unboundKeyAction in modesTuple:
            # insert/overwrite normal character.  <Return> is *not* a normal character.
            if trace: g.trace('plain key in insert mode', repr(stroke))
            k.masterCommand(event=event, stroke=stroke)
            return
        elif(not self.enable_alt_ctrl_bindings and
            (stroke.find('Alt+') > -1 or stroke.find('Ctrl+') > -1)
        ):
            # 2011/02/11: Always ignore unbound Alt/Ctrl keys.
            if trace: g.trace('ignoring unbound Alt/Ctrl key',
                repr(char), repr(stroke))
            return
        elif k.ignore_unbound_non_ascii_keys and (
            len(char) > 1 or
            char not in string.printable # 2011/06/10: risky test?
        ):
            if trace: g.trace('ignoring unbound non-ascii key',
                repr(char), repr(stroke))
            return
        elif(
            stroke and stroke.find('Escape') != -1 or
            stroke and stroke.find('Insert') != -1
        ):
            # Never insert escape or insert characters.
            if trace: g.trace('ignore Escape/Ignore', stroke)
            return
        else:
            if trace: g.trace('no func', repr(char), repr(stroke))
            k.masterCommand(event=event, stroke=stroke)
            return
    #@+node:ekr.20110209083917.16004: *5* k.isAutoCompleteChar
    def isAutoCompleteChar(self, stroke):
        '''Return True if stroke is bound to the auto-complete in
        the insert or overwrite state.'''
        k = self; state = k.unboundKeyAction
        assert g.isStrokeOrNone(stroke)
        if stroke and state in ('insert', 'overwrite'):
            for key in (state, 'body', 'log', 'text', 'all'):
                d = k.masterBindingsDict.get(key, {})
                if d:
                    si = d.get(stroke)
                    if si:
                        assert si.stroke == stroke, 'si: %s stroke: %s' % (si, stroke)
                        assert g.isShortcutInfo(si), si
                        if si.commandName == 'auto-complete':
                            return True
        return False
    #@+node:ekr.20061031131434.105: *5* k.masterCommand & helpers
    def masterCommand(self, commandName=None, event=None, func=None, stroke=None):
        '''
        This is the central dispatching method.
        All commands and keystrokes pass through here.
        This returns None, but may set k.funcReturn.
        '''
        c, k = self.c, self
        trace = False and not g.unitTesting and g.app.gui.guiName() == 'curses'
        traceGC = False
        traceStroke = True
        # if trace: g.trace(commandName, func)
        if traceGC: g.printNewObjects('masterCom 1')
        if event: c.check_event(event)
        c.setLog()
        k.stroke = stroke # Set this global for general use.
        char = ch = event.char if event else ''
        # 2011/10/28: compute func if not given.
        if commandName and not func:
            func = c.commandsDict.get(commandName)
        # Important: it is *not* an error for func to be None.
        commandName = commandName or func and func.__name__ or '<no function>'
        k.funcReturn = None # For unit testing.
        #@+<< define specialKeysyms >>
        #@+node:ekr.20061031131434.106: *6* << define specialKeysyms >>
        specialKeysyms = (
            'Alt_L', 'Alt_R',
            'Meta_L', 'Meta_R', # Meta support.
            'Caps_Lock', 'Control_L', 'Control_R',
            'Num_Lock',
            'Shift_L', 'Shift_R',
        )
        #@-<< define specialKeysyms >>
        special = char in specialKeysyms
        inserted = not special
        if trace and traceStroke: # Useful.
            g.trace('stroke: %s ch: %s func: %s' % (
                stroke, repr(ch), func and func.__name__))
        if inserted:
            k.setLossage(ch, stroke)
        if k.abortAllModesKey and stroke == k.abortAllModesKey: # 'Control-g'
            k.keyboardQuit()
            k.endCommand(commandName)
            return
        if special: # Don't pass these on.
            return
        if k.abbrevOn:
            expanded = c.abbrevCommands.expandAbbrev(event, stroke)
            if expanded: return
        if func: # Func is an argument.
            if commandName.startswith('specialCallback'):
                # The callback function will call c.doCommand
                if trace: g.trace('calling specialCallback for', commandName)
                # if commandName != 'repeat-complex-command': # 2010/01/11
                    # k.mb_history.insert(0,commandName)
                val = func(event)
                # k.simulateCommand uses k.funcReturn.
                k.funcReturn = k.funcReturn or val # For unit tests.
            else:
                # Call c.doCommand directly.
                if trace:
                    g.trace('calling command directly', commandName)
                c.doCommand(func, commandName, event=event)
            if c.exists:
                k.endCommand(commandName)
                c.frame.updateStatusLine()
            if traceGC: g.printNewObjects('masterCom 2')
        elif k.inState():
            pass #Ignore unbound keys in a state.
        else:
            if traceGC: g.printNewObjects('masterCom 3')
            k.handleDefaultChar(event, stroke)
            if c.exists:
                c.frame.updateStatusLine()
            if traceGC: g.printNewObjects('masterCom 4')
    #@+node:ekr.20160409035115.1: *5* k.searchTree
    def searchTree(self, char):
        '''Search all visible nodes for a headline starting with stroke.'''
        trace = False and not g.unitTesting
        if trace: g.trace(char)
        if not char: return
        c = self.c
        if not c.config.getBool('plain-key-outline-search'):
            return

        def match(p):
            '''Return True if p contains char.'''
            s = p.h.lower() if char.islower() else p.h
            return s.find(char) > -1

        # Start at c.p, then retry everywhere.
        for p in (c.p, c.rootPosition()):
            p = p.copy()
            if p == c.p and match(p):
                p.moveToVisNext(c)
            while p:
                if trace: g.trace(p.h)
                if match(p):
                    c.selectPosition(p)
                    c.redraw()
                    return
                else:
                    p.moveToVisNext(c)

        # Too confusing for the user.
        # re_pat = re.compile(r'^@(\w)+[ \t](.+)')

        # def match(p, pattern):
            # s = p.h.lower()
            # if pattern:
                # m = pattern.search(s)
                # found = (s.startswith(char) or
                    # m and m.group(2).lower().startswith(char))
            # else:
                # found = s.find(char) > -1
            # if found:
                # c.selectPosition(p)
                # c.redraw()
            # return found
    #@+node:ekr.20061031170011.3: *3* k.Minibuffer
    # These may be overridden, but this code is now gui-independent.
    #@+node:ekr.20061031170011.9: *4* k.extendLabel
    def extendLabel(self, s, select=False, protect=False):
        trace = False and not g.unitTesting
        k = self; c = k.c; w = self.w
        if not (w and s): return
        if trace: g.trace(s)
        c.widgetWantsFocusNow(w)
        w.insert('end', s)
        if select:
            i, j = k.getEditableTextRange()
            w.setSelectionRange(i, j, insert=j)
        if protect:
            k.protectLabel()
    #@+node:ekr.20061031170011.13: *4* k.getEditableTextRange
    def getEditableTextRange(self):
        k = self; w = self.w
        s = w.getAllText()
        i = len(k.mb_prefix)
        j = len(s)
        return i, j
    #@+node:ekr.20061031170011.5: *4* k.getLabel
    def getLabel(self, ignorePrompt=False):
        k = self; w = self.w
        if not w: return ''
        s = w.getAllText()
        if ignorePrompt:
            return s[len(k.mb_prefix):]
        else:
            return s or ''
    #@+node:ekr.20080408060320.791: *4* k.killLine
    def killLine(self, protect=True):
        k = self
        w = k.w
        s = w.getAllText()
        s = s[: len(k.mb_prefix)]
        w.setAllText(s)
        n = len(s)
        w.setSelectionRange(n, n, insert=n)
        if protect:
            k.mb_prefix = s
    #@+node:ekr.20061031131434.135: *4* k.minibufferWantsFocus
    # def minibufferWantsFocus(self):
        # c = self.c
        # c.widgetWantsFocus(c.miniBufferWidget)
    #@+node:ekr.20061031170011.6: *4* k.protectLabel
    def protectLabel(self):
        k = self; w = self.w
        if not w: return
        k.mb_prefix = w.getAllText()
    #@+node:ekr.20061031170011.7: *4* k.resetLabel
    def resetLabel(self):
        '''Reset the minibuffer label.'''
        k = self
        c, w = k.c, k.w
        k.setLabelGrey('')
        k.mb_prefix = ''
        if w:
            w.setSelectionRange(0, 0, insert=0)
            state = k.unboundKeyAction
            if c.vim_mode and c.vimCommands:
                c.vimCommands.show_status()
            else:
                k.setLabelBlue(label='%s State' % (state.capitalize()))
    #@+node:ekr.20080408060320.790: *4* k.selectAll
    def selectAll(self):
        '''Select all the user-editable text of the minibuffer.'''
        w = self.w
        i, j = self.getEditableTextRange()
        w.setSelectionRange(i, j, insert=j)
    #@+node:ekr.20061031170011.8: *4* k.setLabel
    def setLabel(self, s, protect=False):
        '''Set the label of the minibuffer.'''
        trace = False and not g.app.unitTesting
        k, w = self, self.w
        if w:
            if trace: g.trace(repr(s), g.callers())
            w.setAllText(s)
            n = len(s)
            w.setSelectionRange(n, n, insert=n)
            if protect:
                k.mb_prefix = s
        elif trace:
            g.trace('*** no w ***')
    #@+node:ekr.20061031170011.10: *4* k.setLabelBlue
    def setLabelBlue(self, label, protect=True):
        '''Set the minibuffer label.'''
        trace = False and not g.unitTesting
        k = self; w = k.w
        if trace: g.trace('label:', label, g.callers())
        if w:
            w.setStyleClass('') # normal state, not warning or error
            if label is not None:
                k.setLabel(label, protect=protect)
        elif trace:
            g.trace('*** no w ***')
    #@+node:ekr.20061031170011.11: *4* k.setLabelGrey
    def setLabelGrey(self, label=None):
        k = self; w = self.w
        if not w: return
        w.setStyleClass('minibuffer_warning')
        if label is not None:
            k.setLabel(label)

    setLabelGray = setLabelGrey
    #@+node:ekr.20080510153327.2: *4* k.setLabelRed
    def setLabelRed(self, label=None, protect=False):
        k = self; w = self.w
        if not w: return
        w.setStyleClass('minibuffer_error')
        if label is not None:
            k.setLabel(label, protect)
    #@+node:ekr.20140822051549.18298: *4* k.setStatusLabel
    def setStatusLabel(self, s):
        '''
        Set the label to s.

        Use k.setStatusLabel, not k.setLael, to report the status of a Leo
        command. This allows the option to use g.es instead of the minibuffer
        to report status.
        '''
        k = self
        k.setLabel(s, protect=False)
    #@+node:ekr.20061031170011.12: *4* k.updateLabel
    def updateLabel(self, event):
        '''Mimic what would happen with the keyboard and a Text editor
        instead of plain accumulation.'''
        trace = False or g.trace_minibuffer and not g.app.unitTesting
        k = self; c = k.c; w = self.w
        ch = event.char if event else ''
        if trace: g.trace('ch', ch, 'k.stroke', k.stroke)
        if ch and ch not in ('\n', '\r'):
            c.widgetWantsFocusNow(w)
            i, j = w.getSelectionRange()
            ins = w.getInsertPoint()
            # g.trace(i,j,ins)
            if i != j:
                w.delete(i, j)
            if ch == '\b':
                s = w.getAllText()
                if len(s) > len(k.mb_prefix):
                    w.delete(i - 1)
                    i -= 1
            else:
                w.insert(ins, ch)
                i = ins + 1
    #@+node:ekr.20120208064440.10190: *3* k.Modes (no change)
    #@+node:ekr.20061031131434.100: *4* k.addModeCommands (enterModeCallback)
    def addModeCommands(self):
        '''Add commands created by @mode settings to c.commandsDict.'''
        trace = False and not g.unitTesting
        if trace: g.trace('(k)')
        k = self; c = k.c
        d = g.app.config.modeCommandsDict # Keys are command names: enter-x-mode.
        # Create the callback functions and update c.commandsDict.
        for key in d.keys():
            # pylint: disable=cell-var-from-loop

            def enterModeCallback(event=None, name=key):
                k.enterNamedMode(event, name)

            c.commandsDict[key] = f = enterModeCallback
            if trace: g.trace(f.__name__, key,
                'len(c.commandsDict.keys())', len(list(c.commandsDict.keys())))
    #@+node:ekr.20061031131434.157: *4* k.badMode
    def badMode(self, modeName):
        k = self
        k.clearState()
        if modeName.endswith('-mode'): modeName = modeName[: -5]
        k.setLabelGrey('@mode %s is not defined (or is empty)' % modeName)
    #@+node:ekr.20061031131434.158: *4* k.createModeBindings
    def createModeBindings(self, modeName, d, w):
        '''Create mode bindings for the named mode using dictionary d for w, a text widget.'''
        trace = False and not g.unitTesting
        k = self; c = k.c
        assert d.name().endswith('-mode')
        for commandName in d.keys():
            if commandName in ('*entry-commands*', '*command-prompt*'):
                # These are special-purpose dictionary entries.
                continue
            func = c.commandsDict.get(commandName)
            if not func:
                g.es_print('no such command:', commandName, 'Referenced from', modeName)
                continue
            aList = d.get(commandName, [])
            for si in aList:
                assert g.isShortcutInfo(si), si
                stroke = si.stroke
                # Important: si.val is canonicalized.
                if stroke and stroke not in ('None', 'none', None):
                    if trace:
                        g.trace(
                            g.app.gui.widget_name(w), modeName,
                            '%10s' % (stroke),
                            '%20s' % (commandName),
                            si.nextMode)
                    assert g.isStroke(stroke)
                    k.makeMasterGuiBinding(stroke)
                    # Create the entry for the mode in k.masterBindingsDict.
                    # Important: this is similar, but not the same as k.bindKeyToDict.
                    # Thus, we should **not** call k.bindKey here!
                    d2 = k.masterBindingsDict.get(modeName, {})
                    d2[stroke] = g.ShortcutInfo(
                        kind='mode<%s>' % (modeName), # 2012/01/23
                        commandName=commandName,
                        func=func,
                        nextMode=si.nextMode,
                        stroke=stroke)
                    k.masterBindingsDict[modeName] = d2
    #@+node:ekr.20120208064440.10179: *4* k.endMode
    def endMode(self):
        k = self; c = k.c
        w = g.app.gui.get_focus(c)
        if w:
            c.frame.log.deleteTab('Mode') # Changes focus to the body pane
        k.endCommand(k.stroke)
        k.inputModeName = None
        k.clearState()
        k.resetLabel()
        k.showStateAndMode() # Restores focus.
        if w:
            c.widgetWantsFocusNow(w)
    #@+node:ekr.20061031131434.160: *4* k.enterNamedMode
    def enterNamedMode(self, event, commandName):
        k = self; c = k.c
        modeName = commandName[6:]
        c.inCommand = False # Allow inner commands in the mode.
        k.generalModeHandler(event, modeName=modeName)
    #@+node:ekr.20061031131434.161: *4* k.exitNamedMode
    @cmd('exit-named-mode')
    def exitNamedMode(self, event=None):
        '''Exit an input mode.'''
        k = self
        if k.inState():
            k.endMode()
        k.showStateAndMode()
    #@+node:ekr.20061031131434.165: *4* k.modeHelp & helper (revise helper)
    @cmd('mode-help')
    def modeHelp(self, event):
        '''The mode-help command.

        A possible convention would be to bind <Tab> to this command in most modes,
        by analogy with tab completion.'''
        k = self; c = k.c
        c.endEditing()
        # g.trace(k.inputModeName)
        if k.inputModeName:
            d = g.app.config.modeCommandsDict.get('enter-' + k.inputModeName)
            k.modeHelpHelper(d)
        if not k.silentMode:
            c.minibufferWantsFocus()
    #@+node:ekr.20061031131434.166: *5* modeHelpHelper
    def modeHelpHelper(self, d):
        k = self; c = k.c; tabName = 'Mode'
        c.frame.log.clearTab(tabName)
        data, n = [], 0
        for key in sorted(d.keys()):
            if key in ('*entry-commands*', '*command-prompt*'):
                pass
            else:
                aList = d.get(key)
                for si in aList:
                    assert g.isShortcutInfo(si), si
                    stroke = si.stroke
                    if stroke not in (None, 'None'):
                        s1 = key
                        s2 = k.prettyPrintKey(stroke)
                        n = max(n, len(s1))
                        data.append((s1, s2),)
        data.sort()
        modeName = k.inputModeName.replace('-', ' ')
        if modeName.endswith('mode'):
            modeName = modeName[: -4].strip()
        prompt = d.get('*command-prompt*')
        if prompt:
            g.es('', '%s\n\n' % (prompt.kind.strip()), tabName=tabName)
        else:
            g.es('', '%s mode\n\n' % modeName, tabName=tabName)
        # This isn't perfect in variable-width fonts.
        for s1, s2 in data:
            g.es('', '%*s %s' % (n, s1, s2), tabName=tabName)
    #@+node:ekr.20061031131434.164: *4* k.reinitMode (call k.createModeBindings???)
    def reinitMode(self, modeName):
        k = self
        d = k.modeBindingsDict
        k.inputModeName = modeName
        w = k.modeWidget if k.silentMode else k.w
        k.createModeBindings(modeName, d, w)
        if k.silentMode:
            k.showStateAndMode()
        else:
            # Do not set the status line here.
            k.setLabelBlue(modeName + ': ') # ,protect=True)
    #@+node:ekr.20120208064440.10199: *4* k.generalModeHandler (OLD)
    def generalModeHandler(self, event,
        commandName=None,
        func=None,
        modeName=None,
        nextMode=None,
        prompt=None
    ):
        '''Handle a mode defined by an @mode node in leoSettings.leo.'''
        k = self; c = k.c
        state = k.getState(modeName)
        trace = (False or g.trace_modes) and not g.unitTesting
        if trace: g.trace(modeName, 'state', state)
        if state == 0:
            k.inputModeName = modeName
            k.modePrompt = prompt or modeName
            k.modeWidget = event and event.widget
            k.setState(modeName, 1, handler=k.generalModeHandler)
            self.initMode(event, modeName)
            # Careful: k.initMode can execute commands that will destroy a commander.
            if g.app.quitting or not c.exists: return
            if not k.silentMode:
                if c.config.getBool('showHelpWhenEnteringModes'):
                    k.modeHelp(event)
                else:
                    c.frame.log.hideTab('Mode')
        elif not func:
            g.trace('No func: improper key binding')
        else:
            if commandName == 'mode-help':
                func(event)
            else:
                self.endMode()
                if trace or c.config.getBool('trace_doCommand'): g.trace(func.__name__)
                # New in 4.4.1 b1: pass an event describing the original widget.
                if event:
                    event.w = event.widget = k.modeWidget
                else:
                    event = g.app.gui.create_key_event(c, None, None, k.modeWidget)
                if trace: g.trace(modeName, 'state', state, commandName, 'nextMode', nextMode)
                func(event)
                if g.app.quitting or not c.exists:
                    pass
                elif nextMode in (None, 'none'):
                    # Do *not* clear k.inputModeName or the focus here.
                    # func may have put us in *another* mode.
                    pass
                elif nextMode == 'same':
                    silent = k.silentMode
                    k.setState(modeName, 1, handler=k.generalModeHandler)
                    self.reinitMode(modeName) # Re-enter this mode.
                    k.silentMode = silent
                else:
                    k.silentMode = False # All silent modes must do --> set-silent-mode.
                    self.initMode(event, nextMode) # Enter another mode.
    #@+node:ekr.20061031131434.156: *3* k.Modes (changed)
    #@+node:ekr.20061031131434.163: *4* k.initMode (changed)
    def initMode(self, event, modeName):
        k = self; c = k.c
        trace = (False or g.trace_modes) and not g.unitTesting
        if not modeName:
            g.trace('oops: no modeName')
            return
        d = g.app.config.modeCommandsDict.get('enter-' + modeName)
        if not d:
            self.badMode(modeName)
            return
        else:
            k.modeBindingsDict = d
            si = d.get('*command-prompt*')
            if si:
                prompt = si.kind # A kludge.
            else:
                prompt = modeName
            if trace: g.trace('modeName: %s prompt: %s d.keys(): %s' % (
                modeName, prompt, sorted(list(d.keys()))))
        k.inputModeName = modeName
        k.silentMode = False
        aList = d.get('*entry-commands*', [])
        if aList:
            for si in aList:
                assert g.isShortcutInfo(si), si
                commandName = si.commandName
                if trace: g.trace('entry command:', commandName)
                k.simulateCommand(commandName)
                # Careful, the command can kill the commander.
                if g.app.quitting or not c.exists: return
                # New in Leo 4.5: a startup command can immediately transfer to another mode.
                if commandName.startswith('enter-'):
                    if trace: g.trace('redirect to mode', commandName)
                    return
        # Create bindings after we know whether we are in silent mode.
        w = k.modeWidget if k.silentMode else k.w
        k.createModeBindings(modeName, d, w)
        k.showStateAndMode(prompt=prompt)
    #@+node:ekr.20120208064440.10201: *4* k.NEWgeneralModeHandler (NEW MODES)
    def NEWgeneralModeHandler(self, event,
        commandName=None,
        func=None,
        modeName=None,
        nextMode=None,
        prompt=None
    ):
        '''Handle a mode defined by an @mode node in leoSettings.leo.'''
        k = self; c = k.c
        state = k.getState(modeName)
        trace = (False or g.trace_modes) and not g.unitTesting
        if trace: g.trace(modeName, 'state', state)
        if state == 0:
            k.inputModeName = modeName
            k.modePrompt = prompt or modeName
            k.modeWidget = event and event.widget
            k.setState(modeName, 1, handler=k.generalModeHandler)
            self.initMode(event, modeName)
            # Careful: k.initMode can execute commands that will destroy a commander.
            if g.app.quitting or not c.exists: return
            if not k.silentMode:
                if c.config.getBool('showHelpWhenEnteringModes'):
                    k.modeHelp(event)
                else:
                    c.frame.log.hideTab('Mode')
        elif not func:
            g.trace('No func: improper key binding')
        else:
            if commandName == 'mode-help':
                func(event)
            else:
                self.endMode()
                if trace or c.config.getBool('trace_doCommand'): g.trace(func.__name__)
                # New in 4.4.1 b1: pass an event describing the original widget.
                if event:
                    event.w = event.widget = k.modeWidget
                else:
                    event = g.app.gui.create_key_event(c, None, None, k.modeWidget)
                if trace: g.trace(modeName, 'state', state, commandName, 'nextMode', nextMode)
                func(event)
                if g.app.quitting or not c.exists:
                    pass
                elif nextMode in (None, 'none'):
                    # Do *not* clear k.inputModeName or the focus here.
                    # func may have put us in *another* mode.
                    pass
                elif nextMode == 'same':
                    silent = k.silentMode
                    k.setState(modeName, 1, handler=k.generalModeHandler)
                    self.reinitMode(modeName) # Re-enter this mode.
                    k.silentMode = silent
                else:
                    k.silentMode = False # All silent modes must do --> set-silent-mode.
                    self.initMode(event, nextMode) # Enter another mode.
                    # Careful: k.initMode can execute commands that will destroy a commander.
                    # if g.app.quitting or not c.exists: return
    #@+node:ekr.20061031131434.181: *3* k.Shortcuts & bindings
    #@+node:ekr.20061031131434.176: *4* k.computeInverseBindingDict
    def computeInverseBindingDict(self):
        k = self
        d = {}
            # keys are minibuffer command names, values are shortcuts.
        for stroke in k.bindingsDict:
            assert g.isStroke(stroke), repr(stroke)
            aList = k.bindingsDict.get(stroke, [])
            for si in aList:
                assert g.isShortcutInfo(si), si
                shortcutList = k.bindingsDict.get(si.commandName, [])
                    # Bug fix: 2017/03/26.
                aList = k.bindingsDict.get(stroke, g.ShortcutInfo(kind='dummy', pane='all'))
                    # Important: only si.pane is required below.
                for si in aList:
                    assert g.isShortcutInfo(si), si
                    pane = '%s:' % (si.pane)
                    data = (pane, stroke)
                    if data not in shortcutList:
                        shortcutList.append(data)
                d[si.commandName] = shortcutList
        return d
    #@+node:ekr.20061031131434.179: *4* k.getShortcutForCommand/Name
    def getShortcutForCommandName(self, commandName):
        k = self; c = k.c
        command = c.commandsDict.get(commandName)
        if command:
            for stroke in k.bindingsDict:
                assert g.isStroke(stroke), repr(stroke)
                aList = k.bindingsDict.get(stroke, [])
                for si in aList:
                    assert g.isShortcutInfo(si), si
                    if si.commandName == commandName:
                        return stroke
        return None

    def getShortcutForCommand(self, command):
        k = self
        if command:
            for stroke in k.bindingsDict:
                assert g.isStroke(stroke), repr(stroke)
                aList = k.bindingsDict.get(stroke, [])
                for si in aList:
                    assert g.isShortcutInfo(si), si
                    if si.commandName == command.__name__:
                        return stroke
        return None
    #@+node:ekr.20090518072506.8494: *4* k.isFKey
    def isFKey(self, stroke):
        # k = self
        if not stroke: return False
        assert g.isString(stroke) or g.isStroke(stroke)
        s = stroke.s if g.isStroke(stroke) else stroke
        s = s.lower()
        return s.startswith('f') and len(s) <= 3 and s[1:].isdigit()
    #@+node:ekr.20061031131434.182: *4* k.isPlainKey
    def isPlainKey(self, stroke):
        '''Return true if the shortcut refers to a plain (non-Alt,non-Ctl) key.'''
        trace = False and not g.unitTesting
        k = self
        if not stroke:
            return False
        assert g.isString(stroke) or g.isStroke(stroke)
        shortcut = stroke.s if g.isStroke(stroke) else stroke
        # altgr combos (Alt+Ctrl) are always plain keys
        if shortcut.startswith('Alt+Ctrl+') and not self.enable_alt_ctrl_bindings:
            return True
        for z in ('Alt', 'Ctrl', 'Command', 'Meta'):
            if shortcut.find(z) != -1:
                return False
        # Careful, allow bare angle brackets for unit tests.
        if shortcut.startswith('<') and shortcut.endswith('>'):
            shortcut = shortcut[1: -1]
        isPlain = (
            len(shortcut) == 1 or
            len(k.guiBindNamesInverseDict.get(shortcut, '')) == 1 or
            # A hack: allow Return to be bound to command.
            shortcut in ('Tab', '\t')
        )
        if trace: g.trace(isPlain,repr(shortcut))
        return isPlain and not self.isFKey(shortcut)
    #@+node:ekr.20061031131434.191: *4* k.prettyPrintKey
    def prettyPrintKey(self, stroke, brief=False):
        trace = False and not g.unitTesting
        k = self
        if not stroke:
            s = ''
        elif g.isStroke(stroke):
            s = stroke.s
        else:
            s = stroke
        if not s: return ''
        shift = s.find("shift") >= 0 or s.find("shft") >= 0
        # Replace all minus signs by plus signs, except a trailing minus:
        if s.endswith('-'): s = s[: -1].replace('-', '+') + '-'
        else: s = s.replace('-', '+')
        fields = s.split('+')
        last = fields and fields[-1]
        if trace: g.trace('fields', fields)
        if last and len(last) == 1:
            prev = s[: -1]
            if last.isalpha():
                if last.isupper():
                    if not shift:
                        s = prev + 'Shift+' + last
                elif last.islower():
                    if not prev:
                        s = last.upper()
                    else:
                        s = prev + last.upper()
        else:
            last = k.guiBindNamesInverseDict.get(last, last)
            if fields and fields[: -1]:
                s = '%s+%s' % ('+'.join(fields[: -1]), last)
            else:
                s = last
        if s.endswith(' '):
            s = s[: -1] + 'Space' # 2010/11/06
        return s
    #@+node:ekr.20110609161752.16459: *4* k.setLossage
    def setLossage(self, ch, stroke):
        trace = False and not g.unitTesting
        # k = self
        if trace: g.trace(repr(stroke), g.callers())
        if ch or stroke:
            if len(g.app.lossage) > 99:
                g.app.lossage.pop()
        # This looks like a memory leak, but isn't.
        g.app.lossage.insert(0, (ch, stroke),)
    #@+node:ekr.20110606004638.16929: *4* k.stroke2char
    def stroke2char(self, stroke):
        '''
        Convert a stroke to an (insertable) char.
        This method allows Leo to use strokes everywhere.
        '''
        # pylint: disable=len-as-condition
        trace = False and not g.unitTesting
        trace = trace and stroke.lower().find('1') > -1
        k = self
        if not stroke: return ''
        s = stroke.s if g.isStroke(stroke) else stroke
        # Allow bare angle brackets for unit tests.
        if s.startswith('<') and s.endswith('>'):
            s = s[1: -1]
        if len(s) == 0: return ''
        if len(s) == 1: return s
        for z in ('Alt', 'Ctrl', 'Command', 'Meta'):
            if s.find(z) != -1:
                return ''
                # This is not accurate: LeoQtEventFilter retains
                # the spelling of Alt-Ctrl keys because of the
                # @bool enable_alt_ctrl_bindings setting.
        # Special case the gang of four, plus 'Escape', 'PageDn', 'PageUp',
        d = {
            'BackSpace': '\b',
            'Escape': 'Escape',
            'Linefeed': '\r',
            'PageDn': 'Next', # Fix #416.
            'PageUp': 'Prior', # Fix #416.
            'Return': '\n',
            'Tab': '\t',
        }
        ch = d.get(s)
        if ch: return ch
        # First, do the common translations.
        ch = k.guiBindNamesInverseDict.get(s)
        if ch:
            if trace: g.trace(repr(stroke), repr(ch))
            return ch
        # A much-simplified form of code in k.strokeFromSetting.
        shift = s.find('Shift+') > -1 or s.find('Shift-') > -1
        s = s.replace('Shift+', '').replace('Shift-', '')
        last = s #  Everything should have been stripped.
        if len(s) == 1 and s.isalpha():
            if shift:
                s = last.upper()
            else:
                s = last.lower()
        val = s if len(s) == 1 else ''
        if trace: g.trace(repr(stroke), repr(val)) # 'shift',shift,
        return val
    #@+node:ekr.20061031131434.184: *4* k.strokeFromSetting (changed in Leo 5.3)
    def strokeFromSetting(self, setting):
        k = self
        trace = False and not g.unitTesting
        trace = trace and setting.lower().find('1') > -1
        verbose = False
        if not setting:
            return None
        assert g.isString(setting)
        s = g.stripBrackets(setting.strip())
        #@+<< define cmd, ctrl, alt, shift >>
        #@+node:ekr.20061031131434.185: *5* << define cmd, ctrl, alt, shift >>
        s2 = s.lower()
        cmd = s2.find("cmd") >= 0 or s2.find("command") >= 0
        ctrl = s2.find("control") >= 0 or s2.find("ctrl") >= 0
        alt = s2.find("alt") >= 0
        shift = s2.find("shift") >= 0 or s2.find("shft") >= 0
        meta = s2.find("meta") >= 0
        #@-<< define cmd, ctrl, alt, shift >>
        if k.swap_mac_keys and sys.platform == "darwin":
            #@+<< swap cmd and ctrl keys >>
            #@+node:ekr.20061031131434.186: *5* << swap cmd and ctrl keys >>
            if ctrl and not cmd:
                cmd = True; ctrl = False
            if alt and not ctrl:
                ctrl = True; alt = False
            #@-<< swap cmd and ctrl keys >>
        #@+<< convert minus signs to plus signs >>
        #@+node:ekr.20061031131434.187: *5* << convert minus signs to plus signs >>
        # Replace all minus signs by plus signs, except a trailing minus:
        if s.endswith('-'):
            s = s[: -1].replace('-', '+') + '-'
        else:
            s = s.replace('-', '+')
        #@-<< convert minus signs to plus signs >>
        #@+<< compute the last field >>
        #@+node:ekr.20061031131434.188: *5* << compute the last field >>
        if s.endswith('+'):
            last = '+'
        else:
            fields = s.split('+') # Don't lower this field.
            last = fields and fields[-1]
            if not last:
                if not g.app.menuWarningsGiven:
                    g.pr("bad shortcut specifier:", repr(s), repr(setting))
                    g.trace(g.callers())
                return None
        if len(last) == 1:
            last2 = k.guiBindNamesDict.get(last) # Fix new bug introduced in 4.4b2.
            if last2:
                last = last2
            else:
                if last.isalpha():
                    if shift:
                        last = last.upper()
                        shift = False # It is Ctrl-A, not Ctrl-Shift-A.
                    else:
                        last = last.lower()
                # New in Leo 4.4.2: Alt-2 is not a key event!
                # New in Leo 5.3: 2016/04/12: a major bug fix, with new unit test.
                if (cmd or ctrl or alt or shift) and last.isdigit():
                    last = 'Key-' + last
        else:
            # Translate from a made-up (or lowercase) name to 'official' Tk binding name.
            # This is a *one-way* translation, done only here.
            d = k.settingsNameDict
            last = d.get(last.lower(), last)
        #@-<< compute the last field >>
        #@+<< compute shortcut >>
        #@+node:ekr.20061031131434.189: *5* << compute shortcut >>
        table = (
            (alt, 'Alt+'),
            (ctrl, 'Ctrl+'),
            (cmd, 'Command+'),
            (meta, 'Meta+'),
            (shift, 'Shift+'),
            (True, last),
        )
        # new in 4.4b3: convert all characters to unicode first.
        shortcut = ''.join([g.toUnicode(val) for flag, val in table if flag])
        #@-<< compute shortcut >>
        if trace and verbose:
            g.trace('%20s %s' % (setting, shortcut), g.callers())
        return g.KeyStroke(shortcut) if shortcut else None

    canonicalizeShortcut = strokeFromSetting # For compatibility.
    #@+node:ekr.20061031131434.180: *4* k.traceBinding (not used)
    def traceBinding(self, si, shortcut, w):
        k = self; c = k.c; gui = g.app.gui
        if not c.config.getBool('trace_bindings'): return
        theFilter = c.config.getString('trace_bindings_filter') or ''
        if theFilter and shortcut.lower().find(theFilter.lower()) == -1: return
        pane_filter = c.config.getString('trace_bindings_pane_filter')
        if not pane_filter or pane_filter.lower() == si.pane:
            g.trace(si.pane, shortcut, si.commandName, gui.widget_name(w))
    #@+node:ekr.20061031131434.193: *3* k.States
    #@+node:ekr.20061031131434.194: *4* k.clearState
    def clearState(self):
        '''Clear the key handler state.'''
        k = self
        k.state.kind = None
        k.state.n = None
        k.state.handler = None
    #@+node:ekr.20061031131434.196: *4* k.getState
    def getState(self, kind):
        k = self
        val = k.state.n if k.state.kind == kind else 0
        # g.trace(state,'returns',val)
        return val
    #@+node:ekr.20061031131434.195: *4* k.getStateHandler
    def getStateHandler(self):
        return self.state.handler
    #@+node:ekr.20061031131434.197: *4* k.getStateKind
    def getStateKind(self):
        return self.state.kind
    #@+node:ekr.20061031131434.198: *4* k.inState
    def inState(self, kind=None):
        k = self
        if kind:
            return k.state.kind == kind and k.state.n is not None
        else:
            return k.state.kind and k.state.n is not None
    #@+node:ekr.20080511122507.4: *4* k.setDefaultInputState
    def setDefaultInputState(self):
        k = self; state = k.defaultUnboundKeyAction
        # g.trace(state)
        k.setInputState(state)
    #@+node:ekr.20110209093958.15411: *4* k.setEditingState
    def setEditingState(self):
        k = self; state = k.defaultEditingAction
        # g.trace(state)
        k.setInputState(state)
    #@+node:ekr.20061031131434.133: *4* k.setInputState
    def setInputState(self, state, set_border=False):
        k = self
        k.unboundKeyAction = state
    #@+node:ekr.20061031131434.199: *4* k.setState
    def setState(self, kind, n, handler=None):
        trace = False and not g.unitTesting
        k = self
        if kind and n is not None:
            if trace: g.trace('**** setting %s %s %s' % (
                kind, n, handler and handler.__name__), g.callers())
            k.state.kind = kind
            k.state.n = n
            if handler:
                k.state.handler = handler
        else:
            if trace: g.trace('clearing')
            k.clearState()
        # k.showStateAndMode()
    #@+node:ekr.20061031131434.192: *4* k.showStateAndMode
    def showStateAndMode(self, w=None, prompt=None, setFocus=True):
        '''Show the state and mode at the start of the minibuffer.'''
        trace = False and not g.unitTesting
        c, k = self.c, self
        state = k.unboundKeyAction
        mode = k.getStateKind()
        if not g.app.gui: return
        if not w:
            w = g.app.gui.get_focus(c)
            if not w: return
        isText = g.isTextWrapper(w)
        # This fixes a problem with the tk gui plugin.
        if mode and mode.lower().startswith('isearch'):
            return
        wname = g.app.gui.widget_name(w).lower()
        # Get the wrapper for the headline widget.
        if wname.startswith('head'):
            if hasattr(c.frame.tree, 'getWrapper'):
                if hasattr(w, 'widget'): w2 = w.widget
                else: w2 = w
                w = c.frame.tree.getWrapper(w2, item=None)
                isText = bool(w) # A benign hack.
        if trace: g.trace('state: %s, text?: %s, w: %s' % (state, isText, w))
        if mode:
            if mode in ('getArg', 'getFileName', 'full-command'):
                s = None
            elif prompt:
                s = prompt
            else:
                mode = mode.strip()
                if mode.endswith('-mode'):
                    mode = mode[: -5]
                s = '%s Mode' % mode.capitalize()
        elif c.vim_mode and c.vimCommands:
            c.vimCommands.show_status()
            return
        else:
            s = '%s State' % state.capitalize()
            if c.editCommands.extendMode:
                s = s + ' (Extend Mode)'
        if trace: g.trace(repr(s))
        if s:
            k.setLabelBlue(s)
        if w and isText:
            # k.showStateColors(inOutline,w)
            k.showStateCursor(state, w)
        # 2015/07/11: reset the status line.
        if hasattr(c.frame.tree, 'set_status_line'):
            c.frame.tree.set_status_line(c.p)
    #@+node:ekr.20110202111105.15439: *4* k.showStateCursor
    def showStateCursor(self, state, w):
        # g.trace(state,w)
        pass
    #@+node:ekr.20061031131434.200: *3* k.universalDispatcher & helpers
    def universalDispatcher(self, event):
        '''Handle accumulation of universal argument.'''
        #@+<< about repeat counts >>
        #@+node:ekr.20061031131434.201: *4* << about repeat counts >>
        #@@nocolor
        #@+at  Any Emacs command can be given a numeric argument. Some commands interpret the
        # argument as a repetition count. For example, giving an argument of ten to the
        # key C-f (the command forward-char, move forward one character) moves forward ten
        # characters. With these commands, no argument is equivalent to an argument of
        # one. Negative arguments are allowed. Often they tell a command to move or act
        # backwards.
        # 
        # If your keyboard has a META key, the easiest way to specify a numeric argument
        # is to type digits and/or a minus sign while holding down the the META key. For
        # example,
        # 
        # M-5 C-n
        # 
        # moves down five lines. The characters Meta-1, Meta-2, and so on, as well as
        # Meta--, do this because they are keys bound to commands (digit-argument and
        # negative-argument) that are defined to contribute to an argument for the next
        # command.
        # 
        # Another way of specifying an argument is to use the C-u (universal-argument)
        # command followed by the digits of the argument. With C-u, you can type the
        # argument digits without holding down shift keys. To type a negative argument,
        # start with a minus sign. Just a minus sign normally means -1. C-u works on all
        # terminals.
        # 
        # C-u followed by a character which is neither a digit nor a minus sign has the
        # special meaning of "multiply by four". It multiplies the argument for the next
        # command by four. C-u twice multiplies it by sixteen. Thus, C-u C-u C-f moves
        # forward sixteen characters. This is a good way to move forward "fast", since it
        # moves about 1/5 of a line in the usual size screen. Other useful combinations
        # are C-u C-n, C-u C-u C-n (move down a good fraction of a screen), C-u C-u C-o
        # (make "a lot" of blank lines), and C-u C-k (kill four lines).
        # 
        # Some commands care only about whether there is an argument and not about its
        # value. For example, the command M-q (fill-paragraph) with no argument fills
        # text; with an argument, it justifies the text as well. (See section Filling
        # Text, for more information on M-q.) Just C-u is a handy way of providing an
        # argument for such commands.
        # 
        # Some commands use the value of the argument as a repeat count, but do something
        # peculiar when there is no argument. For example, the command C-k (kill-line)
        # with argument n kills n lines, including their terminating newlines. But C-k
        # with no argument is special: it kills the text up to the next newline, or, if
        # point is right at the end of the line, it kills the newline itself. Thus, two
        # C-k commands with no arguments can kill a non-blank line, just like C-k with an
        # argument of one. (See section Deletion and Killing, for more information on
        # C-k.)
        # 
        # A few commands treat a plain C-u differently from an ordinary argument. A few
        # others may treat an argument of just a minus sign differently from an argument
        # of -1. These unusual cases will be described when they come up; they are always
        # to make the individual command more convenient to use.
        #@-<< about repeat counts >>
        k = self
        state = k.getState('u-arg')
        stroke = event.stroke if event else ''
        if state == 0:
            k.dispatchEvent = event
            # The call should set the label.
            k.setState('u-arg', 1, k.universalDispatcher)
            k.repeatCount = 1
        elif state == 1:
            char = event.char if event else ''
            if char == 'Escape':
                k.keyboardQuit()
            elif char == k.universalArgKey:
                k.repeatCount = k.repeatCount * 4
            elif char.isdigit() or char == '-':
                k.updateLabel(event)
            elif char in (
                'Alt_L', 'Alt_R',
                'Control_L', 'Control_R',
                'Meta_L', 'Meta_R',
                'Shift_L', 'Shift_R',
            ):
                k.updateLabel(event)
            else:
                # *Anything* other than C-u, '-' or a numeral is taken to be a command.
                val = k.getLabel(ignorePrompt=True)
                try: n = int(val) * k.repeatCount
                except ValueError: n = 1
                k.clearState()
                event = k.dispatchEvent
                k.executeNTimes(event, n)
                k.keyboardQuit()
        elif state == 2:
            k.doControlU(event, stroke)
    #@+node:ekr.20061031131434.202: *4* k.executeNTimes
    def executeNTimes(self, event, n):
        trace = False and not g.unitTesting
        c, k = self.c, self
        w = event and event.widget
        stroke = event.stroke if event else ''
        if not stroke: return
        if stroke == k.fullCommandKey:
            for z in range(n):
                k.fullCommand(event)
        else:
            si = k.getPaneBinding(stroke, event and event.widget)
            if si:
                assert g.isShortcutInfo(si), si
                if trace: g.trace('repeat', n, 'method', si.func.__name__,
                    'stroke', stroke, 'widget', w)
                for z in range(n):
                    event = g.app.gui.create_key_event(c, None, event, stroke, w)
                    k.masterCommand(commandName=None, event=event, func=si.func, stroke=stroke)
            else:
                for z in range(n):
                    k.masterKeyHandler(event)
    #@+node:ekr.20061031131434.203: *4* doControlU
    def doControlU(self, event, stroke):
        k = self
        ch = event.char if event else ''
        k.setLabelBlue('Control-u %s' % g.stripBrackets(stroke))
        if ch == '(':
            k.clearState()
            k.resetLabel()
    #@-others
#@+node:ekr.20120208064440.10150: ** class ModeInfo
class ModeInfo(object):

    def __repr__(self):
        return '<ModeInfo %s>' % self.name

    __str__ = __repr__
    #@+others
    #@+node:ekr.20120208064440.10193: *3*  ctor (ModeInfo)
    def __init__(self, c, name, aList):
        g.trace(name, aList)
        self.c = c
        self.d = {} # The bindings in effect for this mode.
            # Keys are names of (valid) command names, values are ShortcutInfo objects.
        self.entryCommands = []
            # A list of ShortcutInfo objects.
        self.k = c.k
        self.name = self.computeModeName(name)
        self.prompt = self.computeModePrompt(self.name)
        self.init(name, aList)
    #@+node:ekr.20120208064440.10152: *3* computeModeName (ModeInfo)
    def computeModeName(self, name):
        s = name.strip().lower()
        j = s.find(' ')
        if j > -1: s = s[: j]
        if s.endswith('mode'):
            s = s[: -4].strip()
        if s.endswith('-'):
            s = s[: -1]
        i = s.find('::')
        if i > -1:
            # The actual mode name is everything up to the "::"
            # The prompt is everything after the prompt.
            s = s[: i]
        return s + '-mode'
    #@+node:ekr.20120208064440.10156: *3* computeModePrompt (ModeInfo)
    def computeModePrompt(self, name):
        assert name == self.name
        s = 'enter-' + name.replace(' ', '-')
        i = s.find('::')
        if i > -1:
            # The prompt is everything after the '::'
            prompt = s[i + 2:].strip()
        else:
            prompt = s
        return prompt
    #@+node:ekr.20120208064440.10160: *3* createModeBindings (ModeInfo) (NOT USED)
    def createModeBindings(self, w):
        '''Create mode bindings for w, a text widget.'''
        trace = False and not g.unitTesting
        c, d, k, modeName = self.c, self.d, self.k, self.name
        for commandName in d:
            func = c.commandsDict.get(commandName)
            if not func:
                g.es_print('no such command: %s Referenced from %s' % (
                    commandName, modeName))
                continue
            aList = d.get(commandName, [])
            for si in aList:
                assert g.isShortcutInfo(si), si
                if trace: g.trace(si)
                stroke = si.stroke
                # Important: si.val is canonicalized.
                if stroke and stroke not in ('None', 'none', None):
                    if trace:
                        g.trace(
                            g.app.gui.widget_name(w), modeName,
                            '%10s' % (stroke),
                            '%20s' % (commandName),
                            si.nextMode)
                    assert g.isStroke(stroke)
                    k.makeMasterGuiBinding(stroke)
                    # Create the entry for the mode in k.masterBindingsDict.
                    # Important: this is similar, but not the same as k.bindKeyToDict.
                    # Thus, we should **not** call k.bindKey here!
                    d2 = k.masterBindingsDict.get(modeName, {})
                    d2[stroke] = g.ShortcutInfo(
                        kind='mode<%s>' % (modeName), # 2012/01/23
                        commandName=commandName,
                        func=func,
                        nextMode=si.nextMode,
                        stroke=stroke)
                    k.masterBindingsDict[modeName] = d2
                    if trace: g.trace(modeName, d2)
    #@+node:ekr.20120208064440.10195: *3* createModeCommand (ModeInfo) (not used)
    def createModeCommand(self):
        c = self.c
        key = 'enter-' + self.name.replace(' ', '-')

        def enterModeCallback(event=None, self=self):
            self.enterMode()

        c.commandsDict[key] = f = enterModeCallback
        g.trace('(ModeInfo)', f.__name__, key,
            'len(c.commandsDict.keys())', len(list(c.commandsDict.keys())))
    #@+node:ekr.20120208064440.10180: *3* enterMode (ModeInfo)
    def enterMode(self):
        g.trace('(ModeInfo)')
        c, k = self.c, self.k
        c.inCommand = False
            # Allow inner commands in the mode.
        event = None
        k.generalModeHandler(event, modeName=self.name)
    #@+node:ekr.20120208064440.10153: *3* init (ModeInfo) (Can we check command names here??)
    def init(self, name, dataList):
        '''aList is a list of tuples (commandName,si).'''
        trace = False and not g.unitTesting
        c, d, modeName = self.c, self.d, self.name
        for name, si in dataList:
            assert g.isShortcutInfo(si), si
            if not name:
                if trace: g.trace('entry command', si)
                # An entry command: put it in the special *entry-commands* key.
                # d.add('*entry-commands*',si)
                self.entryCommands.append(si)
            elif si is not None:
                # A regular shortcut.
                si.pane = modeName
                aList = d.get(name, [])
                for z in aList:
                    assert g.isShortcutInfo(z), z
                # Important: use previous bindings if possible.
                key2, aList2 = c.config.getShortcut(name)
                for z in aList2:
                    assert g.isShortcutInfo(z), z
                aList3 = [z for z in aList2 if z.pane != modeName]
                if aList3:
                    if trace: g.trace('inheriting', [si.val for si in aList3])
                    aList.extend(aList3)
                aList.append(si)
                d[name] = aList
    #@+node:ekr.20120208064440.10158: *3* initMode (ModeInfo)
    def initMode(self):
        trace = False and not g.unitTesting
        c, k = self.c, self.c.k
        k.inputModeName = self.name
        k.silentMode = False
        for si in self.entryCommands:
            assert g.isShortcutInfo(si), si
            commandName = si.commandName
            if trace: g.trace('entry command:', commandName)
            k.simulateCommand(commandName)
            # Careful, the command can kill the commander.
            if g.app.quitting or not c.exists: return
            # New in Leo 4.5: a startup command can immediately transfer to another mode.
            if commandName.startswith('enter-'):
                if trace: g.trace('redirect to mode', commandName)
                return
        # Create bindings after we know whether we are in silent mode.
        w = k.modeWidget if k.silentMode else k.w
        k.createModeBindings(self.name, self.d, w)
        k.showStateAndMode(prompt=self.name)
    #@-others
#@-others
#@@language python
#@@tabwidth -4
#@@pagewidth 70
#@-leo<|MERGE_RESOLUTION|>--- conflicted
+++ resolved
@@ -2139,7 +2139,7 @@
         k.setInputState(self.defaultUnboundKeyAction)
     #@+node:ekr.20061031131434.88: *3* k.Binding
     #@+node:ekr.20061031131434.89: *4* k.bindKey & helpers
-    def bindKey(self, pane, shortcut, callback, commandName, modeFlag=False, tag=""):
+    def bindKey(self, pane, shortcut, callback, commandName, modeFlag=False, tag=None):
         '''Bind the indicated shortcut (a Tk keystroke) to the callback.
 
         No actual gui bindings are made: only entries in k.masterBindingsDict.
@@ -2148,12 +2148,11 @@
 
         '''
         trace = False and not g.unitTesting
-            # and commandName.startswith('bookmarks')
-            # and tag.endswith('ekr.leo')
+            # and commandName.startswith('move-lines')
+            # and (shortcut == 'F1' or commandName == 'help')
         trace_list = False
         k = self
         if not k.check_bind_key(commandName, pane, shortcut):
-            if trace: g.trace('check_bind_key fails', commandName, shortcut)
             return False
         aList = k.bindingsDict.get(shortcut, [])
         try:
@@ -2165,8 +2164,9 @@
             else:
                 stroke = k.strokeFromSetting(shortcut)
             if trace:
-                # tag = tag.split(' ')[-1]
-                g.trace('%7s %25r %s' % (pane, commandName, stroke and stroke.s))
+                tag = tag.split(' ')[-1]
+                g.trace('%7s %25r %17s %s' % (pane, stroke and stroke.s, tag, commandName))
+                g.trace(g.callers())
             si = g.ShortcutInfo(kind=tag, pane=pane,
                 func=callback, commandName=commandName, stroke=stroke)
             if shortcut:
@@ -2269,57 +2269,17 @@
     #@+node:ekr.20061031131434.94: *5* k.bindOpenWith
     def bindOpenWith(self, d):
         '''Register an open-with command.'''
-<<<<<<< HEAD
-        c, k = self.c, self
-        shortcut = d.get('shortcut')
-        name = d.get('name')
-        commandName = 'open-with-%s' % name.lower()
-=======
         k = self; c = k.c
         shortcut = d.get('shortcut') or ''
         name = d.get('name')
         # The first parameter must be event, and it must default to None.
->>>>>>> 854cd40f
 
         def openWithCallback(event=None, c=c, d=d):
-            # The first parameter must be event, and it must default to None.
             return c.openWith(d=d)
-
-<<<<<<< HEAD
-        k.registerCommand(commandName, openWithCallback)
-        # 2017/09/01: k.registerCommand no longer handles shortcuts.
-        if shortcut:
-            k.bindLate(
-                commandName=commandName,
-                func=openWithCallback,
-                pane='all',
-                shortcut=shortcut,
-            )
-    #@+node:ekr.20170901070753.1: *4* k.bindLate
-    def bindLate(self, commandName, func, pane='all', shortcut='None'):
-        '''New in Leo 5.6: A convenience method for late bindings.'''
-        trace = False and not g.unitTesting # and commandName.startswith('bookmarks')
-        c, k = self.c, self
-        stroke=k.strokeFromSetting(shortcut) # Must be a stroke, even if it represents an empty shortcut.
-        if trace: g.trace('%7s %35s %s' % (pane, commandName, shortcut))
-        # Similar to k.makeBindingsFromCommandsDict.
-        key, aList = c.config.getShortcut(commandName)
-        for si in aList:
-            assert isinstance(si, g.ShortcutInfo)
-            if commandName == si.commandName and not si.pane.endswith('-mode'):
-                k.bindKey(
-                    commandName=commandName,
-                    callback=func,
-                    pane=si.pane,
-                    shortcut=stroke, # Must be a Stroke.
-                    tag='k.bindLate',
-                )
-        if shortcut:
-            k.makeMasterGuiBinding(stroke)
-=======
+        # Use k.registerCommand to set the shortcuts in the various binding dicts.
+
         commandName = 'open-with-%s' % name.lower()
         k.registerCommand(commandName, openWithCallback, shortcut=shortcut)
->>>>>>> 854cd40f
     #@+node:ekr.20061031131434.95: *4* k.checkBindings
     def checkBindings(self):
         '''Print warnings if commands do not have any @shortcut entry.
@@ -2442,12 +2402,6 @@
         d2 = g.TypedDictOfLists(
             name='makeBindingsFromCommandsDict helper dict',
             keyType=g.KeyStroke, valType=g.ShortcutInfo)
-        if 0: ###
-            g.trace(len(list(d.keys())))
-            for key in d.keys():
-                if key.find('bookmark') > -1:
-                    g.trace(d.get(key))
-        # g.trace('bookmarks-open-node' in list(d.keys()))
         for commandName in sorted(d):
             command = d.get(commandName)
             key, aList = c.config.getShortcut(commandName)
@@ -3132,17 +3086,9 @@
                     si.func = func
                     d2[key2] = si
     #@+node:ekr.20061031131434.131: *4* k.registerCommand
-<<<<<<< HEAD
-    example_given = False
-
-    def registerCommand(self, commandName, func,
-        pane='all',
-        shortcut=None, # Deprecated: will issue a warning.
-=======
     def registerCommand(self, commandName, func,
         pane='all',
         shortcut='', # Deprecated.
->>>>>>> 854cd40f
         source_c=None,
         verbose=False
     ):
@@ -3156,57 +3102,45 @@
         If wrap is True then func will be wrapped with c.universalCallback.
         source_c is the commander in which an @command or @button node is defined.
 
-        **Note**: The 'shortcut' keyword arg is deprecated and non-functional.
+        **Important**: Bindings created here from plugins can not be overridden.
+        This includes @command and @button bindings created by mod_scripting.py.
         '''
-        ### trace = False and not g.unitTesting and not g.app.silentMode and shortcut
-        ### trace = commandName == 'find-quick-selected'
+        trace = False and not g.unitTesting and not g.app.silentMode and shortcut
         c, k = self.c, self
-        if shortcut:
-            g.trace('shortcut keyword arg is deprecated')
-            g.trace(g.callers())
-            if not self.example_given:
-                self.example_given = True
-                print('Use k.bindLate(commandName, func, pane, shortcut)')
+        is_local = c.shortFileName() not in ('myLeoSettings.leo', 'leoSettings.leo')
         f = c.commandsDict.get(commandName)
         if f and f.__name__ != func.__name__:
             g.trace('redefining', commandName, f, '->', func)
         assert not g.isStroke(shortcut)
         c.commandsDict[commandName] = func
-        k.bindLate(commandName, func)
-            # Required to define the name
-            
-        ### To be deleted
-            # is_local = c.shortFileName() not in ('myLeoSettings.leo', 'leoSettings.leo')
-            # if shortcut:
-                # stroke = k.strokeFromSetting(shortcut)
-            # elif commandName.lower() == 'shortcut': # Causes problems.
-                # stroke = None
-            # elif is_local:
-                # # 327: Don't get defaults when handling a local file.
-                # stroke = None
-            # else:
-                # # Try to get a stroke from leoSettings.leo.
-                # stroke = None
-                # junk, aList = c.config.getShortcut(commandName)
-                # if trace: g.trace(aList)
-                # for si in aList:
-                    # assert g.isShortcutInfo(si), si
-                    # assert g.isStrokeOrNone(si.stroke)
-                    # if si.stroke and not si.pane.endswith('-mode'):
-                        # stroke = si.stroke
-                        # pane = si.pane # 2015/05/11.
-                        # break
-            # if stroke:
-                # k.bindKey(pane, stroke, func, commandName, tag='register-command')
-                    # # Must be a stroke.
-                # k.makeMasterGuiBinding(stroke, trace=trace) # Must be a stroke.
-            # elif is_local:
-                # if trace: g.trace('KILL:', commandName)
-                # ### k.killBinding(commandName)
-            # if trace:
-                # pretty_stroke = k.prettyPrintKey(stroke) if stroke else 'None'
-                # g.trace(commandName, pretty_stroke, g.callers(2))
-
+        if shortcut:
+            stroke = k.strokeFromSetting(shortcut)
+        elif commandName.lower() == 'shortcut': # Causes problems.
+            stroke = None
+        elif is_local:
+            # 327: Don't get defaults when handling a local file.
+            stroke = None
+        else:
+            # Try to get a stroke from leoSettings.leo.
+            stroke = None
+            junk, aList = c.config.getShortcut(commandName)
+            for si in aList:
+                assert g.isShortcutInfo(si), si
+                assert g.isStrokeOrNone(si.stroke)
+                if si.stroke and not si.pane.endswith('-mode'):
+                    stroke = si.stroke
+                    pane = si.pane # 2015/05/11.
+                    break
+        if stroke:
+            k.bindKey(pane, stroke, func, commandName, tag='register-command')
+                # Must be a stroke.
+            k.makeMasterGuiBinding(stroke, trace=trace) # Must be a stroke.
+        elif is_local:
+            if trace: g.trace('KILL:', commandName)
+            k.killBinding(commandName)
+        if trace:
+            pretty_stroke = k.prettyPrintKey(stroke) if stroke else 'None'
+            g.trace('@command %25s' % (commandName), pretty_stroke, g.callers(2))
         # Fixup any previous abbreviation to press-x-button commands.
         if commandName.startswith('press-') and commandName.endswith('-button'):
             d = c.config.getAbbrevDict()
@@ -3502,8 +3436,6 @@
         if cmdfunc:
             k.bindKey('all', stroke, cmdfunc, cmdname)
             g.es('bound', stroke, 'to command', cmdname)
-        else:
-            g.trace('*** no func for', cmdname)
     #@+node:ekr.20091230094319.6240: *5* k.getPaneBinding
     def getPaneBinding(self, stroke, w):
         trace = False and not g.unitTesting
