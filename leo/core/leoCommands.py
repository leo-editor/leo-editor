#@+leo-ver=5-thin
#@+node:ekr.20031218072017.2810: * @file leoCommands.py
#@+<< leoCommands imports >>
#@+node:ekr.20040712045933: ** << leoCommands imports >>
from __future__ import annotations
import json
import os
import re
import subprocess
from shutil import which
import sys
import tabnanny
import tempfile
import time
import tokenize
from typing import Any, Callable, Generator, Iterable, Optional, Union, TYPE_CHECKING
from leo.core import leoGlobals as g
# The leoCommands ctor now does most leo.core.leo* imports,
# thereby breaking circular dependencies.
from leo.core import leoNodes
#@-<< leoCommands imports >>
#@+<< leoCommands annotations >>
#@+node:ekr.20220820051212.1: ** << leoCommands annotations >>
if TYPE_CHECKING:  # pragma: no cover
    from leo.core.leoApp import PreviousSettings
    from leo.core.leoGui import LeoKeyEvent as Event
    from leo.core.leoNodes import Position, VNode
    # 11 subcommanders...
    from leo.core.leoAtFile import AtFile
    from leo.core.leoChapters import ChapterController
    from leo.core.leoFileCommands import FileCommands
    from leo.core.leoFind import LeoFind
    from leo.core.leoImport import LeoImportCommands
    from leo.core.leoIPython import InternalIPKernel
    from leo.core.leoKeys import KeyHandlerClass
    from leo.core.leoHistory import NodeHistory
    from leo.core.leoPersistence import PersistenceDataController
    from leo.core.leoPrinting import PrintingController
    from leo.core.leoShadow import ShadowController
    from leo.core.leoUndo import Undoer
    from leo.core.leoVim import VimCommands
    # 14 command handlers...
    from leo.commands.abbrevCommands import AbbrevCommandsClass
    from leo.commands.bufferCommands import BufferCommandsClass
    from leo.commands.controlCommands import ControlCommandsClass
    from leo.commands.convertCommands import ConvertCommandsClass
    from leo.commands.debugCommands import DebugCommandsClass
    from leo.commands.editCommands import EditCommandsClass
    from leo.commands.editFileCommands import EditFileCommandsClass
    from leo.commands.gotoCommands import GoToCommands
    from leo.commands.helpCommands import HelpCommandsClass
    from leo.commands.keyCommands import KeyHandlerCommandsClass
    from leo.commands.killBufferCommands import KillBufferCommandsClass
    from leo.commands.rectangleCommands import RectangleCommandsClass
    from leo.core.leoRst import RstCommands
    from leo.commands.spellCommands import SpellCommandsClass
    # Other objects...
    from leo.core.leoGui import LeoGui
    from leo.plugins.qt_gui import StyleSheetManager
    from leo.plugins.qt_text import QTextEditWrapper as Wrapper
    RegexFlag = Union[int, re.RegexFlag]  # re.RegexFlag does not define 0
    Widget = Any
#@-<< leoCommands annotations >>

def cmd(name: str) -> Callable:
    """Command decorator for the Commands class."""
    return g.new_cmd_decorator(name, ['c',])

#@+others
#@+node:ekr.20160514120615.1: ** class Commands
class Commands:
    """
    A per-outline class that implements most of Leo's commands. The
    "c" predefined object is an instance of this class.

    c.initObjects() creates subcommanders corresponding to files in the
    leo/core and leo/commands. All of Leo's core code is accessible
    via this class and its subcommanders.

    g.app.pluginsController is Leo's plugins controller. Many plugins
    inject controllers objects into the Commands class. These are
    another kind of subcommander.

    The @g..commander_command decorator injects methods into this class.
    """
    #@+others
    #@+node:ekr.20031218072017.2811: *3*  c.Birth & death
    #@+node:ekr.20031218072017.2812: *4* c.__init__ & helpers
    def __init__(
        self,
        fileName: str,
        gui: LeoGui = None,
        parentFrame: Wrapper = None,
        previousSettings: "PreviousSettings" = None,
        relativeFileName: str = None,
    ) -> None:
        t1 = time.process_time()
        c = self
        # Official ivars.
        self._currentPosition: Optional[Position] = None
        self._topPosition: Optional[Position] = None
        self.frame: Widget = None
        self.parentFrame: Widget = parentFrame  # New in Leo 6.0.
        self.gui: LeoGui = gui or g.app.gui
        self.ipythonController: InternalIPKernel = None  # Set only by the ipython plugin.
        # Declare subcommanders (and one alias) (created later).
        self.atFileCommands: AtFile = None
        self.chapterController: ChapterController = None
        self.fileCommands: FileCommands = None
        self.findCommands: LeoFind = None
        self.importCommands: LeoImportCommands = None
        self.keyHandler: KeyHandlerClass = None
        self.nodeHistory: NodeHistory = None
        self.persistenceController: PersistenceDataController = None
        self.printingController: PrintingController = None
        self.shadowController: ShadowController = None
        self.undoer: Undoer = None
        self.vimCommands: VimCommands = None
        # Declare command handlers (created later).
        self.abbrevCommands: AbbrevCommandsClass = None
        self.bufferCommands: BufferCommandsClass = None
        self.controlCommands: ControlCommandsClass = None
        self.convertCommands: ConvertCommandsClass = None
        self.debugCommands: DebugCommandsClass = None
        self.editCommands: EditCommandsClass = None
        self.editFileCommands: EditFileCommandsClass = None
        self.gotoCommands: GoToCommands = None
        self.helpCommands: HelpCommandsClass = None
        self.keyHandlerCommands: KeyHandlerCommandsClass = None
        self.killBufferCommands: KillBufferCommandsClass = None
        self.rectangleCommands: RectangleCommandsClass = None
        self.rstCommands: RstCommands = None
        self.spellCommands: SpellCommandsClass = None
        # Declare alias for self.keyHandler.
        self.k: KeyHandlerClass = None
        # The stylesheet manager does not exist in all guis.
        self.styleSheetManager: StyleSheetManager = None
        # The order of these calls does not matter.
        c.initCommandIvars()
        c.initDebugIvars()
        c.initDocumentIvars()
        c.initEventIvars()
        c.initFileIvars(fileName, relativeFileName)
        c.initOptionsIvars()
        # Instantiate c.config *before* initing objects.
        c.initSettings(previousSettings)
        # Initialize all subsidiary objects, including subcommanders.
        c.initObjects(self.gui)
        assert c.frame
        assert c.frame.c
        # Complete the init!
        t2 = time.process_time()
        c.finishCreate()  # Slightly slow.
        t3 = time.process_time()
        if 'speed' in g.app.debug:
            print('c.__init__')
            print(
                f"    1: {t2-t1:5.2f}\n"  # 0.00 sec.
                f"    2: {t3-t2:5.2f}\n"  # 0.53 sec: c.finishCreate.
                f"total: {t3-t1:5.2f}"
            )
    #@+node:ekr.20120217070122.10475: *5* c.computeWindowTitle
    def computeWindowTitle(self, fileName: str) -> str:
        """Set the window title and fileName."""
        if fileName:
            title = g.computeWindowTitle(fileName)
        else:
            s = "untitled"
            n = g.app.numberOfUntitledWindows
            if n > 0:
                s += str(n)
            title = g.computeWindowTitle(s)
            g.app.numberOfUntitledWindows = n + 1
        return title
    #@+node:ekr.20120217070122.10473: *5* c.initCommandIvars
    def initCommandIvars(self) -> None:
        """Init ivars used while executing a command."""
        self.commandsDict: dict[str, Callable] = {}  # Keys are command names, values are functions.
        self.disableCommandsMessage = ''  # The presence of this message disables all commands.
        self.hookFunction: Optional[Callable] = None  # One of three places that g.doHook looks for hook functions.
        self.ignoreChangedPaths = False  # True: disable path changed message in at.WriteAllHelper.
        self.inCommand = False  # Interlocks to prevent premature closing of a window.
        self.outlineToNowebDefaultFileName: str = "noweb.nw"  # For Outline To Noweb dialog.
        # For hoist/dehoist commands.
        # Affects drawing routines and find commands, but *not* generators.
        self.hoistStack: list[g.Bunch] = []  # Stack of g.Bunches to be root of drawn tree.
        # For outline navigation.
        self.navPrefix: str = ''  # Must always be a string.
        self.navTime: Optional[float] = None
        self.recent_commands_list: list[str] = []  # List of command names.
        self.sqlite_connection: Any = None
    #@+node:ekr.20120217070122.10466: *5* c.initDebugIvars
    def initDebugIvars(self) -> None:
        """Init Commander debugging ivars."""
        self.command_count = 0
        self.scanAtPathDirectivesCount = 0
        self.trace_focus_count = 0
    #@+node:ekr.20120217070122.10471: *5* c.initDocumentIvars
    def initDocumentIvars(self) -> None:
        """Init per-document ivars."""
        self.expansionLevel = 0  # The expansion level of this outline.
        self.expansionNode = None  # The last node we expanded or contracted.
        self.nodeConflictList: list[Position] = []  # List of nodes with conflicting read-time data.
        self.nodeConflictFileName: Optional[str] = None  # The fileName for c.nodeConflictList.
        self.user_dict: dict[str, Any] = {}  # Non-persistent dictionary for free use by scripts and plugins.
    #@+node:ekr.20120217070122.10467: *5* c.initEventIvars
    def initEventIvars(self) -> None:
        """Init ivars relating to gui events."""
        self.configInited = False
        self.doubleClickFlag = False
        self.exists = True  # Indicate that this class exists and has not been destroyed.
        self.in_qt_dialog = False  # True: in a qt dialog.
        self.loading = False  # True: we are loading a file: disables c.setChanged()
        self.promptingForClose = False  # True: lock out additional closing dialogs.
        #
        # Flags for c.outerUpdate...
        self.enableRedrawFlag = True
        self.requestCloseWindow = False
        self.requestedFocusWidget: Widget = None
        self.requestLaterRedraw = False
    #@+node:ekr.20120217070122.10472: *5* c.initFileIvars
    def initFileIvars(self, fileName: str, relativeFileName: Any) -> None:
        """Init file-related ivars of the commander."""
        self.changed = False  # True: the outline has changed since the last save.
        self.ignored_at_file_nodes: list[Position] = []  # List of nodes for c.raise_error_dialogs.
        self.import_error_nodes: list[Position] = []  # List of nodes for c.raise_error_dialogs.
        self.last_dir: str = None  # The last used directory.
        self.mFileName: str = fileName or ''  # Do _not_ use os_path_norm: it converts an empty path to '.' (!!)
        self.mRelativeFileName = relativeFileName or ''  #
        self.openDirectory: Optional[str] = None  #
        self.orphan_at_file_nodes: list[Position] = []  # List of orphaned nodes for c.raise_error_dialogs.
        self.wrappedFileName: Optional[str] = None  # The name of the wrapped file, for wrapper commanders.

    #@+node:ekr.20120217070122.10469: *5* c.initOptionsIvars
    def initOptionsIvars(self) -> None:
        """Init Commander ivars corresponding to user options."""
        self.fixed = False
        self.fixedWindowPosition: list[tuple[int, int, int, int]] = []
        self.forceExecuteEntireBody = False
        self.focus_border_color = 'white'
        self.focus_border_width = 1  # pixels
        self.outlineHasInitialFocus = False
        self.page_width = 132
        self.sparse_find = True
        self.sparse_move = True
        self.sparse_spell = True
        self.sparse_goto_visible = False
        self.stayInTreeAfterSelect = False
        self.tab_width = -4
        self.tangle_batch_flag = False
        self.target_language = "python"
        self.untangle_batch_flag = False
        self.vim_mode = False
    #@+node:ekr.20120217070122.10470: *5* c.initObjects
    #@@nobeautify

    def initObjects(self, gui: LeoGui) -> None:

        c = self
        self.hiddenRootNode = leoNodes.VNode(context=c, gnx='hidden-root-vnode-gnx')
        self.hiddenRootNode.h = '<hidden root vnode>'
        # Create the gui frame.
        title = c.computeWindowTitle(c.mFileName)
        if not g.app.initing:
            g.doHook("before-create-leo-frame", c=c)
        self.frame = gui.createLeoFrame(c, title)
        assert self.frame
        assert self.frame.c == c
        from leo.core import leoHistory
        self.nodeHistory = leoHistory.NodeHistory(c)
        self.initConfigSettings()
        c.setWindowPosition() # Do this after initing settings.

        # Break circular import dependencies by doing imports here.
        # All these imports take almost 3/4 sec in the leoBridge.

        from leo.core import leoAtFile
        from leo.core import leoBeautify  # So decorators are executed.
        assert leoBeautify  # for pyflakes.
        from leo.core import leoChapters
        # User commands...
        from leo.commands import abbrevCommands
        from leo.commands import bufferCommands
        from leo.commands import checkerCommands  # The import *is* required to define commands.
        assert checkerCommands  # To suppress a pyflakes warning.
        from leo.commands import controlCommands
        from leo.commands import convertCommands
        from leo.commands import debugCommands
        from leo.commands import editCommands
        from leo.commands import editFileCommands
        from leo.commands import gotoCommands
        from leo.commands import helpCommands
        from leo.commands import keyCommands
        from leo.commands import killBufferCommands
        from leo.commands import rectangleCommands
        from leo.commands import spellCommands
        # Import files to execute @g.commander_command decorators
        from leo.core import leoCompare
        assert leoCompare
        from leo.core import leoDebugger
        assert leoDebugger
        from leo.commands import commanderEditCommands
        assert commanderEditCommands
        from leo.commands import commanderFileCommands
        assert commanderFileCommands
        from leo.commands import commanderHelpCommands
        assert commanderHelpCommands
        from leo.commands import commanderOutlineCommands
        assert commanderOutlineCommands
        # Other subcommanders.
        from leo.core import leoFind  # Leo 4.11.1
        from leo.core import leoKeys
        from leo.core import leoFileCommands
        from leo.core import leoImport
        from leo.core import leoMarkup
        from leo.core import leoPersistence
        from leo.core import leoPrinting
        from leo.core import leoRst
        from leo.core import leoShadow
        from leo.core import leoUndo
        from leo.core import leoVim
        # Define 11 subcommanders.
        self.keyHandler = self.k    = leoKeys.KeyHandlerClass(c)
        self.chapterController      = leoChapters.ChapterController(c)
        self.shadowController       = leoShadow.ShadowController(c)
        self.fileCommands           = leoFileCommands.FileCommands(c)
        self.findCommands           = leoFind.LeoFind(c)
        self.atFileCommands         = leoAtFile.AtFile(c)
        self.importCommands         = leoImport.LeoImportCommands(c)
        self.markupCommands         = leoMarkup.MarkupCommands(c)
        self.persistenceController  = leoPersistence.PersistenceDataController(c)
        self.printingController     = leoPrinting.PrintingController(c)
        self.undoer                 = leoUndo.Undoer(c)
        # 15 command handlers...
        self.abbrevCommands     = abbrevCommands.AbbrevCommandsClass(c)
        self.bufferCommands     = bufferCommands.BufferCommandsClass(c)
        self.controlCommands    = controlCommands.ControlCommandsClass(c)
        self.convertCommands    = convertCommands.ConvertCommandsClass(c)
        self.debugCommands      = debugCommands.DebugCommandsClass(c)
        self.editCommands       = editCommands.EditCommandsClass(c)
        self.editFileCommands   = editFileCommands.EditFileCommandsClass(c)
        self.gotoCommands       = gotoCommands.GoToCommands(c)
        self.helpCommands       = helpCommands.HelpCommandsClass(c)
        self.keyHandlerCommands = keyCommands.KeyHandlerCommandsClass(c)
        self.killBufferCommands = killBufferCommands.KillBufferCommandsClass(c)
        self.rectangleCommands  = rectangleCommands.RectangleCommandsClass(c)
        self.rstCommands        = leoRst.RstCommands(c)
        self.spellCommands      = spellCommands.SpellCommandsClass(c)
        self.vimCommands        = leoVim.VimCommands(c)
        # Create the list of subcommanders.
        self.subCommanders = [
            self.abbrevCommands,
            self.atFileCommands,
            self.bufferCommands,
            self.chapterController,
            self.controlCommands,
            self.convertCommands,
            self.debugCommands,
            self.editCommands,
            self.editFileCommands,
            self.fileCommands,
            self.findCommands,
            self.gotoCommands,
            self.helpCommands,
            self.importCommands,
            self.keyHandler,
            self.keyHandlerCommands,
            self.killBufferCommands,
            self.persistenceController,
            self.printingController,
            self.rectangleCommands,
            self.rstCommands,
            self.shadowController,
            self.spellCommands,
            self.vimCommands,
            self.undoer,
        ]
        # Other objects
        # A list of other classes that have a reloadSettings method
        c.configurables = c.subCommanders[:]
        c.db = g.app.commander_cacher.get_wrapper(c)
        # #2485: Load the free_layout plugin in the proper context.
        #        g.app.pluginsController.loadOnePlugin won't work here.
        try:
            g.app.pluginsController.loadingModuleNameStack.append('leo.plugins.free_layout')
            from leo.plugins import free_layout
            c.free_layout = free_layout.FreeLayoutController(c)
        finally:
            g.app.pluginsController.loadingModuleNameStack.pop()
        if hasattr(g.app.gui, 'styleSheetManagerClass'):
            self.styleSheetManager = g.app.gui.styleSheetManagerClass(c)
            self.subCommanders.append(self.styleSheetManager)
        else:
            self.styleSheetManager = None
    #@+node:ekr.20140815160132.18837: *5* c.initSettings
    def initSettings(self, previousSettings: "PreviousSettings") -> None:
        """Instantiate c.config from previous settings."""
        c = self
        from leo.core import leoConfig
        c.config = leoConfig.LocalConfigManager(c, previousSettings)
    #@+node:ekr.20031218072017.2814: *4* c.__repr__ & __str__
    def __repr__(self) -> str:
        return f"Commander {id(self)}: {repr(self.mFileName)}"

    __str__ = __repr__
    #@+node:ekr.20050920093543: *4* c.finishCreate & helpers
    def finishCreate(self) -> None:
        """
        Finish creating the commander and all sub-objects.
        This is the last step in the startup process.
        """
        c, k = self, self.k
        assert c.gui
        assert k
        t1 = time.process_time()
        c.frame.finishCreate()  # Slightly slow.
        t2 = time.process_time()
        c.miniBufferWidget = c.frame.miniBufferWidget  # Will be None for nullGui.
        # Only c.abbrevCommands needs a finishCreate method.
        c.abbrevCommands.finishCreate()
        # Finish other objects...
        c.createCommandNames()
        k.finishCreate()
        c.findCommands.finishCreate()
        if not c.gui.isNullGui:
            # #2485: register idle_focus_helper in the proper context.
            try:
                g.app.pluginsController.loadingModuleNameStack.append('leo.core.leoCommands')
                g.registerHandler('idle', c.idle_focus_helper)
            finally:
                g.app.pluginsController.loadingModuleNameStack.pop()
        if getattr(c.frame, 'menu', None):
            c.frame.menu.finishCreate()
        if getattr(c.frame, 'log', None):
            c.frame.log.finishCreate()
        c.undoer.clearUndoState()
        if c.vimCommands and c.vim_mode:
            c.vimCommands.finishCreate()  # Menus must exist at this point.
        # Do not call chapterController.finishCreate here:
        # It must be called after the first real redraw.
        g.check_cmd_instance_dict(c, g)
        c.bodyWantsFocus()
        t3 = time.process_time()
        if 'speed' in g.app.debug:
            print('c.finishCreate')
            print(
                f"    1: {t2-t1:5.2f}\n"  # 0.20 sec: qtGui.finishCreate.
                f"    2: {t3-t2:5.2f}\n"  # 0.16 sec: everything else.
                f"total: {t3-t1:5.2f}"
            )
    #@+node:ekr.20140815160132.18835: *5* c.createCommandNames
    def createCommandNames(self) -> None:
        """
        Create all entries in c.commandsDict.
        Do *not* clear c.commandsDict here.
        """
        for commandName, func in g.global_commands_dict.items():
            self.k.registerCommand(commandName, func)
    #@+node:ekr.20051007143620: *5* c.printCommandsDict
    def printCommandsDict(self) -> None:
        c = self
        print('Commands...')
        for key in sorted(c.commandsDict):
            command = c.commandsDict.get(key)
            print(f"{key:30} = {command.__name__ if command else '<None>'}")
        print('')
    #@+node:ekr.20041130173135: *4* c.hash
    # This is a bad idea.

    def hash(self) -> str:  # Leo 6.6.2: Always return a string.
        c = self
        if c.mFileName:
            return g.finalize(c.mFileName).lower()
        return f"{id(self)!s}"
    #@+node:ekr.20110509064011.14563: *4* c.idle_focus_helper & helpers
    idle_focus_count = 0

    def idle_focus_helper(self, tag: str, keys: Any) -> None:
        """An idle-tme handler that ensures that focus is *somewhere*."""
        trace = 'focus' in g.app.debug
        trace_inactive_focus = False  # Too disruptive for --trace-focus
        trace_in_dialog = False  # Not useful enough for --trace-focus
        c = self
        assert tag == 'idle'
        if g.unitTesting:
            return
        if keys.get('c') != c:
            if trace:
                g.trace('no c')
            return
        self.idle_focus_count += 1
        if c.in_qt_dialog:
            if trace and trace_in_dialog:
                g.trace('in_qt_dialog')
            return
        w = g.app.gui.get_focus(at_idle=True)
        if g.app.gui.active:
            # Always call trace_idle_focus.
            self.trace_idle_focus(w)
            if w and self.is_unusual_focus(w):
                if trace:
                    w_class = w and w.__class__.__name__
                    g.trace('***** unusual focus', w_class)
                # Fix bug 270: Leo's keyboard events doesn't work after "Insert"
                # on headline and Alt+Tab, Alt+Tab
                # Presumably, intricate details of Qt event handling are involved.
                # The focus was in the tree, so put the focus back in the tree.
                c.treeWantsFocusNow()
            # elif not w and active:
                # c.bodyWantsFocusNow()
        elif trace and trace_inactive_focus:
            w_class = w and w.__class__.__name__
            count = c.idle_focus_count
            g.trace(f"{count} inactive focus: {w_class}")
    #@+node:ekr.20160427062131.1: *5* c.is_unusual_focus
    def is_unusual_focus(self, w: Wrapper) -> bool:
        """Return True if w is not in an expected place."""
        #
        # #270: Leo's keyboard events doesn't work after "Insert"
        #       on headline and Alt+Tab, Alt+Tab
        #
        # #276: Focus lost...in Nav text input
        from leo.plugins import qt_frame
        return isinstance(w, qt_frame.QtTabBarWrapper)
    #@+node:ekr.20150403063658.1: *5* c.trace_idle_focus
    last_unusual_focus = None
    # last_no_focus = False

    def trace_idle_focus(self, w: Wrapper) -> None:
        """Trace the focus for w, minimizing chatter."""
        from leo.core.leoQt import QtWidgets
        from leo.plugins import qt_frame
        trace = 'focus' in g.app.debug
        trace_known = False
        c = self
        table = (QtWidgets.QWidget, qt_frame.LeoQTreeWidget,)
        count = c.idle_focus_count
        if w:
            w_class = w and w.__class__.__name__
            c.last_no_focus = False
            if self.is_unusual_focus(w):
                if trace:
                    g.trace(f"{count} unusual focus: {w_class}")
            else:
                c.last_unusual_focus = None
                if isinstance(w, table):
                    if trace and trace_known:
                        g.trace(f"{count} known focus: {w_class}")
                elif trace:
                    g.trace(f"{count} unknown focus: {w_class}")
        else:
            if trace:
                g.trace(f"{count:3} no focus")
    #@+node:ekr.20081005065934.1: *4* c.initAfterLoad
    def initAfterLoad(self) -> None:
        """Provide an official hook for late inits of the commander."""
        pass
    #@+node:ekr.20090213065933.6: *4* c.initConfigSettings
    def initConfigSettings(self) -> None:
        """Init all cached commander config settings."""
        c = self
        getBool = c.config.getBool
        getColor = c.config.getColor
        getData = c.config.getData
        getInt = c.config.getInt
        getString = c.config.getString
        c.autoindent_in_nocolor = getBool('autoindent-in-nocolor-mode')
        c.collapse_nodes_after_move = getBool('collapse-nodes-after-move')
        c.collapse_on_lt_arrow = getBool('collapse-on-lt-arrow', default=True)
        c.contractVisitedNodes = getBool('contractVisitedNodes')
        c.fixedWindowPositionData = getData('fixedWindowPosition')
        c.focus_border_color = getColor('focus-border-color') or 'red'
        c.focus_border_command_state_color = getColor(
            'focus-border-command-state-color') or 'blue'
        c.focus_border_overwrite_state_color = getColor(
            'focus-border-overwrite-state-color') or 'green'
        c.focus_border_width = getInt('focus-border-width') or 1  # pixels
        c.forceExecuteEntireBody = getBool('force-execute-entire-body', default=False)
        c.make_node_conflicts_node = getBool('make-node-conflicts-node', default=True)
        c.outlineHasInitialFocus = getBool('outline-pane-has-initial-focus')
        c.page_width = getInt('page-width') or 132
        # c.putBitsFlag = getBool('put-expansion-bits-in-leo-files', default=True)
        c.sparse_move = getBool('sparse-move-outline-left')
        c.sparse_find = getBool('collapse-nodes-during-finds')
        c.sparse_spell = getBool('collapse-nodes-while-spelling')
        c.sparse_goto_visible = getBool('collapse-on-goto-first-last-visible', default=False)
        c.stayInTreeAfterSelect = getBool('stayInTreeAfterSelect')
        c.smart_tab = getBool('smart-tab')
        c.tab_width = getInt('tab-width') or -4
        c.target_language = getString('target-language') or 'python'
        c.verbose_check_outline = getBool('verbose-check-outline', default=False)
        c.vim_mode = getBool('vim-mode', default=False)
        c.write_script_file = getBool('write-script-file')
    #@+node:ekr.20090213065933.7: *4* c.setWindowPosition
    def setWindowPosition(self) -> None:
        c = self
        if c.fixedWindowPositionData:
            try:
                aList = [z.strip() for z in c.fixedWindowPositionData if z.strip()]
                w, h, l, t = aList
                c.fixedWindowPosition = int(w), int(h), int(l), int(t)  # type:ignore
            except Exception:
                g.error('bad @data fixedWindowPosition',
                    repr(self.fixedWindowPosition))
        else:
            c.windowPosition = 500, 700, 50, 50  # width,height,left,top.
    #@+node:ekr.20210530065748.1: *3* @cmd c.execute-general-script
    @cmd('execute-general-script')
    def execute_general_script_command(self, event: Event = None) -> None:
        """
        Execute c.p and all its descendants as a script.

        Create a temp file if c.p is not an @<file> node.

        @data exec-script-commands associates commands with languages.

        @data exec-script-patterns provides patterns to create clickable
        links for error messages.

        Set the cwd before calling the command.
        """
        c, p, tag = self, self.p, 'execute-general-script'

        def get_setting_for_language(setting: str) -> Optional[str]:
            """
            Return the setting from the given @data setting.
            The first colon ends each key.
            """
            for s in c.config.getData(setting) or []:
                key, val = s.split(':', 1)
                if key.strip() == language:
                    return val.strip()
            return None

        # Get the language and extension.
        d = c.scanAllDirectives(p)
        language: str = d.get('language')
        if not language:
            print(f"{tag}: No language in effect at {p.h}")
            return
        ext = g.app.language_extension_dict.get(language)
        if not ext:
            print(f"{tag}: No extension for {language}")
            return
        # Get the command.
        command = get_setting_for_language('exec-script-commands')
        if not command:
            print(f"{tag}: No command for {language} in @data exec-script-commands")
            return
        # Get the optional pattern.
        regex = get_setting_for_language('exec-script-patterns')
        # Set the directory, if possible.
        if p.isAnyAtFileNode():
            path = c.fullPath(p)
            directory = os.path.dirname(path)
        else:
            directory = None
        c.general_script_helper(command, ext, language,
            directory=directory, regex=regex, root=p)
    #@+node:tom.20230308193758.1: *3* @cmd c.execute-external-file
    #@@language python
    @cmd('execute-external-file')
    def execute_external_file(self, event: Event = None) -> None:
        r"""
        #@+<< docstring >>
        #@+node:tom.20230308193758.2: *4* << docstring >>
        Run external files.

        If there is an @language directive in the top node of the file,
        the external processor will be chosen based on it if known.
        Otherwise, the processor will be chosen using the file's extension
        if known.  Otherwise, on Linux a shebang line will be used if the
        external file has one. The candidate processor will be verified
        to be reachable by the shell.

        On Windows, "@language batch" and "@language shell" both will cause
        cmd.exe to be invoked as the file processor. On Linux, "@language
        shell" will cause the system's shell to be invoked. By default, this
        will be bash. If bash is not present, then the environmental variable
        $SHELL will be invoked.

        The processing programs and language file extensions can be
        specified in an @data settings node with the name
        "run-external-processor-map".

        The data in the @data node body must have a PROCESSORS, an
        EXTENSIONS section, and optionally a TERMINAL section,
        looking like this example:

            # A comment line
            # Map file extensions to language names
            EXTENSIONS
            .lua: lua    # Trailing comments allowed
            .rb: ruby

            # Map language names to processor names or paths
            PROCESSORS
            lua: lua
            ruby: C:\Ruby27-x64\bin\ruby.exe

            # Optionally specify a Linux terminal here (e.g., konsole)
            TERMINAL
            # konsole

        Blank lines and lines starting with a "#" are ignored.  If a
        full path to the processor is included, that path will be used.
        Otherwise, the processor must be findable by the shell: this
        normally means it must be on the PATH.

        Any output will be displayed in a newly-opened launching console.

        #@-<< docstring >>
        """
        c = self
        MAP_SETTING_NODE = 'run-external-processor-map'
        #@+others
        #@+node:tom.20230313002434.1: *4* Declarations
        PREFERRED_TERMINALS = ('konsole', 'xfce4-terminal', 'mate-terminal',
                               'gnome-terminal', 'xterm')
        #@+node:tom.20230308193758.3: *4* SETTINGS_HELP
        SETTINGS_HELP = r'''The data in the @data node body must have a
        PROCESSORS and an EXTENSIONS section, plus an optional TERMINAL
        section, looking like this example:

            # A comment line
            # Map file extensions to language names
            EXTENSIONS
            .lua: lua   # Trailing comments are allowed
            .rb: ruby

            # Map language names to processor names or paths
            PROCESSORS
            lua: lua
            ruby: C:\Ruby27-x64\bin\ruby.exe

            # Optionally specify a Linux terminal (e.g., konsole) on the
            # line after the "TERMINAL" line.
            TERMINAL

        Blank lines and lines starting with a "#" are ignored.
        '''
        #@+node:tom.20230308193758.4: *4* extension map
        LANGUAGE_EXTENSION_MAP = {
        '.cmd': 'batch',
        '.bat': 'batch',  # We'll get confused if a Linux program uses a .bat extension
        '.jl': 'julia',
        '.lua': 'lua',
        '.ps1': 'powershell',
        '.py': 'python',
        '.pyw': 'python',
        'rb': 'ruby',
        }
        #@+node:tom.20230308193758.5: *4* processor map
        PROCESSORS = {
        'batch': 'cmd.exe',
        'julia': 'julia',
        'lua': 'lua',
        'powershell': 'powershell',
        'ruby': 'ruby',
        'shellscript': 'bash',
        }
        #@+node:tom.20230308193758.6: *4* get_external_maps
        def get_external_maps() -> tuple[dict, dict, str]:
            r"""Return processor, extension maps for @data node.

            The data in the @data node body must have a PROCESSORS and an
            EXTENSIONS section, looking like this example:

                # A comment line
                # Map file extensions to language names
                EXTENSIONS
                .lua: lua  # Trailing comments are allowed
                .rb: ruby

                # Map language names to processor names or paths
                PROCESSORS
                lua: lua
                ruby: C:\Ruby27-x64\bin\ruby.exe

                # Specify a particular Linux terminal to use
                # e.g, /usr/bin/konsole
                TERMINAL

            Blank lines and lines starting with a "#" are ignored.  Trailing
            in-line comments are allowed, delineated by "#".

            RETURNS
            a tuple (processor_map, extension_map, terminal)
            """

            data: str = c.config.getData(MAP_SETTING_NODE, None)
            if not data:
                return None, None, ''

            processor_map: dict[str, str] = {}
            extension_map: dict[str, str] = {}
            active_map = None
            terminal: str = ''
            found_term = False
            TERM = 'TERMINAL'
            for line in data:
                if not line or line.startswith('#'):
                    continue
                line = line.split('#', 1)[0]  # Allow in-line trailing comments
                if 'EXTENSIONS' in line:
                    active_map = extension_map
                elif 'PROCESSORS' in line:
                    active_map = processor_map
                elif TERM in line:
                    active_map = None
                    found_term = True
                elif found_term:
                    terminal = line
                    break  # Don't process any lines after this
                else:
                    # Line format: a: b
                    keyval = line.split(':', 1)
                    key = keyval[0].strip()
                    val = keyval[1].strip()
                    active_map[key] = val
            return processor_map, extension_map, terminal
        #@+node:tom.20230308193758.7: *4* getExeKind
        def getExeKind(pos: Position, ext: str) -> str:
            """Return the executable kind of the external file.

            If there is a language directive in effect, return it,
            otherwise use the file extension.

            Returns a language.
            """
            language = g.getLanguageFromAncestorAtFileNode(c.p) or ''
            # words = root.h.split(None, 1)  # Splits only on first run of spaces
            # path = words[1] if len(words) > 1 else ""
            # if not path:
                # return None, None, None

            # _, ext = os.path.splitext(path)
            if not language:
                language = LANGUAGE_EXTENSION_MAP.get(ext, None)

            return language

        #@+node:tom.20230308193758.8: *4* getProcessor
        def getProcessor(language: str, path: str, extension: str) -> str:
            """Return the name or path of a program able to run our external program."""
            processor = ''
            if language == 'python':
                processor = sys.executable
            else:
                if g.isWindows and language == 'shell':
                    return 'cmd.exe'
                processor = PROCESSORS.get(language, '')
                if not processor:
                    if g.isWindows:
                        ftype = get_win_assoc(extension)
                        processor = get_win_processor(ftype)
            # Check to make sure we can run this processor
            if processor:
                proc = which(processor)
                if not proc:
                    processor = ''
            return processor
        #@+node:tom.20230308193758.9: *4* Get Windows File Associations
        def get_win_assoc(extension: str) -> str:
            """Return Windows association for given file extension, or ''.

            The extension must include the dot.
            """
            cmd = f'assoc {extension}'
            # pylint: disable=subprocess-run-check
            proc = subprocess.run(cmd, shell=True, capture_output=True)
            filetype = proc.stdout.decode('utf-8')  #e.g., ".py=Python.File"
            filetype = filetype.split('=')[1] if filetype else ''
            return filetype

        def get_win_processor(filetype: str) -> str:
            r"""Get Windows' idea of the program to use for running this file type.

            Example return from ftype:
                Lua.Script="C:\Program Files (x86)\Lua\5.1\lua.exe" "%1" %*

            ARGUMENT
            filetype -- a file type returned by the assoc command.

            RETURNS
            the processor or ''
            """
            if not filetype:
                return ''
            cmd = f'ftype {filetype}'
            # pylint: disable=subprocess-run-check
            proc = subprocess.run(cmd, shell=True, capture_output=True)
            ftype_str = proc.stdout.decode('utf-8') or 'none'
            if not ftype_str:
                return ''
            prog_str = ftype_str.split('=')[1]
            return prog_str.split('"')[1]
        #@+node:tom.20230308193758.10: *4* getShell
        def getShell() -> str:
            # Prefer bash unless it is not present - we know its options' names
            shell = 'bash'
            has_bash = which(shell)
            if not has_bash:
                # Need bare shell name, not whole path
                shell = os.environ['SHELL'].split('/')[-1]
            return shell
        #@+node:tom.20230308193758.11: *4* getTerminal
        #@+others
        #@+node:tom.20230308193758.12: *5* getTerminalFromDirectory
        def getTerminalFromDirectory(dir: str) -> str:
            BAD_NAMES = ('xdg-terminal', 'setterm', 'ppmtoterm',
                         'koi8rxterm', 'rofi-sensible-terminal',
                         'x-terminal-emulator')
            TERM_STRINGS = ('*-terminal', '*term')
            # pylint: disable=subprocess-run-check
            for ts in TERM_STRINGS:
                cmd = f'find {dir} -type f -name {ts}'
                proc = subprocess.run(cmd, shell=True, capture_output=True)
                terminals = proc.stdout.decode('utf-8')
                for t in terminals.splitlines():
                    bare_term = t.split('/')[-1]
                    if bare_term not in BAD_NAMES:
                        return t
            return ''
        #@+node:tom.20230308193758.13: *5* getCommonTerminal
        def getCommonTerminal(names: Union[str, list, tuple]) -> str:
            """Return a terminal name given candidate names.

            ARGUMENT
            names -- a string containing one name, or a sequence of strings.

            RETURNS
            a path of an existing terminal, if found, else an empty string
            """
            term = ''
            if isinstance(names, str):
                names = (names,)
            term = ''
            for name in names:
                term = which(name)
                if term:
                    break
            return term
        #@-others

        def getTerminal() -> str:
            return (getCommonTerminal(PREFERRED_TERMINALS)
                    or getTerminalFromDirectory('/usr/bin')
                    or getTerminalFromDirectory('/bin')
                    )
        #@+node:tom.20230308193758.14: *4* getTermExecuteCmd
        def getTermExecuteCmd(terminal: str) -> str:
            """Given a terminal's name, find the command line arg to launch a program.

            First, try "--help".  If that fails, see try "--help-all".  If neither
            has an argument or switch for "Execute", give up and assume the arg is "-x".
            """
            HELP_CMDS = ('-h', '--help', '--help-all')
            EXECUTESTR = 'execute'

            #@+others
            #@+node:tom.20230308193758.15: *5* get_help_message
            def get_help_message(terminal: str, help_cmd: str) -> str:
                cmd = f'{terminal} {help_cmd}'
                # pylint: disable=subprocess-run-check
                proc = subprocess.run(cmd, shell=True, capture_output=True)
                msg = proc.stdout.decode('utf-8')
                if not msg:
                    # g.es('error:', proc.stderr.decode('utf-8'))
                    return ''
                return msg
            #@+node:tom.20230308193758.16: *5* find_ex_arg
            def find_ex_arg(help_msg: str) -> str:
                for line in help_msg.splitlines():
                    if '--command' in line:
                        return '--command'
                    if '-e' in line:
                        return '-e'
                    if EXECUTESTR in line.lower():
                        fields = line.lstrip().split()
                        # There may be more than one arg; if so, use the first one
                        arg = fields[0]
                        # May have trailing comma; remove it
                        args = arg.split(',')
                        return args[0]
                return ''
            #@-others

            for cmd in HELP_CMDS:
                msg = get_help_message(terminal, cmd)
                arg = find_ex_arg(msg)
                if arg:
                    if arg.startswith('--'):
                        arg += '='
                    else:
                        arg += ' '
                    break
            else:
                arg = '-e ' if 'xterm' in terminal else '-x '
            return arg
        #@+node:tom.20230308193758.17: *4* checkShebang
        def checkShebang(path: str) -> bool:
            """Return True if file begins with a shebang line, else False."""
            path = g.finalize(path)
            with open(path, encoding='utf-8') as f:
                first_line = f.readline()
            return first_line.startswith('#!')
        #@+node:tom.20230308193758.18: *4* runFile
        def runfile(fullpath: str, processor: str, terminal: str) -> None:
            direc: str = os.path.expanduser(os.path.dirname(fullpath))
            if g.isWindows:
                fullpath = fullpath.replace('/', '\\')
                if processor:
                    if processor == 'cmd.exe':
                        cmd = ['start', processor, '/k', fullpath]
                        subprocess.Popen(cmd, shell=True)
                    else:
                        cmd = ['start', 'cmd.exe', '/k', processor, fullpath]
                        subprocess.Popen(cmd, shell=True)
                else:
                    g.es('Unknown processor', fullpath, color='red')
            elif g.isMac:
                g.es('Cannot launch external files on a Mac yet', color='red')
            else:  # Presumably Linux
                fullpath = fullpath.replace('\\', '/')
                term = terminal or getTerminal()

                if not term:
                    g.es('Cannot find a terminal to launch the external file', color='red')
                    g.es(f'   You can specify a terminal in an "@data {MAP_SETTING_NODE}" setting node')
                    g.es('  ', SETTINGS_HELP)
                    return

                shell_name = getShell()
                execute_arg = getTermExecuteCmd(term)
                if (not processor) and checkShebang(fullpath):
                    cmd_ = f"""{term} {execute_arg}"{shell_name} -c 'cd {direc}; {fullpath} ;read'" """
                elif processor:
                    cmd_ = f"""{term} {execute_arg}"{shell_name} -c 'cd {direc};{processor} {fullpath} ;read'" """
                else:
                    g.es(f'No processor for {fullpath}', color='red')
                    return

                subprocess.Popen(cmd_, shell=True, start_new_session=True)
        #@-others

        language, path = None, None
        root, path = c.gotoCommands.find_root(c.p)
        if root and path:
            processor_map, extension_map, terminal = get_external_maps()
            if extension_map:
                LANGUAGE_EXTENSION_MAP = LANGUAGE_EXTENSION_MAP | extension_map
            if processor_map:
                PROCESSORS = PROCESSORS | processor_map
            _, ext = os.path.splitext(path)

            # Check terminal from MAP_SETTING_NODE setting
            setting_terminal = terminal
            if setting_terminal:
                terminal = which(terminal)
                if not terminal:
                    g.es(f'Cannot find terminal specified in setting: {setting_terminal}')
                    g.es('Trying an alternative')

            path = c.fullPath(root)
            language = getExeKind(root, ext)
            processor = getProcessor(language, path, ext)
            runfile(path, processor, terminal)
        else:
            g.es('Cannot find an @- file', color='red')
    #@+node:vitalije.20190924191405.1: *3* @cmd execute-pytest
    @cmd('execute-pytest')
    def execute_pytest(self, event: Event = None) -> None:
        """Using pytest, execute all @test nodes for p, p's parents and p's subtree."""
        c = self

        def it(p: Position) -> Generator:
            for p1 in p.self_and_parents():
                if p1.h.startswith('@test '):
                    yield p1
                    return
            for p1 in p.subtree():
                if p1.h.startswith('@test '):
                    yield p1

        try:
            for p in it(c.p):
                self.execute_single_pytest(p)
        except ImportError:
            g.es('pytest needs to be installed')
            return

    def execute_single_pytest(self, p: Position) -> None:
        c = self
        from _pytest.config import get_config
        from _pytest.assertion.rewrite import rewrite_asserts
        import ast
        cfg = get_config()
        script = g.getScript(c, p, useSentinels=False) + (
            '\n'
            'ls = dict(locals())\n'
            'failed = 0\n'
            'for x in ls:\n'
            '    if x.startswith("test_") and callable(ls[x]):\n'
            '        try:\n'
            '            ls[x]()\n'
            '        except AssertionError as e:\n'
            '            failed += 1\n'
            '            g.es(f"-------{p.h[6:].strip()}/{x} failed---------")\n'
            '            g.es(str(e))\n'
            'if failed == 0:\n'
            '    g.es("all tests passed")\n'
            'else:\n'
            '    g.es(f"failed:{failed} tests")\n')

        fname = g.finalize_join(g.app.homeLeoDir, 'leoPytestScript.py')
        with open(fname, 'wt', encoding='utf8') as out:
            out.write(script)
        tree = ast.parse(script, filename=fname)
        # A mypy bug? the script can be str.
        rewrite_asserts(tree, script, config=cfg)  # type:ignore
        co = compile(tree, fname, "exec", dont_inherit=True)
        sys.path.insert(0, '.')
        sys.path.insert(0, c.frame.openDirectory)
        try:
            exec(co, {'c': c, 'g': g, 'p': p})
        except KeyboardInterrupt:
            g.es('interrupted')
        except Exception:
            g.handleScriptException(c, p)
        finally:
            del sys.path[:2]
    #@+node:ekr.20171123135625.4: *3* @cmd execute-script & public helpers
    @cmd('execute-script')
    def executeScript(
        self,
        event: Event = None,
        args: Any = None,
        p: Position = None,
        script: str = None,
        useSelectedText: bool = True,
        define_g: bool = True,
        define_name: str = '__main__',
        silent: bool = False,
        namespace: dict = None,
        raiseFlag: bool = False,
        runPyflakes: bool = True,
    ) -> None:
        """
        Execute a *Leo* script, written in python.
        Keyword args:
        args=None               Not None: set script_args in the execution environment.
        p=None                  Get the script from p.b, unless script is given.
        script=None             None: use script in p.b or c.p.b
        useSelectedText=True    False: use all the text in p.b or c.p.b.
        define_g=True           True: define g for the script.
        define_name='__main__'  Not None: define the name symbol.
        silent=False            No longer used.
        namespace=None          Not None: execute the script in this namespace.
        raiseFlag=False         True: reraise any exceptions.
        runPyflakes=True        True: run pyflakes if allowed by setting.
        """
        c = self
        if runPyflakes:
            run_pyflakes = c.config.getBool('run-pyflakes-on-write', default=False)
        else:
            run_pyflakes = False
        if not script:
            if c.forceExecuteEntireBody:
                useSelectedText = False
            script = g.getScript(c, p or c.p, useSelectedText=useSelectedText)
        script_p = p or c.p  # Only for error reporting below.
        # #532: check all scripts with pyflakes.
        if run_pyflakes and not g.unitTesting:
            from leo.commands import checkerCommands as cc
            prefix = ('c,g,p,script_gnx=None,None,None,None;'
                      'assert c and g and p and script_gnx;\n')
            cc.PyflakesCommand(c).check_script(script_p, prefix + script)
        self.redirectScriptOutput()
        oldLog = g.app.log
        try:
            log = c.frame.log
            g.app.log = log
            if script.strip():
                sys.path.insert(0, '.')  # New in Leo 5.0
                sys.path.insert(0, c.frame.openDirectory)  # per SegundoBob
                script += '\n'  # Make sure we end the script properly.
                try:
                    if not namespace or namespace.get('script_gnx') is None:
                        namespace = namespace or {}
                        namespace.update(script_gnx=script_p.gnx)
                    # We *always* execute the script with p = c.p.
                    c.executeScriptHelper(args, define_g, define_name, namespace, script)
                except KeyboardInterrupt:
                    g.es('interrupted')
                except Exception:
                    if raiseFlag:
                        raise
                    g.handleScriptException(c, script_p)
                finally:
                    del sys.path[0]
                    del sys.path[0]
            else:
                tabName = log and hasattr(log, 'tabName') and log.tabName or 'Log'
                g.warning("no script selected", tabName=tabName)
        finally:
            g.app.log = oldLog
            self.unredirectScriptOutput()
    #@+node:ekr.20171123135625.5: *4* c.executeScriptHelper
    def executeScriptHelper(self,
        args: Any,
        define_g: Any,
        define_name: Any,
        namespace: Any,
        script: Any,
    ) -> None:
        c = self
        if c.p:
            p = c.p.copy()  # *Always* use c.p and pass c.p to script.
            c.setCurrentDirectoryFromContext(p)
        else:
            p = None
        d = {'c': c, 'g': g, 'input': g.input_, 'p': p} if define_g else {}
        if define_name:
            d['__name__'] = define_name
        d['script_args'] = args or []
        d['script_gnx'] = g.app.scriptDict.get('script_gnx')
        if namespace:
            d.update(namespace)
        # A kludge: reset c.inCommand here to handle the case where we *never* return.
        # (This can happen when there are multiple event loops.)
        # This does not prevent zombie windows if the script puts up a dialog...
        try:
            c.inCommand = False
            g.inScript = g.app.inScript = True  # g.inScript is a synonym for g.app.inScript.
            if c.write_script_file:
                scriptFile = self.writeScriptFile(script)
                exec(compile(script, scriptFile, 'exec'), d)
            else:
                exec(script, d)
        finally:
            g.inScript = g.app.inScript = False
    #@+node:ekr.20171123135625.6: *4* c.redirectScriptOutput
    def redirectScriptOutput(self) -> None:
        c = self
        if c.exists and c.config.getBool('redirect-execute-script-output-to-log-pane'):
            g.redirectStdout()  # Redirect stdout
            g.redirectStderr()  # Redirect stderr
    #@+node:ekr.20171123135625.7: *4* c.setCurrentDirectoryFromContext
    def setCurrentDirectoryFromContext(self, p: Position) -> None:
        c = self
        aList = g.get_directives_dict_list(p)
        path = c.scanAtPathDirectives(aList)
        curDir = g.os_path_abspath(os.getcwd())
        if path and path != curDir:
            try:
                os.chdir(path)
            except Exception:
                pass
    #@+node:ekr.20171123135625.8: *4* c.unredirectScriptOutput
    def unredirectScriptOutput(self) -> None:
        c = self
        if c.exists and c.config.getBool('redirect-execute-script-output-to-log-pane'):
            g.restoreStderr()
            g.restoreStdout()
    #@+node:ekr.20080514131122.12: *3* @cmd recolor
    @cmd('recolor')
    def recolorCommand(self, event: Event = None) -> None:
        """Force a full recolor."""
        c = self
        wrapper = c.frame.body.wrapper
        # Setting all text appears to be the only way.
        i, j = wrapper.getSelectionRange()
        ins = wrapper.getInsertPoint()
        wrapper.setAllText(c.p.b)
        wrapper.setSelectionRange(i, j, insert=ins)
    #@+node:ekr.20171124100654.1: *3* c.API
    # These methods are a fundamental, unchanging, part of Leo's API.
    #@+node:ekr.20091001141621.6061: *4* c.Generators
    #@+node:ekr.20091001141621.6043: *5* c.all_nodes & all_unique_nodes
    def all_nodes(self) -> Generator:
        """A generator returning all vnodes in the outline, in outline order."""
        c = self
        for p in c.all_positions():
            yield p.v

    def all_unique_nodes(self) -> Generator:
        """A generator returning each vnode of the outline."""
        c = self
        for p in c.all_unique_positions(copy=False):
            yield p.v

    # Compatibility with old code...

    all_vnodes_iter = all_nodes
    all_unique_vnodes_iter = all_unique_nodes
    #@+node:ekr.20091001141621.6044: *5* c.all_positions
    def all_positions(self, copy: bool = True) -> Generator:
        """A generator return all positions of the outline, in outline order."""
        c = self
        p = c.rootPosition()
        while p:
            yield p.copy() if copy else p
            p.moveToThreadNext()

    # Compatibility with old code...

    all_positions_iter = all_positions
    allNodes_iter = all_positions
    #@+node:ekr.20191014093239.1: *5* c.all_positions_for_v
    def all_positions_for_v(self, v: VNode, stack: list[tuple] = None) -> Generator:
        """
        Generates all positions p in this outline where p.v is v.

        Should be called with stack=None.

        The generated positions are not necessarily in outline order.

        By Виталије Милошевић (Vitalije Milosevic).
        """
        c = self

        if stack is None:
            stack = []

        if not isinstance(v, leoNodes.VNode):
            g.es_print(f"not a VNode: {v!r}")
            return  # Stop the generator.

        def allinds(v: VNode, target_v: VNode) -> Generator:
            """Yield all indices i such that v.children[i] == target_v."""
            for i, x in enumerate(v.children):
                if x is target_v:
                    yield i

        def stack2pos(stack: list[tuple]) -> Position:
            """Convert the stack to a position."""
            v, i = stack[-1]
            return leoNodes.Position(v, i, stack[:-1])

        for v2 in set(v.parents):
            for i in allinds(v2, v):
                stack.insert(0, (v, i))
                if v2 is c.hiddenRootNode:
                    yield stack2pos(stack)
                else:
                    yield from c.all_positions_for_v(v2, stack)
                stack.pop(0)
    #@+node:ekr.20161120121226.1: *5* c.all_roots
    def all_roots(self, copy: bool = True, predicate: Callable = None) -> Generator:
        """
        A generator yielding *all* the root positions in the outline that
        satisfy the given predicate. p.isAnyAtFileNode is the default
        predicate.
        """
        c = self
        if predicate is None:

            # pylint: disable=function-redefined

            def predicate(p: Position) -> bool:
                return p.isAnyAtFileNode()

        p = c.rootPosition()
        while p:
            if predicate(p):
                yield p.copy()  # 2017/02/19
                p.moveToNodeAfterTree()
            else:
                p.moveToThreadNext()
    #@+node:ekr.20091001141621.6062: *5* c.all_unique_positions
    def all_unique_positions(self, copy: bool = True) -> Generator:
        """
        A generator return all positions of the outline, in outline order.
        Returns only the first position for each vnode.
        """
        c = self
        p = c.rootPosition()
        seen = set()
        while p:
            if p.v in seen:
                p.moveToNodeAfterTree()
            else:
                seen.add(p.v)
                yield p.copy() if copy else p
                p.moveToThreadNext()

    # Compatibility with old code...

    all_positions_with_unique_vnodes_iter = all_unique_positions
    #@+node:ekr.20161120125322.1: *5* c.all_unique_roots
    def all_unique_roots(self, copy: bool = True, predicate: Callable = None) -> Generator:
        """
        A generator yielding all unique root positions in the outline that
        satisfy the given predicate. p.isAnyAtFileNode is the default
        predicate.
        """
        c = self
        if predicate is None:

            # pylint: disable=function-redefined

            def predicate(p: Position) -> bool:
                return p.isAnyAtFileNode()

        seen = set()
        p = c.rootPosition()
        while p:
            if p.v not in seen and predicate(p):
                seen.add(p.v)
                yield p.copy() if copy else p
                p.moveToNodeAfterTree()
            else:
                p.moveToThreadNext()
    #@+node:ekr.20150316175921.5: *5* c.safe_all_positions
    def safe_all_positions(self, copy: bool = True) -> Generator:
        """
        A generator returning all positions of the outline. This generator does
        *not* assume that vnodes are never their own ancestors.
        """
        c = self
        p = c.rootPosition()  # Make one copy.
        while p:
            yield p.copy() if copy else p
            p.safeMoveToThreadNext()
    #@+node:ekr.20060906211747: *4* c.Getters
    #@+node:ekr.20040803140033: *5* c.currentPosition
    def currentPosition(self) -> Position:
        """
        Return a copy of the presently selected position or None.
        So c.p.copy() is never necessary.
        """
        c = self
        if getattr(c, '_currentPosition', None):
            # *Always* return a copy.
            return c._currentPosition.copy()
        # Returns a new copy of the root position or None
        return c.rootPosition()

    # For compatibility with old scripts...

    currentVnode = currentPosition
    #@+node:ekr.20190506060937.1: *5* c.dumpExpanded
    @cmd('dump-expanded')
    def dump_expanded(self, event: Event) -> None:
        """Print all non-empty v.expandedPositions lists."""
        c = event.get('c')
        if not c:
            return
        g.es_print('dump-expanded...')
        for p in c.all_positions():
            if p.v.expandedPositions:
                g.printObj(p.v.expandedPositions, indent=p.level(), tag=p.h)
    #@+node:ekr.20040306220230.1: *5* c.edit_widget
    def edit_widget(self, p: Position) -> Widget:
        c = self
        return p and c.frame.tree.edit_widget(p)
    #@+node:ekr.20031218072017.2986: *5* c.fileName & relativeFileName & shortFileName
    # Compatibility with scripts

    def fileName(self) -> str:
        s = self.mFileName or ""
        if g.isWindows:
            s = s.replace('\\', '/')
        return s

    def relativeFileName(self) -> str:
        return self.mRelativeFileName or self.mFileName

    def shortFileName(self) -> str:
        return g.shortFileName(self.mFileName)

    shortFilename = shortFileName
    #@+node:ekr.20070615070925.1: *5* c.firstVisible
    def firstVisible(self) -> Position:
        """Move to the first visible node of the present chapter or hoist."""
        c, p = self, self.p
        while 1:
            back = p.visBack(c)
            if back and back.isVisible(c):
                p = back
            else:
                break
        return p
    #@+node:ekr.20171123135625.29: *5* c.getBodyLines
    def getBodyLines(self) -> tuple[str, list[str], str, Optional[tuple], Optional[tuple]]:
        """
        Return (head, lines, tail, oldSel, oldYview).

        - head: string containing all the lines before the selected text (or the
          text before the insert point if no selection)
        - lines: list of lines containing the selected text
          (or the line containing the insert point if no selection)
        - after: string containing all lines after the selected text
          (or the text after the insert point if no  selection)
        - oldSel: tuple containing the old selection range, or None.
        - oldYview: int containing the old y-scroll value, or None.
        """
        c = self
        body = c.frame.body
        w = body.wrapper
        oldYview = w.getYScrollPosition()
        # Note: lines is the entire line containing the insert point if no selection.
        head, s, tail = body.getSelectionLines()
        lines = g.splitLines(s)  # Retain the newlines of each line.
        # Expand the selection.
        i = len(head)
        j = len(head) + len(s)
        oldSel = i, j
        return head, lines, tail, oldSel, oldYview  # string,list,string,tuple,int.
    #@+node:ekr.20150417073117.1: *5* c.getTabWidth
    def getTabWidth(self, p: Position) -> int:
        """Return the tab width in effect at p."""
        c = self
        val = g.scanAllAtTabWidthDirectives(c, p)
        return val
    #@+node:ekr.20040803112200: *5* c.is...Position
    #@+node:ekr.20040803155551: *6* c.currentPositionIsRootPosition
    def currentPositionIsRootPosition(self) -> bool:
        """Return True if the current position is the root position.

        This method is called during idle time, so not generating positions
        here fixes a major leak.
        """
        c = self
        root = c.rootPosition()
        return bool(c._currentPosition and root and c._currentPosition == root)
    #@+node:ekr.20040803160656: *6* c.currentPositionHasNext
    def currentPositionHasNext(self) -> bool:
        """Return True if the current position is the root position.

        This method is called during idle time, so not generating positions
        here fixes a major leak.
        """
        c = self
        current = c._currentPosition
        return bool(current and current.hasNext())
    #@+node:ekr.20040803112450: *6* c.isCurrentPosition
    def isCurrentPosition(self, p: Position) -> bool:
        c = self
        if p is None or c._currentPosition is None:
            return False
        return p == c._currentPosition
    #@+node:ekr.20040803112450.1: *6* c.isRootPosition
    def isRootPosition(self, p: Position) -> bool:
        c = self
        root = c.rootPosition()
        return bool(p and root and p == root)
    #@+node:ekr.20031218072017.2987: *5* c.isChanged
    def isChanged(self) -> bool:
        return self.changed
    #@+node:ekr.20210901104900.1: *5* c.lastPosition
    def lastPosition(self) -> Position:
        c = self
        p = c.rootPosition()
        while p.hasNext():
            p.moveToNext()
        while p.hasThreadNext():
            p.moveToThreadNext()
        return p
    #@+node:ekr.20140106215321.16676: *5* c.lastTopLevel
    def lastTopLevel(self) -> Position:
        """Return the last top-level position in the outline."""
        c = self
        p = c.rootPosition()
        while p.hasNext():
            p.moveToNext()
        return p
    #@+node:ekr.20031218072017.4146: *5* c.lastVisible
    def lastVisible(self) -> Position:
        """Move to the last visible node of the present chapter or hoist."""
        c, p = self, self.p
        while 1:
            next = p.visNext(c)
            if next and next.isVisible(c):
                p = next
            else:
                break
        return p
    #@+node:ekr.20040307104131.3: *5* c.positionExists
    def positionExists(self, p: Position, root: Position = None, trace: bool = False) -> bool:
        """Return True if a position exists in c's tree"""
        if not p or not p.v:
            return False

        rstack = root.stack + [(root.v, root._childIndex)] if root else []
        pstack = p.stack + [(p.v, p._childIndex)]

        if len(rstack) > len(pstack):
            return False

        par = self.hiddenRootNode
        for j, x in enumerate(pstack):
            if j < len(rstack) and x != rstack[j]:
                return False
            v, i = x
            if i >= len(par.children) or v is not par.children[i]:
                return False
            par = v
        return True
    #@+node:ekr.20160427153457.1: *6* c.dumpPosition
    def dumpPosition(self, p: Position) -> None:
        """Dump position p and it's ancestors."""
        g.trace('=====', p.h, p._childIndex)
        for i, data in enumerate(p.stack):
            v, childIndex = data
            print(f"{i} {childIndex} {v._headString}")
    #@+node:ekr.20040803140033.2: *5* c.rootPosition
    _rootCount = 0

    def rootPosition(self) -> Optional[Position]:
        """Return a new *copy* of the root position or None."""
        c = self
        if c.hiddenRootNode.children:
            v = c.hiddenRootNode.children[0]
            return leoNodes.Position(v, childIndex=0, stack=None)
        return None

    # For compatibility with old scripts...

    rootVnode = rootPosition
    findRootPosition = rootPosition
    #@+node:ekr.20131017174814.17480: *5* c.shouldBeExpanded
    def shouldBeExpanded(self, p: Position) -> bool:
        """Return True if the node at position p should be expanded."""
        c, v = self, p.v
        if not p.hasChildren():
            return False
        # Always clear non-existent positions.
        v.expandedPositions = [z for z in v.expandedPositions if c.positionExists(z)]
        if not p.isCloned():
            # Do not call p.isExpanded here! It calls this method.
            return p.v.isExpanded()
        if p.isAncestorOf(c.p):
            return True
        for p2 in v.expandedPositions:
            if p == p2:
                return True
        return False
    #@+node:ekr.20070609122713: *5* c.visLimit
    def visLimit(self) -> Union[tuple[None, None], tuple[Position, bool]]:
        """
        Return the topmost visible node.
        This is affected by chapters and hoists.
        """
        c = self
        cc = c.chapterController
        if c.hoistStack:
            bunch = c.hoistStack[-1]
            p = bunch.p
            limitIsVisible = not cc or not p.h.startswith('@chapter')
            return p, limitIsVisible
        return None, None
    #@+node:tbrown.20091206142842.10296: *5* c.vnode2allPositions
    def vnode2allPositions(self, v: VNode) -> list[Position]:
        """
        Given a VNode v, find all valid positions p such that p.v = v.

        Not really all, just all for each of v's distinct immediate parents.
        """
        c = self
        context = v.context  # v's commander.
        assert c == context
        positions = []
        for immediate in v.parents:
            if v in immediate.children:
                n = immediate.children.index(v)
            else:
                continue
            stack = [(v, n)]
            while immediate.parents:
                parent = immediate.parents[0]
                if immediate in parent.children:
                    n = parent.children.index(immediate)
                else:
                    break
                stack.insert(0, (immediate, n),)
                immediate = parent
            else:
                v, n = stack.pop()
                p = leoNodes.Position(v, n, stack)
                positions.append(p)
        return positions
    #@+node:ekr.20090107113956.1: *5* c.vnode2position
    def vnode2position(self, v: VNode) -> Position:
        """
        Given a VNode v, construct a valid position p such that p.v = v.
        """
        c = self
        context = v.context  # v's commander.
        assert c == context
        stack: list[tuple[VNode, int]] = []
        while v.parents:
            parent = v.parents[0]
            if v in parent.children:
                n = parent.children.index(v)
            else:
                return None
            stack.insert(0, (v, n),)
            v = parent
        # v.parents includes the hidden root node.
        if not stack:
            # a VNode not in the tree
            return None
        v, n = stack.pop()
        p = leoNodes.Position(v, n, stack)  # type:ignore
        return p
    #@+node:ekr.20090130135126.1: *4* c.Properties
    def __get_p(self) -> Position:
        c = self
        return c.currentPosition()

    p = property(
        __get_p,  # No setter.
        doc="commander current position property")
    #@+node:ekr.20060906211747.1: *4* c.Setters
    #@+node:ekr.20040315032503: *5* c.appendStringToBody
    def appendStringToBody(self, p: Position, s: str) -> None:

        if s:
            p.b = p.b + g.toUnicode(s)
    #@+node:ekr.20031218072017.2984: *5* c.clearAllMarked
    def clearAllMarked(self) -> None:
        c = self
        for p in c.all_unique_positions(copy=False):
            p.v.clearMarked()
    #@+node:ekr.20031218072017.2985: *5* c.clearAllVisited
    def clearAllVisited(self) -> None:
        c = self
        for p in c.all_unique_positions(copy=False):
            p.v.clearVisited()
            p.v.clearWriteBit()
    #@+node:ekr.20191215044636.1: *5* c.clearChanged
    def clearChanged(self) -> None:
        """clear the marker that indicates that the .leo file has been changed."""
        c = self
        if not c.frame:
            return
        c.changed = False
        if c.loading:
            return  # don't update while loading.
        # Clear all dirty bits _before_ setting the caption.
        for v in c.all_unique_nodes():
            if v.statusBits & v.dirtyBit:  # Only clear if actually dirty
                v.clearDirty()
        c.changed = False
        # Do nothing for null frames.
        assert c.gui
        if c.gui.guiName() == 'nullGui':
            return
        if not c.frame.top:
            return
        master = getattr(c.frame.top, 'leo_master', None)
        if master:
            master.setChanged(c, changed=False)  # LeoTabbedTopLevel.setChanged.
        s = c.frame.getTitle()
        if len(s) > 2 and s[0:2] == "* ":
            c.frame.setTitle(s[2:])
    #@+node:ekr.20060906211138: *5* c.clearMarked
    def clearMarked(self, p: Position) -> None:
        c = self
        p.v.clearMarked()
        g.doHook("clear-mark", c=c, p=p)
    #@+node:ekr.20040305223522: *5* c.setBodyString
    def setBodyString(self, p: Position, s: str) -> None:
        """
        This is equivalent to p.b = s.

        Warning: This method may call c.recolor() or c.redraw().
        """
        c, v = self, p.v
        if not c or not v:
            return
        s = g.toUnicode(s)
        current = c.p
        # 1/22/05: Major change: the previous test was: 'if p == current:'
        # This worked because commands work on the presently selected node.
        # But setRecentFiles may change a _clone_ of the selected node!
        if current and p.v == current.v:
            w = c.frame.body.wrapper
            w.setAllText(s)
            v.setSelection(0, 0)
            c.recolor()
        # Keep the body text in the VNode up-to-date.
        if v.b != s:
            v.setBodyString(s)
            v.setSelection(0, 0)
            p.setDirty()
            if not c.isChanged():
                c.setChanged()
    #@+node:ekr.20031218072017.2989: *5* c.setChanged
    def setChanged(self) -> None:
        """Set the marker that indicates that the .leo file has been changed."""
        c = self
        if not c.frame:
            return
        c.changed = True
        if c.loading:
            return  # don't update while loading.
        # Do nothing for null frames.
        assert c.gui
        if c.gui.guiName() == 'nullGui':
            return
        if not c.frame.top:
            return
        master = getattr(c.frame.top, 'leo_master', None)
        if master:
            master.setChanged(c, changed=True)  # LeoTabbedTopLevel.setChanged.
        s = c.frame.getTitle()
        if len(s) > 2 and s[0] != '*':
            c.frame.setTitle("* " + s)
    #@+node:ekr.20040803140033.1: *5* c.setCurrentPosition
    _currentCount = 0

    def setCurrentPosition(self, p: Position) -> None:
        """
        Set the presently selected position. For internal use only.
        Client code should use c.selectPosition instead.
        """
        c = self
        if not p:
            g.trace('===== no p', g.callers())
            return
        if c.positionExists(p):
            if c._currentPosition and p == c._currentPosition:
                pass  # We have already made a copy.
            else:  # Make a copy _now_
                c._currentPosition = p.copy()
        else:
            # Don't kill unit tests for this kind of problem.
            c._currentPosition = c.rootPosition()
            g.trace('Invalid position', repr(p))
            g.trace(g.callers())

    # For compatibility with old scripts.

    setCurrentVnode = setCurrentPosition
    #@+node:ekr.20040305223225: *5* c.setHeadString
    def setHeadString(self, p: Position, s: str) -> None:
        """
        Set the p's headline and the corresponding tree widget to s.

        This is used in by unit tests to restore the outline.
        """
        c = self
        p.initHeadString(s)
        p.setDirty()
        # Change the actual tree widget so
        # A later call to c.endEditing or c.redraw will use s.
        c.frame.tree.setHeadline(p, s)
    #@+node:ekr.20060109164136: *5* c.setLog
    def setLog(self) -> None:
        c = self
        if c.exists:
            try:
                # c.frame or c.frame.log may not exist.
                g.app.setLog(c.frame.log)
            except AttributeError:
                pass
    #@+node:ekr.20060906211138.1: *5* c.setMarked (calls hook)
    def setMarked(self, p: Position) -> None:
        c = self
        p.setMarked()
        p.setDirty()  # Defensive programming.
        g.doHook("set-mark", c=c, p=p)
    #@+node:ekr.20040803140033.3: *5* c.setRootPosition (A do-nothing)
    def setRootPosition(self, unused_p: Position = None) -> None:
        """Set c._rootPosition."""
        # 2011/03/03: No longer used.
    #@+node:ekr.20060906131836: *5* c.setRootVnode (A do-nothing)
    def setRootVnode(self, v: VNode) -> None:
        pass
        # c = self
        # # 2011/02/25: c.setRootPosition needs no arguments.
        # c.setRootPosition()
    #@+node:ekr.20040311173238: *5* c.topPosition & c.setTopPosition
    def topPosition(self) -> Optional[Position]:
        """Return the root position."""
        c = self
        if c._topPosition:
            return c._topPosition.copy()
        return None

    def setTopPosition(self, p: Position) -> None:
        """Set the root position."""
        c = self
        if p:
            c._topPosition = p.copy()
        else:
            c._topPosition = None

    # Define these for compatibility with old scripts...

    topVnode = topPosition
    setTopVnode = setTopPosition
    #@+node:ekr.20171124081419.1: *3* c.Check Outline...
    #@+node:ekr.20141024211256.22: *4* c.checkGnxs
    def checkGnxs(self) -> int:
        """
        Check the consistency of all gnx's.
        Reallocate gnx's for duplicates or empty gnx's.
        Return the number of structure_errors found.
        """
        c = self
        # Keys are gnx's; values are sets of vnodes with that gnx.
        d: dict[str, set[VNode]] = {}
        ni = g.app.nodeIndices
        t1 = time.time()

        def new_gnx(v: VNode) -> None:
            """Set v.fileIndex."""
            v.fileIndex = ni.getNewIndex(v)

        count, gnx_errors = 0, 0
        for p in c.safe_all_positions(copy=False):
            count += 1
            v = p.v
            gnx = v.fileIndex
            if gnx:  # gnx must be a string.
                aSet: set[VNode] = d.get(gnx, set())
                aSet.add(v)
                d[gnx] = aSet
            else:
                gnx_errors += 1
                new_gnx(v)
                g.es_print(f"empty v.fileIndex: {v} new: {p.v.gnx!r}", color='red')
        for gnx in sorted(d.keys()):
            aList = list(d.get(gnx))
            if len(aList) != 1:
                print('\nc.checkGnxs...')
                g.es_print(f"multiple vnodes with gnx: {gnx!r}", color='red')
                for v in aList:
                    gnx_errors += 1
                    g.es_print(f"id(v): {id(v)} gnx: {v.fileIndex} {v.h}", color='red')
                    new_gnx(v)
        ok = not gnx_errors and not g.app.structure_errors
        t2 = time.time()
        if not ok:
            g.es_print(
                f"check-outline ERROR! {c.shortFileName()} "
                f"{count} nodes, "
                f"{gnx_errors} gnx errors, "
                f"{g.app.structure_errors} "
                f"structure errors",
                color='red'
            )
        elif c.verbose_check_outline and not g.unitTesting:
            print(
                f"check-outline OK: {t2 - t1:4.2f} sec. "
                f"{c.shortFileName()} {count} nodes")
        return g.app.structure_errors
    #@+node:ekr.20150318131947.7: *4* c.checkLinks & helpers
    def checkLinks(self) -> int:
        """Check the consistency of all links in the outline."""
        c = self
        t1 = time.time()
        count, errors = 0, 0
        for p in c.safe_all_positions():
            count += 1
            # try:
            if not c.checkThreadLinks(p):
                errors += 1
                break
            if not c.checkSiblings(p):
                errors += 1
                break
            if not c.checkParentAndChildren(p):
                errors += 1
                break
            # except AssertionError:
                # errors += 1
                # junk, value, junk = sys.exc_info()
                # g.error("test failed at position %s\n%s" % (repr(p), value))
        t2 = time.time()
        g.es_print(
            f"check-links: {t2 - t1:4.2f} sec. "
            f"{c.shortFileName()} {count} nodes", color='blue')
        return errors
    #@+node:ekr.20040314035615.2: *5* c.checkParentAndChildren
    def checkParentAndChildren(self, p: Position) -> bool:
        """Check consistency of parent and child data structures."""
        c = self

        def _assert(condition: Any) -> bool:
            return g._assert(condition, show_callers=False)

        def dump(p: Position) -> None:
            if p and p.v:
                p.v.dump()
            elif p:
                print('<no p.v>')
            else:
                print('<no p>')
            if g.unitTesting:
                assert False, g.callers()  # noqa

        if p.hasParent():
            n = p.childIndex()
            if not _assert(p == p.parent().moveToNthChild(n)):
                g.trace(f"p != parent().moveToNthChild({n})")
                dump(p)
                dump(p.parent())
                return False
        if p.level() > 0 and not _assert(p.v.parents):
            g.trace("no parents")
            dump(p)
            return False
        for child in p.children():
            if not c.checkParentAndChildren(child):
                return False
            if not _assert(p == child.parent()):
                g.trace("p != child.parent()")
                dump(p)
                dump(child.parent())
                return False
        if p.hasNext():
            if not _assert(p.next().parent() == p.parent()):
                g.trace("p.next().parent() != p.parent()")
                dump(p.next().parent())
                dump(p.parent())
                return False
        if p.hasBack():
            if not _assert(p.back().parent() == p.parent()):
                g.trace("p.back().parent() != parent()")
                dump(p.back().parent())
                dump(p.parent())
                return False
        # Check consistency of parent and children arrays.
        # Every nodes gets visited, so a strong test need only check consistency
        # between p and its parent, not between p and its children.
        parent_v = p._parentVnode()
        n = p.childIndex()
        if not _assert(parent_v.children[n] == p.v):
            g.trace("parent_v.children[n] != p.v")
            parent_v.dump()
            p.v.dump()
            return False
        return True
    #@+node:ekr.20040314035615.1: *5* c.checkSiblings
    def checkSiblings(self, p: Position) -> bool:
        """Check the consistency of next and back links."""
        back = p.back()
        next = p.next()
        if back:
            if not g._assert(p == back.next()):
                g.trace(
                    f"p!=p.back().next()\n"
                    f"     back: {back}\n"
                    f"back.next: {back.next()}")
                return False
        if next:
            if not g._assert(p == next.back()):
                g.trace(
                    f"p!=p.next().back\n"
                    f"     next: {next}\n"
                    f"next.back: {next.back()}")
                return False
        return True
    #@+node:ekr.20040314035615: *5* c.checkThreadLinks
    def checkThreadLinks(self, p: Position) -> bool:
        """Check consistency of threadNext & threadBack links."""
        threadBack = p.threadBack()
        threadNext = p.threadNext()
        if threadBack:
            if not g._assert(p == threadBack.threadNext()):
                g.trace("p!=p.threadBack().threadNext()")
                return False
        if threadNext:
            if not g._assert(p == threadNext.threadBack()):
                g.trace("p!=p.threadNext().threadBack()")
                return False
        return True
    #@+node:ekr.20031218072017.1760: *4* c.checkMoveWithParentWithWarning & c.checkDrag
    #@+node:ekr.20070910105044: *5* c.checkMoveWithParentWithWarning
    def checkMoveWithParentWithWarning(self, root: Any, parent: Any, warningFlag: bool) -> bool:
        """
        Return False if root or any of root's descendants is a clone of parent
        or any of parents ancestors.
        """
        c = self
        message = "Illegal move or drag: no clone may contain a clone of itself"
        clonedVnodes = {}
        for ancestor in parent.self_and_parents(copy=False):
            if ancestor.isCloned():
                v = ancestor.v
                clonedVnodes[v] = v
        if not clonedVnodes:
            return True
        for p in root.self_and_subtree(copy=False):
            if p.isCloned() and clonedVnodes.get(p.v):
                if not g.unitTesting and warningFlag:
                    c.alert(message)
                return False
        return True
    #@+node:ekr.20070910105044.1: *5* c.checkDrag
    def checkDrag(self, root: Any, target: Any) -> bool:
        """Return False if target is any descendant of root."""
        c = self
        message = "Can not drag a node into its descendant tree."
        for z in root.subtree():
            if z == target:
                if not g.unitTesting:
                    c.alert(message)
                return False
        return True
    #@+node:ekr.20031218072017.2072: *4* c.checkOutline
    def checkOutline(self, event: Event = None, check_links: bool = False) -> int:
        """
        Check for errors in the outline.
        Return the count of serious structure errors.
        """
        # The check-outline command sets check_links = True.
        c = self
        g.app.structure_errors = 0
        structure_errors = c.checkGnxs()
        if check_links and not structure_errors:
            structure_errors += c.checkLinks()
        return structure_errors
    #@+node:ekr.20031218072017.1765: *4* c.validateOutline
    # Makes sure all nodes are valid.

    def validateOutline(self, event: Event = None) -> bool:
        c = self
        if not g.app.validate_outline:
            return True
        root = c.rootPosition()
        parent = None
        if root:
            return root.validateOutlineWithParent(parent)
        return True
    #@+node:ekr.20040723094220: *3* c.Check Python code
    # This code is no longer used by any Leo command,
    # but it will be retained for use of scripts.
    #@+node:ekr.20040723094220.1: *4* c.checkAllPythonCode
    def checkAllPythonCode(self, event: Event = None, ignoreAtIgnore: bool = True) -> str:
        """Check all nodes in the selected tree for syntax and tab errors."""
        c = self
        count = 0
        result = "ok"
        for p in c.all_unique_positions():
            count += 1
            if not g.unitTesting:
                #@+<< print dots >>
                #@+node:ekr.20040723094220.2: *5* << print dots >>
                if count % 100 == 0:
                    g.es('', '.', newline=False)
                if count % 2000 == 0:
                    g.enl()
                #@-<< print dots >>
            if g.scanForAtLanguage(c, p) == "python":
                if not g.scanForAtSettings(p) and (
                    not ignoreAtIgnore or not g.scanForAtIgnore(c, p)
                ):
                    try:
                        c.checkPythonNode(p)
                    except(SyntaxError, tokenize.TokenError, tabnanny.NannyNag):
                        result = "error"  # Continue to check.
                    except Exception:
                        return "surprise"  # abort
                    if result != 'ok':
                        g.pr(f"Syntax error in {p.h}")
                        return result  # End the unit test: it has failed.
        if not g.unitTesting:
            g.blue("check complete")
        return result
    #@+node:ekr.20040723094220.3: *4* c.checkPythonCode
    def checkPythonCode(
        self,
        event: Event = None,
        ignoreAtIgnore: bool = True,
        checkOnSave: bool = False,
    ) -> str:
        """Check the selected tree for syntax and tab errors."""
        c = self
        count = 0
        result = "ok"
        if not g.unitTesting:
            g.es("checking Python code   ")
        for p in c.p.self_and_subtree():
            count += 1
            if not g.unitTesting and not checkOnSave:
                #@+<< print dots >>
                #@+node:ekr.20040723094220.4: *5* << print dots >>
                if count % 100 == 0:
                    g.es('', '.', newline=False)
                if count % 2000 == 0:
                    g.enl()
                #@-<< print dots >>
            if g.scanForAtLanguage(c, p) == "python":
                if not ignoreAtIgnore or not g.scanForAtIgnore(c, p):
                    try:
                        c.checkPythonNode(p)
                    except(SyntaxError, tokenize.TokenError, tabnanny.NannyNag):
                        result = "error"  # Continue to check.
                    except Exception:
                        return "surprise"  # abort
        if not g.unitTesting:
            g.blue("check complete")
        # We _can_ return a result for unit tests because we aren't using doCommand.
        return result
    #@+node:ekr.20040723094220.5: *4* c.checkPythonNode
    def checkPythonNode(self, p: Position) -> None:
        c, h = self, p.h
        # Call getScript to ignore directives and section references.
        body = g.getScript(c, p.copy())
        if not body:
            return
        try:
            fn = f"<node: {p.h}>"
            compile(body + '\n', fn, 'exec')
            c.tabNannyNode(p, h, body)
        except SyntaxError:
            if g.unitTesting:
                raise
            g.warning(f"Syntax error in: {h}")
            g.es_exception()
        except Exception:
            g.es_print('unexpected exception')
            g.es_exception()
            raise
    #@+node:ekr.20040723094220.6: *4* c.tabNannyNode
    # This code is based on tabnanny.check.

    def tabNannyNode(self, p: Position, headline: Any, body: Any) -> None:
        """Check indentation using tabnanny."""
        try:
            readline = g.ReadLinesClass(body).next
            tabnanny.process_tokens(tokenize.generate_tokens(readline))
        except IndentationError:
            if g.unitTesting:
                raise
            junk1, msg, junk2 = sys.exc_info()
            g.warning("IndentationError in", headline)
            g.es('', msg)
        except tokenize.TokenError:
            if g.unitTesting:
                raise
            junk1, msg, junk2 = sys.exc_info()
            g.warning("TokenError in", headline)
            g.es('', msg)
        except tabnanny.NannyNag:
            if g.unitTesting:
                raise
            junk1, nag, junk2 = sys.exc_info()
            badline = nag.get_lineno()
            line = nag.get_line()
            message = nag.get_msg()
            g.warning("indentation error in", headline, "line", badline)
            g.es(message)
            line2 = repr(str(line))[1:-1]
            g.es("offending line:\n", line2)
        except Exception:
            g.trace("unexpected exception")
            g.es_exception()
            raise
    #@+node:ekr.20171123200644.1: *3* c.Convenience methods
    #@+node:ekr.20230402232100.1: *4* c.fullPath
    def fullPath(self, p: Position, simulate: bool = False) -> str:
        """
        Return the full path (including fileName) in effect at p. Neither the
        path nor the fileName will be created if it does not exist.
        """
        c = self
        # Search p and p's parents.
        for p in p.self_and_parents(copy=False):
            aList = g.get_directives_dict_list(p)
            path = c.scanAtPathDirectives(aList)
            fn = p.h if simulate else p.anyAtFileNodeName()  # Use p.h for unit tests.
            if fn:
                return g.finalize_join(path, fn)
        return ''
    #@+node:ekr.20171123135625.39: *4* c.getTime
    def getTime(self, body: bool = True) -> str:
        c = self
        default_format = "%m/%d/%Y %H:%M:%S"  # E.g., 1/30/2003 8:31:55
        # Try to get the format string from settings.
        if body:
            format = c.config.getString("body-time-format-string")
            gmt = c.config.getBool("body-gmt-time")
        else:
            format = c.config.getString("headline-time-format-string")
            gmt = c.config.getBool("headline-gmt-time")
        if format is None:
            format = default_format
        try:
            # import time
            if gmt:
                s = time.strftime(format, time.gmtime())
            else:
                s = time.strftime(format, time.localtime())
        except(ImportError, NameError):
            g.warning("time.strftime not available on this platform")
            return ""
        except Exception:
            g.es_exception()  # Probably a bad format string in leoSettings.leo.
            s = time.strftime(default_format, time.gmtime())
        return s
    #@+node:ekr.20171123135625.10: *4* c.goToLineNumber & goToScriptLineNumber
    def goToLineNumber(self, n: int) -> None:
        """
        Go to line n (zero-based) of a script.
        A convenience method called from g.handleScriptException.
        """
        c = self
        c.gotoCommands.find_file_line(n)

    def goToScriptLineNumber(self, n: int, p: Position) -> None:
        """
        Go to line n (zero-based) of a script.
        A convenience method called from g.handleScriptException.
        """
        c = self
        c.gotoCommands.find_script_line(n, p)
    #@+node:ekr.20090103070824.9: *4* c.setFileTimeStamp
    def setFileTimeStamp(self, fn: str) -> None:
        """Update the timestamp for fn.."""
        # c = self
        if g.app.externalFilesController:
            g.app.externalFilesController.set_time(fn)
    #@+node:ekr.20031218072017.3000: *4* c.updateSyntaxColorer
    def updateSyntaxColorer(self, p: Position) -> None:
        self.frame.body.updateSyntaxColorer(p)
    #@+node:ekr.20180503110307.1: *4* c.interactive*
    #@+node:ekr.20180504075937.1: *5* c.interactive
    def interactive(self, callback: Callable, event: Event, prompts: Any) -> None:
        #@+<< c.interactive docstring >>
        #@+node:ekr.20180503131222.1: *6* << c.interactive docstring >>
        """
        c.interactive: Prompt for up to three arguments from the minibuffer.

        The number of prompts determines the number of arguments.

        Use the @command decorator to define commands.  Examples:

            @g.command('i3')
            def i3_command(event: Event) -> None:
                c = event.get('c')
                if not c: return

                def callback(args: Any, c: Cmdr, event: Event) -> None:
                    g.trace(args)
                    c.bodyWantsFocus()

                c.interactive(callback, event,
                    prompts=['Arg1: ', ' Arg2: ', ' Arg3: '])
        """
        #@-<< c.interactive docstring >>
        #
        # This pathetic code should be generalized,
        # but it's not as easy as one might imagine.
        c = self
        d = {1: c.interactive1, 2: c.interactive2, 3: c.interactive3,}
        f = d.get(len(prompts))
        if f:
            f(callback, event, prompts)
        else:
            g.trace('At most 3 arguments are supported.')
    #@+node:ekr.20180503111213.1: *5* c.interactive1
    def interactive1(self, callback: Callable, event: Event, prompts: Any) -> None:

        c, k = self, self.k
        prompt = prompts[0]

        def state1(event: Event) -> None:
            callback(args=[k.arg], c=c, event=event)
            k.clearState()
            k.resetLabel()
            k.showStateAndMode()

        k.setLabelBlue(prompt)
        k.get1Arg(event, handler=state1)
    #@+node:ekr.20180503111249.1: *5* c.interactive2
    def interactive2(self, callback: Callable, event: Event, prompts: Any) -> None:

        c, d, k = self, {}, self.k
        prompt1, prompt2 = prompts

        def state1(event: Event) -> None:
            d['arg1'] = k.arg
            k.extendLabel(prompt2, select=False, protect=True)
            k.getNextArg(handler=state2)

        def state2(event: Event) -> None:
            callback(args=[d.get('arg1'), k.arg], c=c, event=event)
            k.clearState()
            k.resetLabel()
            k.showStateAndMode()

        k.setLabelBlue(prompt1)
        k.get1Arg(event, handler=state1)
    #@+node:ekr.20180503111249.2: *5* c.interactive3
    def interactive3(self, callback: Callable, event: Event, prompts: Any) -> None:

        c, d, k = self, {}, self.k
        prompt1, prompt2, prompt3 = prompts

        def state1(event: Event) -> None:
            d['arg1'] = k.arg
            k.extendLabel(prompt2, select=False, protect=True)
            k.getNextArg(handler=state2)

        def state2(event: Event) -> None:
            d['arg2'] = k.arg
            k.extendLabel(prompt3, select=False, protect=True)
            k.get1Arg(event, handler=state3)  # Restart.

        def state3(event: Event) -> None:
            args = [d.get('arg1'), d.get('arg2'), k.arg]
            callback(args=args, c=c, event=event)
            k.clearState()
            k.resetLabel()
            k.showStateAndMode()

        k.setLabelBlue(prompt1)
        k.get1Arg(event, handler=state1)
    #@+node:ekr.20080901124540.1: *3* c.Directive scanning
    # These are all new in Leo 4.5.1.
    #@+node:ekr.20171123135625.33: *4* c.getLanguageAtCursor
    def getLanguageAtCursor(self, p: Position, language: Any) -> str:
        """
        Return the language in effect at the present insert point.
        Use the language argument as a default if no @language directive seen.
        """
        c = self
        tag = '@language'
        w = c.frame.body.wrapper
        ins = w.getInsertPoint()
        n = 0
        for s in g.splitLines(p.b):
            if g.match_word(s, 0, tag):
                i = g.skip_ws(s, len(tag))
                j = g.skip_id(s, i)
                language = s[i:j]
            if n <= ins < n + len(s):
                break
            else:
                n += len(s)
        return language
    #@+node:ekr.20081006100835.1: *4* c.getNodePath & c.getNodeFileName
    def getNodePath(self, p: Position) -> str:
        """Return the path in effect at node p."""
        c = self
        aList = g.get_directives_dict_list(p)
        path = c.scanAtPathDirectives(aList)
        return path

    def getNodeFileName(self, p: Position) -> str:
        """
        Return the full file name at node p,
        including effects of all @path directives.
        Return '' if p is no kind of @file node.
        """
        c = self
        for p in p.self_and_parents(copy=False):
            name = p.anyAtFileNodeName()
            if name:
                return c.fullPath(p)  # #1914.
        return ''
    #@+node:ekr.20171123135625.32: *4* c.hasAmbiguousLanguage
    def hasAmbiguousLanguage(self, p: Position) -> int:
        """Return True if p.b contains different @language directives."""
        # c = self
        languages, tag = set(), '@language'
        for s in g.splitLines(p.b):
            if g.match_word(s, 0, tag):
                i = g.skip_ws(s, len(tag))
                j = g.skip_id(s, i)
                word = s[i:j]
                languages.add(word)
        return len(list(languages)) > 1
    #@+node:ekr.20080827175609.39: *4* c.scanAllDirectives
    #@@nobeautify

    def scanAllDirectives(self, p: Position) -> dict[str, Any]:
        """
        Scan p and ancestors for directives.

        Returns a dict containing the results, including defaults.
        """
        c = self
        p = p or c.p
        # Defaults...
        default_language = g.getLanguageFromAncestorAtFileNode(p) or c.target_language or 'python'
        default_delims = g.set_delims_from_language(default_language)
        wrap = c.config.getBool("body-pane-wraps")
        table = (  # type:ignore
            ('encoding',    None,           g.scanAtEncodingDirectives),
            ('lang-dict',   {},             g.scanAtCommentAndAtLanguageDirectives),
            ('lineending',  None,           g.scanAtLineendingDirectives),
            ('pagewidth',   c.page_width,   g.scanAtPagewidthDirectives),
            ('path',        None,           c.scanAtPathDirectives),
            ('tabwidth',    c.tab_width,    g.scanAtTabwidthDirectives),
            ('wrap',        wrap,           g.scanAtWrapDirectives),
        )
        # Set d by scanning all directives.
        aList = g.get_directives_dict_list(p)
        d = {}
        for key, default, func in table:
            val = func(aList)  # type:ignore
            d[key] = default if val is None else val
        # Post process: do *not* set commander ivars.
        lang_dict = d.get('lang-dict')
        d = {
            "delims":       lang_dict.get('delims') or default_delims,
            "comment":      lang_dict.get('comment'),  # Leo 6.4: New.
            "encoding":     d.get('encoding'),
            # Note: at.scanAllDirectives does not use the defaults for "language".
            "language":     lang_dict.get('language') or default_language,
            "lang-dict":    lang_dict,  # Leo 6.4: New.
            "lineending":   d.get('lineending'),
            "pagewidth":    d.get('pagewidth'),
            "path":         d.get('path'),
            "tabwidth":     d.get('tabwidth'),
            "wrap":         d.get('wrap'),
        }
        return d
    #@+node:ekr.20080828103146.15: *4* c.scanAtPathDirectives
    def scanAtPathDirectives(self, aList: list) -> str:
        """
        Scan aList for @path directives.
        Return a reasonable default if no @path directive is found.
        """
        c = self
        c.scanAtPathDirectivesCount += 1  # An important statistic.
        base = c.openDirectory
        absbase = g.finalize_join(g.app.loadDir, base)

        # Look for @path directives.
        paths = []
        for d in aList:
            # Look for @path directives.
            path = d.get('path')
            warning = d.get('@path_in_body')
            if path is not None:  # retain empty paths for warnings.
                # Convert "path" or <path> to path.
                path = g.stripPathCruft(path)
                if path and not warning:  # Silently ignore empty @path directives.
                    paths.append(path)

        # Add absbase and reverse the list.
        paths.append(absbase)
        paths.reverse()

        # Compute the full, effective, absolute path.
        path = g.finalize_join(*paths)
        return path
    #@+node:ekr.20171123201514.1: *3* c.Executing commands & scripts
    #@+node:ekr.20110605040658.17005: *4* c.check_event
    def check_event(self, event: Event) -> None:
        """Check an event object."""
        # c = self
        from leo.core import leoGui

        if not event:
            return
        stroke = event.stroke
        got = event.char
        if g.unitTesting:
            return
        if stroke and (stroke.find('Alt+') > -1 or stroke.find('Ctrl+') > -1):
            # Alas, Alt and Ctrl bindings must *retain* the char field,
            # so there is no way to know what char field to expect.
            expected = event.char
        else:
            # disable the test.
            # We will use the (weird) key value for, say, Ctrl-s,
            # if there is no binding for Ctrl-s.
            expected = event.char
        if not isinstance(event, leoGui.LeoKeyEvent):
            if g.app.gui.guiName() not in ('browser', 'console', 'curses'):  # #1839.
                g.trace(f"not leo event: {event!r}, callers: {g.callers(8)}")
        if expected != got:
            g.trace(f"stroke: {stroke!r}, expected char: {expected!r}, got: {got!r}")
    #@+node:ekr.20031218072017.2817: *4* c.doCommand
    command_count = 0

    def doCommand(self, command_func: Any, command_name: Any, event: Event) -> Any:
        """
        Execute the given command function, invoking hooks and catching exceptions.

        The code assumes that the "command1" hook has completely handled the
        command func if g.doHook("command1") returns False. This provides a
        simple mechanism for overriding commands.
        """
        c, p = self, self.p
        c.setLog()
        self.command_count += 1
        # New in Leo 6.2. Set command_function and command_name ivars.
        self.command_function = command_func
        self.command_name = command_name
        # The presence of this message disables all commands.
        if c.disableCommandsMessage:
            g.blue(c.disableCommandsMessage)
            return None
        if c.exists and c.inCommand and not g.unitTesting:
            g.app.commandInterruptFlag = True  # For sc.make_slide_show_command.
            # 1912: This message is annoying and unhelpful.
            # g.error('ignoring command: already executing a command.')
            return None
        g.app.commandInterruptFlag = False
        # #2256: Update the list of recent commands.
        if len(c.recent_commands_list) > 99:
            c.recent_commands_list.pop()
        c.recent_commands_list.insert(0, command_name)
        if not g.doHook("command1", c=c, p=p, label=command_name):
            try:
                c.inCommand = True
                try:
                    return_value = command_func(event)
                except Exception:
                    g.es_exception()
                    return_value = None
                if c and c.exists:  # Be careful: the command could destroy c.
                    c.inCommand = False
            except Exception:
                c.inCommand = False
                if g.unitTesting:
                    raise
                g.es_print("exception executing command")
                g.es_exception()
            if c and c.exists:
                if c.requestCloseWindow:
                    c.requestCloseWindow = False
                    g.app.closeLeoWindow(c.frame)
                else:
                    c.outerUpdate()
        # Be careful: the command could destroy c.
        if c and c.exists:
            p = c.p
            g.doHook("command2", c=c, p=p, label=command_name)
        return return_value
    #@+node:ekr.20200522075411.1: *4* c.doCommandByName
    def doCommandByName(self, command_name: Any, event: Event) -> Any:
        """
        Execute one command, given the name of the command.

        The caller must do any required keystroke-only tasks.

        Return the result, if any, of the command.
        """
        c = self
        # Get the command's function.
        command_func = c.commandsDict.get(command_name.replace('&', ''))
        if not command_func:
            message = f"no command function for {command_name!r}"
            if g.unitTesting or g.app.inBridge:
                raise AttributeError(message)
            g.es_print(message, color='red')
            g.trace(g.callers())
            return None
        # Invoke the function.
        val = c.doCommand(command_func, command_name, event)
        if c.exists:
            c.frame.updateStatusLine()
        return val
    #@+node:ekr.20200526074132.1: *4* c.executeMinibufferCommand
    def executeMinibufferCommand(self, commandName: Any) -> Any:
        """Call c.doCommandByName, creating the required event."""
        c = self
        event = g.app.gui.create_key_event(c)
        return c.doCommandByName(commandName, event)
    #@+node:ekr.20210305133229.1: *4* c.general_script_helper & helpers
    #@@nobeautify

    def general_script_helper(self,
        command: str,
        ext: str,
        language: str,
        root: Position,
        directory: str=None,
        regex: str=None,
    ) -> None:
        """
        The official helper for the execute-general-script command.

        c:          The Commander of the outline.
        command:    The os command to execute the script.
        directory:  Optional: Change to this directory before executing command.
        ext:        The file extension for the temporary file.
        language:   The language name.
        regex:      Optional regular expression describing error messages.
                    If present, group(1) should evaluate to a line number.
                    May be a compiled regex expression or a string.
        root:       The root of the tree containing the script,
                    The script may contain section references and @others.

        Other features:

        - Create a temporary external file if `not root.isAnyAtFileNode()`.
        - Compute the final command as follows.
          1. If command contains <FILE>, replace <FILE> with the full path.
          2. If command contains <NO-FILE>, just remove <NO-FILE>.
             This allows, for example, `go run .` to work as expected.
          3. Append the full path to the command.
        """
        c, log = self, self.frame.log
        #@+others  # Define helper functions
        #@+node:ekr.20210529142153.1: *5* function: put_line
        def put_line(s: str) -> None:
            """
            Put the line, creating a clickable link if the regex matches.
            """
            if not regex:
                g.es_print(s)
                return
            # Get the line number.
            m = regex.match(s)
            if not m:
                g.es_print(s)
                return
            # If present, the regex should define two groups.
            try:
                s1 = m.group(1)
                s2 = m.group(2)
            except IndexError:
                g.es_print(f"Regex {regex.pattern()} must define two groups")
                return
            if s1.isdigit():
                n = int(s1)
                fn = s2
            elif s2.isdigit():
                n = int(s2)
                fn = s1
            else:
                # No line number.
                g.es_print(s)
                return
            s = s.replace(root_path, root.h)
            # Print to the console.
            print(s)
            # Find the node and offset corresponding to line n.
            p, n2 = find_line(fn, n)
            # Create the link.
            unl = p.get_UNL()
            if unl:
                log.put(s + '\n', nodeLink=f"{unl}::{n2}")  # local line.
            else:
                log.put(s + '\n')
        #@+node:ekr.20210529164957.1: *5* function: find_line
        def find_line(path: str, n: int) -> tuple[Position, int]:
            """
            Return the node corresponding to line n of external file given by path.
            """
            if path == root_path:
                p, offset = c.gotoCommands.find_file_line(n, root)
            else:
                # Find an @<file> node with the given path.
                for p in c.all_positions():
                    if p.isAnyAtFileNode():
                        norm_path = os.path.normpath(c.fullPath(p))
                        if path == norm_path:
                            p, offset = c.gotoCommands.find_file_line(n, p)
                            break
            return (p, offset) if p else (root, n)
        #@-others
        # Compile and check the regex.
        if regex:
            if isinstance(regex, str):
                try:
                    re.compile(regex)
                except Exception:
                    g.trace(f"Bad regex: {regex!s}")
                    return None
        # Get the script.
        script = g.getScript(c, root,
            useSelectedText=False,
            forcePythonSentinels=False,  # language=='python',
            useSentinels=True,
        )
        # Create a temp file if root is not an @<file> node.
        use_temp = not root.isAnyAtFileNode()
        if use_temp:
            fd, root_path = tempfile.mkstemp(suffix=ext, prefix="")
            with os.fdopen(fd, 'w') as f:
                f.write(script)
        else:
            root_path = c.fullPath(root)
        # Compute the final command.
        if '<FILE>' in command:
            final_command = command.replace('<FILE>', root_path)
        elif '<NO-FILE>' in command:
            final_command = command.replace('<NO-FILE>', '').replace(root_path, '')
        else:
            final_command = f"{command} {root_path}"
        # Change directory.
        old_dir = os.path.abspath(os.path.curdir)
        if not directory:
            directory = os.path.dirname(root_path)
        os.chdir(directory)
        # Execute the final command.
        try:
            proc = subprocess.Popen(final_command,
                shell=True,
                stdout=subprocess.PIPE,
                stderr=subprocess.PIPE)
            out, err = proc.communicate()
            for s in g.splitLines(g.toUnicode(out)):
                print(s.rstrip())
            print('')
            for s in g.splitLines(g.toUnicode(err)):
                put_line(s.rstrip())
        finally:
            if use_temp:
                os.remove(root_path)
            os.chdir(old_dir)
    #@+node:ekr.20200523135601.1: *4* c.insertCharFromEvent
    def insertCharFromEvent(self, event: Event) -> None:
        """
        Handle the character given by event, ignoring various special keys:
        - getArg state: k.getArg.
        - Tree: onCanvasKey or onHeadlineKey.
        - Body: ec.selfInsertCommand
        - Log: log_w.insert
        """
        trace = all(z in g.app.debug for z in ('keys', 'verbose'))
        c, k, w = self, self.k, event.widget
        name = c.widget_name(w)
        stroke = event.stroke
        if trace:
            g.trace('stroke', stroke, 'plain:', k.isPlainKey(stroke), 'widget', name)
        if not stroke:
            return
        #
        # Part 1: Very late special cases.
        #
        # #1448
        if stroke.isNumPadKey() and k.state.kind == 'getArg':
            stroke.removeNumPadModifier()
            k.getArg(event, stroke=stroke)
            return
        # Handle all unbound characters in command mode.
        if k.unboundKeyAction == 'command':
            w = g.app.gui.get_focus(c)
            if w and g.app.gui.widget_name(w).lower().startswith('canvas'):
                c.onCanvasKey(event)
            return
        #
        # Part 2: Filter out keys that should never be inserted by default.
        #
        # Ignore unbound F-keys.
        if stroke.isFKey():
            return
        # Ignore unbound Alt/Ctrl keys.
        if stroke.isAltCtrl():
            if not k.enable_alt_ctrl_bindings:
                return
            if k.ignore_unbound_non_ascii_keys:
                return
        # #868
        if stroke.isPlainNumPad():
            stroke.removeNumPadModifier()
            event.stroke = stroke
        # #868
        if stroke.isNumPadKey():
            return
        # Ignore unbound non-ascii character.
        if k.ignore_unbound_non_ascii_keys and not stroke.isPlainKey():
            return
        # Never insert escape or insert characters.
        if 'Escape' in stroke.s or 'Insert' in stroke.s:
            return
        #
        # Part 3: Handle the event depending on the pane and state.
        #
        # Handle events in the body pane.
        if name.startswith('body'):
            action = k.unboundKeyAction
            if action in ('insert', 'overwrite'):
                c.editCommands.selfInsertCommand(event, action=action)
                c.frame.updateStatusLine()
            return
        #
        # Handle events in headlines.
        if name.startswith('head'):
            c.frame.tree.onHeadlineKey(event)
            return
        #
        # Handle events in the background tree (not headlines).
        if name.startswith('canvas'):
            if event.char:
                k.searchTree(event.char)
            # Not exactly right, but it seems to be good enough.
            elif not stroke:
                c.onCanvasKey(event)
            return
        #
        # Ignore all events outside the log pane.
        if not name.startswith('log'):
            return
        #
        # Make sure we can insert into w.
        log_w = event.widget
        if not hasattr(log_w, 'supportsHighLevelInterface'):
            return
        #
        # Send the event to the text widget, not the LeoLog instance.
        i = log_w.getInsertPoint()
        s = stroke.toGuiChar()
        log_w.insert(i, s)
    #@+node:ekr.20131016084446.16724: *4* c.setComplexCommand
    def setComplexCommand(self, commandName: Any) -> None:
        """Make commandName the command to be executed by repeat-complex-command."""
        c = self
        c.k.mb_history.insert(0, commandName)
    #@+node:bobjack.20080509080123.2: *4* c.universalCallback & minibufferCallback
    def universalCallback(self, source_c: Any, function: Any) -> Callable:
        """Create a universal command callback.

        Create and return a callback that wraps a function with an rClick
        signature in a callback which adapts standard minibuffer command
        callbacks to a compatible format.

        This also serves to allow rClick callback functions to handle
        minibuffer commands from sources other than rClick menus so allowing
        a single function to handle calls from all sources.

        A function wrapped in this wrapper can handle rclick generator
        and invocation commands and commands typed in the minibuffer.

        It will also be able to handle commands from the minibuffer even
        if rclick is not installed.
        """

        def minibufferCallback(event: Event, function: Callable = function) -> None:
            # Avoid a pylint complaint.
            if hasattr(self, 'theContextMenuController'):
                cm = self.theContextMenuController
                keywords = cm.mb_keywords
            else:
                cm = keywords = None
            if not keywords:
                # If rClick is not loaded or no keywords dict was provided
                #  then the command must have been issued in a minibuffer
                #  context.
                keywords = {'c': self, 'rc_phase': 'minibuffer'}
            keywords['mb_event'] = event
            retval = None
            try:
                retval = function(keywords)
            finally:
                if cm:
                    # Even if there is an error:
                    #   clear mb_keywords prior to next command and
                    #   ensure mb_retval from last command is wiped
                    cm.mb_keywords = None
                    cm.mb_retval = retval

        minibufferCallback.__doc__ = function.__doc__  # For g.getDocStringForFunction
        minibufferCallback.source_c = source_c  # For GetArgs.command_source
        return minibufferCallback

    # fix bobjack's spelling error.
    universallCallback = universalCallback
    #@+node:ekr.20070115135502: *4* c.writeScriptFile (changed: does not expand expressions)
    def writeScriptFile(self, script: Any) -> str:

        # Get the path to the file.
        c = self
        path = c.config.getString('script-file-path')
        if path:
            isAbsPath = os.path.isabs(path)
            driveSpec, path = os.path.splitdrive(path)
            parts = path.split('/')
            # xxx bad idea, loadDir is often read only!
            path = g.app.loadDir
            if isAbsPath:
                # make the first element absolute
                parts[0] = driveSpec + os.sep + parts[0]
            allParts = [path] + parts
            path = g.finalize_join(*allParts)
        else:
            path = g.finalize_join(g.app.homeLeoDir, 'scriptFile.py')

        # Write the file.
        try:
            with open(path, encoding='utf-8', mode='w') as f:
                f.write(script)
        except Exception:
            g.es_exception()
            g.es(f"Failed to write script to {path}")
            # g.es("Check your configuration of script_file_path, currently %s" %
                # c.config.getString('script-file-path'))
            path = None
        return path
    #@+node:ekr.20190921130036.1: *3* c.expand_path_expression
    def expand_path_expression(self, s: str) -> str:
        """
        Apply Python's *standard* os.path tools to s:

        - os.path.expanduser: https://docs.python.org/3/library/os.path.html#os.path.expanduser
        - os.path.expandvars: https://docs.python.org/3/library/os.path.html#os.path.expandvars

        Do *not* call os.path.abspath, os.path.normpath, or g.os_path_normslashes.
        """
        if not s:
            return ''
        path = g.toUnicode(s)
        path = os.path.expanduser(path)
        path = os.path.expandvars(path)
        return path
    #@+node:ekr.20171124101444.1: *3* c.File
    #@+node:ekr.20200305104646.1: *4* c.archivedPositionToPosition (new)
    def archivedPositionToPosition(self, s: str) -> Position:
        """Convert an archived position (a string) to a position."""
        c = self
        s = g.toUnicode(s)
        aList: list[int]
        aList_s = s.split(',')
        try:
            aList = [int(z) for z in aList_s]
        except Exception:
            return None
        if not aList:
            return None
        p = c.rootPosition()
        level = 0
        while level < len(aList):
            i = aList[level]
            while i > 0:
                if p.hasNext():
                    p.moveToNext()
                    i -= 1
                else:
                    return None
            level += 1
            if level < len(aList):
                p.moveToFirstChild()
        return p
    #@+node:ekr.20150422080541.1: *4* c.backup
    def backup(self,
        fileName: str = None,
        prefix: str = None,
        silent: bool = False,
        useTimeStamp: bool = True,
    ) -> Optional[str]:
        """
        Back up given fileName or c.fileName().
        If useTimeStamp is True, append a timestamp to the filename.
        """
        c = self
        fn = fileName or c.fileName()
        if not fn:
            return None
        theDir, base = g.os_path_split(fn)
        if useTimeStamp:
            if base.endswith('.leo'):
                base = base[:-4]
            stamp = time.strftime("%Y%m%d-%H%M%S")
            branch = prefix + '-' if prefix else ''
            fn = f"{branch}{base}-{stamp}.leo"
            path = g.finalize_join(theDir, fn)
        else:
            path = fn
        if path:
            # pylint: disable=no-member
                # Defined in commanderFileCommands.py.
            c.saveTo(fileName=path, silent=silent)  # Issues saved message.
            # g.es('in', theDir)
        return path
    #@+node:ekr.20180210092235.1: *4* c.backup_helper
    def backup_helper(
        self,
        base_dir: str = None,
        env_key: str = 'LEO_BACKUP',
        sub_dir: str = None,
        use_git_prefix: bool = True,
    ) -> None:
        """
        A helper for scripts that back up a .leo file.
        Use os.environ[env_key] as the base_dir only if base_dir is not given.
        Backup to base_dir or join(base_dir, sub_dir).
        """
        c = self
        old_cwd = os.getcwd()
        join = g.finalize_join
        if not base_dir:
            if env_key:
                try:
                    base_dir = os.environ[env_key]
                except KeyError:
                    print(f"No environment var: {env_key}")
                    base_dir = None
        if base_dir and g.os_path_exists(base_dir):
            if use_git_prefix:
                git_branch, junk = g.gitInfo()
            else:
                git_branch = None
            theDir, fn = g.os_path_split(c.fileName())
            backup_dir = join(base_dir, sub_dir) if sub_dir else base_dir
            path = join(backup_dir, fn)
            if g.os_path_exists(backup_dir):
                written_fn = c.backup(
                    path,
                    prefix=git_branch,
                    silent=True,
                    useTimeStamp=True,
                )
                g.es_print(f"wrote: {written_fn}")
            else:
                g.es_print(f"backup_dir not found: {backup_dir!r}")
        else:
            g.es_print(f"base_dir not found: {base_dir!r}")
        os.chdir(old_cwd)
    #@+node:ekr.20090103070824.11: *4* c.checkFileTimeStamp
    def checkFileTimeStamp(self, fn: str) -> bool:
        """
        Return True if the file given by fn has not been changed
        since Leo read it or if the user agrees to overwrite it.
        """
        c = self
        if g.app.externalFilesController:
            return g.app.externalFilesController.check_overwrite(c, fn)
        return True
    #@+node:ekr.20090212054250.9: *4* c.createNodeFromExternalFile
    def createNodeFromExternalFile(self, fn: str) -> None:
        """
        Read the file into a node.
        Return None, indicating that c.open should set focus.
        """
        c = self
        s, e = g.readFileIntoString(fn)
        if s is None:
            return
        head, ext = g.os_path_splitext(fn)
        if ext.startswith('.'):
            ext = ext[1:]
        language = g.app.extension_dict.get(ext)
        if language:
            prefix = f"@color\n@language {language}\n\n"
        else:
            prefix = '@killcolor\n\n'
        # pylint: disable=no-member
        # Defined in commanderOutlineCommands.py
        p2 = c.insertHeadline(op_name='Open File', as_child=False)
        p2.h = f"@edit {fn}"
        p2.b = prefix + s
        w = c.frame.body.wrapper
        if w:
            w.setInsertPoint(0)
        c.redraw()
        c.recolor()
    #@+node:ekr.20110530124245.18248: *4* c.looksLikeDerivedFile
    def looksLikeDerivedFile(self, fn: str) -> bool:
        """
        Return True if fn names a file that looks like an
        external file written by Leo.
        """
        # c = self
        try:
            with open(fn, 'rb') as f:  # 2020/11/14: Allow unicode characters!
                b = f.read()
                s = g.toUnicode(b)
            return s.find('@+leo-ver=') > -1
        except Exception:
            g.es_exception()
            return False
    #@+node:ekr.20031218072017.2925: *4* c.markAllAtFileNodesDirty
    def markAllAtFileNodesDirty(self, event: Event = None) -> None:
        """Mark all @file nodes as changed."""
        c = self
        c.endEditing()
        p = c.rootPosition()
        while p:
            if p.isAtFileNode():
                p.setDirty()
                c.setChanged()
                p.moveToNodeAfterTree()
            else:
                p.moveToThreadNext()
    #@+node:ekr.20031218072017.2926: *4* c.markAtFileNodesDirty
    def markAtFileNodesDirty(self, event: Event = None) -> None:
        """Mark all @file nodes in the selected tree as changed."""
        c = self
        p = c.p
        if not p:
            return
        c.endEditing()
        after = p.nodeAfterTree()
        while p and p != after:
            if p.isAtFileNode():
                p.setDirty()
                c.setChanged()
                p.moveToNodeAfterTree()
            else:
                p.moveToThreadNext()
    #@+node:ekr.20031218072017.2823: *4* c.openWith
    def openWith(self, event: Event = None, d: dict[str, Any] = None) -> None:
        """
        This is *not* a command.

        Handles the items in the Open With... menu.

        See ExternalFilesController.open_with for details about d.
        """
        c = self
        if d and g.app.externalFilesController:
            # Select an ancestor @<file> node if possible.
            if not d.get('p'):
                d['p'] = None
                p = c.p
                while p:
                    if p.isAnyAtFileNode():
                        d['p'] = p
                        break
                    p.moveToParent()
            g.app.externalFilesController.open_with(c, d)
        elif not d:
            g.trace('can not happen: no d', g.callers())
    #@+node:ekr.20140717074441.17770: *4* c.recreateGnxDict
    def recreateGnxDict(self) -> None:
        """Recreate the gnx dict prior to refreshing nodes from disk."""
        c, d = self, {}
        for v in c.all_unique_nodes():
            gnxString = v.fileIndex
            if isinstance(gnxString, str):
                d[gnxString] = v
                if 'gnx' in g.app.debug:
                    g.trace(c.shortFileName(), gnxString, v)
            else:
                g.internalError(f"no gnx for vnode: {v}")
        c.fileCommands.gnxDict = d
    #@+node:ekr.20180508111544.1: *3* c.Git
    #@+node:ekr.20180510104805.1: *4* c.diff_file
    def diff_file(self, fn: str, rev1: str = 'HEAD', rev2: str = '') -> None:
        """
        Create an outline describing the git diffs for all files changed
        between rev1 and rev2.
        """
        from leo.commands import editFileCommands as efc
        x = efc.GitDiffController(c=self)
        x.diff_file(fn=fn, rev1=rev1, rev2=rev2)
    #@+node:ekr.20180508110755.1: *4* c.diff_two_revs
    def diff_two_revs(self, directory: str = None, rev1: str = '', rev2: str = '') -> None:
        """
        Create an outline describing the git diffs for all files changed
        between rev1 and rev2.
        """
        from leo.commands import editFileCommands as efc
        efc.GitDiffController(c=self).diff_two_revs(rev1=rev1, rev2=rev2)
    #@+node:ekr.20180510103923.1: *4* c.diff_two_branches
    def diff_two_branches(self, branch1: Any, branch2: Any, fn: str) -> None:
        """
        Create an outline describing the git diffs for all files changed
        between rev1 and rev2.
        """
        from leo.commands import editFileCommands as efc
        efc.GitDiffController(c=self).diff_two_branches(
            branch1=branch1, branch2=branch2, fn=fn)
    #@+node:ekr.20180510105125.1: *4* c.git_diff
    def git_diff(self, rev1: str = 'HEAD', rev2: str = '') -> None:

        from leo.commands import editFileCommands as efc
        efc.GitDiffController(c=self).git_diff(rev1, rev2)
    #@+node:ekr.20171124100534.1: *3* c.Gui
    #@+node:ekr.20111217154130.10286: *4* c.Dialogs & messages
    #@+node:ekr.20110510052422.14618: *5* c.alert
    def alert(self, message: str) -> None:
        c = self
        # The unit tests just tests the args.
        if not g.unitTesting:
            g.es(message)
            g.app.gui.alert(c, message)
    #@+node:ekr.20111217154130.10284: *5* c.init_error_dialogs
    def init_error_dialogs(self) -> None:
        c = self
        c.import_error_nodes = []
        c.ignored_at_file_nodes = []
        c.orphan_at_file_nodes = []
    #@+node:ekr.20171123135805.1: *5* c.notValidInBatchMode
    def notValidInBatchMode(self, commandName: Any) -> None:
        g.es('the', commandName, "command is not valid in batch mode")
    #@+node:ekr.20110530082209.18250: *5* c.putHelpFor
    def putHelpFor(self, s: str, short_title: str = '') -> None:
        """Helper for various help commands."""
        c = self
        g.app.gui.put_help(c, s, short_title)
    #@+node:ekr.20111217154130.10285: *5* c.raise_error_dialogs
    warnings_dict: dict[str, bool] = {}

    def raise_error_dialogs(self, kind: str = 'read') -> None:
        """Warn about read/write failures."""
        c = self
        use_dialogs = False
        if g.unitTesting:
            c.init_error_dialogs()
            return
        # Issue one or two dialogs or messages.
        saved_body = c.rootPosition().b  # Save the root's body. The dialog destroys it!
        if c.import_error_nodes or c.ignored_at_file_nodes or c.orphan_at_file_nodes:
            g.app.gui.dismiss_splash_screen()
        else:
            # #1007: Exit now, so we don't have to restore c.rootPosition().b.
            c.init_error_dialogs()
            return
        if c.import_error_nodes:
            files = '\n'.join(sorted(set(c.import_error_nodes)))  # type:ignore
            if files not in self.warnings_dict:
                self.warnings_dict[files] = True
                import_message1 = 'The following were not imported properly.'
                import_message2 = f"Inserted @ignore in...\n{files}"
                g.es_print(import_message1, color='red')
                g.es_print(import_message2)
                if use_dialogs:
                    import_dialog_message = f"{import_message1}\n{import_message2}"
                    g.app.gui.runAskOkDialog(c,
                        message=import_dialog_message, title='Import errors')
        if c.ignored_at_file_nodes:
            files = '\n'.join(sorted(set(c.ignored_at_file_nodes)))  # type:ignore
            if files not in self.warnings_dict:
                self.warnings_dict[files] = True
                kind_s = 'read' if kind == 'read' else 'written'
                ignored_message = f"The following were not {kind_s} because they contain @ignore:"
                kind = 'read' if kind.startswith('read') else 'written'
                g.es_print(ignored_message, color='red')
                g.es_print(files)
                if use_dialogs:
                    ignored_dialog_message = f"{ignored_message}\n{files}"
                    g.app.gui.runAskOkDialog(c,
                        message=ignored_dialog_message, title=f"Not {kind.capitalize()}")
        # #1050: always raise a dialog for orphan @<file> nodes.
        if c.orphan_at_file_nodes:
            message = '\n'.join([
                'The following were not written because of errors:\n',
                '\n'.join(sorted(set(c.orphan_at_file_nodes))),  # type:ignore
                '',
                'Warning: changes to these files will be lost\n'
                'unless you can save the files successfully.'
            ])
            g.app.gui.runAskOkDialog(c, message=message, title='Not Written')
            # Mark all the nodes dirty.
            for z in c.all_unique_positions():
                if z.isOrphan():
                    z.setDirty()
                    z.clearOrphan()
            c.setChanged()
            c.redraw()
        # Restore the root position's body.
        c.rootPosition().v.b = saved_body  # #1007: just set v.b.
        c.init_error_dialogs()
    #@+node:ekr.20150710083827.1: *5* c.syntaxErrorDialog
    def syntaxErrorDialog(self) -> None:
        """Warn about syntax errors in files."""
        c = self
        if g.app.syntax_error_files and c.config.getBool(
            'syntax-error-popup', default=False):
            aList = sorted(set(g.app.syntax_error_files))
            g.app.syntax_error_files = []
            list_s = '\n'.join(aList)
            g.app.gui.runAskOkDialog(
                c,
                title='Python Errors',
                message=f"Python errors in:\n\n{list_s}",
                text="Ok",
            )
    #@+node:ekr.20031218072017.2945: *4* c.Dragging
    #@+node:ekr.20031218072017.2947: *5* c.dragToNthChildOf
    def dragToNthChildOf(self, p: Position, parent: Any, n: int) -> None:
        c, p, u = self, self.p, self.undoer
        if not c.checkDrag(p, parent):
            return
        if not c.checkMoveWithParentWithWarning(p, parent, True):
            return
        c.endEditing()
        undoData = u.beforeMoveNode(p)
        p.setDirty()
        p.moveToNthChildOf(parent, n)
        p.setDirty()
        c.setChanged()
        u.afterMoveNode(p, 'Drag', undoData)
        c.redraw(p)
        c.updateSyntaxColorer(p)  # Dragging can change syntax coloring.
    #@+node:ekr.20031218072017.2353: *5* c.dragAfter
    def dragAfter(self, p: Position, after: Any) -> None:
        c, p, u = self, self.p, self.undoer
        if not c.checkDrag(p, after):
            return
        if not c.checkMoveWithParentWithWarning(p, after.parent(), True):
            return
        c.endEditing()
        undoData = u.beforeMoveNode(p)
        p.setDirty()
        p.moveAfter(after)
        p.setDirty()
        c.setChanged()
        u.afterMoveNode(p, 'Drag', undoData)
        c.redraw(p)
        c.updateSyntaxColorer(p)  # Dragging can change syntax coloring.
    #@+node:ekr.20031218072017.2946: *5* c.dragCloneToNthChildOf
    def dragCloneToNthChildOf(self, p: Position, parent: Any, n: int) -> None:
        c = self
        u = c.undoer
        undoType = 'Clone Drag'
        current = c.p
        clone = p.clone()  # Creates clone & dependents, does not set undo.
        if (
            not c.checkDrag(p, parent) or
            not c.checkMoveWithParentWithWarning(clone, parent, True)
        ):
            clone.doDelete(newNode=p)  # Destroys clone and makes p the current node.
            c.selectPosition(p)  # Also sets root position.
            return
        c.endEditing()
        undoData = u.beforeInsertNode(current)
        clone.setDirty()
        clone.moveToNthChildOf(parent, n)
        clone.setDirty()
        c.setChanged()
        u.afterInsertNode(clone, undoType, undoData)
        c.redraw(clone)
        c.updateSyntaxColorer(clone)  # Dragging can change syntax coloring.
    #@+node:ekr.20031218072017.2948: *5* c.dragCloneAfter
    def dragCloneAfter(self, p: Position, after: Any) -> None:
        c = self
        u = c.undoer
        undoType = 'Clone Drag'
        current = c.p
        clone = p.clone()  # Creates clone.  Does not set undo.
        if c.checkDrag(
            p, after) and c.checkMoveWithParentWithWarning(clone, after.parent(), True):
            c.endEditing()
            undoData = u.beforeInsertNode(current)
            clone.setDirty()
            clone.moveAfter(after)
            clone.v.setDirty()
            c.setChanged()
            u.afterInsertNode(clone, undoType, undoData)
            p = clone
        else:
            clone.doDelete(newNode=p)
        c.redraw(p)
        c.updateSyntaxColorer(clone)  # Dragging can change syntax coloring.
    #@+node:ekr.20031218072017.2949: *4* c.Drawing
    #@+node:ekr.20080514131122.8: *5* c.bringToFront
    def bringToFront(self, c2: "Commands" = None) -> None:
        c = self
        c2 = c2 or c
        g.app.gui.ensure_commander_visible(c2)

    BringToFront = bringToFront  # Compatibility with old scripts
    #@+node:ekr.20040803072955.143: *5* c.expandAllAncestors
    def expandAllAncestors(self, p: Position) -> bool:
        """
        Expand all ancestors without redrawing.
        Return a flag telling whether a redraw is needed.
        """
        # c = self
        redraw_flag = False
        for p in p.parents():
            if not p.v.isExpanded():
                p.v.expand()
                p.expand()
                redraw_flag = True
            elif p.isExpanded():
                p.v.expand()
            else:
                p.expand()
                redraw_flag = True
        return redraw_flag
    #@+node:ekr.20080514131122.20: *5* c.outerUpdate
    def outerUpdate(self) -> None:
        """Handle delayed focus requests and modified events."""
        c = self
        if not c.exists or not c.k:
            return
        # New in Leo 5.6: Delayed redraws are useful in utility methods.
        if c.requestLaterRedraw:
            if c.enableRedrawFlag:
                c.requestLaterRedraw = False
                if 'drawing' in g.app.debug and not g.unitTesting:
                    g.trace('\nDELAYED REDRAW')
                    time.sleep(1.0)
                c.redraw()
        # Delayed focus requests will always be useful.
        if c.requestedFocusWidget:
            w = c.requestedFocusWidget
            if 'focus' in g.app.debug and not g.unitTesting:
                if hasattr(w, 'objectName'):
                    name = w.objectName()
                else:
                    name = w.__class__.__name__
                g.trace('DELAYED FOCUS', name)
            c.set_focus(w)
            c.requestedFocusWidget = None
        table = (
            ("childrenModified", g.childrenModifiedSet),
            ("contentModified", g.contentModifiedSet),
        )
        for kind, mods in table:
            if mods:
                g.doHook(kind, c=c, nodes=mods)
                mods.clear()
    #@+node:ekr.20080514131122.13: *5* c.recolor
    def recolor(self, p: Position = None) -> None:
        # Support QScintillaColorizer.colorize.
        c = self
        colorizer = c.frame.body.colorizer
        if colorizer and hasattr(colorizer, 'colorize'):
            colorizer.colorize(p or c.p)

    recolor_now = recolor
    #@+node:ekr.20080514131122.14: *5* c.redrawing...
    #@+node:ekr.20170808014610.1: *6* c.enable/disable_redraw
    def disable_redraw(self) -> None:
        """Disable all redrawing until enabled."""
        c = self
        c.enableRedrawFlag = False

    def enable_redraw(self) -> None:
        c = self
        c.enableRedrawFlag = True
    #@+node:ekr.20090110073010.1: *6* c.redraw
    @cmd('redraw')
    def redraw_command(self, event: Event) -> None:
        c = event.get('c')
        if c:
            c.redraw()

    def redraw(self, p: Position = None) -> None:
        """
        Redraw the screen immediately.
        If p is given, set c.p to p.
        """
        c = self
        # New in Leo 5.6: clear the redraw request.
        c.requestLaterRedraw = False
        if not p:
            p = c.p or c.rootPosition()
        if not p:
            return
        c.expandAllAncestors(p)
        if p:
            # Fix bug https://bugs.launchpad.net/leo-editor/+bug/1183855
            # This looks redundant, but it is probably the only safe fix.
            c.frame.tree.select(p)
        # tree.redraw will change the position if p is a hoisted @chapter node.
        p2 = c.frame.tree.redraw(p)
        # Be careful.  NullTree.redraw returns None.
        # #503: NullTree.redraw(p) now returns p.
        c.selectPosition(p2 or p)
        # Do not call treeFocusHelper here.
            # c.treeFocusHelper()
        # Clear the redraw request, again.
        c.requestLaterRedraw = False

    # Compatibility with old scripts

    force_redraw = redraw
    redraw_now = redraw
    #@+node:ekr.20090110131802.2: *6* c.redraw_after_contract
    def redraw_after_contract(self, p: Position = None) -> None:
        c = self
        if c.enableRedrawFlag:
            if p:
                c.setCurrentPosition(p)
            else:
                p = c.currentPosition()
            c.frame.tree.redraw_after_contract(p)
            c.treeFocusHelper()
        else:
            c.requestLaterRedraw = True
    #@+node:ekr.20090112065525.1: *6* c.redraw_after_expand
    def redraw_after_expand(self, p: Position) -> None:
        c = self
        if c.enableRedrawFlag:
            if p:
                c.setCurrentPosition(p)
            else:
                p = c.currentPosition()
            c.frame.tree.redraw_after_expand(p)
            c.treeFocusHelper()
        else:
            c.requestLaterRedraw = True
    #@+node:ekr.20090110073010.2: *6* c.redraw_after_head_changed
    def redraw_after_head_changed(self) -> None:
        """
        Redraw the screen (if needed) when editing ends.
        This may be a do-nothing for some gui's.
        """
        c = self
        if c.enableRedrawFlag:
            self.frame.tree.redraw_after_head_changed()
        else:
            c.requestLaterRedraw = True
    #@+node:ekr.20090110073010.4: *6* c.redraw_after_select
    def redraw_after_select(self, p: Position) -> None:
        """Redraw the screen after node p has been selected."""
        c = self
        if c.enableRedrawFlag:
            flag = c.expandAllAncestors(p)
            if flag:
                # This is the same as c.frame.tree.full_redraw().
                c.frame.tree.redraw_after_select(p)
        else:
            c.requestLaterRedraw = True
    #@+node:ekr.20170908081918.1: *6* c.redraw_later
    def redraw_later(self) -> None:
        """
        Ensure that c.redraw() will be called eventually.

        c.outerUpdate will call c.redraw() only if no other code calls c.redraw().
        """
        c = self
        c.requestLaterRedraw = True
        if 'drawing' in g.app.debug:
            # g.trace('\n' + g.callers(8))
            g.trace(g.callers())
    #@+node:ekr.20080514131122.17: *5* c.widget_name
    def widget_name(self, widget: Widget) -> str:
        # c = self
        return g.app.gui.widget_name(widget) if g.app.gui else '<no widget>'
    #@+node:ekr.20171124101045.1: *4* c.Events
    #@+node:ekr.20060923202156: *5* c.onCanvasKey
    def onCanvasKey(self, event: Event) -> None:
        """
        Navigate to the next headline starting with ch = event.char.
        If ch is uppercase, search all headlines; otherwise search only visible headlines.
        This is modelled on Windows explorer.
        """
        if not event or not event.char or not event.char.isalnum():
            return
        c, p = self, self.p
        p1 = p.copy()
        invisible = c.config.getBool('invisible-outline-navigation')
        ch = event.char if event else ''
        allFlag = ch.isupper() and invisible  # all is a global (!?)
        if not invisible:
            ch = ch.lower()
        found = False
        extend = self.navQuickKey()
        attempts = (True, False) if extend else (False,)
        for extend2 in attempts:
            p = p1.copy()
            while 1:
                if allFlag:
                    p.moveToThreadNext()
                else:
                    p.moveToVisNext(c)
                if not p:
                    p = c.rootPosition()
                if p == p1:  # Never try to match the same position.
                    found = False
                    break
                newPrefix = c.navHelper(p, ch, extend2)
                if newPrefix:
                    found = True
                    break
            if found:
                break
        if found:
            c.selectPosition(p)
            c.redraw_after_select(p)
            c.navTime = time.time()
            c.navPrefix = newPrefix
        else:
            c.navTime = None
            c.navPrefix = ''
        c.treeWantsFocus()
    #@+node:ekr.20061002095711.1: *6* c.navQuickKey
    def navQuickKey(self) -> bool:
        """
        Return true if there are two quick outline navigation keys
        in quick succession.

        Returns False if @float outline_nav_extend_delay setting is 0.0 or unspecified.
        """
        c = self
        deltaTime = c.config.getFloat('outline-nav-extend-delay')
        if deltaTime in (None, 0.0):
            return False
        if c.navTime is None:
            return False  # mypy.
        return time.time() - c.navTime < deltaTime
    #@+node:ekr.20061002095711: *6* c.navHelper
    def navHelper(self, p: Position, ch: str, extend: Any) -> str:
        c = self
        h = p.h.lower()
        if extend:
            prefix = c.navPrefix + ch
            return h.startswith(prefix.lower()) and prefix
        if h.startswith(ch):
            return ch
        # New feature: search for first non-blank character after @x for common x.
        if ch != '@' and h.startswith('@'):
            for s in ('button', 'command', 'file', 'thin', 'asis', 'nosent',):
                prefix = '@' + s
                if h.startswith('@' + s):
                    while 1:
                        n = len(prefix)
                        ch2 = h[n] if n < len(h) else ''
                        if ch2.isspace():
                            prefix = prefix + ch2
                        else:
                            break
                    if len(prefix) < len(h) and h.startswith(prefix + ch.lower()):
                        return prefix + ch
        return ''
    #@+node:ekr.20031218072017.2909: *4* c.Expand/contract
    #@+node:ekr.20171124091426.1: *5* c.contractAllHeadlines
    def contractAllHeadlines(self, event: Event = None) -> None:
        """Contract all nodes in the outline."""
        c = self
        for v in c.all_nodes():
            v.contract()
            v.expandedPositions = []  # #2571
        if c.hoistStack:
            # #2380: Handle hoists properly.
            bunch = c.hoistStack[-1]
            p = bunch.p
        else:
            # Select the topmost ancestor of the presently selected node.
            p = c.p
            while p and p.hasParent():
                p.moveToParent()
        c.selectPosition(p)  # #2380: Don't redraw here.
        c.expansionLevel = 1  # Reset expansion level.
    #@+node:ekr.20031218072017.2910: *5* c.contractSubtree
    def contractSubtree(self, p: Position) -> None:
        for p in p.subtree():
            p.contract()
    #@+node:ekr.20031218072017.2911: *5* c.expandSubtree
    def expandSubtree(self, p: Position) -> None:
        # c = self
        last = p.lastNode()
        p = p.copy()
        while p and p != last:
            p.expand()
            p = p.moveToThreadNext()
    #@+node:ekr.20031218072017.2912: *5* c.expandToLevel
    def expandToLevel(self, level: Any) -> None:

        c = self
        n = c.p.level()
        old_expansion_level = c.expansionLevel
        max_level = 0
        for p in c.p.self_and_subtree(copy=False):
            if p.level() - n + 1 < level:
                p.expand()
                max_level = max(max_level, p.level() - n + 1)
            else:
                p.contract()
        c.expansionNode = c.p.copy()
        c.expansionLevel = max_level + 1
        if c.expansionLevel != old_expansion_level:
            c.redraw()
        # It's always useful to announce the level.
        # c.k.setLabelBlue('level: %s' % (max_level+1))
        # g.es('level', max_level + 1)
        c.frame.putStatusLine(f"level: {max_level + 1}")  # bg='red', fg='red')
    #@+node:ekr.20141028061518.23: *4* c.Focus
    #@+node:ekr.20080514131122.9: *5* c.get/request/set_focus
    def get_focus(self) -> Widget:
        c = self
        w = g.app.gui and g.app.gui.get_focus(c)
        if 'focus' in g.app.debug:
            name = w.objectName() if hasattr(w, 'objectName') else w.__class__.__name__
            g.trace('(c)', name)
            # g.trace('\n(c)',  w.__class__.__name__)
            # g.trace(g.callers(6))
        return w

    def get_requested_focus(self) -> Widget:
        c = self
        return c.requestedFocusWidget

    def request_focus(self, w: Widget) -> None:
        c = self
        if w and g.app.gui:
            if 'focus' in g.app.debug:
                # g.trace('\n(c)', repr(w))
                name = w.objectName(
                    ) if hasattr(w, 'objectName') else w.__class__.__name__
                g.trace('(c)', name)
            c.requestedFocusWidget = w

    def set_focus(self, w: Widget) -> None:
        trace = 'focus' in g.app.debug
        c = self
        if w and g.app.gui:
            if trace:
                name = w.objectName(
                    ) if hasattr(w, 'objectName') else w.__class__.__name__
                g.trace('(c)', name)
            g.app.gui.set_focus(c, w)
        elif trace:
            g.trace('(c) no w')
        c.requestedFocusWidget = None
    #@+node:ekr.20080514131122.10: *5* c.invalidateFocus (do nothing)
    def invalidateFocus(self) -> None:
        """Indicate that the focus is in an invalid location, or is unknown."""
        # c = self
        # c.requestedFocusWidget = None
        pass
    #@+node:ekr.20080514131122.16: *5* c.traceFocus (not used)
    def traceFocus(self, w: Wrapper) -> None:
        c = self
        if 'focus' in g.app.debug:
            c.trace_focus_count += 1
            g.pr(f"{c.trace_focus_count:4d}", c.widget_name(w), g.callers(8))
    #@+node:ekr.20070226121510: *5* c.treeFocusHelper & initialFocusHelper
    def treeFocusHelper(self) -> None:
        c = self
        if c.stayInTreeAfterSelect:
            c.treeWantsFocus()
        else:
            c.bodyWantsFocus()

    def initialFocusHelper(self) -> None:
        c = self
        if c.outlineHasInitialFocus:
            c.treeWantsFocus()
        else:
            c.bodyWantsFocus()
    #@+node:ekr.20080514131122.18: *5* c.xWantsFocus
    def bodyWantsFocus(self) -> None:
        c = self
        body = c.frame.body
        c.request_focus(body and body.wrapper)

    def logWantsFocus(self) -> None:
        c = self
        log = c.frame.log
        c.request_focus(log and log.logCtrl)

    def minibufferWantsFocus(self) -> None:
        c = self
        c.request_focus(c.miniBufferWidget)

    def treeWantsFocus(self) -> None:
        c = self
        tree = c.frame.tree
        c.request_focus(tree and tree.canvas)

    def widgetWantsFocus(self, w: Wrapper) -> None:
        c = self
        c.request_focus(w)
    #@+node:ekr.20080514131122.19: *5* c.xWantsFocusNow
    # widgetWantsFocusNow does an automatic update.

    def widgetWantsFocusNow(self, w: Wrapper) -> None:
        c = self
        if w:
            c.set_focus(w)
            c.requestedFocusWidget = None

    # New in 4.9: all FocusNow methods now *do* call c.outerUpdate().

    def bodyWantsFocusNow(self) -> None:
        c, body = self, self.frame.body
        c.widgetWantsFocusNow(body and body.wrapper)

    def logWantsFocusNow(self) -> None:
        c, log = self, self.frame.log
        c.widgetWantsFocusNow(log and log.logCtrl)

    def minibufferWantsFocusNow(self) -> None:
        c = self
        c.widgetWantsFocusNow(c.miniBufferWidget)

    def treeWantsFocusNow(self) -> None:
        c, tree = self, self.frame.tree
        c.widgetWantsFocusNow(tree and tree.canvas)
    #@+node:ekr.20031218072017.2955: *4* c.Menus
    #@+node:ekr.20080610085158.2: *5* c.add_command
    def add_command(self, menu: Widget,
        accelerator: str = '',  # Not used.
        command: Callable = None,
        commandName: str = None,  # Not used.
        label: str = None,  # Not used.
        underline: int = 0,
    ) -> None:
        c = self
        if command:
            # Command is always either:
            # one of two callbacks defined in createMenuEntries or
            # recentFilesCallback, defined in createRecentFilesMenuItems.

            def add_commandCallback(c: Commands = c, command: Callable = command) -> Any:
                val = command()
                # Careful: func may destroy c.
                if c.exists:
                    c.outerUpdate()
                return val

            menu.add_command(menu,
                accelerator=accelerator,
                command=command,
                commandName=commandName,
                label=label,
                underline=underline,
            )
        else:
            g.trace('can not happen: no "command" arg')
    #@+node:ekr.20171123203044.1: *5* c.Menu Enablers
    #@+node:ekr.20040131170659: *6* c.canClone
    def canClone(self) -> bool:
        c = self
        if c.hoistStack:
            current = c.p
            bunch = c.hoistStack[-1]
            return current != bunch.p
        return True
    #@+node:ekr.20031218072017.2956: *6* c.canContractAllHeadlines
    def canContractAllHeadlines(self) -> bool:
        """Contract all nodes in the tree."""
        c = self
        for p in c.all_positions():  # was c.all_unique_positions()
            if p.isExpanded():
                return True
        return False
    #@+node:ekr.20031218072017.2957: *6* c.canContractAllSubheads
    def canContractAllSubheads(self) -> bool:
        current = self.p
        for p in current.subtree():
            if p != current and p.isExpanded():
                return True
        return False
    #@+node:ekr.20031218072017.2958: *6* c.canContractParent
    def canContractParent(self) -> bool:
        c = self
        return c.p.parent()
    #@+node:ekr.20031218072017.2959: *6* c.canContractSubheads
    def canContractSubheads(self) -> bool:
        current = self.p
        for child in current.children():
            if child.isExpanded():
                return True
        return False
    #@+node:ekr.20031218072017.2960: *6* c.canCutOutline & canDeleteHeadline
    def canDeleteHeadline(self) -> bool:
        c, p = self, self.p
        if c.hoistStack:
            bunch = c.hoistStack[0]
            if p == bunch.p:
                return False
        return p.hasParent() or p.hasThreadBack() or p.hasNext()

    canCutOutline = canDeleteHeadline
    #@+node:ekr.20031218072017.2961: *6* c.canDemote
    def canDemote(self) -> bool:
        c = self
        return c.p.hasNext()
    #@+node:ekr.20031218072017.2962: *6* c.canExpandAllHeadlines
    def canExpandAllHeadlines(self) -> bool:
        """Return True if the Expand All Nodes menu item should be enabled."""
        c = self
        for p in c.all_positions():  # was c.all_unique_positions()
            if not p.isExpanded():
                return True
        return False
    #@+node:ekr.20031218072017.2963: *6* c.canExpandAllSubheads
    def canExpandAllSubheads(self) -> bool:
        c = self
        for p in c.p.subtree():
            if not p.isExpanded():
                return True
        return False
    #@+node:ekr.20031218072017.2964: *6* c.canExpandSubheads
    def canExpandSubheads(self) -> bool:
        current = self.p
        for p in current.children():
            if p != current and not p.isExpanded():
                return True
        return False
    #@+node:ekr.20031218072017.2287: *6* c.canExtract, canExtractSection & canExtractSectionNames
    def canExtract(self) -> bool:
        c = self
        w = c.frame.body.wrapper
        return w and w.hasSelection()

    canExtractSectionNames = canExtract

    def canExtractSection(self) -> bool:
        c = self
        w = c.frame.body.wrapper
        if not w:
            return False
        s = w.getSelectedText()
        if not s:
            return False
        line = g.get_line(s, 0)
        i1 = line.find("<<")
        j1 = line.find(">>")
        i2 = line.find("@<")
        j2 = line.find("@>")
        return -1 < i1 < j1 or -1 < i2 < j2
    #@+node:ekr.20031218072017.2965: *6* c.canFindMatchingBracket
    #@@nobeautify

    def canFindMatchingBracket(self) -> bool:
        c = self
        brackets = "()[]{}"
        w = c.frame.body.wrapper
        s = w.getAllText()
        ins = w.getInsertPoint()
        c1 = s[ins]   if 0 <= ins   < len(s) else ''
        c2 = s[ins-1] if 0 <= ins-1 < len(s) else ''
        val = (c1 and c1 in brackets) or (c2 and c2 in brackets)
        return bool(val)
    #@+node:ekr.20040303165342: *6* c.canHoist & canDehoist
    def canDehoist(self) -> bool:
        """
        Return True if do-hoist should be enabled in a menu.
        Should not be used in any other context.
        """
        c = self
        return bool(c.hoistStack)

    def canHoist(self) -> bool:
        # This is called at idle time, so minimizing positions is crucial!
        """
        Return True if hoist should be enabled in a menu.
        Should not be used in any other context.
        """
        return True
    #@+node:ekr.20031218072017.2970: *6* c.canMoveOutlineDown
    def canMoveOutlineDown(self) -> bool:
        c, p = self, self.p
        return p and p.visNext(c)
    #@+node:ekr.20031218072017.2971: *6* c.canMoveOutlineLeft
    def canMoveOutlineLeft(self) -> bool:
        c, p = self, self.p
        if c.hoistStack:
            bunch = c.hoistStack[-1]
            if p and p.hasParent():
                p.moveToParent()
                return p != bunch.p and bunch.p.isAncestorOf(p)
            return False
        return p and p.hasParent()
    #@+node:ekr.20031218072017.2972: *6* c.canMoveOutlineRight
    def canMoveOutlineRight(self) -> bool:
        c, p = self, self.p
        if c.hoistStack:
            bunch = c.hoistStack[-1]
            return p and p.hasBack() and p != bunch.p
        return p and p.hasBack()
    #@+node:ekr.20031218072017.2973: *6* c.canMoveOutlineUp
    def canMoveOutlineUp(self) -> bool:
        c, current = self, self.p
        visBack = current and current.visBack(c)
        if not visBack:
            return False
        if visBack.visBack(c):
            return True
        if c.hoistStack:
            limit, limitIsVisible = c.visLimit()
            if limitIsVisible:  # A hoist
                return current != limit
            # A chapter.
            return current != limit.firstChild()
        return current != c.rootPosition()
    #@+node:ekr.20031218072017.2974: *6* c.canPasteOutline
    def canPasteOutline(self, s: str = None) -> bool:
        # c = self
        if not s:
            s = g.app.gui.getTextFromClipboard()
        # check for JSON
        if s and s.lstrip().startswith("{"):
            try:
                d = json.loads(s)
                if not ('vnodes' in d and 'tnodes' in d):
                    return False
            except Exception:
                return False
            return True
        if s and g.match(s, 0, g.app.prolog_prefix_string):
            return True
        return False
    #@+node:ekr.20031218072017.2975: *6* c.canPromote
    def canPromote(self) -> bool:
        p = self.p
        return p and p.hasChildren()
    #@+node:ekr.20031218072017.2977: *6* c.canSelect....
    def canSelectThreadBack(self) -> bool:
        p = self.p
        return p.hasThreadBack()

    def canSelectThreadNext(self) -> bool:
        p = self.p
        return p.hasThreadNext()

    def canSelectVisBack(self) -> bool:
        c, p = self, self.p
        return p.visBack(c)

    def canSelectVisNext(self) -> bool:
        c, p = self, self.p
        return p.visNext(c)
    #@+node:ekr.20031218072017.2978: *6* c.canShiftBodyLeft/Right
    def canShiftBodyLeft(self) -> bool:
        c = self
        w = c.frame.body.wrapper
        return w and w.getAllText()

    canShiftBodyRight = canShiftBodyLeft
    #@+node:ekr.20031218072017.2979: *6* c.canSortChildren, canSortSiblings
    def canSortChildren(self) -> bool:
        p = self.p
        return p and p.hasChildren()

    def canSortSiblings(self) -> bool:
        p = self.p
        return p and (p.hasNext() or p.hasBack())
    #@+node:ekr.20031218072017.2980: *6* c.canUndo & canRedo
    def canUndo(self) -> bool:
        c = self
        return c.undoer.canUndo()

    def canRedo(self) -> bool:
        c = self
        return c.undoer.canRedo()
    #@+node:ekr.20031218072017.2981: *6* c.canUnmarkAll
    def canUnmarkAll(self) -> bool:
        c = self
        for p in c.all_unique_positions():
            if p.isMarked():
                return True
        return False
    #@+node:ekr.20040323172420: *6* Slow routines: no longer used
    #@+node:ekr.20031218072017.2966: *7* c.canGoToNextDirtyHeadline (slow)
    def canGoToNextDirtyHeadline(self) -> bool:
        c, current = self, self.p
        for p in c.all_unique_positions():
            if p != current and p.isDirty():
                return True
        return False
    #@+node:ekr.20031218072017.2967: *7* c.canGoToNextMarkedHeadline (slow)
    def canGoToNextMarkedHeadline(self) -> bool:
        c, current = self, self.p
        for p in c.all_unique_positions():
            if p != current and p.isMarked():
                return True
        return False
    #@+node:ekr.20031218072017.2968: *7* c.canMarkChangedHeadline (slow)
    def canMarkChangedHeadlines(self) -> bool:
        c = self
        for p in c.all_unique_positions():
            if p.isDirty():
                return True
        return False
    #@+node:ekr.20031218072017.2969: *7* c.canMarkChangedRoots
    def canMarkChangedRoots(self) -> bool:
        c = self
        for p in c.all_unique_positions():
            if p.isDirty() and p.isAnyAtFileNode():
                return True
        return False
    #@+node:ekr.20031218072017.2990: *4* c.Selecting
    #@+node:ekr.20031218072017.2992: *5* c.endEditing
    def endEditing(self) -> None:
        """End the editing of a headline."""
        c = self
        p = c.p
        if p:
            c.frame.tree.endEditLabel()
    #@+node:ville.20090525205736.12325: *5* c.getSelectedPositions
    def getSelectedPositions(self) -> list[Position]:
        """ Get list of currently selected positions.

        So far only makes sense on qt gui (which supports multiselection)
        """
        c = self
        return c.frame.tree.getSelectedPositions()
    #@+node:ekr.20031218072017.2991: *5* c.redrawAndEdit
    def redrawAndEdit(self,
        p: Position,
        selectAll: bool = False,
        selection: tuple = None,
        keepMinibuffer: bool = False,
    ) -> None:
        """Redraw the screen and edit p's headline."""
        c, k = self, self.k
        c.redraw(p)  # This *must* be done now.
        if p:
            # This should request focus.
            c.frame.tree.editLabel(p, selectAll=selectAll, selection=selection)
            if k and not keepMinibuffer:
                # Setting the input state has no effect on focus.
                if selectAll:
                    k.setInputState('insert')
                else:
                    k.setDefaultInputState()
                # This *does* affect focus.
                k.showStateAndMode()
        else:
            g.trace('** no p')
        # Update the focus immediately.
        if not keepMinibuffer:
            c.outerUpdate()
    #@+node:ekr.20031218072017.2997: *5* c.selectPosition
    def selectPosition(self, p: Position, **kwargs: Any) -> None:
        """
        Select a new position, redrawing the screen *only* if we must
        change chapters.
        """
        trace = False  # For # 2167.
        if kwargs:
            print('c.selectPosition: all keyword args are ignored', g.callers())
        c = self
        cc = c.chapterController
        if not p:
            if not g.app.batchMode:  # A serious error.
                g.trace('Warning: no p', g.callers())
            return
        if cc and not cc.selectChapterLockout:
            # Calls c.redraw_later if the chapter changes.
            cc.selectChapterForPosition(p)
        # De-hoist as necessary to make p visible.
        if c.hoistStack:
            while c.hoistStack:
                bunch = c.hoistStack[-1]
                if c.positionExists(p, bunch.p):
                    break
                if trace:
                    # #2167: Give detailed trace.
                    print('')
                    print('pop hoist stack! callers:', g.callers())
                    g.printObj(c.hoistStack, tag='c.hoistStack before pop')
                    print('Recent keystrokes')
                    for i, data in enumerate(reversed(g.app.lossage)):
                        print(f"{i:>2} {data!r}")
                    print('Recently-executed commands...')
                    for i, command in enumerate(reversed(c.recent_commands_list)):
                        print(f"{i:>2} {command}")
                c.hoistStack.pop()
        c.frame.tree.select(p)
        # Do *not* test whether the position exists!
        # We may be in the midst of an undo.
        c.setCurrentPosition(p)

    # Compatibility, but confusing.

    selectVnode = selectPosition
    #@+node:ekr.20070226113916: *5* c.treeSelectHelper
    def treeSelectHelper(self, p: Position) -> None:
        c = self
        if not p:
            p = c.p
        if p:
            # Do not call expandAllAncestors here.
            c.selectPosition(p)
            c.redraw_after_select(p)
        c.treeFocusHelper()  # This is essential.
    #@+node:ekr.20130823083943.12559: *3* c.recursiveImport
    def recursiveImport(
        self,
        *,  # All arguments are kwargs.
        add_context: Union[bool, None] = None,  # Override setting only if True/False
        add_file_context: Union[bool, None] = None,  # Override setting only if True/False
        add_path: bool = True,
        dir_: str = None,
        expand_vars_name: str = None,
        ignore_pattern: re.Pattern = None,
        kind: str = None,
        recursive: bool = True,
        safe_at_file: bool = True,
<<<<<<< HEAD
        theTypes: List[str] = None,  # force_at_others=False, # tag:no-longer-used
=======
        theTypes: list[str] = None,  # force_at_others=False, # tag:no-longer-used
        ignore_pattern: re.Pattern = None,
>>>>>>> 9da151f5
        verbose: bool = True,  # legacy value.
    ) -> None:
        #@+<< docstring >>
        #@+node:ekr.20130823083943.12614: *4* << docstring >>
        """
        Recursively import all python files in a directory and clean the results.

        Parameters::
            dir_              The root directory or file to import.
            kind              One of ('@clean','@edit','@file','@nosent').
            add_path=True     True: add a full @path directive to @<file> nodes.
            recursive=True    True: recurse into subdirectories.
            safe_at_file=True True: produce @@file nodes instead of @file nodes.
            theTypes=None     A list of file extensions to import.
                              None is equivalent to ['.py']

        This method cleans imported files as follows:

        - Replace backslashes with forward slashes in headlines.
        - Remove empty nodes.
        - Add @path directives that reduce the needed path specifiers in descendant nodes.
        - Add @file to nodes or replace @file with @@file.
        """
        #@-<< docstring >>
        c = self
        if g.os_path_exists(dir_):
            # Import all files in dir_ after c.p.
            try:
                from leo.core import leoImport
                cc = leoImport.RecursiveImportController(c,
                    kind,
                    add_context=add_context,
                    add_file_context=add_file_context,
                    add_path=add_path,
                    expand_vars_name=expand_vars_name,
                    ignore_pattern=ignore_pattern,
                    recursive=recursive,
                    safe_at_file=safe_at_file,
                    theTypes=['.py'] if not theTypes else theTypes,
                    verbose=verbose,
                )
                cc.run(dir_)
            finally:
                c.redraw()
        else:
            g.es_print(f"Does not exist: {dir_}")
    #@+node:ekr.20171124084149.1: *3* c.Scripting utils
    #@+node:ekr.20160201072634.1: *4* c.cloneFindByPredicate
    #@@nobeautify

    def cloneFindByPredicate(
        self,
        generator: Any,         # The generator used to traverse the tree.
        predicate: Callable,    # A function of one argument p, returning True
                                # if p should be included in the results.
        failMsg: str = None,    # Failure message. Default is no message.
        flatten: bool = False,  # True: Put all matches at the top level.
        iconPath: str = None,   # Full path to icon to attach to all matches.
        undoType: str = None,   # The undo name, shown in the Edit:Undo menu.
                                # The default is 'clone-find-predicate'
    ) -> Position:
        """
        Traverse the tree given using the generator, cloning all positions for
        which predicate(p) is True. Undoably move all clones to a new node, created
        as the last top-level node. Returns the newly-created node. Arguments:

        generator,      The generator used to traverse the tree.
        predicate,      A function of one argument p returning true if p should be included.
        failMsg=None,   Message given if nothing found. Default is no message.
        flatten=False,  True: Move all node to be parents of the root node.
        iconPath=None,  Full path to icon to attach to all matches.
        undo_type=None, The undo/redo name shown in the Edit:Undo menu.
                        The default is 'clone-find-predicate'
        """
        c = self
        u, undoType = c.undoer, undoType or 'clone-find-predicate'
        clones, root, seen = [], None, set()
        for p in generator():
            if predicate(p) and p.v not in seen:
                c.setCloneFindByPredicateIcon(iconPath, p)
                if flatten:
                    seen.add(p.v)
                else:
                    for p2 in p.self_and_subtree(copy=False):
                        seen.add(p2.v)
                clones.append(p.copy())
        if clones:
            undoData = u.beforeInsertNode(c.p)
            root = c.createCloneFindPredicateRoot(flatten, undoType)
            for p in clones:
                # Create the clone directly as a child of found.
                p2 = p.copy()
                n = root.numberOfChildren()
                p2._linkCopiedAsNthChild(root, n)
            u.afterInsertNode(root, undoType, undoData)
            c.selectPosition(root)
            c.setChanged()
            c.contractAllHeadlines()
            root.expand()
        elif failMsg:
            g.es(failMsg, color='red')
        return root
    #@+node:ekr.20160304054950.1: *5* c.setCloneFindByPredicateIcon
    def setCloneFindByPredicateIcon(self, iconPath: Any, p: Position) -> None:
        """Attach an icon to p.v.u."""
        if iconPath and g.os_path_exists(iconPath) and not g.os_path_isdir(iconPath):
            aList = p.v.u.get('icons', [])
            for d in aList:
                if d.get('file') == iconPath:
                    break
            else:
                aList.append({
                    'type': 'file',
                    'file': iconPath,
                    'on': 'VNode',
                    # 'relPath': iconPath,
                    'where': 'beforeHeadline',
                    'xoffset': 2, 'xpad': 1,
                    'yoffset': 0,

                })
                p.v.u['icons'] = aList
        elif iconPath:
            g.trace('bad icon path', iconPath)
    #@+node:ekr.20160201075438.1: *5* c.createCloneFindPredicateRoot
    def createCloneFindPredicateRoot(self, flatten: bool, undoType: str) -> Position:
        """Create a root node for clone-find-predicate."""
        c = self
        root = c.lastTopLevel().insertAfter()
        root.h = undoType + (' (flattened)' if flatten else '')
        return root
    #@+node:peckj.20131023115434.10114: *4* c.createNodeHierarchy
    def createNodeHierarchy(self,
        heads: list[str], parent: Position = None, forcecreate: bool = False,
    ) -> Position:
        """ Create the proper hierarchy of nodes with headlines defined in
            'heads' under 'parent'

            params:
            parent - parent node to start from.  Set to None for top-level nodes
            heads - list of headlines in order to create, i.e. ['foo','bar','baz']
                    will create:
                      parent
                      -foo
                      --bar
                      ---baz
            forcecreate - If False (default), will not create nodes unless they don't exist
                          If True, will create nodes regardless of existing nodes
            returns the final position ('baz' in the above example)
        """
        u = self.undoer
        undoType = 'Create Node Hierarchy'
        undoType2 = 'Insert Node In Hierarchy'
        u_node = parent or self.rootPosition()
        u.beforeChangeGroup(u_node, undoType)
        changed_node = False
        for idx, head in enumerate(heads):
            if parent is None and idx == 0:  # if parent = None, create top level node for first head
                if not forcecreate:
                    for pos in self.all_positions():
                        if pos.h == head:
                            parent = pos
                            break
                if parent is None or forcecreate:
                    u_d = u.beforeInsertNode(u_node)
                    n = self.rootPosition().insertAfter()
                    n.h = head
                    u.afterInsertNode(n, undoType2, u_d)
                    parent = n
            else:  # else, simply create child nodes each round
                if not forcecreate:
                    for ch in parent.children():
                        if ch.h == head:
                            parent = ch
                            changed_node = True
                            break
                if parent.h != head or not changed_node or forcecreate:
                    u_d = u.beforeInsertNode(parent)
                    n = parent.insertAsLastChild()
                    n.h = head
                    u.afterInsertNode(n, undoType2, u_d)
                    parent = n
            changed_node = False
        u.afterChangeGroup(parent, undoType)
        return parent  # actually the last created/found position
    #@+node:ekr.20100802121531.5804: *4* c.deletePositionsInList
    def deletePositionsInList(self, aList: list) -> list[Any]:
        """
        Delete all vnodes corresponding to the positions in aList.

        Set c.p if the old position no longer exists.

        See "Theory of operation of c.deletePositionsInList" in LeoDocs.leo.
        """
        # New implementation by Vitalije 2020-03-17 17:29
        c = self
        # Ensure all positions are valid.
        aList = [p for p in aList if c.positionExists(p)]
        if not aList:
            return []

        def p2link(p: Position) -> tuple[int, VNode]:
            parent_v = p.stack[-1][0] if p.stack else c.hiddenRootNode
            return p._childIndex, parent_v

        links_to_be_cut = sorted(set(map(p2link, aList)), key=lambda x: -x[0])
        undodata = []
        for i, v in links_to_be_cut:
            ch = v.children.pop(i)
            ch.parents.remove(v)
            undodata.append((v.gnx, i, ch.gnx))
        if not c.positionExists(c.p):
            c.selectPosition(c.rootPosition())
        return undodata

    #@+node:ekr.20091211111443.6265: *4* c.doBatchOperations & helpers
    def doBatchOperations(self, aList: list = None) -> None:
        # Validate aList and create the parents dict
        if aList is None:
            aList = []
        ok, d = self.checkBatchOperationsList(aList)
        if not ok:
            g.error('do-batch-operations: invalid list argument')
            return
        for v in list(d.keys()):
            aList2 = d.get(v, [])
            if aList2:
                aList.sort()
    #@+node:ekr.20091211111443.6266: *5* c.checkBatchOperationsList
    def checkBatchOperationsList(self, aList: list) -> tuple[bool, dict]:
        ok = True
        d: dict[VNode, list[Any]] = {}
        for z in aList:
            try:
                op, p, n = z
                ok = (op in ('insert', 'delete') and
                    isinstance(p, leoNodes.position) and isinstance(n, int))
                if ok:
                    aList2 = d.get(p.v, [])
                    data = n, op
                    aList2.append(data)
                    d[p.v] = aList2
            except ValueError:
                ok = False
            if not ok:
                break
        return ok, d
    #@+node:ekr.20230307155313.1: *4* c.find_b & find_h
    #@+node:ekr.20230307155313.4: *5* c.find_b
    def find_b(self,
        regex: re.Pattern,
        flags: re.RegexFlag = re.IGNORECASE,
        it: Iterable[Position] = None,
    ) -> list[Position]:
        """
        Return list of all Positions whose body matches the regex at least once.
        """
        c = self
        if it is None:
            it = c.all_positions()
        try:
            pattern = re.compile(regex, flags)
            return [p.copy() for p in it if any(m for m in re.finditer(pattern, p.b))]
        except Exception:
            g.es_error('Exception in c.find_b')
            g.es_exception()
            return []
    #@+node:ekr.20230307155313.3: *5* c.find_h
    def find_h(self,
        regex: re.Pattern,
        flags: re.RegexFlag = re.IGNORECASE,
        it: Iterable[Position] = None,
    ) -> list[Position]:
        """
        Return list of all Positions whose headline matches the regex.
        """
        c = self
        if it is None:
            it = c.all_positions()
        try:
            pattern = re.compile(regex, flags)
            return [z.copy() for z in it if re.match(pattern, z.h)]
        except Exception:
            g.es_error('Exception in c.find_h')
            g.es_exception()
            return []
    #@+node:vitalije.20200318161844.1: *4* c.undoableDeletePositions
    def undoableDeletePositions(self, aList: list) -> None:
        """
        Deletes all vnodes corresponding to the positions in aList,
        and make changes undoable.
        """
        c = self
        u = c.undoer
        data = c.deletePositionsInList(aList)
        gnx2v = c.fileCommands.gnxDict

        def undo() -> None:
            for pgnx, i, chgnx in reversed(u.getBead(u.bead).data):
                v = gnx2v[pgnx]
                ch = gnx2v[chgnx]
                v.children.insert(i, ch)
                ch.parents.append(v)
            if not c.positionExists(c.p):
                c.setCurrentPosition(c.rootPosition())

        def redo() -> None:
            for pgnx, i, _chgnx in u.getBead(u.bead + 1).data:
                v = gnx2v[pgnx]
                ch = v.children.pop(i)
                ch.parents.remove(v)
            if not c.positionExists(c.p):
                c.setCurrentPosition(c.rootPosition())

        u.pushBead(g.Bunch(
            data=data,
            undoType='delete nodes',
            undoHelper=undo,
            redoHelper=redo,
        ))
    #@+node:ekr.20171124155725.1: *3* c.Settings
    #@+node:ekr.20171114114908.1: *4* c.registerReloadSettings
    def registerReloadSettings(self, obj: Any) -> None:
        """Enter object into c.configurables."""
        c = self
        if obj not in c.configurables:
            c.configurables.append(obj)
    #@+node:ekr.20170221040621.1: *4* c.reloadConfigurableSettings
    def reloadConfigurableSettings(self) -> None:
        """
        Call all reloadSettings method in c.subcommanders, c.configurables and
        other known classes.
        """
        c = self
        table = [
            g.app.gui,
            g.app.pluginsController,
            c.k.autoCompleter,
            c.frame, c.frame.body, c.frame.log, c.frame.tree,
            c.frame.body.colorizer,
            getattr(c.frame.body.colorizer, 'highlighter', None),
        ]
        for obj in table:
            if obj:
                c.registerReloadSettings(obj)
        # Useful now that instances add themselves to c.configurables.
        c.configurables = list(set(c.configurables))
        c.configurables.sort(key=lambda obj: obj.__class__.__name__.lower())
        for obj in c.configurables:
            func = (
                getattr(obj, 'reloadSettings', None)
                or getattr(obj, 'reload_settings', None)  # An official alias.
            )
            if func:
                # pylint: disable=not-callable
                try:
                    func()
                    g.doHook("after-reload-settings", c=c)
                except Exception:
                    g.es_exception()
                    c.configurables.remove(obj)
    #@-others
#@-others
#@@language python
#@@tabwidth -4
#@@pagewidth 70
#@-leo<|MERGE_RESOLUTION|>--- conflicted
+++ resolved
@@ -4253,12 +4253,7 @@
         kind: str = None,
         recursive: bool = True,
         safe_at_file: bool = True,
-<<<<<<< HEAD
-        theTypes: List[str] = None,  # force_at_others=False, # tag:no-longer-used
-=======
         theTypes: list[str] = None,  # force_at_others=False, # tag:no-longer-used
-        ignore_pattern: re.Pattern = None,
->>>>>>> 9da151f5
         verbose: bool = True,  # legacy value.
     ) -> None:
         #@+<< docstring >>
