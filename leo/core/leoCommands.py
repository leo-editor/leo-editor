--- conflicted
+++ resolved
@@ -24,12 +24,8 @@
 #@+node:ekr.20220820051212.1: ** << leoCommands annotations >>
 if TYPE_CHECKING:  # pragma: no cover
     from leo.core.leoApp import PreviousSettings
-<<<<<<< HEAD
     from leo.core.leoGui import LeoKeyEvent
-=======
     from leo.core.leoConfig import LocalConfigManager
-    from leo.core.leoGui import LeoKeyEvent as Event
->>>>>>> bdfde8ba
     from leo.core.leoNodes import Position, VNode
     # 11 subcommanders...
     from leo.core.leoAtFile import AtFile
@@ -2694,13 +2690,7 @@
         if expected != got:
             g.trace(f"stroke: {stroke!r}, expected char: {expected!r}, got: {got!r}")
     #@+node:ekr.20031218072017.2817: *4* c.doCommand
-<<<<<<< HEAD
-    command_count = 0
-
     def doCommand(self, command_func: Any, command_name: Any, event: LeoKeyEvent) -> Any:
-=======
-    def doCommand(self, command_func: Any, command_name: Any, event: Event) -> Any:
->>>>>>> bdfde8ba
         """
         Execute the given command function, invoking hooks and catching exceptions.
 
