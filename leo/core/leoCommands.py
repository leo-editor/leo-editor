#@+leo-ver=5-thin
#@+node:ekr.20031218072017.2810: * @file leoCommands.py
#@+<< leoCommands imports >>
#@+node:ekr.20040712045933: ** << leoCommands imports >>
from __future__ import annotations
from collections.abc import Callable
import json
import os
import re
import subprocess
from shutil import which
import sys
import tabnanny
import tempfile
import time
import tokenize
from typing import Any, Generator, Iterable, Optional, Sequence, Union, TYPE_CHECKING
import xml.etree.ElementTree as ElementTree

from leo.core import leoGlobals as g
# The leoCommands ctor now does most leo.core.leo* imports,
# thereby breaking circular dependencies.
from leo.core import leoNodes
#@-<< leoCommands imports >>
#@+<< leoCommands annotations >>
#@+node:ekr.20220820051212.1: ** << leoCommands annotations >>
if TYPE_CHECKING:  # pragma: no cover
    from leo.core.leoApp import PreviousSettings
    from leo.core.leoGui import LeoKeyEvent
    from leo.core.leoConfig import LocalConfigManager
    from leo.core.leoNodes import Position, VNode
    # 11 subcommanders...
    from leo.core.leoAtFile import AtFile
    from leo.core.leoChapters import ChapterController
    from leo.core.leoFileCommands import FileCommands
    from leo.core.leoFind import LeoFind
    from leo.core.leoImport import LeoImportCommands
    from leo.core.leoKeys import KeyHandlerClass
    from leo.core.leoHistory import NodeHistory
    from leo.core.leoPersistence import PersistenceDataController
    from leo.core.leoPrinting import PrintingController
    from leo.core.leoShadow import ShadowController
    from leo.core.leoUndo import Undoer
    from leo.core.leoVim import VimCommands
    # 14 command handlers...
    from leo.commands.abbrevCommands import AbbrevCommandsClass
    from leo.commands.bufferCommands import BufferCommandsClass
    from leo.commands.controlCommands import ControlCommandsClass
    from leo.commands.convertCommands import ConvertCommandsClass
    from leo.commands.debugCommands import DebugCommandsClass
    from leo.commands.editCommands import EditCommandsClass
    from leo.commands.editFileCommands import EditFileCommandsClass
    from leo.commands.gotoCommands import GoToCommands
    from leo.commands.helpCommands import HelpCommandsClass
    from leo.commands.keyCommands import KeyHandlerCommandsClass
    from leo.commands.killBufferCommands import KillBufferCommandsClass
    from leo.commands.rectangleCommands import RectangleCommandsClass
    from leo.core.leoRst import RstCommands
    from leo.commands.spellCommands import SpellCommandsClass
    # Other objects...
    from leo.core.API import StringTextWrapper
    from leo.core.leoGui import LeoGui
    from leo.plugins.qt_gui import StyleSheetManager
    from leo.plugins.qt_text import QTextEditWrapper
    Args = Any
    KWargs = Any
    RegexFlag = Union[int, re.RegexFlag]  # re.RegexFlag does not define 0
    Value = Any
    Widget = Any
    Wrapper = Union[QTextEditWrapper, StringTextWrapper]
#@-<< leoCommands annotations >>

def cmd(name: str) -> Callable:
    """Command decorator for the Commands class."""
    return g.new_cmd_decorator(name, ['c',])

#@+others
#@+node:ekr.20160514120615.1: ** class Commands
class Commands:
    #@+<< docstring: Commands class >>
    #@+node:ekr.20240406100300.1: *3* << docstring: Commands class >>
    """
    A per-outline class that implements most of Leo's commands. The
    "c" predefined object is an instance of this class.

    c.initObjects() creates subcommanders corresponding to files in the
    leo/core and leo/commands. All of Leo's core code is accessible
    via this class and its subcommanders.

    g.app.pluginsController is Leo's plugins controller. Many plugins
    inject controllers objects into the Commands class. These are
    another kind of subcommander.

    The @g..commander_command decorator injects methods into this class.
    """
    #@-<< docstring: Commands class >>

    #@+others
    #@+node:ekr.20031218072017.2811: *3*  c.Birth & death
    #@+node:ekr.20031218072017.2812: *4* c.__init__ & helpers
    def __init__(
        self,
        fileName: str,
        gui: LeoGui = None,
        parentFrame: Wrapper = None,
        previousSettings: "PreviousSettings" = None,
        relativeFileName: str = None,
    ) -> None:
        t1 = time.process_time()
        c = self
        # Official ivars.
        self._currentPosition: Optional[Position] = None
        self._topPosition: Optional[Position] = None
        self.command_count = 0
        self.frame: Widget = None
        self.parentFrame: Widget = parentFrame  # New in Leo 6.0.
        self.gui: LeoGui = gui or g.app.gui
        # New ivars
        self.config: LocalConfigManager = None
        self.idle_focus_count = 0
        self.last_unusual_focus = 0
        # Declare subcommanders (and one alias) (created later).
        self.atFileCommands: AtFile = None
        self.chapterController: ChapterController = None
        self.fileCommands: FileCommands = None
        self.findCommands: LeoFind = None
        self.importCommands: LeoImportCommands = None
        self.keyHandler: KeyHandlerClass = None
        self.nodeHistory: NodeHistory = None
        self.persistenceController: PersistenceDataController = None
        self.printingController: PrintingController = None
        self.shadowController: ShadowController = None
        self.undoer: Undoer = None
        self.vimCommands: VimCommands = None
        # Declare command handlers (created later).
        self.abbrevCommands: AbbrevCommandsClass = None
        self.bufferCommands: BufferCommandsClass = None
        self.controlCommands: ControlCommandsClass = None
        self.convertCommands: ConvertCommandsClass = None
        self.debugCommands: DebugCommandsClass = None
        self.editCommands: EditCommandsClass = None
        self.editFileCommands: EditFileCommandsClass = None
        self.gotoCommands: GoToCommands = None
        self.helpCommands: HelpCommandsClass = None
        self.keyHandlerCommands: KeyHandlerCommandsClass = None
        self.killBufferCommands: KillBufferCommandsClass = None
        self.rectangleCommands: RectangleCommandsClass = None
        self.rstCommands: RstCommands = None
        self.spellCommands: SpellCommandsClass = None
        # Declare alias for self.keyHandler.
        self.k: KeyHandlerClass = None
        # The stylesheet manager does not exist in all guis.
        self.styleSheetManager: StyleSheetManager = None
        # The order of these calls does not matter.
        c.initCommandIvars()
        c.initDebugIvars()
        c.initDocumentIvars()
        c.initEventIvars()
        c.initFileIvars(fileName, relativeFileName)
        c.initOptionsIvars()
        # Instantiate c.config *before* initing objects.
        self.config = None
        c.initSettings(previousSettings)
        # Initialize all subsidiary objects, including subcommanders.
        c.initObjects(self.gui)
        assert c.frame
        assert c.frame.c
        # Complete the init!
        t2 = time.process_time()
        c.finishCreate()  # Slightly slow.
        t3 = time.process_time()
        if 'speed' in g.app.debug:
            print('c.__init__')
            print(
                f"    1: {t2-t1:5.2f}\n"  # 0.00 sec.
                f"    2: {t3-t2:5.2f}\n"  # 0.53 sec: c.finishCreate.
                f"total: {t3-t1:5.2f}"
            )
    #@+node:ekr.20231123014221.1: *5* c.computeTabTitle
    def computeTabTitle(self) -> str:
        """
        Return the tab title for this commander.
        """
        c = self
        file_name = c.fileName()
        if file_name:
            return file_name
        # Return 'untitled' or 'untitled{n}
        n = g.app.numberOfUntitledWindows
        n_s = '' if n < 2 else str(n)
        title = f"untitled{n_s}"
        return title
    #@+node:ekr.20120217070122.10475: *5* c.computeWindowTitle
    def computeWindowTitle(self, fileName: str = None) -> str:
        """
        Return the title for the top-level window.
        """
        c = self
        file_name = fileName or c.fileName()
        if not file_name:
            return 'untitled'
        if re.match(r'^untitled\d+$', file_name):
            return file_name
        branch = g.gitBranchName(file_name)
        branch_s = f"{branch}: " if branch else ''
        # Pretty-print file_name.
        path, fn = g.os_path_split(file_name)
        name_s = f"{fn} in {path}" if path else fn
        # Regularize slashes.
        if os.sep in '/\\':
            name_s = name_s.replace('/', os.sep).replace('\\', os.sep)
        return f"{branch_s}{name_s}"
    #@+node:ekr.20120217070122.10473: *5* c.initCommandIvars
    def initCommandIvars(self) -> None:
        """Init ivars used while executing a command."""
        self.commandsDict: dict[str, Callable] = {}  # Keys are command names, values are functions.
        self.disableCommandsMessage = ''  # The presence of this message disables all commands.
        self.hookFunction: Optional[Callable] = None  # One of three places that g.doHook looks for hook functions.
        self.ignoreChangedPaths = False  # True: disable path changed message in at.WriteAllHelper.
        self.inCommand = False  # Interlocks to prevent premature closing of a window.
        self.outlineToNowebDefaultFileName: str = "noweb.nw"  # For Outline To Noweb dialog.
        # For hoist/dehoist commands.
        # Affects drawing routines and find commands, but *not* generators.
        self.hoistStack: list[g.Bunch] = []  # Stack of g.Bunches to be root of drawn tree.
        # For outline navigation.
        self.navPrefix: str = ''  # Must always be a string.
        self.navTime: Optional[float] = None
        self.recent_commands_list: list[str] = []  # List of command names.
    #@+node:ekr.20120217070122.10466: *5* c.initDebugIvars
    def initDebugIvars(self) -> None:
        """Init Commander debugging ivars."""
        self.command_count = 0
        self.scanAtPathDirectivesCount = 0
        self.trace_focus_count = 0
    #@+node:ekr.20120217070122.10471: *5* c.initDocumentIvars
    def initDocumentIvars(self) -> None:
        """Init per-document ivars."""
        self.expansionLevel = 0  # The expansion level of this outline.
        self.expansionNode = None  # The last node we expanded or contracted.
        self.nodeConflictList: list[Position] = []  # List of nodes with conflicting read-time data.
        self.nodeConflictFileName: Optional[str] = None  # The fileName for c.nodeConflictList.
        self.user_dict: dict[str, Value] = {}  # Non-persistent dictionary for free use by scripts and plugins.
    #@+node:ekr.20120217070122.10467: *5* c.initEventIvars
    def initEventIvars(self) -> None:
        """Init ivars relating to gui events."""
        self.configInited = False
        self.doubleClickFlag = False
        self.exists = True  # Indicate that this class exists and has not been destroyed.
        self.in_qt_dialog = False  # True: in a qt dialog.
        self.loading = False  # True: we are loading a file: disables c.setChanged()
        self.promptingForClose = False  # True: lock out additional closing dialogs.
        #
        # Flags for c.outerUpdate...
        self.enableRedrawFlag = True
        self.requestCloseWindow = False
        self.requestedFocusWidget: Widget = None
        self.requestLaterRedraw = False
    #@+node:ekr.20120217070122.10472: *5* c.initFileIvars
    def initFileIvars(self, fileName: str, relativeFileName: str) -> None:
        """Init file-related ivars of the commander."""
        self.changed = False  # True: the outline has changed since the last save.
        self.ignored_at_file_nodes: list[Position] = []  # List of nodes for c.raise_error_dialogs.
        self.import_error_nodes: list[Position] = []  # List of nodes for c.raise_error_dialogs.
        self.last_dir: str = None  # The last used directory.
        self.mFileName: str = fileName or ''  # Do _not_ use os_path_norm: it converts an empty path to '.' (!!)
        self.mRelativeFileName = relativeFileName or ''  #
        self.orphan_at_file_nodes: list[Position] = []  # List of orphaned nodes for c.raise_error_dialogs.
    #@+node:ekr.20120217070122.10470: *5* c.initObjects
    #@@nobeautify

    def initObjects(self, gui: LeoGui) -> None:

        c = self
        self.hiddenRootNode = leoNodes.VNode(context=c, gnx='hidden-root-vnode-gnx')
        self.hiddenRootNode.h = '<hidden root vnode>'
        # Create the gui frame.
        title = c.computeTabTitle()
        if not g.app.initing:
            g.doHook("before-create-leo-frame", c=c)
        self.frame = gui.createLeoFrame(c, title)
        assert self.frame
        assert self.frame.c == c
        from leo.core import leoHistory
        self.nodeHistory = leoHistory.NodeHistory(c)
        self.initConfigSettings()
        c.setWindowPosition() # Do this after initing settings.

        # Break circular import dependencies by doing imports here.
        # All these imports take almost 3/4 sec in the leoBridge.

        from leo.core import leoAtFile
        from leo.core import leoBeautify  # So decorators are executed.
        assert leoBeautify  # for pyflakes.
        from leo.core.leoCache import CommanderWrapper
        from leo.core import leoChapters
        # User commands...
        from leo.commands import abbrevCommands
        from leo.commands import bufferCommands
        from leo.commands import checkerCommands  # The import *is* required to define commands.
        assert checkerCommands  # To suppress a pyflakes warning.
        from leo.commands import controlCommands
        from leo.commands import convertCommands
        from leo.commands import debugCommands
        from leo.commands import editCommands
        from leo.commands import editFileCommands
        from leo.commands import gotoCommands
        from leo.commands import helpCommands
        from leo.commands import keyCommands
        from leo.commands import killBufferCommands
        from leo.commands import rectangleCommands
        from leo.commands import spellCommands
        # Import files to execute @g.commander_command decorators
        from leo.core import leoCompare
        assert leoCompare
        from leo.core import leoDebugger
        assert leoDebugger
        from leo.commands import commanderEditCommands
        assert commanderEditCommands
        from leo.commands import commanderFileCommands
        assert commanderFileCommands
        from leo.commands import commanderHelpCommands
        assert commanderHelpCommands
        from leo.commands import commanderOutlineCommands
        assert commanderOutlineCommands
        # Other subcommanders.
        from leo.core import leoFind  # Leo 4.11.1
        from leo.core import leoKeys
        from leo.core import leoFileCommands
        from leo.core import leoImport
        from leo.core import leoMarkup
        from leo.core import leoPersistence
        from leo.core import leoPrinting
        from leo.core import leoRst
        from leo.core import leoShadow
        from leo.core import leoUndo
        from leo.core import leoVim
        # Define 11 subcommanders.
        self.keyHandler = self.k    = leoKeys.KeyHandlerClass(c)
        self.chapterController      = leoChapters.ChapterController(c)
        self.shadowController       = leoShadow.ShadowController(c)
        self.fileCommands           = leoFileCommands.FileCommands(c)
        self.findCommands           = leoFind.LeoFind(c)
        self.atFileCommands         = leoAtFile.AtFile(c)
        self.importCommands         = leoImport.LeoImportCommands(c)
        self.markupCommands         = leoMarkup.MarkupCommands(c)
        self.persistenceController  = leoPersistence.PersistenceDataController(c)
        self.printingController     = leoPrinting.PrintingController(c)
        self.undoer                 = leoUndo.Undoer(c)
        # 15 command handlers...
        self.abbrevCommands     = abbrevCommands.AbbrevCommandsClass(c)
        self.bufferCommands     = bufferCommands.BufferCommandsClass(c)
        self.controlCommands    = controlCommands.ControlCommandsClass(c)
        self.convertCommands    = convertCommands.ConvertCommandsClass(c)
        self.debugCommands      = debugCommands.DebugCommandsClass(c)
        self.editCommands       = editCommands.EditCommandsClass(c)
        self.editFileCommands   = editFileCommands.EditFileCommandsClass(c)
        self.gotoCommands       = gotoCommands.GoToCommands(c)
        self.helpCommands       = helpCommands.HelpCommandsClass(c)
        self.keyHandlerCommands = keyCommands.KeyHandlerCommandsClass(c)
        self.killBufferCommands = killBufferCommands.KillBufferCommandsClass(c)
        self.rectangleCommands  = rectangleCommands.RectangleCommandsClass(c)
        self.rstCommands        = leoRst.RstCommands(c)
        self.spellCommands      = spellCommands.SpellCommandsClass(c)
        self.vimCommands        = leoVim.VimCommands(c)
        # Create the list of subcommanders.
        self.subCommanders = [
            self.abbrevCommands,
            self.atFileCommands,
            self.bufferCommands,
            self.chapterController,
            self.controlCommands,
            self.convertCommands,
            self.debugCommands,
            self.editCommands,
            self.editFileCommands,
            self.fileCommands,
            self.findCommands,
            self.gotoCommands,
            self.helpCommands,
            self.importCommands,
            self.keyHandler,
            self.keyHandlerCommands,
            self.killBufferCommands,
            self.persistenceController,
            self.printingController,
            self.rectangleCommands,
            self.rstCommands,
            self.shadowController,
            self.spellCommands,
            self.vimCommands,
            self.undoer,
        ]

        # Other objects
        # A list of other classes that have a reloadSettings method
        c.configurables = c.subCommanders[:]
        c.db = CommanderWrapper(c)
        c.free_layout = None  # Compatibility. Always None.
        c.quicksearch_controller = None  # Leo 6.8.0: Set by quicksearch plugin.
            
        if hasattr(g.app.gui, 'styleSheetManagerClass'):
            self.styleSheetManager = g.app.gui.styleSheetManagerClass(c)
            self.subCommanders.append(self.styleSheetManager)
        else:
            self.styleSheetManager = None
    #@+node:ekr.20120217070122.10469: *5* c.initOptionsIvars
    def initOptionsIvars(self) -> None:
        """Init Commander ivars corresponding to user options."""
        self.fixed = False
        self.fixedWindowPosition: list[tuple[int, int, int, int]] = []
        self.forceExecuteEntireBody = False
        self.focus_border_color = 'white'
        self.focus_border_width = 1  # pixels
        self.outlineHasInitialFocus = False
        self.page_width = 132
        self.sparse_find = True
        self.sparse_move = True
        self.sparse_spell = True
        self.sparse_goto_visible = False
        self.stayInTreeAfterSelect = False
        self.tab_width = -4
        self.tangle_batch_flag = False
        self.target_language = "python"
        self.untangle_batch_flag = False
        self.vim_mode = False
    #@+node:ekr.20140815160132.18837: *5* c.initSettings
    def initSettings(self, previousSettings: "PreviousSettings") -> None:
        """Instantiate c.config from previous settings."""
        c = self
        from leo.core import leoConfig
        c.config = leoConfig.LocalConfigManager(c, previousSettings)
    #@+node:ekr.20031218072017.2814: *4* c.__repr__ & __str__
    def __repr__(self) -> str:
        return f"Commander {id(self)}: {repr(self.mFileName)}"

    __str__ = __repr__
    #@+node:ekr.20050920093543: *4* c.finishCreate & helpers
    def finishCreate(self) -> None:
        """
        Finish creating the commander and all sub-objects.
        This is the last step in the startup process.
        """
        c, k = self, self.k
        assert c.gui
        assert k
        t1 = time.process_time()
        c.frame.finishCreate()  # Slightly slow.
        t2 = time.process_time()
        c.miniBufferWidget = c.frame.miniBufferWidget  # Will be None for nullGui.
        # Only c.abbrevCommands needs a finishCreate method.
        c.abbrevCommands.finishCreate()
        # Finish other objects...
        c.createCommandNames()
        k.finishCreate()
        c.findCommands.finishCreate()
        if not c.gui.isNullGui:
            # #2485: register idle_focus_helper in the proper context.
            try:
                g.app.pluginsController.loadingModuleNameStack.append('leo.core.leoCommands')
                g.registerHandler('idle', c.idle_focus_helper)
            finally:
                g.app.pluginsController.loadingModuleNameStack.pop()
        if getattr(c.frame, 'menu', None):
            c.frame.menu.finishCreate()
        if getattr(c.frame, 'log', None):
            c.frame.log.finishCreate()
        c.undoer.clearUndoState()
        if c.vimCommands and c.vim_mode:
            c.vimCommands.finishCreate()  # Menus must exist at this point.
        # Do not call chapterController.finishCreate here:
        # It must be called after the first real redraw.
        g.check_cmd_instance_dict(c, g)
        c.bodyWantsFocus()
        t3 = time.process_time()
        if 'speed' in g.app.debug:
            print('c.finishCreate')
            print(
                f"    1: {t2-t1:5.2f}\n"  # 0.20 sec: qtGui.finishCreate.
                f"    2: {t3-t2:5.2f}\n"  # 0.16 sec: everything else.
                f"total: {t3-t1:5.2f}"
            )
    #@+node:ekr.20140815160132.18835: *5* c.createCommandNames
    def createCommandNames(self) -> None:
        """
        Create all entries in c.commandsDict.
        Do *not* clear c.commandsDict here.
        """
        for commandName, func in g.global_commands_dict.items():
            self.k.registerCommand(commandName, func)
    #@+node:ekr.20051007143620: *5* c.printCommandsDict
    def printCommandsDict(self) -> None:
        c = self
        print('Commands...')
        for key in sorted(c.commandsDict):
            command = c.commandsDict.get(key)
            print(f"{key:30} = {command.__name__ if command else '<None>'}")
        print('')
    #@+node:ekr.20041130173135: *4* c.hash
    # This is a bad idea.

    def hash(self) -> str:  # Leo 6.6.2: Always return a string.
        c = self
        if c.mFileName:
            return g.finalize(c.mFileName).lower()
        return f"{id(self)!s}"
    #@+node:ekr.20110509064011.14563: *4* c.idle_focus_helper & helpers
    def idle_focus_helper(self, tag: str, keys: dict) -> None:
        """An idle-time handler that ensures that focus is *somewhere*."""
        trace = 'focus' in g.app.debug
        trace_inactive_focus = False  # Too disruptive for --trace-focus
        trace_in_dialog = False  # Not useful enough for --trace-focus
        c = self
        assert tag == 'idle'
        if g.unitTesting:
            return
        if keys.get('c') != c:
            # g.trace('no c')
            return
        self.idle_focus_count += 1
        if c.in_qt_dialog:
            if trace and trace_in_dialog:
                g.trace('in_qt_dialog')
            return
        w = g.app.gui.get_focus(at_idle=True)
        if g.app.gui.active:
            # Always call trace_idle_focus.
            self.trace_idle_focus(w)
            if w and self.is_unusual_focus(w):
                if trace:
                    w_class = w and w.__class__.__name__
                    g.trace('***** unusual focus', w_class)
                # Fix bug 270: Leo's keyboard events doesn't work after "Insert"
                # on headline and Alt+Tab, Alt+Tab
                # Presumably, intricate details of Qt event handling are involved.
                # The focus was in the tree, so put the focus back in the tree.
                c.treeWantsFocusNow()
            # elif not w and active:
                # c.bodyWantsFocusNow()
        elif trace and trace_inactive_focus:
            w_class = w and w.__class__.__name__
            count = c.idle_focus_count
            g.trace(f"{count} inactive focus: {w_class}")
    #@+node:ekr.20160427062131.1: *5* c.is_unusual_focus
    def is_unusual_focus(self, w: Wrapper) -> bool:
        """Return True if w is not in an expected place."""
        #
        # #270: Leo's keyboard events doesn't work after "Insert"
        #       on headline and Alt+Tab, Alt+Tab
        #
        # #276: Focus lost...in Nav text input
        from leo.plugins import qt_frame
        return isinstance(w, qt_frame.QtTabBarWrapper)
    #@+node:ekr.20150403063658.1: *5* c.trace_idle_focus
    def trace_idle_focus(self, w: Wrapper) -> None:
        """Trace the focus for w, minimizing chatter."""
        from leo.core.leoQt import QtWidgets
        from leo.plugins import qt_frame
        trace = 'focus' in g.app.debug
        trace_known = False
        c = self
        table = (QtWidgets.QWidget, qt_frame.LeoQTreeWidget,)
        count = c.idle_focus_count
        if w:
            w_class = w and w.__class__.__name__
            c.last_no_focus = False
            if self.is_unusual_focus(w):
                if trace:
                    g.trace(f"{count} unusual focus: {w_class}")
            else:
                c.last_unusual_focus = None
                if isinstance(w, table):
                    if trace and trace_known:
                        g.trace(f"{count} known focus: {w_class}")
                elif trace:
                    g.trace(f"{count} unknown focus: {w_class}")
        else:
            if trace:
                g.trace(f"{count:3} no focus")
    #@+node:ekr.20081005065934.1: *4* c.initAfterLoad
    def initAfterLoad(self) -> None:
        """Provide an official hook for late inits of the commander."""
        pass
    #@+node:ekr.20090213065933.6: *4* c.initConfigSettings
    def initConfigSettings(self) -> None:
        """Init all cached commander config settings."""
        c = self
        getBool = c.config.getBool
        getColor = c.config.getColor
        getData = c.config.getData
        getInt = c.config.getInt
        getString = c.config.getString
        c.autoindent_in_nocolor = getBool('autoindent-in-nocolor-mode')
        c.collapse_nodes_after_move = getBool('collapse-nodes-after-move')
        c.collapse_on_lt_arrow = getBool('collapse-on-lt-arrow', default=True)
        c.contractVisitedNodes = getBool('contractVisitedNodes')
        c.fixedWindowPositionData = getData('fixedWindowPosition')
        c.focus_border_color = getColor('focus-border-color') or 'red'
        c.focus_border_command_state_color = getColor(
            'focus-border-command-state-color') or 'blue'
        c.focus_border_overwrite_state_color = getColor(
            'focus-border-overwrite-state-color') or 'green'
        c.focus_border_width = getInt('focus-border-width') or 1  # pixels
        c.forceExecuteEntireBody = getBool('force-execute-entire-body', default=False)
        c.make_node_conflicts_node = getBool('make-node-conflicts-node', default=True)
        c.outlineHasInitialFocus = getBool('outline-pane-has-initial-focus')
        c.page_width = getInt('page-width') or 132
        c.sparse_move = getBool('sparse-move-outline-left')
        c.sparse_find = getBool('collapse-nodes-during-finds')
        c.sparse_spell = getBool('collapse-nodes-while-spelling')
        c.sparse_goto_visible = getBool('collapse-on-goto-first-last-visible', default=False)
        c.stayInTreeAfterSelect = getBool('stayInTreeAfterSelect')
        c.smart_tab = getBool('smart-tab')
        c.tab_width = getInt('tab-width') or -4
        c.target_language = getString('target-language') or 'python'
        c.verbose_check_outline = getBool('verbose-check-outline', default=False)
        c.vim_mode = getBool('vim-mode', default=False)
        c.write_script_file = getBool('write-script-file')
    #@+node:ekr.20090213065933.7: *4* c.setWindowPosition
    def setWindowPosition(self) -> None:
        c = self
        if c.fixedWindowPositionData:
            try:
                aList = [z.strip() for z in c.fixedWindowPositionData if z.strip()]
                w, h, left, t = aList
                c.fixedWindowPosition = int(w), int(h), int(left), int(t)  # type:ignore
            except Exception:
                g.error('bad @data fixedWindowPosition',
                    repr(self.fixedWindowPosition))
        else:
            c.windowPosition = 500, 700, 50, 50  # width,height,left,top.
    #@+node:ekr.20210530065748.1: *3* @cmd c.execute-general-script
    @cmd('execute-general-script')
    def execute_general_script_command(self, event: LeoKeyEvent = None) -> None:
        """
        Execute c.p and all its descendants as a script.

        Create a temp file if c.p is not an @<file> node.

        @data exec-script-commands associates commands with languages.

        @data exec-script-patterns provides patterns to create clickable
        links for error messages.

        Set the cwd before calling the command.
        """
        c, p, tag = self, self.p, 'execute-general-script'
        def get_setting_for_language(setting: str) -> Optional[str]:
            """
            Return the setting from the given @data setting.
            The first colon ends each key.
            """
            for s in c.config.getData(setting) or []:
                key, val = s.split(':', 1)
                if key.strip() == language:
                    return val.strip()
            return None

        # Get the language and extension.
        d = c.scanAllDirectives(p)
        language: str = d.get('language')
        if not language:
            print(f"{tag}: No language in effect at {p.h}")
            return
        ext = g.app.language_extension_dict.get(language)
        if not ext:
            print(f"{tag}: No extension for {language}")
            return
        # Get the command.
        command = get_setting_for_language('exec-script-commands')
        if not command:
            print(f"{tag}: No command for {language} in @data exec-script-commands")
            return
        # Get the optional pattern.
        regex = get_setting_for_language('exec-script-patterns')
        # Set the directory, if possible.
        if p.isAnyAtFileNode():
            path = c.fullPath(p)
            directory = os.path.dirname(path)
        else:
            directory = None
        c.general_script_helper(command, ext, language,
            directory=directory, regex=regex, root=p)
    #@+node:tom.20241014154415.1: *3* @cmd c.execute-external-file
    #@@language python
    @cmd('execute-external-file')
    def execute_external_file(self, event: LeoKeyEvent = None) -> None:
        r"""
        #@+<< docstring >>
        #@+node:tom.20241014154415.2: *4* << docstring >>
        Run external files.

        If there is an @language directive in the top node of the file,
        the external processor will be chosen based on it if known.
        Otherwise, the processor will be chosen using the file's extension
        if known.  Otherwise, on Linux a shebang line will be used if the
        external file has one. The candidate processor will be verified
        to be reachable by the shell.

        On Windows, "@language batch" and "@language shell" both will cause
        cmd.exe to be invoked as the file processor. On Linux, "@language
        shell" will cause the system's shell to be invoked. By default, this
        will be bash. If bash is not present, then the environmental variable
        $SHELL will be invoked.

        The processing programs and language file extensions can be
        specified in an @data settings node with the name
        "run-external-processor-map".

        The data in the @data node body must have a PROCESSORS, an
        EXTENSIONS section, and optionally a TERMINAL section,
        looking like this example:

            # A comment line
            # Map file extensions to language names
            EXTENSIONS
            .lua: lua    # Trailing comments allowed
            .rb: ruby

            # Map language names to processor names or paths
            PROCESSORS
            lua: lua
            ruby: C:\Ruby27-x64\bin\ruby.exe

            # Optionally specify a Linux terminal here (e.g., konsole)
            TERMINAL
            # konsole

        Blank lines and lines starting with a "#" are ignored.  If a
        full path to the processor is included, that path will be used.
        Otherwise, the processor must be findable by the shell: this
        normally means it must be on the PATH.

        Any output will be displayed in a newly-opened launching console.

        #@-<< docstring >>
        """
        c = self
        MAP_SETTING_NODE = 'run-external-processor-map'
        #@+others
        #@+node:tom.20241014154415.3: *4* Declarations
        EXECUTE_ARGS = {
            'konsole': '--noclose -e ',
            'gnome-terminal': '-- ',
            'xfce4-terminal': '-- ',
            'mate-terminal': '-- ',
            'tillix': '-- ',
            'lxterminal': '-- ',
            'alacritty': '-e',
            'kitty': '-e',
            'urvxt': '-e',
            'terminator': '-e',
            'xterm': '-e '
        }

        PREFERRED_TERMINALS = EXECUTE_ARGS.keys()
        #@+node:tom.20241014154415.4: *4* SETTINGS_HELP
        SETTINGS_HELP = r'''The data in the @data node body must have a
        PROCESSORS and an EXTENSIONS section, plus an optional TERMINAL
        section, looking like this example:

            # A comment line
            # Map file extensions to language names
            EXTENSIONS
            .lua: lua   # Trailing comments are allowed
            .rb: ruby

            # Map language names to processor names or paths
            PROCESSORS
            lua: lua
            ruby: C:\Ruby27-x64\bin\ruby.exe

            # Optionally specify a Linux terminal (e.g., konsole) on the
            # line after the "TERMINAL" line.
            TERMINAL

        Blank lines and lines starting with a "#" are ignored.
        '''
        #@+node:tom.20241014154415.5: *4* extension map
        LANGUAGE_EXTENSION_MAP = {
        '.cmd': 'batch',
        '.bat': 'batch',  # We'll get confused if a Linux program uses a .bat extension
        '.jl': 'julia',
        '.lua': 'lua',
        '.ps1': 'powershell',
        '.py': 'python',
        '.pyw': 'python',
        'rb': 'ruby',
        }
        #@+node:tom.20241014154415.6: *4* processor map
        PROCESSORS = {
        'batch': 'cmd.exe',
        'julia': 'julia',
        'lua': 'lua',
        'powershell': 'powershell',
        'ruby': 'ruby',
        'shellscript': 'bash',
        }
        #@+node:tom.20241014154415.7: *4* get_external_maps
        MAP_SETTING_NODE = "run-external-processor-map"

        def get_external_maps() -> tuple[dict, dict, str]:
            #@+<< get_external_maps: docstring >>
            #@+node:tom.20241014154415.8: *5* << get_external_maps: docstring >>
            r"""Return processor, extension maps for @data node.

            The data in the @data node body must have a PROCESSORS and an
            EXTENSIONS section, looking like this example:

                # A comment line
                # Map file extensions to language names
                EXTENSIONS
                .lua: lua  # Trailing comments are allowed
                .rb: ruby

                # Map language names to processor names or paths
                PROCESSORS
                lua: lua
                ruby: C:\Ruby27-x64\bin\ruby.exe

                # Specify a particular Linux terminal to use
                # e.g, /usr/bin/konsole
                TERMINAL

            Blank lines and lines starting with a "#" are ignored.  Trailing
            in-line comments are allowed, delineated by "#".

            RETURNS
            a tuple (processor_map, extension_map, terminal)
            """
            #@-<< get_external_maps: docstring >>

            data: list[str] = c.config.getData(MAP_SETTING_NODE)  # Strip comment lines.
            if not data:
                return None, None, ''

            # Allow trailing comments:
            lines = [z.split('#', 1)[0] for z in data]

            def scan_map(kind: str) -> dict[str, str]:
                d = {}
                other_kind = 'PROCESSORS' if kind == 'EXTENSIONS' else 'EXTENSIONS'
                scanning = False
                for line in lines:
                    if not line.strip():
                        continue
                    if kind in line:
                        scanning = True
                    elif other_kind in line:
                        scanning = False
                    elif scanning:
                        # Line format: a: b
                        keyval = line.split(':', 1)
                        if len(keyval) > 1:
                            key = keyval[0].strip()
                            val = keyval[1].strip()
                            d[key] = val
                return d

            # Get terminal value.
            terminal = ''
            found_terminal = False
            for line in lines:
                if found_terminal:
                    terminal = line.strip()
                    if terminal:
                        break
                elif 'TERMINAL' in line:
                    found_terminal = True

            # Set the maps.
            processor_map = scan_map('PROCESSORS')
            extension_map = scan_map('EXTENSIONS')
            return processor_map, extension_map, terminal
        #@+node:tom.20241014154415.9: *4* getExeKind
        def getExeKind(ext: str) -> str:
            """
            Return the executable kind (a language) of the external file.

            If there is a language directive in effect, return it,
            otherwise use the file extension.
            """
            return (
                g.getLanguageFromAncestorAtFileNode(c.p)
                or LANGUAGE_EXTENSION_MAP.get(ext, None)
            )

        #@+node:tom.20241014154415.10: *4* getProcessor
        def getProcessor(language: str, path: str, extension: str) -> str:
            """Return the name or path of a program able to run our external program."""
            processor = ''
            if language == 'python':
                processor = sys.executable
            else:
                if g.isWindows and language == 'shell':
                    return 'cmd.exe'
                processor = PROCESSORS.get(language, '')
                if not processor:
                    if g.isWindows:
                        ftype = get_win_assoc(extension)
                        processor = get_win_processor(ftype)
            # Check to make sure we can run this processor
            if processor:
                proc = which(processor)
                if not proc:
                    processor = ''
            return processor
        #@+node:tom.20241014154415.11: *4* Get Windows File Associations
        def get_win_assoc(extension: str) -> str:
            """Return Windows association for given file extension, or ''.

            The extension must include the dot.
            """
            cmd = f'assoc {extension}'
            # pylint: disable=subprocess-run-check
            proc = subprocess.run(cmd, shell=True, capture_output=True)
            filetype = proc.stdout.decode('utf-8')  #e.g., ".py=Python.File"
            filetype = filetype.split('=')[1] if filetype else ''
            return filetype

        def get_win_processor(filetype: str) -> str:
            r"""Get Windows' idea of the program to use for running this file type.

            Example return from ftype:
                Lua.Script="C:\Program Files (x86)\Lua\5.1\lua.exe" "%1" %*

            ARGUMENT
            filetype -- a file type returned by the assoc command.

            RETURNS
            the processor or ''
            """
            if not filetype:
                return ''
            cmd = f'ftype {filetype}'
            # pylint: disable=subprocess-run-check
            proc = subprocess.run(cmd, shell=True, capture_output=True)
            ftype_str = proc.stdout.decode('utf-8') or 'none'
            if not ftype_str:
                return ''
            prog_str = ftype_str.split('=')[1]
            return prog_str.split('"')[1]
        #@+node:tom.20241014154415.12: *4* getShell
        def getShell() -> str:
            # Prefer bash unless it is not present - we know its options' names
            shell = 'bash'
            has_bash = which(shell)
            if not has_bash:
                # Need bare shell name, not whole path
                shell = os.environ['SHELL'].split('/')[-1]
            return shell
        #@+node:tom.20241014154415.13: *4* getTerminal
        #@+others
        #@+node:tom.20241014154415.14: *5* getTerminalFromDirectory
        def getTerminalFromDirectory(dir: str) -> str:
            BAD_NAMES = ('xdg-terminal', 'setterm', 'ppmtoterm',
                         'koi8rxterm', 'rofi-sensible-terminal',
                         'x-terminal-emulator')
            TERM_STRINGS = ('*-terminal', '*term')
            # pylint: disable=subprocess-run-check
            for ts in TERM_STRINGS:
                cmd = f'find {dir} -type f -name {ts}'
                proc = subprocess.run(cmd, shell=True, capture_output=True)
                terminals = proc.stdout.decode('utf-8')
                for t in terminals.splitlines():
                    bare_term = t.split('/')[-1]
                    if bare_term not in BAD_NAMES:
                        return t
            return ''
        #@+node:tom.20241014154415.15: *5* getCommonTerminal
        def getCommonTerminal(names: Union[str, Iterable[str]]) -> str:
            """Return a terminal name given candidate names.

            ARGUMENT
            names -- a string containing one name, or a sequence of strings.

            RETURNS
            a path of an existing terminal, if found, else an empty string
            """
            term = ''
            if isinstance(names, str):
                names = (names,)
            term = ''
            for name in names:
                term = which(name)
                if term:
                    break
            return term
        #@-others

        def getTerminal() -> str:
            if (term := os.environ.get('TERMINAL', '')):
                return term
            return (getCommonTerminal(PREFERRED_TERMINALS)
                    or getTerminalFromDirectory('/usr/bin')
                    or getTerminalFromDirectory('/usr/local/bin')
                    or getTerminalFromDirectory('/bin')
                    )
        #@+node:tom.20241014154415.16: *4* getTermExecuteCmd
        def getTermExecuteCmd(terminal: str) -> str:
            """Given a terminal's name, find the command line arg to launch a program.

            If the terminal's arg is known, use that. Otherwise, try "--help".
            If that fails, see try "--help-all".  If neither has an argument
            or switch for "Execute", give up and assume the arg is "-x".
            """
            HELP_CMDS = ('-h', '--help', '--help-all')
            EXECUTESTR = 'execute'

            if terminal in EXECUTE_ARGS:
                return EXECUTE_ARGS[terminal]

            #@+others
            #@+node:tom.20241014154415.17: *5* get_help_message
            def get_help_message(terminal: str, help_cmd: str) -> str:
                cmd = f'{terminal} {help_cmd}'
                # pylint: disable=subprocess-run-check
                proc = subprocess.run(cmd, shell=True, capture_output=True)
                msg = proc.stdout.decode('utf-8')
                if not msg:
                    # g.es('error:', proc.stderr.decode('utf-8'))
                    return ''
                return msg
            #@+node:tom.20241014154415.18: *5* find_ex_arg
            def find_ex_arg(help_msg: str) -> str:
                for line in help_msg.splitlines():
                    if '--command' in line:
                        return '--command'
                    if '-e' in line:
                        return '-e'
                    if EXECUTESTR in line.lower():
                        fields = line.lstrip().split()
                        # There may be more than one arg; if so, use the first one
                        arg = fields[0]
                        # May have trailing comma; remove it
                        args = arg.split(',')
                        return args[0]
                return ''
            #@-others

            for cmd in HELP_CMDS:
                msg = get_help_message(terminal, cmd)
                arg = find_ex_arg(msg)
                if arg:
                    if arg.startswith('--'):
                        arg += '='
                    else:
                        arg += ' '
                    break
            else:
                arg = '-x '  # We can only hope
            return arg
        #@+node:tom.20241014154415.19: *4* checkShebang
        def checkShebang(path: str) -> bool:
            """Return True if file begins with a shebang line, else False."""
            path = g.finalize(path)
            with open(path, encoding='utf-8') as f:
                first_line = f.readline()
            return first_line.startswith('#!')
        #@+node:tom.20241014154415.20: *4* runFile
        def runfile(fullpath: str, processor: str, terminal: str) -> None:
            direc: str = os.path.expanduser(os.path.dirname(fullpath))
            if g.isWindows:
                fullpath = fullpath.replace('/', '\\')
                if processor:
                    if processor == 'cmd.exe':
                        cmd = ['start', processor, '/k', fullpath]
                        subprocess.Popen(cmd, shell=True)
                    else:
                        cmd = ['start', 'cmd.exe', '/k', processor, fullpath]
                        subprocess.Popen(cmd, shell=True)
                else:
                    g.es('Unknown processor', fullpath, color='red')
            elif g.isMac:
                g.es('Cannot launch external files on a Mac yet', color='red')
            else:  # Presumably Linux
                fullpath = fullpath.replace('\\', '/')
                term = terminal or getTerminal()

                if not term:
                    g.es('Cannot find a terminal to launch the external file', color='red')
                    g.es(f'   You can specify a terminal in an "@data {MAP_SETTING_NODE}" setting node')
                    g.es('  ', SETTINGS_HELP)
                    return

                shell_name = getShell()
                execute_arg = getTermExecuteCmd(term)
                if (not processor) and checkShebang(fullpath):
                    cmd_ = f"""{term} {execute_arg}"{shell_name} -c 'cd {direc}; {fullpath} ;read'" """
                elif processor:
                    cmd_ = f"""{term} {execute_arg}"{shell_name} -c 'cd {direc};{processor} {fullpath} ;read'" """
                else:
                    g.es(f'No processor for {fullpath}', color='red')
                    return

                subprocess.Popen(cmd_, shell=True, start_new_session=True)
        #@-others

        language, path = None, None
        root, path = c.gotoCommands.find_root(c.p)
        if root and path:
            processor_map, extension_map, terminal = get_external_maps()
            if extension_map:
                LANGUAGE_EXTENSION_MAP = LANGUAGE_EXTENSION_MAP | extension_map
            if processor_map:
                PROCESSORS = PROCESSORS | processor_map
            _, ext = os.path.splitext(path)

            # Check terminal from MAP_SETTING_NODE setting
            setting_terminal = terminal
            if setting_terminal:
                terminal = which(terminal)
                if not terminal:
                    g.es(f'Cannot find terminal specified in setting: {setting_terminal}')
                    g.es('Trying an alternative')
                    terminal = getTerminal()
                    g.es('using', terminal)

            path = c.fullPath(root)
            language = getExeKind(ext)
            processor = getProcessor(language, path, ext)
            runfile(path, processor, terminal)
        else:
            g.es('Cannot find an @- file', color='red')
    #@+node:vitalije.20190924191405.1: *3* @cmd execute-pytest
    @cmd('execute-pytest')
    def execute_pytest(self, event: LeoKeyEvent = None) -> None:
        """Using pytest, execute all @test nodes for p, p's parents and p's subtree."""
        c = self

        def it(p: Position) -> Generator:
            for p1 in p.self_and_parents():
                if p1.h.startswith('@test '):
                    yield p1
                    return
            for p1 in p.subtree():
                if p1.h.startswith('@test '):
                    yield p1

        try:
            for p in it(c.p):
                self.execute_single_pytest(p)
        except ImportError:
            g.es('pytest needs to be installed')

    def execute_single_pytest(self, p: Position) -> None:
        c = self
        from _pytest.config import get_config
        from _pytest.assertion.rewrite import rewrite_asserts
        import ast
        cfg = get_config()
        script = g.getScript(c, p, useSentinels=False) + (
            '\n'
            'ls = dict(locals())\n'
            'failed = 0\n'
            'for x in ls:\n'
            '    if x.startswith("test_") and callable(ls[x]):\n'
            '        try:\n'
            '            ls[x]()\n'
            '        except AssertionError as e:\n'
            '            failed += 1\n'
            '            g.es(f"-------{p.h[6:].strip()}/{x} failed---------")\n'
            '            g.es(str(e))\n'
            'if failed == 0:\n'
            '    g.es("all tests passed")\n'
            'else:\n'
            '    g.es(f"failed:{failed} tests")\n')

        fname = g.finalize_join(g.app.homeLeoDir, 'leoPytestScript.py')
        with open(fname, 'wt', encoding='utf8') as out:
            out.write(script)
        tree = ast.parse(script, filename=fname)
        # A mypy bug? the script can be str.
        rewrite_asserts(tree, script, config=cfg)  # type:ignore
        co = compile(tree, fname, "exec", dont_inherit=True)
        sys.path.insert(0, os.getcwd())
        sys.path.insert(0, g.os_path_dirname(c.fileName()))  # per SegundoBob
        try:
            exec(co, {'c': c, 'g': g, 'p': p})
        except KeyboardInterrupt:
            g.es('interrupted')
        except Exception:
            g.handleScriptException(c, p)
        finally:
            del sys.path[:2]
    #@+node:ekr.20171123135625.4: *3* @cmd execute-script & public helpers
    @cmd('execute-script')
    def executeScript(self,
        *,
        event: LeoKeyEvent = None,
        args: Args = None,
        p: Position = None,
        script: str = None,
        useSelectedText: bool = True,
        define_g: bool = True,
        define_name: str = '__main__',
        silent: bool = False,
        namespace: dict = None,
        raiseFlag: bool = False,
        runPyflakes: bool = True,
<<<<<<< HEAD
    ) -> None:
=======
    ) -> Value:
>>>>>>> 74d334a4
        """
        Execute a *Leo* script, written in python.
        Keyword args:
        args=None               Not None: set script_args in the execution environment.
        p=None                  Get the script from p.b, unless script is given.
        script=None             None: use script in p.b or c.p.b
        useSelectedText=True    False: use all the text in p.b or c.p.b.
        define_g=True           True: define g for the script.
        define_name='__main__'  Not None: define the name symbol.
        silent=False            No longer used.
        namespace=None          Not None: execute the script in this namespace.
        raiseFlag=False         True: reraise any exceptions.
        runPyflakes=True        True: run pyflakes if allowed by setting.
        """
        c = self
        p = p or c.p
        language = g.findLanguageDirectives(c, p)
        if not script and language not in ('jupytext', 'python'):  # #4197, #4226.
            w = c.frame.body.wrapper
            # For non-python languages...
            valid = (
                # There must be a selection,
                w and w.getSelectedText().strip()
                # and the selection must apply to p,
                and p == c.p
                # and the 'useSelectedText` kwarg must be True,
                and useSelectedText
                # and script *won't* be expanded to the entire body.
                and not c.forceExecuteEntireBody
            )
            if not valid:
                message = f"Must select text to execute {language} script"
                g.es_print(message, color='blue')
                return
        if runPyflakes:
            run_pyflakes = c.config.getBool('run-pyflakes-on-write', default=False)
        else:
            run_pyflakes = False
        if not script:
            if c.forceExecuteEntireBody:
                useSelectedText = False
            script = g.getScript(c, p, useSelectedText=useSelectedText)
        script_p = p or c.p  # Only for error reporting below.
        # #532: check all scripts with pyflakes.
        if run_pyflakes and not g.unitTesting:
            from leo.commands import checkerCommands as cc
            prefix = ('c,g,p,script_gnx=None,None,None,None;'
                      'assert c and g and p and script_gnx;\n')
            cc.PyflakesCommand(c).check_script(script_p, prefix + script)
        self.redirectScriptOutput()
        oldLog = g.app.log
        try:
            log = c.frame.log
            g.app.log = log
            if script.strip():
                sys.path.insert(0, os.getcwd())
                sys.path.insert(0, g.os_path_dirname(c.fileName()))  # per SegundoBob
                script += '\n'  # Make sure we end the script properly.
                try:
                    if not namespace or namespace.get('script_gnx') is None:
                        namespace = namespace or {}
                        namespace.update(script_gnx=script_p.gnx)
                    # We *always* execute the script with p = c.p.
                    c.executeScriptHelper(args, define_g, define_name, namespace, script)
                except KeyboardInterrupt:
                    g.es('interrupted')
                except Exception:
                    if raiseFlag:
                        raise
                    g.handleScriptException(c, script_p)
                finally:
                    del sys.path[0]
                    del sys.path[0]
            else:
                tabName = log and hasattr(log, 'tabName') and log.tabName or 'Log'
                g.warning("no script selected", tabName=tabName)
        finally:
            g.app.log = oldLog
            self.unredirectScriptOutput()
    #@+node:ekr.20171123135625.5: *4* c.executeScriptHelper
    def executeScriptHelper(self,
        args: list,
        define_g: bool,
        define_name: str,
        namespace: dict,
        script: str,
    ) -> Value:
        c = self
        if c.p:
            p = c.p.copy()  # *Always* use c.p and pass c.p to script.
            c.setCurrentDirectoryFromContext(p)
        else:
            p = None
        d = {'c': c, 'g': g, 'input': g.input_, 'p': p} if define_g else {}
        if define_name:
            d['__name__'] = define_name
        d['script_args'] = args or []
        d['script_gnx'] = g.app.scriptDict.get('script_gnx')
        if namespace:
            d.update(namespace)
        # A kludge: reset c.inCommand here to handle the case where we *never* return.
        # (This can happen when there are multiple event loops.)
        # This does not prevent zombie windows if the script puts up a dialog...
        try:
            c.inCommand = False
            g.inScript = g.app.inScript = True  # g.inScript is a synonym for g.app.inScript.

            if c.write_script_file:
                scriptFile = self.writeScriptFile(script)
                exec(compile(script, scriptFile, 'exec'), d)
            else:
                exec(script, d)
        finally:
            g.inScript = g.app.inScript = False
    #@+node:ekr.20171123135625.6: *4* c.redirectScriptOutput
    def redirectScriptOutput(self) -> None:
        c = self
        if c.exists and c.config.getBool('redirect-execute-script-output-to-log-pane'):
            g.redirectStdout()  # Redirect stdout
            g.redirectStderr()  # Redirect stderr
    #@+node:ekr.20171123135625.7: *4* c.setCurrentDirectoryFromContext
    def setCurrentDirectoryFromContext(self, p: Position) -> None:
        c = self
        aList = g.get_directives_dict_list(p)
        path = c.scanAtPathDirectives(aList)
        curDir = g.os_path_abspath(os.getcwd())
        if path and path != curDir:
            try:
                os.chdir(path)
            except Exception:
                pass
    #@+node:ekr.20171123135625.8: *4* c.unredirectScriptOutput
    def unredirectScriptOutput(self) -> None:
        c = self
        if c.exists and c.config.getBool('redirect-execute-script-output-to-log-pane'):
            g.restoreStderr()
            g.restoreStdout()
    #@+node:ekr.20080514131122.12: *3* @cmd recolor
    @cmd('recolor')
    def recolorCommand(self, event: LeoKeyEvent = None) -> None:
        """Force a full recolor."""
        c = self
        # Call colorer.force_recolor for pygments.
        colorer = c.frame.body.colorizer
        if hasattr(colorer, 'force_recolor'):
            colorer.force_recolor()
        # Setting all text appears to be the only way.
        wrapper = c.frame.body.wrapper
        i, j = wrapper.getSelectionRange()
        ins = wrapper.getInsertPoint()
        wrapper.setAllText(c.p.b)
        wrapper.setSelectionRange(i, j, insert=ins)
    #@+node:ekr.20171124100654.1: *3* c.API
    # These methods are a fundamental, unchanging, part of Leo's API.
    #@+node:ekr.20091001141621.6061: *4* c.Generators
    #@+node:ekr.20091001141621.6043: *5* c.all_nodes & all_unique_nodes
    def all_nodes(self) -> Generator:
        """A generator returning all vnodes in the outline, in outline order."""
        c = self
        for p in c.all_positions():
            yield p.v

    def all_unique_nodes(self) -> Generator:
        """A generator returning each vnode of the outline."""
        c = self
        for p in c.all_unique_positions(copy=False):
            yield p.v

    # Compatibility with old code...

    all_vnodes_iter = all_nodes
    all_unique_vnodes_iter = all_unique_nodes
    #@+node:ekr.20091001141621.6044: *5* c.all_positions
    def all_positions(self, copy: bool = True) -> Generator:
        """A generator return all positions of the outline, in outline order."""
        c = self
        p = c.rootPosition()
        while p:
            yield p.copy() if copy else p
            p.moveToThreadNext()

    # Compatibility with old code...

    all_positions_iter = all_positions
    allNodes_iter = all_positions
    safe_all_positions = all_positions
    #@+node:ekr.20191014093239.1: *5* c.all_positions_for_v
    def all_positions_for_v(self, v: VNode, stack: list[tuple] = None) -> Generator:
        """
        Generates all positions p in this outline where p.v is v.

        Should be called with stack=None.

        The generated positions are not necessarily in outline order.

        By Виталије Милошевић (Vitalije Milosevic).
        """
        c = self

        if stack is None:
            stack = []

        if not isinstance(v, leoNodes.VNode):
            g.es_print(f"not a VNode: {v!r}")
            return  # Stop the generator.

        def allinds(v: VNode, target_v: VNode) -> Generator:
            """Yield all indices i such that v.children[i] == target_v."""
            for i, x in enumerate(v.children):
                if x is target_v:
                    yield i

        def stack2pos(stack: list[tuple]) -> Position:
            """Convert the stack to a position."""
            v, i = stack[-1]
            return leoNodes.Position(v, i, stack[:-1])

        for v2 in set(v.parents):
            for i in allinds(v2, v):
                stack.insert(0, (v, i))
                if v2 is c.hiddenRootNode:
                    yield stack2pos(stack)
                else:
                    yield from c.all_positions_for_v(v2, stack)
                stack.pop(0)
    #@+node:ekr.20161120121226.1: *5* c.all_roots
    def all_roots(self, copy: bool = True, predicate: Callable = None) -> Generator:
        """
        A generator yielding *all* the root positions in the outline that
        satisfy the given predicate. p.isAnyAtFileNode is the default
        predicate.
        """
        c = self
        if predicate is None:

            # pylint: disable=function-redefined

            def predicate(p: Position) -> bool:
                return p.isAnyAtFileNode()

        p = c.rootPosition()
        while p:
            if predicate(p):
                yield p.copy()  # 2017/02/19
                p.moveToNodeAfterTree()
            else:
                p.moveToThreadNext()
    #@+node:ekr.20091001141621.6062: *5* c.all_unique_positions
    def all_unique_positions(self, copy: bool = True) -> Generator:
        """
        A generator return all positions of the outline, in outline order.
        Returns only the first position for each vnode.
        """
        c = self
        p = c.rootPosition()
        seen = set()
        while p:
            if p.v in seen:
                p.moveToNodeAfterTree()
            else:
                seen.add(p.v)
                yield p.copy() if copy else p
                p.moveToThreadNext()

    # Compatibility with old code...

    all_positions_with_unique_vnodes_iter = all_unique_positions
    #@+node:ekr.20161120125322.1: *5* c.all_unique_roots
    def all_unique_roots(self, copy: bool = True, predicate: Callable = None) -> Generator:
        """
        A generator yielding all unique root positions in the outline that
        satisfy the given predicate. p.isAnyAtFileNode is the default
        predicate.
        """
        c = self
        if predicate is None:

            # pylint: disable=function-redefined

            def predicate(p: Position) -> bool:
                return p.isAnyAtFileNode()

        seen = set()
        p = c.rootPosition()
        while p:
            if p.v not in seen and predicate(p):
                seen.add(p.v)
                yield p.copy() if copy else p
                p.moveToNodeAfterTree()
            else:
                p.moveToThreadNext()
    #@+node:ekr.20060906211747: *4* c.Getters
    #@+node:ekr.20040803140033: *5* c.currentPosition
    def currentPosition(self) -> Position:
        """
        Return a copy of the presently selected position or None.
        So c.p.copy() is never necessary.
        """
        c = self
        if getattr(c, '_currentPosition', None):
            # *Always* return a copy.
            return c._currentPosition.copy()
        # Returns a new copy of the root position or None
        return c.rootPosition()

    # For compatibility with old scripts...

    currentVnode = currentPosition
    #@+node:ekr.20190506060937.1: *5* c.dumpExpanded
    @cmd('dump-expanded')
    def dump_expanded(self, event: LeoKeyEvent) -> None:
        """Print all non-empty v.expandedPositions lists."""
        c = event.get('c')
        if not c:
            return
        g.es_print('dump-expanded...')
        for p in c.all_positions():
            if p.v.expandedPositions:
                g.printObj(p.v.expandedPositions, indent=p.level(), tag=p.h)
    #@+node:ekr.20040306220230.1: *5* c.edit_widget
    def edit_widget(self, p: Position) -> Widget:
        c = self
        return p and c.frame.tree.edit_widget(p)
    #@+node:ekr.20031218072017.2986: *5* c.fileName & relativeFileName & shortFileName
    # Compatibility with scripts

    def fileName(self) -> str:
        s = self.mFileName or ""
        if g.isWindows:
            s = s.replace('\\', '/')
        return s

    def relativeFileName(self) -> str:
        return self.mRelativeFileName or self.mFileName

    def shortFileName(self) -> str:
        return g.shortFileName(self.mFileName)

    shortFilename = shortFileName
    #@+node:ekr.20070615070925.1: *5* c.firstVisible
    def firstVisible(self) -> Position:
        """Move to the first visible node of the present chapter or hoist."""
        c, p = self, self.p
        while 1:
            back = p.visBack(c)
            if back and back.isVisible(c):
                p = back
            else:
                break
        return p
    #@+node:ekr.20171123135625.29: *5* c.getBodyLines
    def getBodyLines(self) -> tuple[str, list[str], str, Optional[tuple], Optional[tuple]]:
        """
        Return (head, lines, tail, oldSel, oldYview).

        - head: string containing all the lines before the selected text (or the
          text before the insert point if no selection)
        - lines: list of lines containing the selected text
          (or the line containing the insert point if no selection)
        - after: string containing all lines after the selected text
          (or the text after the insert point if no  selection)
        - oldSel: tuple containing the old selection range, or None.
        - oldYview: int containing the old y-scroll value, or None.
        """
        c = self
        body = c.frame.body
        w = body.wrapper
        oldYview = w.getYScrollPosition()
        # Note: lines is the entire line containing the insert point if no selection.
        head, s, tail = body.getSelectionLines()
        lines = g.splitLines(s)  # Retain the newlines of each line.
        # Expand the selection.
        i = len(head)
        j = len(head) + len(s)
        oldSel = i, j
        return head, lines, tail, oldSel, oldYview  # string,list,string,tuple,int.
    #@+node:ekr.20150417073117.1: *5* c.getTabWidth
    def getTabWidth(self, p: Position) -> int:
        """Return the tab width in effect at p."""
        c = self
        val = g.scanAllAtTabWidthDirectives(c, p)
        return val
    #@+node:ekr.20040803112200: *5* c.is...Position
    #@+node:ekr.20040803155551: *6* c.currentPositionIsRootPosition
    def currentPositionIsRootPosition(self) -> bool:
        """Return True if the current position is the root position.

        This method is called during idle time, so not generating positions
        here fixes a major leak.
        """
        c = self
        root = c.rootPosition()
        return bool(c._currentPosition and root and c._currentPosition == root)
    #@+node:ekr.20040803160656: *6* c.currentPositionHasNext
    def currentPositionHasNext(self) -> bool:
        """Return True if the current position is the root position.

        This method is called during idle time, so not generating positions
        here fixes a major leak.
        """
        c = self
        current = c._currentPosition
        return bool(current and current.hasNext())
    #@+node:ekr.20040803112450: *6* c.isCurrentPosition
    def isCurrentPosition(self, p: Position) -> bool:
        c = self
        if p is None or c._currentPosition is None:
            return False
        return p == c._currentPosition
    #@+node:ekr.20040803112450.1: *6* c.isRootPosition
    def isRootPosition(self, p: Position) -> bool:
        c = self
        root = c.rootPosition()
        return bool(p and root and p == root)
    #@+node:ekr.20031218072017.2987: *5* c.isChanged
    def isChanged(self) -> bool:
        return self.changed
    #@+node:ekr.20210901104900.1: *5* c.lastPosition
    def lastPosition(self) -> Position:
        c = self
        p = c.rootPosition()
        while p.hasNext():
            p.moveToNext()
        while p.hasThreadNext():
            p.moveToThreadNext()
        return p
    #@+node:ekr.20140106215321.16676: *5* c.lastTopLevel
    def lastTopLevel(self) -> Position:
        """Return the last top-level position in the outline."""
        c = self
        p = c.rootPosition()
        while p.hasNext():
            p.moveToNext()
        return p
    #@+node:ekr.20031218072017.4146: *5* c.lastVisible
    def lastVisible(self) -> Position:
        """Move to the last visible node of the present chapter or hoist."""
        c, p = self, self.p
        while 1:
            next = p.visNext(c)
            if next and next.isVisible(c):
                p = next
            else:
                break
        return p
    #@+node:ekr.20040307104131.3: *5* c.positionExists
    def positionExists(self, p: Position, root: Position = None, trace: bool = False) -> bool:
        """Return True if a position exists in c's tree"""
        if not p or not p.v:
            return False

        rstack = root.stack + [(root.v, root._childIndex)] if root else []
        pstack = p.stack + [(p.v, p._childIndex)]

        if len(rstack) > len(pstack):
            return False

        par = self.hiddenRootNode
        for j, x in enumerate(pstack):
            if j < len(rstack) and x != rstack[j]:
                return False
            v, i = x
            if i >= len(par.children) or v is not par.children[i]:
                return False
            par = v
        return True
    #@+node:ekr.20160427153457.1: *6* c.dumpPosition
    def dumpPosition(self, p: Position) -> None:
        """Dump position p and it's ancestors."""
        g.trace('=====', p.h, p._childIndex)
        for i, data in enumerate(p.stack):
            v, childIndex = data
            print(f"{i} {childIndex} {v._headString}")
    #@+node:ekr.20040803140033.2: *5* c.rootPosition
    _rootCount = 0

    def rootPosition(self) -> Optional[Position]:
        """Return a new *copy* of the root position or None."""
        c = self
        if c.hiddenRootNode.children:
            v = c.hiddenRootNode.children[0]
            return leoNodes.Position(v, childIndex=0, stack=None)
        return None

    # For compatibility with old scripts...

    rootVnode = rootPosition
    findRootPosition = rootPosition
    #@+node:ekr.20131017174814.17480: *5* c.shouldBeExpanded
    def shouldBeExpanded(self, p: Position) -> bool:
        """Return True if the node at position p should be expanded."""
        c, v = self, p.v
        if not p.hasChildren():
            return False
        # Always clear non-existent positions.
        v.expandedPositions = [z for z in v.expandedPositions if c.positionExists(z)]
        if not p.isCloned():
            # Do not call p.isExpanded here! It calls this method.
            return p.v.isExpanded()
        if p.isAncestorOf(c.p):
            return True
        for p2 in v.expandedPositions:
            if p == p2:
                return True
        return False
    #@+node:ekr.20070609122713: *5* c.visLimit
    def visLimit(self) -> Union[tuple[None, None], tuple[Position, bool]]:
        """
        Return the topmost visible node.
        This is affected by chapters and hoists.
        """
        c = self
        cc = c.chapterController
        if c.hoistStack:
            bunch = c.hoistStack[-1]
            p = bunch.p
            limitIsVisible = not cc or not p.h.startswith('@chapter')
            return p, limitIsVisible
        return None, None
    #@+node:tbrown.20091206142842.10296: *5* c.vnode2allPositions
    def vnode2allPositions(self, v: VNode) -> list[Position]:
        """
        Given a VNode v, find all valid positions p such that p.v = v.

        Not really all, just all for each of v's distinct immediate parents.
        """
        c = self
        context = v.context  # v's commander.
        assert c == context
        positions = []
        for immediate in v.parents:
            if v in immediate.children:
                n = immediate.children.index(v)
            else:
                continue
            stack = [(v, n)]
            while immediate.parents:
                parent = immediate.parents[0]
                if immediate in parent.children:
                    n = parent.children.index(immediate)
                else:
                    break
                stack.insert(0, (immediate, n),)
                immediate = parent
            else:
                v, n = stack.pop()
                p = leoNodes.Position(v, n, stack)
                positions.append(p)
        return positions
    #@+node:ekr.20090107113956.1: *5* c.vnode2position
    def vnode2position(self, v: VNode) -> Position:
        """
        Given a VNode v, construct a valid position p such that p.v = v.
        """
        c = self
        context = v.context  # v's commander.
        assert c == context
        stack: list[tuple[VNode, int]] = []
        while v.parents:
            parent = v.parents[0]
            if v in parent.children:
                n = parent.children.index(v)
            else:
                return None
            stack.insert(0, (v, n),)
            v = parent
        # v.parents includes the hidden root node.
        if not stack:
            # a VNode not in the tree
            return None
        v, n = stack.pop()
        p = leoNodes.Position(v, n, stack)  # type:ignore
        return p
    #@+node:ekr.20090130135126.1: *4* c.Properties
    def __get_p(self) -> Position:
        c = self
        return c.currentPosition()

    p = property(
        __get_p,  # No setter.
        doc="commander current position property")
    #@+node:ekr.20060906211747.1: *4* c.Setters
    #@+node:ekr.20040315032503: *5* c.appendStringToBody
    def appendStringToBody(self, p: Position, s: str) -> None:

        if s:
            p.b = p.b + g.toUnicode(s)
    #@+node:ekr.20031218072017.2984: *5* c.clearAllMarked
    def clearAllMarked(self) -> None:
        c = self
        for p in c.all_unique_positions(copy=False):
            p.v.clearMarked()
    #@+node:ekr.20031218072017.2985: *5* c.clearAllVisited
    def clearAllVisited(self) -> None:
        c = self
        for p in c.all_unique_positions(copy=False):
            p.v.clearVisited()
            p.v.clearWriteBit()
    #@+node:ekr.20191215044636.1: *5* c.clearChanged
    def clearChanged(self) -> None:
        """clear the marker that indicates that the .leo file has been changed."""
        c = self
        if not c.frame:
            return
        c.changed = False
        if c.loading:
            return  # don't update while loading.
        # Clear all dirty bits _before_ setting the caption.
        for v in c.all_unique_nodes():
            if v.statusBits & v.dirtyBit:  # Only clear if actually dirty
                v.clearDirty()
        c.changed = False
        # Do nothing for null frames.
        assert c.gui
        if c.gui.guiName() == 'nullGui':
            return
        if not c.frame.top:
            return
        master = getattr(c.frame.top, 'leo_master', None)
        if master:
            master.setChanged(c, changed=False)  # LeoTabbedTopLevel.setChanged.
        s = c.frame.getTitle()
        if len(s) > 2 and s[0:2] == "* ":
            c.frame.setTitle(s[2:])
    #@+node:ekr.20060906211138: *5* c.clearMarked
    def clearMarked(self, p: Position) -> None:
        c = self
        p.v.clearMarked()
        g.doHook("clear-mark", c=c, p=p)
    #@+node:ekr.20040305223522: *5* c.setBodyString
    def setBodyString(self, p: Position, s: str) -> None:
        """
        This is equivalent to p.b = s.

        Warning: This method may call c.recolor() or c.redraw().
        """
        c, v = self, p.v
        if not c or not v:
            return
        s = g.toUnicode(s)
        current = c.p
        # 1/22/05: Major change: the previous test was: 'if p == current:'
        # This worked because commands work on the presently selected node.
        # But setRecentFiles may change a _clone_ of the selected node!
        if current and p.v == current.v:
            w = c.frame.body.wrapper
            w.setAllText(s)
            v.setSelection(0, 0)
            c.recolor()
        # Keep the body text in the VNode up-to-date.
        if v.b != s:
            v.setBodyString(s)
            v.setSelection(0, 0)
            p.setDirty()
            if not c.isChanged():
                c.setChanged()
    #@+node:ekr.20031218072017.2989: *5* c.setChanged
    def setChanged(self) -> None:
        """Set the marker that indicates that the .leo file has been changed."""
        c = self
        if not c.frame:
            return
        c.changed = True
        if c.loading:
            return  # don't update while loading.
        # Do nothing for null frames.
        assert c.gui
        if c.gui.guiName() == 'nullGui':
            return
        if not c.frame.top:
            return
        master = getattr(c.frame.top, 'leo_master', None)
        if master:
            master.setChanged(c, changed=True)  # LeoTabbedTopLevel.setChanged.
        s = c.frame.getTitle()
        if len(s) > 2 and s[0] != '*':
            c.frame.setTitle("* " + s)
    #@+node:ekr.20040803140033.1: *5* c.setCurrentPosition
    _currentCount = 0

    def setCurrentPosition(self, p: Position) -> None:
        """
        Set the presently selected position. For internal use only.
        Client code should use c.selectPosition instead.
        """
        c = self
        if not p:
            g.trace('===== no p', g.callers())
            return
        if c.positionExists(p):
            if c._currentPosition and p == c._currentPosition:
                pass  # We have already made a copy.
            else:  # Make a copy _now_
                c._currentPosition = p.copy()
        else:
            if g.unitTesting:
                # New in Leo 6.7.4: *Do* raise an exception.
                raise ValueError(f"Invalid position: {p!r}")
            c._currentPosition = c.rootPosition()
            g.trace('Invalid position', repr(p), repr(c))
            g.printObj(g.callers(20).split(','), tag='Callers')

    # For compatibility with old scripts.

    setCurrentVnode = setCurrentPosition
    #@+node:ekr.20040305223225: *5* c.setHeadString
    def setHeadString(self, p: Position, s: str) -> None:
        """
        Set the p's headline and the corresponding tree widget to s.

        This is used in by unit tests to restore the outline.
        """
        c = self
        p.initHeadString(s)
        p.setDirty()
        # Change the actual tree widget so
        # A later call to c.endEditing or c.redraw will use s.
        c.frame.tree.setHeadline(p, s)
    #@+node:ekr.20060109164136: *5* c.setLog
    def setLog(self) -> None:
        c = self
        if c.exists:
            try:
                # c.frame or c.frame.log may not exist.
                g.app.setLog(c.frame.log)
            except AttributeError:
                pass
    #@+node:ekr.20060906211138.1: *5* c.setMarked (calls hook)
    def setMarked(self, p: Position) -> None:
        c = self
        p.setMarked()
        p.setDirty()  # Defensive programming.
        g.doHook("set-mark", c=c, p=p)
    #@+node:ekr.20040803140033.3: *5* c.setRootPosition (A do-nothing)
    def setRootPosition(self, unused_p: Position = None) -> None:
        """Set c._rootPosition."""
        # 2011/03/03: No longer used.
    #@+node:ekr.20060906131836: *5* c.setRootVnode (A do-nothing)
    def setRootVnode(self, v: VNode) -> None:
        pass
        # c = self
        # # 2011/02/25: c.setRootPosition needs no arguments.
        # c.setRootPosition()
    #@+node:ekr.20040311173238: *5* c.topPosition & c.setTopPosition
    def topPosition(self) -> Optional[Position]:
        """Return the root position."""
        c = self
        if c._topPosition:
            return c._topPosition.copy()
        return None

    def setTopPosition(self, p: Position) -> None:
        """Set the root position."""
        c = self
        if p:
            c._topPosition = p.copy()
        else:
            c._topPosition = None

    # Define these for compatibility with old scripts...

    topVnode = topPosition
    setTopVnode = setTopPosition
    #@+node:ekr.20171124081419.1: *3* c.Check Outline...
    #@+node:ekr.20141024211256.22: *4* c.checkGnxs
    def checkGnxs(self) -> int:
        """
        Check the consistency of all gnx's.
        Reallocate gnx's for duplicates or empty gnx's.
        Return the number of errors found.
        """
        c = self
        # Keys are gnx's; values are lists of (id(v), v).
        vnode_d: dict[str, list[tuple[int, VNode]]] = {}
        ni = g.app.nodeIndices
        t1 = time.time()

        def new_gnx(v: VNode) -> None:
            """Set v.fileIndex."""
            v.fileIndex = ni.getNewIndex(v)

        count, gnx_errors = 0, 0
        for p in c.all_positions(copy=False):
            count += 1
            v = p.v
            gnx = v.fileIndex
            if gnx:  # gnx must be a string.
                aList = vnode_d.get(gnx, [])
                aList.append((id(v), v))
            else:
                gnx_errors += 1
                new_gnx(v)
                g.es_print(f"empty v.fileIndex: {v} new: {p.v.gnx!r}", color='red')
        for gnx in sorted(vnode_d.keys()):
            aList = list(vnode_d.get(gnx))
            ids = [id_ for (id_, v) in aList]
            if len(ids) > 1:
                print('\nc.checkGnxs...')
                g.es_print(f"multiple vnodes with gnx: {gnx!r}", color='red')
                for (id_, v) in aList:
                    gnx_errors += 1
                    g.es_print(f"id(v): {id(v)} gnx: {v.fileIndex} {v.h}", color='red')
                    new_gnx(v)
        ok = not gnx_errors
        t2 = time.time()
        if not ok:
            g.es_print(
                f"check-outline ERROR! {c.shortFileName()} "
                f"{count} nodes, {gnx_errors} gnx errors, ",
                color='red'
            )
        elif c.verbose_check_outline and not g.unitTesting:
            print(
                f"check-outline OK: {t2 - t1:4.2f} sec. "
                f"{c.shortFileName()} {count} nodes")
        return gnx_errors
    #@+node:ekr.20150318131947.7: *4* c.checkLinks & helpers
    def checkLinks(self) -> int:
        """
        Check the consistency of all links in the outline.
        """
        # This is too slow a test to be run outside of unit tests.
        c = self
        count, errors = 0, 0
        for p in c.all_positions():
            count += 1
            if not c.checkThreadLinks(p):
                errors += 1
                break
            if not c.checkSiblings(p):
                errors += 1
                break
            if not c.checkParentAndChildren(p):
                errors += 1
                break
        return errors
    #@+node:ekr.20040314035615.2: *5* c.checkParentAndChildren
    def checkParentAndChildren(self, p: Position) -> bool:
        """Check consistency of parent and child data structures."""
        c = self

        def _assert(condition: bool) -> bool:
            return g._assert(condition, show_callers=False)

        def dump(p: Position) -> None:
            if p and p.v:
                p.v.dump()
            elif p:
                print('<no p.v>')
            else:
                print('<no p>')

        if p.hasParent():
            n = p.childIndex()
            if not _assert(p == p.parent().moveToNthChild(n)):
                g.trace(f"p != parent().moveToNthChild({n})")
                dump(p)
                dump(p.parent())
                return False
        if p.level() > 0 and not _assert(bool(p.v.parents)):
            g.trace("no parents")
            dump(p)
            return False
        for child in p.children():
            if not c.checkParentAndChildren(child):
                return False
            if not _assert(p == child.parent()):
                g.trace("p != child.parent()")
                dump(p)
                dump(child.parent())
                return False
        if p.hasNext():
            if not _assert(p.next().parent() == p.parent()):
                g.trace("p.next().parent() != p.parent()")
                dump(p.next().parent())
                dump(p.parent())
                return False
        if p.hasBack():
            if not _assert(p.back().parent() == p.parent()):
                g.trace("p.back().parent() != parent()")
                dump(p.back().parent())
                dump(p.parent())
                return False
        # Check consistency of parent and children arrays.
        # Every nodes gets visited, so a strong test need only check consistency
        # between p and its parent, not between p and its children.
        parent_v = p._parentVnode()
        n = p.childIndex()
        if not _assert(parent_v.children[n] == p.v):
            g.trace("parent_v.children[n] != p.v")
            parent_v.dump()
            p.v.dump()
            return False
        return True
    #@+node:ekr.20040314035615.1: *5* c.checkSiblings
    def checkSiblings(self, p: Position) -> bool:
        """Check the consistency of next and back links."""
        back = p.back()
        next = p.next()
        if back:
            if not g._assert(p == back.next()):
                g.trace(
                    f"p!=p.back().next()\n"
                    f"     back: {back}\n"
                    f"back.next: {back.next()}")
                return False
        if next:
            if not g._assert(p == next.back()):
                g.trace(
                    f"p!=p.next().back\n"
                    f"     next: {next}\n"
                    f"next.back: {next.back()}")
                return False
        return True
    #@+node:ekr.20040314035615: *5* c.checkThreadLinks
    def checkThreadLinks(self, p: Position) -> bool:
        """Check consistency of threadNext & threadBack links."""
        threadBack = p.threadBack()
        threadNext = p.threadNext()
        if threadBack:
            if not g._assert(p == threadBack.threadNext()):
                g.trace("p!=p.threadBack().threadNext()")
                return False
        if threadNext:
            if not g._assert(p == threadNext.threadBack()):
                g.trace("p!=p.threadNext().threadBack()")
                return False
        return True
    #@+node:ekr.20230723031540.1: *5* c.checkVnodeLinks & helpers
    def checkVnodeLinks(self) -> int:
        """
        Check all vnode links.

        Attempt error recovery if recover_flag is True.
        Unit tests may set recover_flag to False for strict tests.

        Return the number of errors.
        """
        c = self

        #@+others  # Define helpers.
        #@+node:ekr.20230728005934.1: *6* find_errors
        def find_errors() -> tuple[list[tuple[VNode, VNode]], list[str], int]:
            """
            Scan all vnodes for erroneous parent/child pairs.

            Return (error_list, messages, n)
            """
            error_list: list[tuple[VNode, VNode]] = []
            messages: list[str] = []
            n = 0
            for parent_v in c.all_unique_nodes():  # Avoids recursion.
                for child_v in parent_v.children:
                    children_n = parent_v.children.count(child_v)
                    parents_n = child_v.parents.count(parent_v)
                    if children_n != parents_n:
                        error_list.append((parent_v, child_v))
                        messages.append(
                            'Mismatch between parent.children and child.parents\n'
                            f"parent: {parent_v.h:30} count(parent.children) = {children_n}\n"
                            f" child: {child_v.h:30} count(child.parents = {parents_n}")
                        n += 1
            return error_list, messages, n
        #@+node:ekr.20230728010156.1: *6* fix_errors
        def fix_errors(error_list: list[tuple[VNode, VNode]]) -> None:
            """Fix all erroneous nodes by adding/deleting entries from v.parents."""
            for parent_v, child_v in error_list:
                children_n = parent_v.children.count(child_v)
                parents_n = child_v.parents.count(parent_v)
                if parents_n == children_n:
                    pass  # Already fixed.
                elif parents_n < children_n:
                    while parents_n < children_n:
                        # Safe.
                        child_v.parents.append(parent_v)
                        parents_n += 1
                else:
                    while children_n < parents_n:
                        if child_v.parents:
                            # Safe.
                            child_v.parents.remove(parent_v)
                            children_n += 1
                        else:  # pragma: no cover
                            # This could delete the child.
                            parent_v.children.remove(child_v)
                            parents_n += 1
        #@+node:ekr.20230728010753.1: *6* undelete_nodes
        def undelete_nodes(error_list: list[tuple[VNode, VNode]]) -> None:

            """Restore a parent link to any node that would otherwise be deleted."""
            seen: list[VNode] = []
            for parent_v, child_v in error_list:
                if not child_v.parents and child_v not in seen:  # pragma: no cover
                    # Add child_v to *one* parent.
                    seen.append(child_v)
                    parent_v.children.append(child_v)
                    child_v.parents.append(parent_v)
        #@+node:ekr.20230728011151.1: *6* recheck
        def recheck() -> tuple[list[tuple[VNode, VNode]], list[str], int]:
            """
            Rescan all vnodes to ensure that no errors remain.

            Return (error_list, messages, n).
            """
            error_list: list[tuple[VNode, VNode]] = []
            messages: list[str] = []
            n = 0
            for parent_v in c.all_unique_nodes():  # Avoids recursion.
                for child_v in parent_v.children:
                    children_n = parent_v.children.count(child_v)
                    parents_n = child_v.parents.count(parent_v)
                    if children_n != parents_n:  # pragma: no cover
                        error_list.append((parent_v, child_v))
                        messages.append(
                            'Error recovery failed!\n'
                            f"parent: {parent_v.h:30} count(parent.children) = {children_n}\n"
                            f" child: {child_v.h:30} count(child.parents = {parents_n}")
                        n += 1
            return error_list, messages, n
        #@-others

        # For unit testing.
        strict = 'test:strict' in g.app.debug
        verbose = any(z in g.app.debug for z in ('test:verbose', 'gnx', 'shutdown', 'startup', 'verbose'))
        error_list, messages, n = find_errors()
        if n == 0:
            return 0
        if verbose:  # pragma: no cover
            print('\n')
            g.trace(f"{len(messages)} link error{g.plural(len(messages))}:\n")
            print('\n'.join(messages) + '\n')
        if strict:  # pragma: no cover
            return n
        old_n = n
        fix_errors(error_list)
        undelete_nodes(error_list)
        error_list, messages, n = recheck()
        if n:  # pragma: no cover
            # Report the *failure* to fix links!
            print('\n'.join(messages))
        elif verbose:  # pragma: no cover
            g.trace(f"Fixed {old_n} link error{g.plural(old_n)}")
        return n
    #@+node:ekr.20031218072017.1760: *4* c.checkMoveWithParentWithWarning & c.checkDrag
    #@+node:ekr.20070910105044: *5* c.checkMoveWithParentWithWarning
    def checkMoveWithParentWithWarning(self,
        root: Position,
        parent: Position,
        warningFlag: bool,
    ) -> bool:
        """
        Return False if root or any of root's descendants is a clone of parent
        or any of parents ancestors.
        """
        c = self
        message = "Illegal move or drag: no clone may contain a clone of itself"
        clonedVnodes = {}
        for ancestor in parent.self_and_parents(copy=False):
            if ancestor.isCloned():
                v = ancestor.v
                clonedVnodes[v] = v
        if not clonedVnodes:
            return True
        for p in root.self_and_subtree(copy=False):  # pragma: no cover
            if p.isCloned() and clonedVnodes.get(p.v):
                if not g.unitTesting and warningFlag:
                    c.alert(message)
                return False
        return True
    #@+node:ekr.20070910105044.1: *5* c.checkDrag
    def checkDrag(self, root: Position, target: Position) -> bool:
        """Return False if target is any descendant of root."""
        c = self
        message = "Can not drag a node into its descendant tree."
        for z in root.subtree():
            if z == target:
                if not g.unitTesting:
                    c.alert(message)
                return False
        return True
    #@+node:ekr.20031218072017.2072: *4* c.checkOutline
    def checkOutline(self) -> int:
        """
        Check for errors in the outline.
        Return the number of errors.
        """
        c, errors = self, 0
        for f in (c.checkVnodeLinks, c.checkGnxs):
            errors += f()
        return errors
    #@+node:ekr.20031218072017.1765: *4* c.validateOutline (compatibility only)
    # Makes sure all nodes are valid.

    def validateOutline(self, event: LeoKeyEvent = None) -> bool:
        """
        A legacy outline checker, retained only for compatibility.

        Not used in Leo's core or unit tests.
        """
        c = self
        return c.checkOutline() == 0


    #@+node:ekr.20240715040734.1: *4* c.checkOutlineXML
    def checkOutlineXML(self, dump: bool = True) -> bool:
        """Validate outline's xml."""
        c = self
        # #1510: https://en.wikipedia.org/wiki/Valid_characters_in_XML.
        translate_dict = {z: None for z in range(20) if chr(z) not in '\t\r\n'}
        xml_contents = c.fileCommands.outline_to_xml_string()
        table = xml_contents.maketrans(translate_dict)
        translated_contents = xml_contents.translate(table)
        try:
            xroot = ElementTree.fromstring(translated_contents)
            assert xroot
            return True
        except Exception:
            g.es_print('The outline is invalid!', color='red')
            g.es_exception()
            if dump:
                # Write the invalid ouitline to the corresponding leo.txt file.
                filename = os.path.normpath(os.path.expanduser(f"~/.leo/BAD-{c.shortFileName()}.txt"))
                try:
                    with open(filename, 'bw') as f:
                        for s in g.splitLines(translated_contents):
                            f.write(g.toEncodedString(s, reportErrors=True))
                    g.es_print('')
                    g.es_print(f"Wrote {filename}")
                    g.es_print('')
                except Exception:
                    g.es_print(f"Exception writing {filename}")
                    g.es_exception()
            return False
    #@+node:ekr.20040723094220: *3* c.Check Python code
    # This code is no longer used by any Leo command,
    # but it will be retained for use of scripts.
    #@+node:ekr.20040723094220.1: *4* c.checkAllPythonCode
    def checkAllPythonCode(self, event: LeoKeyEvent = None, ignoreAtIgnore: bool = True) -> str:
        """Check all nodes in the selected tree for syntax and tab errors."""
        c = self
        count = 0
        result = "ok"
        for p in c.all_unique_positions():
            count += 1
            if not g.unitTesting:
                #@+<< print dots >>
                #@+node:ekr.20040723094220.2: *5* << print dots >>
                if count % 100 == 0:
                    g.es('', '.', newline=False)
                if count % 2000 == 0:
                    g.enl()
                #@-<< print dots >>
            if g.scanForAtLanguage(c, p) == "python":
                if not g.scanForAtSettings(p) and (
                    not ignoreAtIgnore or not g.scanForAtIgnore(c, p)
                ):
                    try:
                        c.checkPythonNode(p)
                    except(SyntaxError, tokenize.TokenError, tabnanny.NannyNag):
                        result = "error"  # Continue to check.
                    except Exception:
                        return "surprise"  # abort
                    if result != 'ok':
                        g.pr(f"Syntax error in {p.h}")
                        return result  # End the unit test: it has failed.
        if not g.unitTesting:
            g.blue("check complete")
        return result
    #@+node:ekr.20040723094220.3: *4* c.checkPythonCode
    def checkPythonCode(
        self,
        event: LeoKeyEvent = None,
        ignoreAtIgnore: bool = True,
        checkOnSave: bool = False,
    ) -> str:
        """Check the selected tree for syntax and tab errors."""
        c = self
        count = 0
        result = "ok"
        if not g.unitTesting:
            g.es("checking Python code   ")
        for p in c.p.self_and_subtree():
            count += 1
            if not g.unitTesting and not checkOnSave:
                #@+<< print dots >>
                #@+node:ekr.20040723094220.4: *5* << print dots >>
                if count % 100 == 0:
                    g.es('', '.', newline=False)
                if count % 2000 == 0:
                    g.enl()
                #@-<< print dots >>
            if g.scanForAtLanguage(c, p) == "python":
                if not ignoreAtIgnore or not g.scanForAtIgnore(c, p):
                    try:
                        c.checkPythonNode(p)
                    except(SyntaxError, tokenize.TokenError, tabnanny.NannyNag):
                        result = "error"  # Continue to check.
                    except Exception:
                        return "surprise"  # abort
        if not g.unitTesting:
            g.blue("check complete")
        # We _can_ return a result for unit tests because we aren't using doCommand.
        return result
    #@+node:ekr.20040723094220.5: *4* c.checkPythonNode
    def checkPythonNode(self, p: Position) -> None:
        c, h = self, p.h
        # Call getScript to ignore directives and section references.
        body = g.getScript(c, p.copy())
        if not body:
            return
        try:
            fn = f"<node: {p.h}>"
            compile(body + '\n', fn, 'exec')
            c.tabNannyNode(p, h, body)
        except SyntaxError:
            if g.unitTesting:
                raise
            g.warning(f"Syntax error in: {h}")
            g.es_exception()
        except Exception:
            g.es_print('unexpected exception')
            g.es_exception()
            raise
    #@+node:ekr.20040723094220.6: *4* c.tabNannyNode
    # This code is based on tabnanny.check.

    def tabNannyNode(self, p: Position, headline: str, body: str) -> None:
        """Check indentation using tabnanny."""
        try:
            readline = g.ReadLinesClass(body).next
            tabnanny.process_tokens(tokenize.generate_tokens(readline))
        except IndentationError:
            if g.unitTesting:
                raise
            junk1, msg, junk2 = sys.exc_info()
            g.warning("IndentationError in", headline)
            g.es('', msg)
        except tokenize.TokenError:
            if g.unitTesting:
                raise
            junk1, msg, junk2 = sys.exc_info()
            g.warning("TokenError in", headline)
            g.es('', msg)
        except tabnanny.NannyNag:
            if g.unitTesting:
                raise
            junk1, nag, junk2 = sys.exc_info()
            badline = nag.get_lineno()
            line = nag.get_line()
            message = nag.get_msg()
            g.warning("indentation error in", headline, "line", badline)
            g.es(message)
            line2 = repr(str(line))[1:-1]
            g.es("offending line:\n", line2)
        except Exception:
            g.trace("unexpected exception")
            g.es_exception()
            raise
    #@+node:ekr.20171123200644.1: *3* c.Convenience methods
    #@+node:ekr.20230402232100.1: *4* c.fullPath
    def fullPath(self, p: Position) -> str:
        """
        Return the full path in effect at p.

        If p is an @<file> node, return the path, including the filename.
        Otherwise the return the path to the enclosing directory.

        Neither the path nor the fileName will be created if it does not exist.
        """
        c = self
        aList = g.get_directives_dict_list(p)
        path = c.scanAtPathDirectives(aList)
        return g.finalize_join(path, p.anyAtFileNodeName())
    #@+node:ekr.20171123135625.39: *4* c.getTime
    def getTime(self, body: bool = True) -> str:
        c = self
        default_format = "%m/%d/%Y %H:%M:%S"  # E.g., 1/30/2003 8:31:55
        # Try to get the format string from settings.
        if body:
            format = c.config.getString("body-time-format-string")
            gmt = c.config.getBool("body-gmt-time")
        else:
            format = c.config.getString("headline-time-format-string")
            gmt = c.config.getBool("headline-gmt-time")
        if format is None:
            format = default_format
        try:
            # import time
            if gmt:
                s = time.strftime(format, time.gmtime())
            else:
                s = time.strftime(format, time.localtime())
        except(ImportError, NameError):
            g.warning("time.strftime not available on this platform")
            return ""
        except Exception:
            g.es_exception()  # Probably a bad format string in leoSettings.leo.
            s = time.strftime(default_format, time.gmtime())
        return s
    #@+node:ekr.20171123135625.10: *4* c.goToLineNumber & goToScriptLineNumber
    def goToLineNumber(self, n: int) -> None:
        """
        Go to line n (zero-based) of a script.
        A convenience method called from g.handleScriptException.
        """
        c = self
        c.gotoCommands.find_file_line(n)

    def goToScriptLineNumber(self, n: int, p: Position) -> None:
        """
        Go to line n (zero-based) of a script.
        A convenience method called from g.handleScriptException.
        """
        c = self
        c.gotoCommands.find_script_line(n, p)
    #@+node:ekr.20090103070824.9: *4* c.setFileTimeStamp
    def setFileTimeStamp(self, fn: str) -> None:
        """Update the timestamp for fn.."""
        # c = self
        if g.app.externalFilesController:
            g.app.externalFilesController.set_time(fn)
    #@+node:ekr.20031218072017.3000: *4* c.updateSyntaxColorer
    def updateSyntaxColorer(self, p: Position) -> None:
        self.frame.body.updateSyntaxColorer(p)
    #@+node:ekr.20180503110307.1: *4* c.interactive*
    #@+node:ekr.20180504075937.1: *5* c.interactive
    def interactive(self, callback: Callable, event: LeoKeyEvent, prompts: Sequence) -> None:
        #@+<< c.interactive docstring >>
        #@+node:ekr.20180503131222.1: *6* << c.interactive docstring >>
        """
        c.interactive: Prompt for up to three arguments from the minibuffer.

        The number of prompts determines the number of arguments.

        Use the @command decorator to define commands.  Examples:

            @g.command('i3')
            def i3_command(event: LeoKeyEvent) -> None:
                c = event.get('c')
                if not c: return

                def callback(args: Any, c: Cmdr, event: LeoKeyEvent) -> None:
                    g.trace(args)
                    c.bodyWantsFocus()

                c.interactive(callback, event,
                    prompts=['Arg1: ', ' Arg2: ', ' Arg3: '])
        """
        #@-<< c.interactive docstring >>
        #
        # This pathetic code should be generalized,
        # but it's not as easy as one might imagine.
        c = self
        d = {1: c.interactive1, 2: c.interactive2, 3: c.interactive3,}
        f = d.get(len(prompts))
        if f:
            f(callback, event, prompts)
        else:
            g.trace('At most 3 arguments are supported.')
    #@+node:ekr.20180503111213.1: *5* c.interactive1
    def interactive1(self, callback: Callable, event: LeoKeyEvent, prompts: Sequence) -> None:

        c, k = self, self.k
        prompt = prompts[0]

        def state1(event: LeoKeyEvent) -> None:
            callback(args=[k.arg], c=c, event=event)
            k.clearState()
            k.resetLabel()
            k.showStateAndMode()

        k.setLabelBlue(prompt)
        k.get1Arg(event, handler=state1)
    #@+node:ekr.20180503111249.1: *5* c.interactive2
    def interactive2(self, callback: Callable, event: LeoKeyEvent, prompts: Sequence) -> None:

        c, d, k = self, {}, self.k
        prompt1, prompt2 = prompts

        def state1(event: LeoKeyEvent) -> None:
            d['arg1'] = k.arg
            k.extendLabel(prompt2, select=False, protect=True)
            k.getNextArg(handler=state2)

        def state2(event: LeoKeyEvent) -> None:
            callback(args=[d.get('arg1'), k.arg], c=c, event=event)
            k.clearState()
            k.resetLabel()
            k.showStateAndMode()

        k.setLabelBlue(prompt1)
        k.get1Arg(event, handler=state1)
    #@+node:ekr.20180503111249.2: *5* c.interactive3
    def interactive3(self, callback: Callable, event: LeoKeyEvent, prompts: Sequence) -> None:

        c, d, k = self, {}, self.k
        prompt1, prompt2, prompt3 = prompts

        def state1(event: LeoKeyEvent) -> None:
            d['arg1'] = k.arg
            k.extendLabel(prompt2, select=False, protect=True)
            k.getNextArg(handler=state2)

        def state2(event: LeoKeyEvent) -> None:
            d['arg2'] = k.arg
            k.extendLabel(prompt3, select=False, protect=True)
            k.get1Arg(event, handler=state3)  # Restart.

        def state3(event: LeoKeyEvent) -> None:
            args = [d.get('arg1'), d.get('arg2'), k.arg]
            callback(args=args, c=c, event=event)
            k.clearState()
            k.resetLabel()
            k.showStateAndMode()

        k.setLabelBlue(prompt1)
        k.get1Arg(event, handler=state1)
    #@+node:ekr.20080901124540.1: *3* c.Directive scanning
    # These are all new in Leo 4.5.1.
    #@+node:ekr.20171123135625.33: *4* c.getLanguageAtCursor
    def getLanguageAtCursor(self, p: Position, language: str) -> str:
        """
        Return the language in effect at the present insert point.
        Use the language argument as a default if no @language directive seen.
        """
        c = self
        tag = '@language'
        w = c.frame.body.wrapper
        ins = w.getInsertPoint()
        n = 0
        for s in g.splitLines(p.b):
            if g.match_word(s, 0, tag):
                i = g.skip_ws(s, len(tag))
                j = g.skip_id(s, i)
                language = s[i:j]
            if n <= ins < n + len(s):
                break
            else:
                n += len(s)
        return language
    #@+node:ekr.20081006100835.1: *4* c.getNodePath & c.getNodeFileName
    def getNodePath(self, p: Position) -> str:
        """Return the path in effect at node p."""
        c = self
        aList = g.get_directives_dict_list(p)
        path = c.scanAtPathDirectives(aList)
        return path

    def getNodeFileName(self, p: Position) -> str:
        """
        Return the full file name at node p,
        including effects of all @path directives.
        Return '' if p is no kind of @file node.
        """
        c = self
        for p in p.self_and_parents(copy=False):
            name = p.anyAtFileNodeName()
            if name:
                return c.fullPath(p)  # #1914.
        return ''
    #@+node:ekr.20171123135625.32: *4* c.hasAmbiguousLanguage
    def hasAmbiguousLanguage(self, p: Position) -> int:
        """Return True if p.b contains different @language directives."""
        # c = self
        languages, tag = set(), '@language'
        for s in g.splitLines(p.b):
            if g.match_word(s, 0, tag):
                i = g.skip_ws(s, len(tag))
                j = g.skip_id(s, i)
                word = s[i:j]
                languages.add(word)
        return len(list(languages)) > 1
    #@+node:ekr.20080827175609.39: *4* c.scanAllDirectives
    #@@nobeautify

    def scanAllDirectives(self, p: Position) -> dict[str, Value]:
        """
        Scan p and ancestors for directives.

        Returns a dict containing the results, including defaults.
        """
        c = self
        p = p or c.p
        # Defaults...
        default_language = g.getLanguageFromAncestorAtFileNode(p) or c.target_language or 'python'
        default_delims = g.set_delims_from_language(default_language)
        wrap = c.config.getBool("body-pane-wraps")
        table = (  # type:ignore
            ('encoding',    None,           g.scanAtEncodingDirectives),
            ('lang-dict',   {},             g.scanAtCommentAndAtLanguageDirectives),
            ('lineending',  None,           g.scanAtLineendingDirectives),
            ('pagewidth',   c.page_width,   g.scanAtPagewidthDirectives),
            ('path',        None,           c.scanAtPathDirectives),
            ('tabwidth',    c.tab_width,    g.scanAtTabwidthDirectives),
            ('wrap',        wrap,           g.scanAtWrapDirectives),
        )
        # Set d by scanning all directives.
        aList = g.get_directives_dict_list(p)
        d: dict[str, Value] = {}
        for key, default, func in table:
            val = func(aList)  # type:ignore
            d[key] = default if val is None else val
        # Post process: do *not* set commander ivars.
        lang_dict = d.get('lang-dict')
        d = {
            "delims":       lang_dict.get('delims') or default_delims,
            "comment":      lang_dict.get('comment'),  # Leo 6.4: New.
            "encoding":     d.get('encoding'),
            # Note: at.scanAllDirectives does not use the defaults for "language".
            "language":     lang_dict.get('language') or default_language,
            "lang-dict":    lang_dict,  # Leo 6.4: New.
            "lineending":   d.get('lineending'),
            "pagewidth":    d.get('pagewidth'),
            "path":         d.get('path'),
            "tabwidth":     d.get('tabwidth'),
            "wrap":         d.get('wrap'),
        }
        return d
    #@+node:ekr.20080828103146.15: *4* c.scanAtPathDirectives
    def scanAtPathDirectives(self, aList: list) -> str:
        """
        Scan aList (created by g.get_directives_dict_list) for @path directives.

        Return a reasonable default if no @path directive is found.
        """
        c = self
        c.scanAtPathDirectivesCount += 1  # An important statistic.
        if c.fileName():
            absbase = g.os_path_dirname(c.fileName())
        else:
            absbase = os.getcwd()

        # Look for @path directives.
        paths = []
        for d in aList:
            # Look for @path directives.
            path = d.get('path')
            if path is not None:  # retain empty paths for warnings.
                # Convert "path" or <path> to path.
                path = g.stripPathCruft(path)
                if path:
                    paths.append(path)

        # Add absbase and reverse the list.
        paths.append(absbase)
        paths.reverse()

        # Compute the full, effective, absolute path.
        path = g.finalize_join(*paths)
        return path
    #@+node:ekr.20171123201514.1: *3* c.Executing commands & scripts
    #@+node:ekr.20110605040658.17005: *4* c.check_event
    def check_event(self, event: LeoKeyEvent) -> None:
        """Check an event object."""
        # c = self
        from leo.core import leoGui

        if not event:
            return
        stroke = event.stroke
        got = event.char
        if g.unitTesting:
            return
        if stroke and (stroke.find('Alt+') > -1 or stroke.find('Ctrl+') > -1):
            # Alas, Alt and Ctrl bindings must *retain* the char field,
            # so there is no way to know what char field to expect.
            expected = event.char
        else:
            # disable the test.
            # We will use the (weird) key value for, say, Ctrl-s,
            # if there is no binding for Ctrl-s.
            expected = event.char
        if not isinstance(event, leoGui.LeoKeyEvent):
            if g.app.gui.guiName() not in ('browser', 'console', 'curses'):  # #1839.
                g.trace(f"not leo event: {event!r}, callers: {g.callers(8)}")
        if expected != got:
            g.trace(f"stroke: {stroke!r}, expected char: {expected!r}, got: {got!r}")
    #@+node:ekr.20031218072017.2817: *4* c.doCommand
    def doCommand(self, command_func: Callable, command_name: str, event: LeoKeyEvent) -> Value:
        """
        Execute the given command function, invoking hooks and catching exceptions.

        The code assumes that the "command1" hook has completely handled the
        command func if g.doHook("command1") returns False. This provides a
        simple mechanism for overriding commands.
        """
        c, p = self, self.p
        c.setLog()
        self.command_count += 1
        # New in Leo 6.2. Set command_function and command_name ivars.
        self.command_function = command_func
        self.command_name = command_name
        # The presence of this message disables all commands.
        if c.disableCommandsMessage:
            g.blue(c.disableCommandsMessage)
            return None
        if c.exists and c.inCommand and not g.unitTesting:
            g.app.commandInterruptFlag = True  # For sc.make_slide_show_command.
            # 1912: This message is annoying and unhelpful.
            # g.error('ignoring command: already executing a command.')
            return None
        g.app.commandInterruptFlag = False
        # #2256: Update the list of recent commands.
        if len(c.recent_commands_list) > 99:
            c.recent_commands_list.pop()
        c.recent_commands_list.insert(0, command_name)
        return_value = None
        if not g.doHook("command1", c=c, p=p, label=command_name):
            try:
                c.inCommand = True
                try:
                    return_value = command_func(event)
                except Exception:
                    g.es_exception()
                    return_value = None
                if c and c.exists:  # Be careful: the command could destroy c.
                    c.inCommand = False
            except Exception:
                c.inCommand = False
                if g.unitTesting:
                    raise
                g.es_print("exception executing command")
                g.es_exception()
            if c and c.exists:
                if c.requestCloseWindow:
                    c.requestCloseWindow = False
                    g.app.closeLeoWindow(c.frame)
                else:
                    c.outerUpdate()
        # Be careful: the command could destroy c.
        if c and c.exists:
            p = c.p
            g.doHook("command2", c=c, p=p, label=command_name)
        return return_value
    #@+node:ekr.20200522075411.1: *4* c.doCommandByName
    def doCommandByName(self, command_name: str, event: LeoKeyEvent = None) -> Value:
        """
        Execute one command, given the name of the command.

        The caller must do any required keystroke-only tasks.

        Return the result, if any, of the command.
        """
        c = self
        if not event:
            # Create a default key event.
            event = g.app.gui.create_key_event(c)

        # Get the command's function.
        command_func = c.commandsDict.get(command_name.replace('&', ''))
        if not command_func:
            message = f"no command function for {command_name!r}"
            if g.unitTesting or g.app.inBridge:
                raise AttributeError(message)
            g.es_print(message, color='red')
            g.trace(g.callers())
            return None
        # Invoke the function.
        val = c.doCommand(command_func, command_name, event)
        if c.exists:
            c.frame.updateStatusLine()
        return val
    #@+node:ekr.20200526074132.1: *4* c.executeMinibufferCommand
    def executeMinibufferCommand(self, commandName: str) -> Value:
        """Call c.doCommandByName, creating the required event."""
        c = self
        event = g.app.gui.create_key_event(c)
        return c.doCommandByName(commandName, event)
    #@+node:ekr.20210305133229.1: *4* c.general_script_helper & helpers
    #@@nobeautify

    def general_script_helper(self,
        command: str,
        ext: str,
        language: str,
        root: Position,
        directory: str=None,
        regex: str=None,
    ) -> None:
        """
        The official helper for the execute-general-script command.

        c:          The Commander of the outline.
        command:    The os command to execute the script.
        directory:  Optional: Change to this directory before executing command.
        ext:        The file extension for the temporary file.
        language:   The language name.
        regex:      Optional regular expression describing error messages.
                    If present, group(1) should evaluate to a line number.
                    May be a compiled regex expression or a string.
        root:       The root of the tree containing the script,
                    The script may contain section references and @others.

        Other features:

        - Create a temporary external file if `not root.isAnyAtFileNode()`.
        - Compute the final command as follows.
          1. If command contains <FILE>, replace <FILE> with the full path.
          2. If command contains <NO-FILE>, just remove <NO-FILE>.
             This allows, for example, `go run .` to work as expected.
          3. Append the full path to the command.
        """
        c, log = self, self.frame.log
        #@+others  # Define helper functions
        #@+node:ekr.20210529142153.1: *5* function: put_line (c.general_script_helper)
        def put_line(s: str) -> None:
            """
            Put the line, creating a clickable link if the regex matches.
            """
            if not regex:
                g.es_print(s)
                return
            # Get the line number.
            m = regex.match(s)
            if not m:
                g.es_print(s)
                return
            # If present, the regex should define two groups.
            try:
                s1 = m.group(1)
                s2 = m.group(2)
            except IndexError:
                g.es_print(f"Regex {regex.pattern()} must define two groups")
                return
            if s1.isdigit():
                n = int(s1)
                fn = s2
            elif s2.isdigit():
                n = int(s2)
                fn = s1
            else:
                # No line number.
                g.es_print(s)
                return
            s = s.replace(root_path, root.h)
            # Print to the console.
            print(s)
            # Find the node and offset corresponding to line n.
            p, n2 = find_line(fn, n)
            # Create the link.
            unl = p.get_UNL()
            if unl:
                log.put(s + '\n', nodeLink=f"{unl}::{n2}")  # local line.
            else:
                log.put(s + '\n')
        #@+node:ekr.20210529164957.1: *5* function: find_line (c.general_script_helper)
        def find_line(path: str, n: int) -> tuple[Position, int]:
            """
            Return the node corresponding to line n of external file given by path.
            """
            if path == root_path:
                p, offset = c.gotoCommands.find_file_line(n, root)
            else:
                # Find an @<file> node with the given path.
                for p in c.all_positions():
                    if p.isAnyAtFileNode():
                        norm_path = os.path.normpath(c.fullPath(p))
                        if path == norm_path:
                            p, offset = c.gotoCommands.find_file_line(n, p)
                            break
            return (p, offset) if p else (root, n)
        #@-others
        # Compile and check the regex.
        if regex:
            if isinstance(regex, str):
                try:
                    re.compile(regex)
                except Exception:
                    g.trace(f"Bad regex: {regex!s}")
                    return None
        # Get the script.
        script = g.getScript(c, root,
            useSelectedText=False,
            forcePythonSentinels=False,  # language=='python',
            useSentinels=True,
        )
        # Create a temp file if root is not an @<file> node.
        use_temp = not root.isAnyAtFileNode()
        if use_temp:
            fd, root_path = tempfile.mkstemp(suffix=ext, prefix="")
            with os.fdopen(fd, 'w', encoding='utf-8') as f:
                f.write(script)
        else:
            root_path = c.fullPath(root)
        # Compute the final command.
        if '<FILE>' in command:
            final_command = command.replace('<FILE>', root_path)
        elif '<NO-FILE>' in command:
            final_command = command.replace('<NO-FILE>', '').replace(root_path, '')
        else:
            final_command = f"{command} {root_path}"
        # Change directory.
        old_dir = os.path.abspath(os.path.curdir)
        if not directory:
            directory = os.path.dirname(root_path)
        os.chdir(directory)
        # Execute the final command.
        try:
            proc = subprocess.Popen(final_command,
                shell=True,
                stdout=subprocess.PIPE,
                stderr=subprocess.PIPE)
            out, err = proc.communicate()
            for s in g.splitLines(g.toUnicode(out)):
                print(s.rstrip())
            print('')
            for s in g.splitLines(g.toUnicode(err)):
                put_line(s.rstrip())
        finally:
            if use_temp:
                os.remove(root_path)
            os.chdir(old_dir)
    #@+node:ekr.20200523135601.1: *4* c.insertCharFromEvent
    def insertCharFromEvent(self, event: LeoKeyEvent) -> None:
        """
        Handle the character given by event, ignoring various special keys:
        - getArg state: k.getArg.
        - Tree: onCanvasKey or onHeadlineKey.
        - Body: ec.selfInsertCommand
        - Log: log_w.insert
        """
        trace = all(z in g.app.debug for z in ('keys', 'verbose'))
        c, k, w = self, self.k, event.widget
        name = c.widget_name(w)
        stroke = event.stroke
        if trace:
            g.trace('stroke', stroke, 'plain:', k.isPlainKey(stroke), 'widget', name)
        if not stroke:
            return
        #
        # Part 1: Very late special cases.
        #
        # #1448
        if stroke.isNumPadKey() and k.state.kind == 'getArg':
            stroke.removeNumPadModifier()
            k.getArg(event, stroke=stroke)
            return
        # Handle all unbound characters in command mode.
        if k.unboundKeyAction == 'command':
            w = g.app.gui.get_focus(c)
            if w and g.app.gui.widget_name(w).lower().startswith('canvas'):
                c.onCanvasKey(event)
            return
        #
        # Part 2: Filter out keys that should never be inserted by default.
        #
        # Ignore unbound F-keys.
        if stroke.isFKey():
            return
        # Ignore unbound Alt/Ctrl keys.
        if stroke.isAltCtrl():
            if not k.enable_alt_ctrl_bindings:
                return
            if k.ignore_unbound_non_ascii_keys:
                return
        # #868
        if stroke.isPlainNumPad():
            stroke.removeNumPadModifier()
            event.stroke = stroke
        # #868
        if stroke.isNumPadKey():
            return
        # Ignore unbound non-ascii character.
        if k.ignore_unbound_non_ascii_keys and not stroke.isPlainKey():
            return
        # Never insert escape or insert characters.
        if 'Escape' in stroke.s or 'Insert' in stroke.s:
            return
        #
        # Part 3: Handle the event depending on the pane and state.
        #
        # Handle events in the body pane.
        if name.startswith('body'):
            action = k.unboundKeyAction
            if action in ('insert', 'overwrite'):
                c.editCommands.selfInsertCommand(event, action=action)
                c.frame.updateStatusLine()
            return
        #
        # Handle events in headlines.
        if name.startswith('head'):
            c.frame.tree.onHeadlineKey(event)
            return
        #
        # Handle events in the background tree (not headlines).
        if name.startswith('canvas'):
            if event.char:
                k.searchTree(event.char)
            # Not exactly right, but it seems to be good enough.
            elif not stroke:
                c.onCanvasKey(event)
            return
        #
        # Ignore all events outside the log pane.
        if not name.startswith('log'):
            return
        #
        # Make sure we can insert into w.
        log_w = event.widget
        if not hasattr(log_w, 'supportsHighLevelInterface'):
            return
        #
        # Send the event to the text widget, not the LeoLog instance.
        i = log_w.getInsertPoint()
        s = stroke.toGuiChar()
        log_w.insert(i, s)
    #@+node:ekr.20131016084446.16724: *4* c.setComplexCommand
    def setComplexCommand(self, commandName: str) -> None:
        """Make commandName the command to be executed by repeat-complex-command."""
        c = self
        c.k.mb_history.insert(0, commandName)
    #@+node:bobjack.20080509080123.2: *4* c.universalCallback & minibufferCallback
    def universalCallback(self, source_c: Commands, function: Callable) -> Callable:
        """Create a universal command callback.

        Create and return a callback that wraps a function with an rClick
        signature in a callback which adapts standard minibuffer command
        callbacks to a compatible format.

        This also serves to allow rClick callback functions to handle
        minibuffer commands from sources other than rClick menus so allowing
        a single function to handle calls from all sources.

        A function wrapped in this wrapper can handle rclick generator
        and invocation commands and commands typed in the minibuffer.

        It will also be able to handle commands from the minibuffer even
        if rclick is not installed.
        """

        def minibufferCallback(event: LeoKeyEvent, function: Callable = function) -> None:
            # Avoid a pylint complaint.
            if hasattr(self, 'theContextMenuController'):
                cm = self.theContextMenuController
                keywords = cm.mb_keywords
            else:
                cm = keywords = None
            if not keywords:
                # If rClick is not loaded or no keywords dict was provided
                #  then the command must have been issued in a minibuffer
                #  context.
                keywords = {'c': self, 'rc_phase': 'minibuffer'}
            keywords['mb_event'] = event
            retval = None
            try:
                retval = function(keywords)
            finally:
                if cm:
                    # Even if there is an error:
                    #   clear mb_keywords prior to next command and
                    #   ensure mb_retval from last command is wiped
                    cm.mb_keywords = None
                    cm.mb_retval = retval

        minibufferCallback.__doc__ = function.__doc__  # For g.getDocStringForFunction
        minibufferCallback.source_c = source_c  # For GetArgs.command_source
        return minibufferCallback

    # fix bobjack's spelling error.
    universallCallback = universalCallback
    #@+node:ekr.20070115135502: *4* c.writeScriptFile
    def writeScriptFile(self, script: str) -> str:

        # Get the path to the file.
        c = self
        path = c.config.getString('script-file-path')
        if path:
            isAbsPath = os.path.isabs(path)
            driveSpec, path = os.path.splitdrive(path)
            parts = path.split('/')
            # xxx bad idea, loadDir is often read only!
            path = g.app.loadDir
            if isAbsPath:
                # make the first element absolute
                parts[0] = driveSpec + os.sep + parts[0]
            allParts = [path] + parts
            path = g.finalize_join(*allParts)
        else:
            path = g.finalize_join(g.app.homeLeoDir, 'scriptFile.py')

        # Write the file.
        try:
            # Retain old modification time to avoid pdb problems.
            if os.path.exists(path):
                mod_time = os.path.getmtime(path)
                with open(path, encoding='utf-8', mode='w+') as f:
                    f.write(script)
                os.utime(path, (mod_time, mod_time))
            with open(path, encoding='utf-8', mode='w+') as f:
                f.write(script)
        except Exception:
            g.es_exception()
            g.es(f"Failed to write script to {path}")
            # g.es("Check your configuration of script_file_path, currently %s" %
                # c.config.getString('script-file-path'))
            path = None
        return path
    #@+node:ekr.20190921130036.1: *3* c.expand_path_expression
    def expand_path_expression(self, s: str) -> str:
        """
        Apply Python's *standard* os.path tools to s:

        - os.path.expanduser: https://docs.python.org/3/library/os.path.html#os.path.expanduser
        - os.path.expandvars: https://docs.python.org/3/library/os.path.html#os.path.expandvars

        Do *not* call os.path.abspath, os.path.normpath, or g.os_path_normslashes.
        """
        if not s:
            return ''
        path = g.toUnicode(s)
        path = os.path.expanduser(path)
        path = os.path.expandvars(path)
        return path
    #@+node:ekr.20171124101444.1: *3* c.File
    #@+node:ekr.20200305104646.1: *4* c.archivedPositionToPosition (new)
    def archivedPositionToPosition(self, s: str) -> Position:
        """Convert an archived position (a string) to a position."""
        c = self
        s = g.toUnicode(s)
        aList: list[int]
        aList_s = s.split(',')
        try:
            aList = [int(z) for z in aList_s]
        except Exception:
            return None
        if not aList:
            return None
        p = c.rootPosition()
        level = 0
        while level < len(aList):
            i = aList[level]
            while i > 0:
                if p.hasNext():
                    p.moveToNext()
                    i -= 1
                else:
                    return None
            level += 1
            if level < len(aList):
                p.moveToFirstChild()
        return p
    #@+node:ekr.20150422080541.1: *4* c.backup
    def backup(self,
        fileName: str = None,
        prefix: str = None,
        silent: bool = False,
        useTimeStamp: bool = True,
    ) -> Optional[str]:
        """
        Back up given fileName or c.fileName().
        If useTimeStamp is True, append a timestamp to the filename.
        """
        c = self
        fn = fileName or c.fileName()
        if not fn:
            return None
        theDir, base = g.os_path_split(fn)
        if useTimeStamp:
            if base.endswith('.leo'):
                base = base[:-4]
            stamp = time.strftime("%Y%m%d-%H%M%S")
            branch = prefix + '-' if prefix else ''
            fn = f"{branch}{base}-{stamp}.leo"
            path = g.finalize_join(theDir, fn)
        else:
            path = fn
        if path:
            c.saveTo(fileName=path, silent=silent)  # Issues saved message.  # pylint: disable=no-member
            # g.es('in', theDir)
        return path
    #@+node:ekr.20180210092235.1: *4* c.backup_helper
    def backup_helper(
        self,
        base_dir: str = None,
        env_key: str = 'LEO_BACKUP',
        sub_dir: str = None,
        use_git_prefix: bool = True,
    ) -> None:
        """
        A helper for scripts that back up a .leo file.
        Use os.environ[env_key] as the base_dir only if base_dir is not given.
        Backup to base_dir or join(base_dir, sub_dir).
        """
        c = self
        old_cwd = os.getcwd()
        join = g.finalize_join
        if not base_dir:
            if env_key:
                try:
                    base_dir = os.environ[env_key]
                except KeyError:
                    print(f"No environment var: {env_key}")
                    base_dir = None
        if base_dir and g.os_path_exists(base_dir):
            if use_git_prefix:
                git_branch, junk = g.gitInfo()
            else:
                git_branch = None
            theDir, fn = g.os_path_split(c.fileName())
            backup_dir = join(base_dir, sub_dir) if sub_dir else base_dir
            path = join(backup_dir, fn)
            if g.os_path_exists(backup_dir):
                written_fn = c.backup(
                    path,
                    prefix=git_branch,
                    silent=True,
                    useTimeStamp=True,
                )
                g.es_print(f"wrote: {written_fn}")
            else:
                g.es_print(f"backup_dir not found: {backup_dir!r}")
        else:
            g.es_print(f"base_dir not found: {base_dir!r}")
        os.chdir(old_cwd)
    #@+node:ekr.20090103070824.11: *4* c.checkFileTimeStamp
    def checkFileTimeStamp(self, fn: str) -> bool:
        """
        Return True if the file given by fn has not been changed
        since Leo read it or if the user agrees to overwrite it.
        """
        c = self
        if g.app.externalFilesController:
            return g.app.externalFilesController.check_overwrite(c, fn)
        return True
    #@+node:ekr.20110530124245.18248: *4* c.looksLikeDerivedFile
    def looksLikeDerivedFile(self, fn: str) -> bool:
        """
        Return True if fn names a file that looks like an
        external file written by Leo.
        """
        # c = self
        try:
            with open(fn, 'rb') as f:  # 2020/11/14: Allow unicode characters!
                b = f.read()
                s = g.toUnicode(b)
            return s.find('@+leo-ver=') > -1
        except Exception:
            g.es_exception()
            return False
    #@+node:ekr.20031218072017.2925: *4* c.markAllAtFileNodesDirty
    def markAllAtFileNodesDirty(self, event: LeoKeyEvent = None) -> None:
        """Mark all @file nodes as changed."""
        c = self
        c.endEditing()
        p = c.rootPosition()
        while p:
            if p.isAtFileNode():
                p.setDirty()
                c.setChanged()
                p.moveToNodeAfterTree()
            else:
                p.moveToThreadNext()
    #@+node:ekr.20031218072017.2926: *4* c.markAtFileNodesDirty
    def markAtFileNodesDirty(self, event: LeoKeyEvent = None) -> None:
        """Mark all @file nodes in the selected tree as changed."""
        c = self
        p = c.p
        if not p:
            return
        c.endEditing()
        after = p.nodeAfterTree()
        while p and p != after:
            if p.isAtFileNode():
                p.setDirty()
                c.setChanged()
                p.moveToNodeAfterTree()
            else:
                p.moveToThreadNext()
    #@+node:ekr.20031218072017.2823: *4* c.openWith
    def openWith(self, event: LeoKeyEvent = None, d: dict[str, Position] = None) -> None:
        """
        This is *not* a command.

        Handles the items in the Open With... menu.

        See ExternalFilesController.open_with for details about d.
        """
        c = self
        if d and g.app.externalFilesController:
            # Select an ancestor @<file> node if possible.
            if not d.get('p'):
                d['p'] = None
                p = c.p
                while p:
                    if p.isAnyAtFileNode():
                        d['p'] = p
                        break
                    p.moveToParent()
            g.app.externalFilesController.open_with(c, d)
        elif not d:
            g.trace('can not happen: no d', g.callers())
    #@+node:ekr.20140717074441.17770: *4* c.recreateGnxDict
    def recreateGnxDict(self) -> None:
        """Recreate the gnx dict prior to refreshing nodes from disk."""
        c, d = self, {}
        # Start with the hidden-root-vnode
        vHiddenRoot = c.hiddenRootNode
        d[vHiddenRoot.gnx] = vHiddenRoot
        # And fill up the with rest of the commander's VNodes.
        for v in c.all_unique_nodes():
            gnxString = v.fileIndex
            if isinstance(gnxString, str):
                d[gnxString] = v
                if 'gnx' in g.app.debug:
                    g.trace(c.shortFileName(), gnxString, v)
            else:
                g.internalError(f"no gnx for vnode: {v}")
        c.fileCommands.gnxDict = d
    #@+node:ekr.20031218072017.2081: *4* c.openRecentFile
    def openRecentFile(self, event: LeoKeyEvent = None, fn: str = None) -> None:
        """
        c.openRecentFile: This is not a command!

        This method is a helper called only from the recentFilesCallback in
        rf.createRecentFilesMenuItems.
        """
        c = self
        if g.doHook("recentfiles1", c=c, p=c.p, v=c.p, fileName=fn):
            return
        c2 = g.openWithFileName(fn, old_c=c)
        if c2:
            g.app.makeAllBindings()
            g.doHook("recentfiles2", c=c2, p=c2.p, v=c2.p, fileName=fn)
    #@+node:ekr.20180508111544.1: *3* c.Git
    #@+node:ekr.20180510104805.1: *4* c.diff_file
    def diff_file(self, fn: str, rev1: str = 'HEAD', rev2: str = '') -> None:
        """
        Create an outline describing the git diffs for all files changed
        between rev1 and rev2.
        """
        from leo.commands import editFileCommands as efc
        x = efc.GitDiffController(c=self)
        x.diff_file(fn=fn, rev1=rev1, rev2=rev2)
    #@+node:ekr.20180508110755.1: *4* c.diff_two_revs
    def diff_two_revs(self, directory: str = None, rev1: str = '', rev2: str = '') -> None:
        """
        Create an outline describing the git diffs for all files changed
        between rev1 and rev2.
        """
        from leo.commands import editFileCommands as efc
        efc.GitDiffController(c=self).diff_two_revs(rev1=rev1, rev2=rev2)
    #@+node:ekr.20180510103923.1: *4* c.diff_two_branches
    def diff_two_branches(self, branch1: str, branch2: str, fn: str) -> None:
        """
        Create an outline describing the git diffs for all files changed
        between rev1 and rev2.
        """
        from leo.commands import editFileCommands as efc
        efc.GitDiffController(c=self).diff_two_branches(
            branch1=branch1, branch2=branch2, fn=fn)
    #@+node:ekr.20180510105125.1: *4* c.git_diff
    def git_diff(self, rev1: str = 'HEAD', rev2: str = '') -> None:

        from leo.commands import editFileCommands as efc
        efc.GitDiffController(c=self).git_diff(rev1, rev2)
    #@+node:ekr.20230705190130.1: *4* c.git_node_history
    def git_node_history(self, file_name: str, gnx: str) -> None:

        from leo.commands import editFileCommands as efc
        efc.GitDiffController(c=self).node_history(file_name, [gnx])
    #@+node:ekr.20171124100534.1: *3* c.Gui
    #@+node:ekr.20111217154130.10286: *4* c.Dialogs & messages
    #@+node:ekr.20110510052422.14618: *5* c.alert
    def alert(self, message: str) -> None:
        c = self
        # The unit tests just tests the args.
        if not g.unitTesting:
            g.es(message)
            g.app.gui.alert(c, message)
    #@+node:ekr.20111217154130.10284: *5* c.init_error_dialogs
    def init_error_dialogs(self) -> None:
        c = self
        g.app.syntax_error_files = []
        c.import_error_nodes = []
        c.ignored_at_file_nodes = []
        c.orphan_at_file_nodes = []
    #@+node:ekr.20171123135805.1: *5* c.notValidInBatchMode
    def notValidInBatchMode(self, commandName: str) -> None:
        g.es('the', commandName, "command is not valid in batch mode")
    #@+node:ekr.20110530082209.18250: *5* c.putHelpFor
    def putHelpFor(self, s: str, short_title: str = '') -> None:
        """Helper for various help commands."""
        c = self
        g.app.gui.put_help(c, s, short_title)
    #@+node:ekr.20111217154130.10285: *5* c.raise_error_dialogs
    warnings_dict: dict[str, bool] = {}

    def raise_error_dialogs(self, kind: str = 'read') -> None:
        """Warn about read/write failures."""
        c = self
        use_dialogs = False
        if g.unitTesting:
            c.init_error_dialogs()
            return
        # Issue one or two dialogs or messages.
        saved_body = c.rootPosition().b  # Save the root's body. The dialog destroys it!
        if c.import_error_nodes or c.ignored_at_file_nodes or c.orphan_at_file_nodes:
            g.app.gui.dismiss_splash_screen()
        else:
            # #1007: Exit now, so we don't have to restore c.rootPosition().b.
            c.init_error_dialogs()
            return
        if c.import_error_nodes:
            files = '\n'.join(sorted(set(c.import_error_nodes)))  # type:ignore
            if files not in self.warnings_dict:
                self.warnings_dict[files] = True
                import_message1 = 'The following were not imported properly.'
                import_message2 = f"Inserted @ignore in...\n{files}"
                g.es_print(import_message1, color='red')
                g.es_print(import_message2)
                if use_dialogs:
                    import_dialog_message = f"{import_message1}\n{import_message2}"
                    g.app.gui.runAskOkDialog(c,
                        message=import_dialog_message, title='Import errors')
        if c.ignored_at_file_nodes:
            files = '\n'.join(sorted(set(c.ignored_at_file_nodes)))  # type:ignore
            if files not in self.warnings_dict:
                self.warnings_dict[files] = True
                kind_s = 'read' if kind == 'read' else 'written'
                ignored_message = f"The following were not {kind_s} because they contain @ignore:"
                kind = 'read' if kind.startswith('read') else 'written'
                g.es_print(ignored_message, color='red')
                g.es_print(files)
                if use_dialogs:
                    ignored_dialog_message = f"{ignored_message}\n{files}"
                    g.app.gui.runAskOkDialog(c,
                        message=ignored_dialog_message, title=f"Not {kind.capitalize()}")
        # #1050: always raise a dialog for orphan @<file> nodes.
        if c.orphan_at_file_nodes:
            message = '\n'.join([
                'The following were not written because of errors:\n',
                '\n'.join(sorted(set(c.orphan_at_file_nodes))),  # type:ignore
                '',
                'Warning: changes to these files will be lost\n'
                'unless you can save the files successfully.'
            ])
            g.app.gui.runAskOkDialog(c, message=message, title='Not Written')
            # Mark all the nodes dirty.
            for z in c.all_unique_positions():
                if z.isOrphan():
                    z.setDirty()
                    z.clearOrphan()
            c.setChanged()
            c.redraw()
        # Restore the root position's body.
        c.rootPosition().v.b = saved_body  # #1007: just set v.b.
        c.init_error_dialogs()
    #@+node:ekr.20150710083827.1: *5* c.syntaxErrorDialog
    def syntaxErrorDialog(self) -> None:
        """Warn about syntax errors in files."""
        c = self
        if g.app.syntax_error_files and c.config.getBool(
            'syntax-error-popup', default=False):
            aList = sorted(set(g.app.syntax_error_files))
            g.app.syntax_error_files = []
            list_s = '\n'.join(aList)
            g.app.gui.runAskOkDialog(
                c,
                title='Python Errors',
                message=f"Python errors in:\n\n{list_s}",
                text="Ok",
            )
    #@+node:ekr.20031218072017.2945: *4* c.Dragging
    #@+node:ekr.20031218072017.2947: *5* c.dragToNthChildOf
    def dragToNthChildOf(self, p: Position, parent: Position, n: int) -> None:
        c, p, u = self, self.p, self.undoer
        if not c.checkDrag(p, parent):
            return
        if not c.checkMoveWithParentWithWarning(p, parent, True):
            return
        c.endEditing()
        undoData = u.beforeMoveNode(p)
        p.setDirty()
        p.moveToNthChildOf(parent, n)
        p.setDirty()
        c.setChanged()
        u.afterMoveNode(p, 'Drag', undoData)
        c.redraw(p)
        c.updateSyntaxColorer(p)  # Dragging can change syntax coloring.
    #@+node:ekr.20031218072017.2353: *5* c.dragAfter
    def dragAfter(self, p: Position, after: Optional[Position]) -> None:
        c, p, u = self, self.p, self.undoer
        if not c.checkDrag(p, after):
            return
        if not c.checkMoveWithParentWithWarning(p, after.parent(), True):
            return
        c.endEditing()
        undoData = u.beforeMoveNode(p)
        p.setDirty()
        p.moveAfter(after)
        p.setDirty()
        c.setChanged()
        u.afterMoveNode(p, 'Drag', undoData)
        c.redraw(p)
        c.updateSyntaxColorer(p)  # Dragging can change syntax coloring.
    #@+node:ekr.20031218072017.2946: *5* c.dragCloneToNthChildOf
    def dragCloneToNthChildOf(self, p: Position, parent: Position, n: int) -> None:
        c = self
        u = c.undoer
        undoType = 'Clone Drag'
        current = c.p
        clone = p.clone()  # Creates clone & dependents, does not set undo.
        if (
            not c.checkDrag(p, parent) or
            not c.checkMoveWithParentWithWarning(clone, parent, True)
        ):
            clone.doDelete(newNode=p)  # Destroys clone and makes p the current node.
            c.selectPosition(p)  # Also sets root position.
            return
        c.endEditing()
        undoData = u.beforeInsertNode(current)
        clone.setDirty()
        clone.moveToNthChildOf(parent, n)
        clone.setDirty()
        c.setChanged()
        u.afterInsertNode(clone, undoType, undoData)
        c.redraw(clone)
        c.updateSyntaxColorer(clone)  # Dragging can change syntax coloring.
    #@+node:ekr.20031218072017.2948: *5* c.dragCloneAfter
    def dragCloneAfter(self, p: Position, after: Position) -> None:
        c = self
        u = c.undoer
        undoType = 'Clone Drag'
        current = c.p
        clone = p.clone()  # Creates clone.  Does not set undo.
        if c.checkDrag(
            p, after) and c.checkMoveWithParentWithWarning(clone, after.parent(), True):
            c.endEditing()
            undoData = u.beforeInsertNode(current)
            clone.setDirty()
            clone.moveAfter(after)
            clone.v.setDirty()
            c.setChanged()
            u.afterInsertNode(clone, undoType, undoData)
            p = clone
        else:
            clone.doDelete(newNode=p)
        c.redraw(p)
        c.updateSyntaxColorer(clone)  # Dragging can change syntax coloring.
    #@+node:ekr.20031218072017.2949: *4* c.Drawing
    #@+node:ekr.20080514131122.8: *5* c.bringToFront
    def bringToFront(self, c2: "Commands" = None) -> None:
        c = self
        c2 = c2 or c
        g.app.gui.ensure_commander_visible(c2)

    BringToFront = bringToFront  # Compatibility with old scripts
    #@+node:ekr.20040803072955.143: *5* c.expandAllAncestors
    def expandAllAncestors(self, p: Position) -> bool:
        """
        Expand all ancestors without redrawing.
        Return a flag telling whether a redraw is needed.
        """
        # c = self
        redraw_flag = False
        for p in p.parents():
            if not p.v.isExpanded():
                p.v.expand()
                p.expand()
                redraw_flag = True
            elif p.isExpanded():
                p.v.expand()
            else:
                p.expand()
                redraw_flag = True
        return redraw_flag
    #@+node:ekr.20080514131122.20: *5* c.outerUpdate
    def outerUpdate(self) -> None:
        """Handle delayed focus requests and modified events."""
        c = self
        if not c.exists or not c.k:
            return
        # New in Leo 5.6: Delayed redraws are useful in utility methods.
        if c.requestLaterRedraw:
            if c.enableRedrawFlag:
                c.requestLaterRedraw = False
                if 'drawing' in g.app.debug and not g.unitTesting:
                    g.trace('\nDELAYED REDRAW')
                    time.sleep(1.0)
                c.redraw()
        # Delayed focus requests will always be useful.
        if c.requestedFocusWidget:
            w = c.requestedFocusWidget
            if 'focus' in g.app.debug and not g.unitTesting:
                if hasattr(w, 'objectName'):
                    name = w.objectName()
                else:
                    name = w.__class__.__name__
                g.trace('DELAYED FOCUS', name)
            c.set_focus(w)
            c.requestedFocusWidget = None
        table = (
            ("childrenModified", g.childrenModifiedSet),
            ("contentModified", g.contentModifiedSet),
        )
        for kind, mods in table:
            if mods:
                g.doHook(kind, c=c, nodes=mods)
                mods.clear()
    #@+node:ekr.20080514131122.13: *5* c.recolor
    def recolor(self, p: Position = None) -> None:
        c = self
        colorizer = c.frame.body.colorizer
        if colorizer and hasattr(colorizer, 'colorize'):
            # Only the QScintillaColorizer class has a colorize method.
            colorizer.colorize(p or c.p)

    recolor_now = recolor
    #@+node:ekr.20080514131122.14: *5* c.redrawing...
    #@+node:ekr.20170808014610.1: *6* c.enable/disable_redraw
    def disable_redraw(self) -> None:
        """Disable all redrawing until enabled."""
        c = self
        c.enableRedrawFlag = False

    def enable_redraw(self) -> None:
        c = self
        c.enableRedrawFlag = True
    #@+node:ekr.20090110073010.1: *6* c.redraw ('redraw' command)
    @cmd('redraw')
    def redraw_command(self, event: LeoKeyEvent) -> None:
        c = event.get('c')
        if c:
            p = c.p
            c.redraw()
            # Use a trap door, not a kwarg.
            colorizer = c.frame.body.colorizer
            if colorizer and hasattr(colorizer, 'old_v'):
                colorizer.old_v = None  # #4146
            c.recolor(p)

    def redraw(self, p: Position = None) -> None:
        """
        Redraw the screen immediately.
        If p is given, set c.p to p.
        """
        c = self
        # New in Leo 5.6: clear the redraw request.
        c.requestLaterRedraw = False
        if not p:
            p = c.p or c.rootPosition()
        if not p:
            return
        c.expandAllAncestors(p)
        if p:
            # Fix bug https://bugs.launchpad.net/leo-editor/+bug/1183855
            # This looks redundant, but it is probably the only safe fix.
            c.frame.tree.select(p)
        # tree.redraw will change the position if p is a hoisted @chapter node.
        p2 = c.frame.tree.redraw(p)
        # Be careful.  NullTree.redraw returns None.
        # #503: NullTree.redraw(p) now returns p.
        c.selectPosition(p2 or p)
        # Do not call treeFocusHelper here.
            # c.treeFocusHelper()
        # Clear the redraw request, again.
        c.requestLaterRedraw = False

    # Compatibility with old scripts

    force_redraw = redraw
    redraw_now = redraw
    #@+node:ekr.20090110131802.2: *6* c.redraw_after_contract
    def redraw_after_contract(self, p: Position = None) -> None:
        c = self
        if c.enableRedrawFlag:
            if p:
                c.setCurrentPosition(p)
            else:
                p = c.currentPosition()
            c.frame.tree.redraw_after_contract(p)
            c.treeFocusHelper()
        else:
            c.requestLaterRedraw = True
    #@+node:ekr.20090112065525.1: *6* c.redraw_after_expand
    def redraw_after_expand(self, p: Position) -> None:
        c = self
        if c.enableRedrawFlag:
            if p:
                c.setCurrentPosition(p)
            else:
                p = c.currentPosition()
            c.frame.tree.redraw_after_expand(p)
            c.treeFocusHelper()
        else:
            c.requestLaterRedraw = True
    #@+node:ekr.20090110073010.2: *6* c.redraw_after_head_changed
    def redraw_after_head_changed(self) -> None:
        """
        Redraw the screen (if needed) when editing ends.
        This may be a do-nothing for some gui's.
        """
        c = self
        if c.enableRedrawFlag:
            self.frame.tree.redraw_after_head_changed()
        else:
            c.requestLaterRedraw = True
    #@+node:ekr.20090110073010.4: *6* c.redraw_after_select
    def redraw_after_select(self, p: Position) -> None:
        """Redraw the screen after node p has been selected."""
        c = self
        if c.enableRedrawFlag:
            flag = c.expandAllAncestors(p)
            if flag:
                # This is the same as c.frame.tree.full_redraw().
                c.frame.tree.redraw_after_select(p)
        else:
            c.requestLaterRedraw = True
    #@+node:ekr.20170908081918.1: *6* c.redraw_later
    def redraw_later(self) -> None:
        """
        Ensure that c.redraw() will be called eventually.

        c.outerUpdate will call c.redraw() only if no other code calls c.redraw().
        """
        c = self
        c.requestLaterRedraw = True
        if 'drawing' in g.app.debug:
            # g.trace('\n' + g.callers(8))
            g.trace(g.callers())
    #@+node:ekr.20080514131122.17: *5* c.widget_name
    def widget_name(self, widget: Widget) -> str:
        # c = self
        return g.app.gui.widget_name(widget) if g.app.gui else '<no widget>'
    #@+node:ekr.20171124101045.1: *4* c.Events
    #@+node:ekr.20060923202156: *5* c.onCanvasKey
    def onCanvasKey(self, event: LeoKeyEvent) -> None:
        """
        Navigate to the next headline starting with ch = event.char.
        If ch is uppercase, search all headlines; otherwise search only visible headlines.
        This is modeled on Windows explorer.
        """
        if not event or not event.char or not event.char.isalnum():
            return
        c, p = self, self.p
        p1 = p.copy()
        invisible = c.config.getBool('invisible-outline-navigation')
        ch = event.char if event else ''
        allFlag = ch.isupper() and invisible  # all is a global (!?)
        if not invisible:
            ch = ch.lower()
        found = False
        extend = self.navQuickKey()
        attempts = (True, False) if extend else (False,)
        for extend2 in attempts:
            p = p1.copy()
            while 1:
                if allFlag:
                    p.moveToThreadNext()
                else:
                    p.moveToVisNext(c)
                if not p:
                    p = c.rootPosition()
                if p == p1:  # Never try to match the same position.
                    found = False
                    break
                newPrefix = c.navHelper(p, ch, extend2)
                if newPrefix:
                    found = True
                    break
            if found:
                break
        if found:
            c.selectPosition(p)
            c.redraw_after_select(p)
            c.navTime = time.time()
            c.navPrefix = newPrefix
        else:
            c.navTime = None
            c.navPrefix = ''
        c.treeWantsFocus()
    #@+node:ekr.20061002095711.1: *6* c.navQuickKey
    def navQuickKey(self) -> bool:
        """
        Return true if there are two quick outline navigation keys
        in quick succession.

        Returns False if @float outline_nav_extend_delay setting is 0.0 or unspecified.
        """
        c = self
        deltaTime = c.config.getFloat('outline-nav-extend-delay')
        if deltaTime in (None, 0.0):
            return False
        if c.navTime is None:
            return False  # mypy.
        return time.time() - c.navTime < deltaTime
    #@+node:ekr.20061002095711: *6* c.navHelper
    def navHelper(self, p: Position, ch: str, extend: bool) -> str:
        c = self
        h = p.h.lower()
        if extend:
            prefix = c.navPrefix + ch
            return h.startswith(prefix.lower()) and prefix
        if h.startswith(ch):
            return ch
        # New feature: search for first non-blank character after @x for common x.
        if ch != '@' and h.startswith('@'):
            for s in ('button', 'command', 'file', 'thin', 'asis', 'nosent',):
                prefix = '@' + s
                if h.startswith('@' + s):
                    while 1:
                        n = len(prefix)
                        ch2 = h[n] if n < len(h) else ''
                        if ch2.isspace():
                            prefix = prefix + ch2
                        else:
                            break
                    if len(prefix) < len(h) and h.startswith(prefix + ch.lower()):
                        return prefix + ch
        return ''
    #@+node:ekr.20031218072017.2909: *4* c.Expand/contract
    #@+node:ekr.20171124091426.1: *5* c.contractAllHeadlines
    def contractAllHeadlines(self, event: LeoKeyEvent = None) -> None:
        """Contract all nodes in the outline."""
        c = self
        for v in c.all_nodes():
            v.contract()
            v.expandedPositions = []  # #2571
        if c.hoistStack:
            # #2380: Handle hoists properly.
            bunch = c.hoistStack[-1]
            p = bunch.p
        else:
            # Select the topmost ancestor of the presently selected node.
            p = c.p
            while p and p.hasParent():
                p.moveToParent()
        c.selectPosition(p)  # #2380: Don't redraw here.
        c.expansionLevel = 1  # Reset expansion level.
    #@+node:ekr.20031218072017.2910: *5* c.contractSubtree
    def contractSubtree(self, p: Position) -> None:
        for p in p.subtree():
            p.contract()
    #@+node:ekr.20031218072017.2911: *5* c.expandSubtree
    def expandSubtree(self, p: Position) -> None:
        # c = self
        last = p.lastNode()
        p = p.copy()
        while p and p != last:
            p.expand()
            p = p.moveToThreadNext()
    #@+node:ekr.20031218072017.2912: *5* c.expandToLevel
    def expandToLevel(self, level: int) -> None:

        c = self
        n = c.p.level()
        old_expansion_level = c.expansionLevel
        max_level = 0
        for p in c.p.self_and_subtree(copy=False):
            if p.level() - n + 1 < level:
                p.expand()
                max_level = max(max_level, p.level() - n + 1)
            else:
                p.contract()
        c.expansionNode = c.p.copy()
        c.expansionLevel = max_level + 1
        if c.expansionLevel != old_expansion_level:
            c.redraw()
        # It's always useful to announce the level.
        # c.k.setLabelBlue('level: %s' % (max_level+1))
        # g.es('level', max_level + 1)
        c.frame.putStatusLine(f"level: {max_level + 1}")  # bg='red', fg='red')
    #@+node:ekr.20141028061518.23: *4* c.Focus
    #@+node:ekr.20080514131122.9: *5* c.get/request/set_focus
    def get_focus(self) -> Widget:
        c = self
        w = g.app.gui and g.app.gui.get_focus(c)
        if 'focus' in g.app.debug:
            name = w.objectName() if hasattr(w, 'objectName') else w.__class__.__name__
            g.trace('(c)', name)
        return w

    def get_requested_focus(self) -> Widget:
        c = self
        return c.requestedFocusWidget

    def request_focus(self, w: Widget) -> None:
        c = self
        trace = 'focus' in g.app.debug
        if w and g.app.gui:
            if trace:
                name = w.objectName() if hasattr(w, 'objectName') else w.__class__.__name__
                g.trace('(c)', name, g.callers(2))
            c.requestedFocusWidget = w

    def set_focus(self, w: Widget) -> None:
        trace = 'focus' in g.app.debug
        c = self
        if w and g.app.gui:
            if trace:
                name = w.objectName() if hasattr(w, 'objectName') else w.__class__.__name__
                g.trace('(c)', name, g.callers(4))
            g.app.gui.set_focus(c, w)
        elif trace:
            g.trace('(c) no w')
        c.requestedFocusWidget = None
    #@+node:ekr.20080514131122.10: *5* c.invalidateFocus (do nothing)
    def invalidateFocus(self) -> None:
        """Indicate that the focus is in an invalid location, or is unknown."""
        # c = self
        # c.requestedFocusWidget = None
        pass
    #@+node:ekr.20080514131122.16: *5* c.traceFocus (not used)
    def traceFocus(self, w: Wrapper) -> None:
        c = self
        if 'focus' in g.app.debug:
            c.trace_focus_count += 1
            g.pr(f"{c.trace_focus_count:4d}", c.widget_name(w), g.callers(8))
    #@+node:ekr.20070226121510: *5* c.treeFocusHelper & initialFocusHelper
    def treeFocusHelper(self) -> None:
        c = self
        if c.stayInTreeAfterSelect:
            c.treeWantsFocus()
        else:
            c.bodyWantsFocus()

    def initialFocusHelper(self) -> None:
        c = self
        if c.outlineHasInitialFocus:
            c.treeWantsFocus()
        else:
            c.bodyWantsFocus()
    #@+node:ekr.20080514131122.18: *5* c.xWantsFocus
    def bodyWantsFocus(self) -> None:
        c = self
        body = c.frame.body
        c.request_focus(body and body.wrapper)

    def logWantsFocus(self) -> None:
        c = self
        log = c.frame.log
        c.request_focus(log and log.logCtrl)

    def minibufferWantsFocus(self) -> None:
        c = self
        c.request_focus(c.miniBufferWidget)

    def treeWantsFocus(self) -> None:
        c = self
        tree = c.frame.tree
        c.request_focus(tree and tree.canvas)

    def widgetWantsFocus(self, w: Wrapper) -> None:
        c = self
        c.request_focus(w)
    #@+node:ekr.20080514131122.19: *5* c.xWantsFocusNow
    # widgetWantsFocusNow does an automatic update.

    def widgetWantsFocusNow(self, w: Widget) -> None:
        c = self
        if w:
            c.set_focus(w)
            c.requestedFocusWidget = None

    # New in 4.9: all FocusNow methods now *do* call c.outerUpdate().

    def bodyWantsFocusNow(self) -> None:
        c, body = self, self.frame.body
        c.widgetWantsFocusNow(body and body.wrapper)

    def logWantsFocusNow(self) -> None:
        c, log = self, self.frame.log
        c.widgetWantsFocusNow(log and log.logCtrl)

    def minibufferWantsFocusNow(self) -> None:
        c = self
        c.widgetWantsFocusNow(c.miniBufferWidget)

    def treeWantsFocusNow(self) -> None:
        c, tree = self, self.frame.tree
        c.widgetWantsFocusNow(tree and tree.canvas)
    #@+node:ekr.20031218072017.2955: *4* c.Menus
    #@+node:ekr.20080610085158.2: *5* c.add_command
    def add_command(self, menu: Widget,
        accelerator: str = '',  # Not used.
        command: Callable = None,
        commandName: str = None,  # Not used.
        label: str = None,  # Not used.
        underline: int = 0,
    ) -> None:
        c = self
        if command:
            # Command is one of two callbacks defined in createMenuEntries.

            def add_commandCallback(c: Commands = c, command: Callable = command) -> Value:
                val = command()
                # Careful: func may destroy c.
                if c.exists:
                    c.outerUpdate()
                return val

            menu.add_command(menu,
                accelerator=accelerator,
                command=command,
                commandName=commandName,
                label=label,
                underline=underline,
            )
        else:
            g.trace('can not happen: no "command" arg')
    #@+node:ekr.20171123203044.1: *5* c.Menu Enablers
    #@+node:ekr.20040131170659: *6* c.canClone
    def canClone(self) -> bool:
        c = self
        if c.hoistStack:
            current = c.p
            bunch = c.hoistStack[-1]
            return current != bunch.p
        return True
    #@+node:ekr.20031218072017.2956: *6* c.canContractAllHeadlines
    def canContractAllHeadlines(self) -> bool:
        """Contract all nodes in the tree."""
        c = self
        for p in c.all_positions():  # was c.all_unique_positions()
            if p.isExpanded():
                return True
        return False
    #@+node:ekr.20031218072017.2957: *6* c.canContractAllSubheads
    def canContractAllSubheads(self) -> bool:
        current = self.p
        for p in current.subtree():
            if p != current and p.isExpanded():
                return True
        return False
    #@+node:ekr.20031218072017.2958: *6* c.canContractParent
    def canContractParent(self) -> bool:
        c = self
        return c.p.parent()
    #@+node:ekr.20031218072017.2959: *6* c.canContractSubheads
    def canContractSubheads(self) -> bool:
        current = self.p
        for child in current.children():
            if child.isExpanded():
                return True
        return False
    #@+node:ekr.20031218072017.2960: *6* c.canCutOutline & canDeleteHeadline
    def canDeleteHeadline(self) -> bool:
        c, p = self, self.p
        if c.hoistStack:
            bunch = c.hoistStack[0]
            if p == bunch.p:
                return False
        return p.hasParent() or p.hasThreadBack() or p.hasNext()

    canCutOutline = canDeleteHeadline
    #@+node:ekr.20031218072017.2961: *6* c.canDemote
    def canDemote(self) -> bool:
        c = self
        return c.p.hasNext()
    #@+node:ekr.20031218072017.2962: *6* c.canExpandAllHeadlines
    def canExpandAllHeadlines(self) -> bool:
        """Return True if the Expand All Nodes menu item should be enabled."""
        c = self
        for p in c.all_positions():  # was c.all_unique_positions()
            if not p.isExpanded():
                return True
        return False
    #@+node:ekr.20031218072017.2963: *6* c.canExpandAllSubheads
    def canExpandAllSubheads(self) -> bool:
        c = self
        for p in c.p.subtree():
            if not p.isExpanded():
                return True
        return False
    #@+node:ekr.20031218072017.2964: *6* c.canExpandSubheads
    def canExpandSubheads(self) -> bool:
        current = self.p
        for p in current.children():
            if p != current and not p.isExpanded():
                return True
        return False
    #@+node:ekr.20031218072017.2287: *6* c.canExtract, canExtractSection & canExtractSectionNames
    def canExtract(self) -> bool:
        return True  # #4015.

    canExtractSectionNames = canExtract

    def canExtractSection(self) -> bool:
        c = self
        w = c.frame.body.wrapper
        if not w:
            return False
        s = w.getSelectedText()
        if not s:
            return False
        line = g.get_line(s, 0)
        i1 = line.find("<<")
        j1 = line.find(">>")
        i2 = line.find("@<")
        j2 = line.find("@>")
        return -1 < i1 < j1 or -1 < i2 < j2
    #@+node:ekr.20031218072017.2965: *6* c.canFindMatchingBracket
    #@@nobeautify

    def canFindMatchingBracket(self) -> bool:
        c = self
        brackets = "()[]{}"
        w = c.frame.body.wrapper
        s = w.getAllText()
        ins = w.getInsertPoint()
        c1 = s[ins]   if 0 <= ins   < len(s) else ''
        c2 = s[ins-1] if 0 <= ins-1 < len(s) else ''
        val = (c1 and c1 in brackets) or (c2 and c2 in brackets)
        return bool(val)
    #@+node:ekr.20040303165342: *6* c.canHoist & canDehoist
    def canDehoist(self) -> bool:
        """
        Return True if do-hoist should be enabled in a menu.
        Should not be used in any other context.
        """
        c = self
        return bool(c.hoistStack)

    def canHoist(self) -> bool:
        # This is called at idle time, so minimizing positions is crucial!
        """
        Return True if hoist should be enabled in a menu.
        Should not be used in any other context.
        """
        return True
    #@+node:ekr.20031218072017.2970: *6* c.canMoveOutlineDown
    def canMoveOutlineDown(self) -> bool:
        c, p = self, self.p
        return p and p.visNext(c)
    #@+node:ekr.20031218072017.2971: *6* c.canMoveOutlineLeft
    def canMoveOutlineLeft(self) -> bool:
        c, p = self, self.p
        if c.hoistStack:
            bunch = c.hoistStack[-1]
            if p and p.hasParent():
                p.moveToParent()
                return p != bunch.p and bunch.p.isAncestorOf(p)
            return False
        return p and p.hasParent()
    #@+node:ekr.20031218072017.2972: *6* c.canMoveOutlineRight
    def canMoveOutlineRight(self) -> bool:
        c, p = self, self.p
        if c.hoistStack:
            bunch = c.hoistStack[-1]
            return p and p.hasBack() and p != bunch.p
        return p and p.hasBack()
    #@+node:ekr.20031218072017.2973: *6* c.canMoveOutlineUp
    def canMoveOutlineUp(self) -> bool:
        c, current = self, self.p
        visBack = current and current.visBack(c)
        if not visBack:
            return False
        if visBack.visBack(c):
            return True
        if c.hoistStack:
            limit, limitIsVisible = c.visLimit()
            if limitIsVisible:  # A hoist
                return current != limit
            # A chapter.
            return current != limit.firstChild()
        return current != c.rootPosition()
    #@+node:ekr.20031218072017.2974: *6* c.canPasteOutline
    def canPasteOutline(self, s: str = None) -> bool:
        # c = self
        if not s:
            s = g.app.gui.getTextFromClipboard()
        # check for JSON
        if s and s.lstrip().startswith("{"):
            try:
                d = json.loads(s)
                if not ('vnodes' in d and 'tnodes' in d):
                    return False
            except Exception:
                return False
            return True
        if s and g.match(s, 0, g.app.prolog_prefix_string):
            return True
        return False
    #@+node:ekr.20031218072017.2975: *6* c.canPromote
    def canPromote(self) -> bool:
        p = self.p
        return p and p.hasChildren()
    #@+node:ekr.20031218072017.2977: *6* c.canSelect....
    def canSelectThreadBack(self) -> bool:
        p = self.p
        return p.hasThreadBack()

    def canSelectThreadNext(self) -> bool:
        p = self.p
        return p.hasThreadNext()

    def canSelectVisBack(self) -> bool:
        c, p = self, self.p
        return p.visBack(c)

    def canSelectVisNext(self) -> bool:
        c, p = self, self.p
        return p.visNext(c)
    #@+node:ekr.20031218072017.2978: *6* c.canShiftBodyLeft/Right
    def canShiftBodyLeft(self) -> bool:
        c = self
        w = c.frame.body.wrapper
        return w and w.getAllText()

    canShiftBodyRight = canShiftBodyLeft
    #@+node:ekr.20031218072017.2979: *6* c.canSortChildren, canSortSiblings
    def canSortChildren(self) -> bool:
        p = self.p
        return p and p.hasChildren()

    def canSortSiblings(self) -> bool:
        p = self.p
        return p and (p.hasNext() or p.hasBack())
    #@+node:ekr.20031218072017.2980: *6* c.canUndo & canRedo
    def canUndo(self) -> bool:
        c = self
        return c.undoer.canUndo()

    def canRedo(self) -> bool:
        c = self
        return c.undoer.canRedo()
    #@+node:ekr.20031218072017.2981: *6* c.canUnmarkAll
    def canUnmarkAll(self) -> bool:
        c = self
        for p in c.all_unique_positions():
            if p.isMarked():
                return True
        return False
    #@+node:ekr.20040323172420: *6* Slow routines: no longer used
    #@+node:ekr.20031218072017.2966: *7* c.canGoToNextDirtyHeadline (slow)
    def canGoToNextDirtyHeadline(self) -> bool:
        c, current = self, self.p
        for p in c.all_unique_positions():
            if p != current and p.isDirty():
                return True
        return False
    #@+node:ekr.20031218072017.2967: *7* c.canGoToNextMarkedHeadline (slow)
    def canGoToNextMarkedHeadline(self) -> bool:
        c, current = self, self.p
        for p in c.all_unique_positions():
            if p != current and p.isMarked():
                return True
        return False
    #@+node:ekr.20031218072017.2968: *7* c.canMarkChangedHeadline (slow)
    def canMarkChangedHeadlines(self) -> bool:
        c = self
        for p in c.all_unique_positions():
            if p.isDirty():
                return True
        return False
    #@+node:ekr.20031218072017.2969: *7* c.canMarkChangedRoots
    def canMarkChangedRoots(self) -> bool:
        c = self
        for p in c.all_unique_positions():
            if p.isDirty() and p.isAnyAtFileNode():
                return True
        return False
    #@+node:ekr.20031218072017.2990: *4* c.Selecting
    #@+node:ekr.20031218072017.2992: *5* c.endEditing
    def endEditing(self) -> None:
        """End the editing of a headline."""
        c = self
        p = c.p
        if p:
            c.frame.tree.endEditLabel()
    #@+node:ville.20090525205736.12325: *5* c.getSelectedPositions
    def getSelectedPositions(self) -> list[Position]:
        """ Get list of currently selected positions.

        So far only makes sense on qt gui (which supports multiselection)
        """
        c = self
        return c.frame.tree.getSelectedPositions()
    #@+node:ekr.20031218072017.2991: *5* c.redrawAndEdit
    def redrawAndEdit(self,
        p: Position,
        selectAll: bool = False,
        selection: tuple = None,
        keepMinibuffer: bool = False,
    ) -> None:
        """Redraw the screen and edit p's headline."""
        c, k = self, self.k
        c.redraw(p)  # This *must* be done now.
        if p:
            # This should request focus.
            c.frame.tree.editLabel(p, selectAll=selectAll, selection=selection)
            if k and not keepMinibuffer:
                # Setting the input state has no effect on focus.
                if selectAll:
                    k.setInputState('insert')
                else:
                    k.setDefaultInputState()
                # This *does* affect focus.
                k.showStateAndMode()
        else:
            g.trace('** no p')
        # Update the focus immediately.
        if not keepMinibuffer:
            c.outerUpdate()
    #@+node:ekr.20031218072017.2997: *5* c.selectPosition
    def selectPosition(self, p: Position, **kwargs: KWargs) -> None:
        """
        Select a new position, redrawing the screen *only* if we must
        change chapters.
        """
        trace = False  # For # 2167.
        if kwargs:
            print('c.selectPosition: all keyword args are ignored', g.callers())
        c = self
        cc = c.chapterController
        if not p:
            if not g.app.batchMode:  # A serious error.
                g.trace('Warning: no p', g.callers())
            return
        if cc and not cc.selectChapterLockout:
            # Calls c.redraw_later if the chapter changes.
            cc.selectChapterForPosition(p)
        # De-hoist as necessary to make p visible.
        if c.hoistStack:
            while c.hoistStack:
                bunch = c.hoistStack[-1]
                if c.positionExists(p, bunch.p):
                    break
                if trace:
                    # #2167: Give detailed trace.
                    print('')
                    print('pop hoist stack! callers:', g.callers())
                    g.printObj(c.hoistStack, tag='c.hoistStack before pop')
                    print('Recent keystrokes')
                    for i, data in enumerate(reversed(g.app.lossage)):
                        print(f"{i:>2} {data!r}")
                    print('Recently-executed commands...')
                    for i, command in enumerate(reversed(c.recent_commands_list)):
                        print(f"{i:>2} {command}")
                c.hoistStack.pop()
        c.frame.tree.select(p)
        # Do *not* test whether the position exists!
        # We may be in the midst of an undo.
        c.setCurrentPosition(p)

    # Compatibility, but confusing.

    selectVnode = selectPosition
    #@+node:ekr.20070226113916: *5* c.treeSelectHelper
    def treeSelectHelper(self, p: Position) -> None:
        c = self
        if not p:
            p = c.p
        if p:
            # Do not call expandAllAncestors here.
            c.selectPosition(p)
            c.redraw_after_select(p)
        c.treeFocusHelper()  # This is essential.
    #@+node:ekr.20130823083943.12559: *3* c.recursiveImport
    def recursiveImport(
        self,
        *,  # All arguments are kwargs.
        dir_: str = None,  # A directory or file name.
        ignore_pattern: re.Pattern = None,  # Ignore files matching this regex pattern.
        kind: str = None,
        recursive: bool = True,
        safe_at_file: bool = True,
        theTypes: list[str] = None,
        verbose: bool = True,
    ) -> None:
        #@+<< docstring >>
        #@+node:ekr.20130823083943.12614: *4* << docstring >>
        """
        Recursively import all python files in a directory and clean the results.

        Parameters::
            dir_              The path to a directory or file.
                              Relative paths must exist relative to the outline's directory.
            kind              One of ('@clean','@edit','@file','@nosent').
            recursive=True    True: recurse into subdirectories.
            safe_at_file=True True: produce @@file nodes instead of @file nodes.
            theTypes=None     A list of file extensions to import.
                              None is equivalent to ['.py']
            verbose=False     True: report imported directories.

        This method cleans imported files as follows:

        - Replace backslashes with forward slashes in headlines.
        - Remove empty nodes.
        - Add @path directives that reduce the needed path specifiers in descendant nodes.
        - Add @file to nodes or replace @file with @@file.
        """
        #@-<< docstring >>
        c = self

        # Import all files in dir_ after c.p.
        try:
            from leo.core import leoImport
            cc = leoImport.RecursiveImportController(c,
                dir_=dir_,
                ignore_pattern=ignore_pattern,
                kind=kind,
                recursive=recursive,
                safe_at_file=safe_at_file,
                theTypes=['.py'] if not theTypes else theTypes,
                verbose=verbose,
            )
            cc.run(dir_)
        except AssertionError:
            g.es_exception()
        finally:
            c.redraw()
    #@+node:ekr.20171124084149.1: *3* c.Scripting utils
    #@+node:ekr.20160201072634.1: *4* c.cloneFindByPredicate
    #@@nobeautify

    def cloneFindByPredicate(
        self,
        generator: Callable,   # The generator used to traverse the tree.
        predicate: Callable,    # A function of one argument p, returning True
                                # if p should be included in the results.
        failMsg: str = None,    # Failure message. Default is no message.
        flatten: bool = False,  # True: Put all matches at the top level.
        iconPath: str = None,   # Full path to icon to attach to all matches.
        undoType: str = None,   # The undo name, shown in the Edit:Undo menu.
                                # The default is 'clone-find-predicate'
    ) -> Position:
        """
        Traverse the tree given using the generator, cloning all positions for
        which predicate(p) is True. Undoably move all clones to a new node, created
        as the last top-level node. Returns the newly-created node. Arguments:

        generator,      The generator used to traverse the tree.
        predicate,      A function of one argument p returning true if p should be included.
        failMsg=None,   Message given if nothing found. Default is no message.
        flatten=False,  True: Move all node to be parents of the root node.
        iconPath=None,  Full path to icon to attach to all matches.
        undo_type=None, The undo/redo name shown in the Edit:Undo menu.
                        The default is 'clone-find-predicate'
        """
        c = self
        u, undoType = c.undoer, undoType or 'clone-find-predicate'
        clones, root, seen = [], None, set()
        for p in generator():
            if predicate(p) and p.v not in seen:
                c.setCloneFindByPredicateIcon(iconPath, p)
                if flatten:
                    seen.add(p.v)
                else:
                    for p2 in p.self_and_subtree(copy=False):
                        seen.add(p2.v)
                clones.append(p.copy())
        if clones:
            undoData = u.beforeInsertNode(c.p)
            root = c.createCloneFindPredicateRoot(flatten, undoType)
            for p in clones:
                # Create the clone directly as a child of found.
                p2 = p.copy()
                n = root.numberOfChildren()
                p2._linkCopiedAsNthChild(root, n)
            u.afterInsertNode(root, undoType, undoData)
            c.selectPosition(root)
            c.setChanged()
            c.contractAllHeadlines()
            root.expand()
        elif failMsg:
            g.es(failMsg, color='red')
        return root
    #@+node:ekr.20160304054950.1: *5* c.setCloneFindByPredicateIcon
    def setCloneFindByPredicateIcon(self, iconPath: str, p: Position) -> None:
        """Attach an icon to p.v.u."""
        if iconPath and g.os_path_exists(iconPath) and not g.os_path_isdir(iconPath):
            aList = p.v.u.get('icons', [])
            for d in aList:
                if d.get('file') == iconPath:
                    break
            else:
                aList.append({
                    'type': 'file',
                    'file': iconPath,
                    'on': 'VNode',
                    # 'relPath': iconPath,
                    'where': 'beforeHeadline',
                    'xoffset': 2, 'xpad': 1,
                    'yoffset': 0,

                })
                p.v.u['icons'] = aList
        elif iconPath:
            g.trace('bad icon path', iconPath)
    #@+node:ekr.20160201075438.1: *5* c.createCloneFindPredicateRoot
    def createCloneFindPredicateRoot(self, flatten: bool, undoType: str) -> Position:
        """Create a root node for clone-find-predicate."""
        c = self
        root = c.lastTopLevel().insertAfter()
        root.h = undoType + (' (flattened)' if flatten else '')
        return root
    #@+node:peckj.20131023115434.10114: *4* c.createNodeHierarchy
    def createNodeHierarchy(self,
        heads: list[str], parent: Position = None, forcecreate: bool = False,
    ) -> Position:
        """ Create the proper hierarchy of nodes with headlines defined in
            'heads' under 'parent'

            params:
            parent - parent node to start from.  Set to None for top-level nodes
            heads - list of headlines in order to create, i.e. ['foo','bar','baz']
                    will create:
                      parent
                      -foo
                      --bar
                      ---baz
            forcecreate - If False (default), will not create nodes unless they don't exist
                          If True, will create nodes regardless of existing nodes
            returns the final position ('baz' in the above example)
        """
        u = self.undoer
        undoType = 'Create Node Hierarchy'
        undoType2 = 'Insert Node In Hierarchy'
        u_node = parent or self.rootPosition()
        u.beforeChangeGroup(u_node, undoType)
        changed_node = False
        for idx, head in enumerate(heads):
            if parent is None and idx == 0:  # if parent = None, create top level node for first head
                if not forcecreate:
                    for pos in self.all_positions():
                        if pos.h == head:
                            parent = pos
                            break
                if parent is None or forcecreate:
                    u_d = u.beforeInsertNode(u_node)
                    n = self.rootPosition().insertAfter()
                    n.h = head
                    u.afterInsertNode(n, undoType2, u_d)
                    parent = n
            else:  # else, simply create child nodes each round
                if not forcecreate:
                    for ch in parent.children():
                        if ch.h == head:
                            parent = ch
                            changed_node = True
                            break
                if parent.h != head or not changed_node or forcecreate:
                    u_d = u.beforeInsertNode(parent)
                    n = parent.insertAsLastChild()
                    n.h = head
                    u.afterInsertNode(n, undoType2, u_d)
                    parent = n
            changed_node = False
        u.afterChangeGroup(parent, undoType)
        return parent  # actually the last created/found position
    #@+node:ekr.20100802121531.5804: *4* c.deletePositionsInList
    def deletePositionsInList(self, aList: list) -> list[tuple[str, int, str]]:
        """
        Delete all vnodes corresponding to the positions in aList.

        Set c.p if the old position no longer exists.

        See "Theory of operation of c.deletePositionsInList" in LeoDocs.leo.
        """
        # New implementation by Vitalije 2020-03-17 17:29
        c = self
        # Ensure all positions are valid.
        aList = [p for p in aList if c.positionExists(p)]
        if not aList:
            return []

        def p2link(p: Position) -> tuple[int, VNode]:
            parent_v = p.stack[-1][0] if p.stack else c.hiddenRootNode
            return p._childIndex, parent_v

        links_to_be_cut = sorted(set(map(p2link, aList)), key=lambda x: -x[0])
        undodata = []
        for i, v in links_to_be_cut:
            ch = v.children.pop(i)
            ch.parents.remove(v)
            undodata.append((v.gnx, i, ch.gnx))
        if not c.positionExists(c.p):
            c.selectPosition(c.rootPosition())
        return undodata

    #@+node:ekr.20091211111443.6265: *4* c.doBatchOperations & helpers
    def doBatchOperations(self, aList: list = None) -> None:
        # Validate aList and create the parents dict
        if aList is None:
            aList = []
        ok, d = self.checkBatchOperationsList(aList)
        if not ok:
            g.error('do-batch-operations: invalid list argument')
            return
        for v in list(d.keys()):
            aList2 = d.get(v, [])
            if aList2:
                aList.sort()
    #@+node:ekr.20091211111443.6266: *5* c.checkBatchOperationsList
    def checkBatchOperationsList(self, aList: list) -> tuple[bool, dict]:
        ok = True
        d: dict[VNode, list[Value]] = {}
        for z in aList:
            try:
                op, p, n = z
                ok = (op in ('insert', 'delete') and
                    isinstance(p, leoNodes.position) and isinstance(n, int))
                if ok:
                    aList2 = d.get(p.v, [])
                    data = n, op
                    aList2.append(data)
                    d[p.v] = aList2
            except ValueError:
                ok = False
            if not ok:
                break
        return ok, d
    #@+node:ekr.20230307155313.1: *4* c.find_b & find_h
    #@+node:ekr.20230307155313.4: *5* c.find_b
    def find_b(self,
        regex: re.Pattern,
        flags: re.RegexFlag = re.IGNORECASE,
        it: Iterable[Position] = None,
    ) -> list[Position]:
        """
        Return list of all Positions whose body matches the regex at least once.
        """
        c = self
        if it is None:
            it = c.all_positions()
        try:
            pattern = re.compile(regex, flags)
            return [p.copy() for p in it if any(m for m in re.finditer(pattern, p.b))]
        except Exception:
            g.es_error('Exception in c.find_b')
            g.es_exception()
            return []
    #@+node:ekr.20230307155313.3: *5* c.find_h
    def find_h(self,
        regex: re.Pattern,
        flags: re.RegexFlag = re.IGNORECASE,
        it: Iterable[Position] = None,
    ) -> list[Position]:
        """
        Return list of all Positions whose headline matches the regex.
        """
        c = self
        if it is None:
            it = c.all_positions()
        try:
            pattern = re.compile(regex, flags)
            return [z.copy() for z in it if re.match(pattern, z.h)]
        except Exception:
            g.es_error('Exception in c.find_h')
            g.es_exception()
            return []
    #@+node:vitalije.20200318161844.1: *4* c.undoableDeletePositions
    def undoableDeletePositions(self, aList: list) -> None:
        """
        Deletes all vnodes corresponding to the positions in aList,
        and make changes undoable.
        """
        c = self
        u = c.undoer
        data = c.deletePositionsInList(aList)
        gnx2v = c.fileCommands.gnxDict

        def undo() -> None:
            for pgnx, i, chgnx in reversed(u.getBead(u.bead).data):
                v = gnx2v[pgnx]
                ch = gnx2v[chgnx]
                v.children.insert(i, ch)
                ch.parents.append(v)
            if not c.positionExists(c.p):
                c.setCurrentPosition(c.rootPosition())

        def redo() -> None:
            for pgnx, i, _chgnx in u.getBead(u.bead + 1).data:
                v = gnx2v[pgnx]
                ch = v.children.pop(i)
                ch.parents.remove(v)
            if not c.positionExists(c.p):
                c.setCurrentPosition(c.rootPosition())

        u.pushBead(g.Bunch(
            data=data,
            undoType='delete nodes',
            undoHelper=undo,
            redoHelper=redo,
        ))
    #@+node:ekr.20171124155725.1: *3* c.Settings
    #@+node:ekr.20171114114908.1: *4* c.registerReloadSettings
    def registerReloadSettings(self, obj: object) -> None:
        """Enter object into c.configurables."""
        c = self
        if obj not in c.configurables:
            c.configurables.append(obj)
    #@+node:ekr.20170221040621.1: *4* c.reloadConfigurableSettings
    def reloadConfigurableSettings(self) -> None:
        """
        Call all reloadSettings method in c.subcommanders, c.configurables and
        other known classes.
        """
        c = self
        table = [
            g.app.gui,
            g.app.pluginsController,
            c.k.autoCompleter,
            c.frame, c.frame.body, c.frame.log, c.frame.tree,
            c.frame.body.colorizer,
            getattr(c.frame.body.colorizer, 'highlighter', None),
        ]
        for obj in table:
            if obj:
                c.registerReloadSettings(obj)
        # Useful now that instances add themselves to c.configurables.
        c.configurables = list(set(c.configurables))
        c.configurables.sort(key=lambda obj: obj.__class__.__name__.lower())
        for obj in c.configurables:
            func = (
                getattr(obj, 'reloadSettings', None)
                or getattr(obj, 'reload_settings', None)  # An official alias.
            )
            if func:
                try:
                    func()  # pylint: disable=not-callable
                    g.doHook("after-reload-settings", c=c)
                except Exception:
                    g.es_exception()
                    c.configurables.remove(obj)
    #@-others
#@-others
#@@language python
#@@tabwidth -4
#@@pagewidth 70
#@-leo<|MERGE_RESOLUTION|>--- conflicted
+++ resolved
@@ -1197,11 +1197,8 @@
         namespace: dict = None,
         raiseFlag: bool = False,
         runPyflakes: bool = True,
-<<<<<<< HEAD
-    ) -> None:
-=======
+
     ) -> Value:
->>>>>>> 74d334a4
         """
         Execute a *Leo* script, written in python.
         Keyword args:
