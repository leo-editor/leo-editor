--- conflicted
+++ resolved
@@ -359,11 +359,7 @@
     #@+node:ekr.20100619222623.5918: *4* << Detecting clone conflicts >>
     #@+at
     # 
-<<<<<<< HEAD
-    # Changed in new-read branch: 3.
-=======
     # Changed in new-read: 1.
->>>>>>> d9c6999d
     # 
     # **v.tempRoots**, a *temp* ivar, contains root @file nodes.
     # 
