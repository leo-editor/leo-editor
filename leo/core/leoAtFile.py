# -*- coding: utf-8 -*-
#@+leo-ver=5-thin
#@+node:ekr.20150323150718.1: * @file leoAtFile.py
#@@first
    # Needed because of unicode characters in tests.
"""Classes to read and write @file nodes."""
#@+<< imports >>
#@+node:ekr.20041005105605.2: ** << imports >> (leoAtFile)
import leo.core.leoGlobals as g
<<<<<<< HEAD
import leo.core.leoAst as leoAst
import leo.core.leoBeautify as leoBeautify
=======
>>>>>>> 9174a814
import leo.core.leoNodes as leoNodes
import os
import re
import sys
import time
#@-<< imports >>
#@+others
#@+node:ekr.20160514120655.1: ** class AtFile
class AtFile:
    """A class implementing the atFile subcommander."""
    #@+<< define class constants >>
    #@+node:ekr.20131224053735.16380: *3* << define class constants >>
    #@@nobeautify

    # directives...
    noDirective     =  1 # not an at-directive.
    allDirective    =  2 # at-all (4.2)
    docDirective    =  3 # @doc.
    atDirective     =  4 # @<space> or @<newline>
    codeDirective   =  5 # @code
    cDirective      =  6 # @c<space> or @c<newline>
    othersDirective =  7 # at-others
    miscDirective   =  8 # All other directives
    rawDirective    =  9 # @raw
    endRawDirective = 10 # @end_raw
    startVerbatim   = 11 # @verbatim
        # Not a real directive. Used to issue warnings.
    #@-<< define class constants >>
    #@+others
    #@+node:ekr.20041005105605.7: *3* at.Birth & init
    #@+node:ekr.20041005105605.8: *4* at.ctor & helpers
    # Note: g.getScript also call the at.__init__ and at.finishCreate().

    def __init__(self, c):
        """ctor for atFile class."""
        # **Warning**: all these ivars must **also** be inited in initCommonIvars.
        self.c = c
        self.encoding = 'utf-8' # 2014/08/13
        self.fileCommands = c.fileCommands
        self.errors = 0 # Make sure at.error() works even when not inited.
        # **Only** at.writeAll manages these flags.
        # promptForDangerousWrite sets cancelFlag and yesToAll only if canCancelFlag is True.
        self.canCancelFlag = False
        self.cancelFlag = False
        self.yesToAll = False
        # User options: set in reloadSettings.
        self.checkPythonCodeOnWrite = False
        self.runPyFlakesOnWrite = False
        self.underindentEscapeString = '\\-'
        self.reloadSettings()
    #@+node:ekr.20171113152939.1: *5* at.reloadSettings
    def reloadSettings(self):
        """AtFile.reloadSettings"""
        c = self.c
        self.checkPythonCodeOnWrite = \
            c.config.getBool('check-python-code-on-write', default=True)
        self.runPyFlakesOnWrite = \
            c.config.getBool('run-pyflakes-on-write', default=False)
        self.underindentEscapeString = \
            c.config.getString('underindent-escape-string') or '\\-'
    #@+node:ekr.20150509194251.1: *4* at.cmd (decorator)
    def cmd(name):
        """Command decorator for the AtFileCommands class."""
        # pylint: disable=no-self-argument
        return g.new_cmd_decorator(name, ['c', 'atFileCommands',])
    #@+node:ekr.20041005105605.10: *4* at.initCommonIvars
    def initCommonIvars(self):
        """
        Init ivars common to both reading and writing.

        The defaults set here may be changed later.
        """
        at = self
        c = at.c
        at.at_auto_encoding = c.config.default_at_auto_file_encoding
        at.default_directory = None
        at.encoding = c.config.default_derived_file_encoding
        at.endSentinelComment = ""
        at.errors = 0
        at.inCode = True
        at.indent = 0 # The unit of indentation is spaces, not tabs.
        at.language = None
        at.output_newline = g.getOutputNewline(c=c)
        at.page_width = None
        at.raw = False # True: in @raw mode
        at.root = None # The root (a position) of tree being read or written.
        at.startSentinelComment = ""
        at.startSentinelComment = ""
        at.tab_width = c.tab_width or -4
        at.writing_to_shadow_directory = False
    #@+node:ekr.20041005105605.13: *4* at.initReadIvars (changed)
    def initReadIvars(self, root, fileName,
        importFileName=None,
        perfectImportRoot=None,
        atShadow=False,
    ):
        at = self
        at.initCommonIvars()
        at.bom_encoding = None
            # The encoding implied by any BOM (set by g.stripBOM)
        at.cloneSibCount = 0
            # n > 1: Make sure n cloned sibs exists at next @+node sentinel
        at.correctedLines = 0
            # For perfect import.
        at.docOut = [] # The doc part being accumulated.
        at.done = False # True when @-leo seen.
        at.endSentinelIndentStack = []
            # Restored indentation for @-others and @-<< sentinels.
            # Used only when readVersion5.
        at.endSentinelStack = []
            # Contains entries for +node sentinels only when not readVersion5
        at.endSentinelLevelStack = []
            # The saved level, len(at.thinNodeStack), for @-others and @-<< sentinels.
            # Used only when readVersion5.
        at.endSentinelNodeStack = []
            # Used only when readVersion5.
        at.fromString = False
        at.importing = bool(importFileName)
        at.importRootSeen = False
        at.indentStack = []
        at.lastLines = [] # The lines after @-leo
        at.lastRefNode = None
            # The previous reference node, for at.readAfterRef.
            # No stack is needed because -<< sentinels restore at.v
            # to the node needed by at.readAfterRef.
        at.lastThinNode = None
            # The last thin node at this level.
            # Used by createThinChild4.
        at.leadingWs = ""
        at.lineNumber = 0 # New in Leo 4.4.8.
        at.out = None
        at.outStack = []
        at.perfectImportRoot = perfectImportRoot
        at.read_i = 0
        at.read_lines = []
        at.readVersion = ''
            # New in Leo 4.8: "4" or "5" for new-style thin files.
        at.readVersion5 = False
            # synonym for at.readVersion >= '5' and not atShadow.
        at.root = root
        at.rootSeen = False
        at.atShadow = atShadow
        at.targetFileName = fileName
            # For at.writeError only.
        at.tnodeList = []
            # Needed until old-style @file nodes are no longer supported.
        at.tnodeListIndex = 0
        at.v = None
        at.vStack = [] # Stack of at.v values.
        at.thinChildIndexStack = [] # number of siblings at this level.
        at.thinNodeStack = [] # Entries are vnodes.
        at.updateWarningGiven = False
    #@+node:ekr.20041005105605.15: *4* at.initWriteIvars
    def initWriteIvars(self, root, targetFileName,
        atEdit=False,
        atShadow=False,
        defaultDirectory = None,
        forcePythonSentinels=False,
        sentinels=True,
    ):
        """
        Compute default values of all write-related ivars.
        Return the finalized name of the output file.
        """
        at, c = self, self.c
        assert root
        self.initCommonIvars()
        assert at.checkPythonCodeOnWrite is not None
        assert at.underindentEscapeString is not None
        #
        # Copy args
        at.atEdit = atEdit
            # Used only by putBody.
        at.atShadow = atShadow
        at.root = root
        at.sentinels = sentinels
        #
        # Override initCommonIvars.
        if forcePythonSentinels:
            at.endSentinelComment = None
            at.startSentinelComment = "#"
        if g.app.unitTesting:
            at.output_newline = '\n'
        #
        # Set other ivars.
        at.force_newlines_in_at_nosent_bodies = \
            c.config.getBool('force-newlines-in-at-nosent-bodies')
            # For at.putBody only.
        at.outputList = []
            # For stream output.
        at.targetFileName = targetFileName
            # For at.writeError only.
        at.scanAllDirectives(root, forcePythonSentinels=forcePythonSentinels)
            # Sets the following ivars:
                # at.default_directory
                # at.encoding
                # at.explicitLineEnding
                # at.language
                # at.output_newline
                # at.page_width
                # at.tab_width
        #
        # Overrides of at.scanAllDirectives...
        if defaultDirectory:
            at.default_directory = defaultDirectory
        if at.language == 'python':
            # Encoding directive overrides everything else.
            encoding = g.getPythonEncodingFromString(root.b)
            if encoding:
                at.encoding = encoding
        #
        # Clean root.v.
        if not at.errors and at.root:
            if hasattr(at.root.v, 'tnodeList'):
                delattr(at.root.v, 'tnodeList')
            at.root.v._p_changed = True
        #
        # Return the finalized file name.
        # #1341 and #1450.
        make_dirs = c and c.config and c.config.create_nonexistent_directories
        if at.default_directory:
            at.default_directory = c.expand_path_expression(at.default_directory)
            if make_dirs:
                ok = g.makeAllNonExistentDirectories(at.default_directory)
                if not ok:
                    g.error(f"Did not create default directory: {at.default_directory}")
                    return None
        # #1341 and #1450.
        targetFileName = c.expand_path_expression(targetFileName)
        if targetFileName:
            theDir = g.os_path_dirname(targetFileName)
            if theDir and make_dirs:
                ok = g.makeAllNonExistentDirectories(theDir)
                if not ok:
                    g.trace(f"Did not create {theDir} for {targetFileName}")
                    return None
        # #1341.
        return g.os_path_realpath(
            g.os_path_finalize_join(at.default_directory, targetFileName))
    #@+node:ekr.20041005105605.17: *3* at.Reading
    #@+node:ekr.20041005105605.18: *4* at.Reading (top level)
    #@+node:ekr.20070919133659: *5* at.checkDerivedFile
    @cmd('check-derived-file')
    def checkDerivedFile(self, event=None):
        """Make sure an external file written by Leo may be read properly."""
        at = self; c = at.c; p = c.p
        if not p.isAtFileNode() and not p.isAtThinFileNode():
            return g.red('Please select an @thin or @file node')
        fn = p.anyAtFileNodeName()
        path = g.os_path_dirname(c.mFileName)
        fn = g.os_path_finalize_join(g.app.loadDir, path, fn)
        if not g.os_path_exists(fn):
            return g.error(f"file not found: {fn}")
        s, e = g.readFileIntoString(fn)
        if s is None:
            return None
        #
        # Create a dummy, unconnected, VNode as the root.
        root_v = leoNodes.VNode(context=c)
        root = leoNodes.Position(root_v)
        FastAtRead(c, gnx2vnode={}).read_into_root(s, fn, root)
        return c
    #@+node:ekr.20041005105605.19: *5* at.openFileForReading & helper (bug fix)
    def openFileForReading(self, fromString=False):
        """
        Open the file given by at.root.
        This will be the private file for @shadow nodes.
        """
        at, c = self, self.c
        if fromString:
            if at.atShadow:
                return at.error(
                    'can not call at.read from string for @shadow files')
            at.initReadLine(fromString)
            return None, None
        #
        # Not from a string. Carefully read the file.
        fn = g.fullPath(c, at.root)
            # Returns full path, including file name.
        at.setPathUa(at.root, fn)
            # Remember the full path to this node.
        if at.atShadow:
            fn = at.openAtShadowFileForReading(fn)
            if not fn:
                return None, None
        assert fn
        try:
            s = at.readFileToUnicode(fn)
                # Sets at.encoding, regularizes whitespace and calls at.initReadLines.
            # #1466.
            if s is None:
                # The error has been given.
                at._file_bytes = g.toEncodedString('')
                return None, None
            at.warnOnReadOnlyFile(fn)
        except Exception:
            at.error(f"unexpected exception opening: '@file {fn}'")
            at._file_bytes = g.toEncodedString('')
            fn, s = None, None
        return fn, s
    #@+node:ekr.20150204165040.4: *6* at.openAtShadowFileForReading
    def openAtShadowFileForReading(self, fn):
        """Open an @shadow for reading and return shadow_fn."""
        at = self
        x = at.c.shadowController
        # readOneAtShadowNode should already have checked these.
        shadow_fn = x.shadowPathName(fn)
        shadow_exists = (g.os_path_exists(shadow_fn) and
            g.os_path_isfile(shadow_fn))
        if not shadow_exists:
            g.trace('can not happen: no private file',
                shadow_fn, g.callers())
            at.error(f"can not happen: private file does not exist: {shadow_fn}")
            return None
        # This method is the gateway to the shadow algorithm.
        x.updatePublicAndPrivateFiles(at.root, fn, shadow_fn)
        return shadow_fn
    #@+node:ekr.20041005105605.21: *5* at.read & helpers (changed)
    def read(self, root, importFileName=None,
        fromString=None, atShadow=False, force=False
    ):
        """Read an @thin or @file tree."""
        at, c = self, self.c
        fileName = at.initFileName(fromString, importFileName, root)
        if not fileName:
            at.error("Missing file name. Restoring @file tree from .leo file.")
            return False
        at.rememberReadPath(g.fullPath(c, root), root)
            # Fix bug 760531: always mark the root as read, even if there was an error.
            # Fix bug 889175: Remember the full fileName.
        at.initReadIvars(root, fileName,
            importFileName=importFileName, atShadow=atShadow)
        at.fromString = fromString
        if at.errors:
            return False
        fileName, file_s = at.openFileForReading(fromString=fromString)
        #
        # Set the time stamp.
        if fileName:
            c.setFileTimeStamp(fileName)
        elif not fileName and not fromString and not file_s:
            return False
        root.clearVisitedInTree()
        at.scanAllDirectives(root, importing=at.importing, reading=True)
            # Sets the following ivars:
                # at.default_directory
                # at.encoding: **changed later** by readOpenFile/at.scanHeader.
                # at.explicitLineEnding
                # at.language
                # at.output_newline
                # at.page_width
                # at.tab_width
        gnx2vnode = c.fileCommands.gnxDict
        contents = fromString or file_s
        FastAtRead(c, gnx2vnode).read_into_root(contents, fileName, root)
        root.clearDirty()
        return True
    #@+node:ekr.20100122130101.6174: *6* at.deleteTnodeList
    def deleteTnodeList(self, p): # AtFile method.
        """Remove p's tnodeList."""
        v = p.v
        if hasattr(v, "tnodeList"):
            if False: # Not an error, but a useful trace.
                g.blue("deleting tnodeList for " + repr(v))
            delattr(v, "tnodeList")
            v._p_changed = True
    #@+node:ekr.20071105164407: *6* at.deleteUnvisitedNodes & helpers
    def deleteUnvisitedNodes(self, root, redraw=True):
        """
        Delete unvisited nodes in root's subtree, not including root.

        Before Leo 5.6: Move unvisited node to be children of the 'Resurrected
        Nodes'.
        """
        at = self
        # Find the unvisited nodes.
        aList = [z for z in root.subtree() if not z.isVisited()]
        if aList:
            # new-read: Never create resurrected nodes.
                # r = at.createResurrectedNodesNode()
                # callback = at.defineResurrectedNodeCallback(r, root)
                # # Move the nodes using the callback.
                # at.c.deletePositionsInList(aList, callback)
            at.c.deletePositionsInList(aList, redraw=redraw)
    #@+node:ekr.20100803073751.5817: *7* createResurrectedNodesNode
    def createResurrectedNodesNode(self):
        """Create a 'Resurrected Nodes' node as the last top-level node."""
        at = self; c = at.c; tag = 'Resurrected Nodes'
        # Find the last top-level node.
        last = c.rootPosition()
        while last.hasNext():
            last.moveToNext()
        # Create the node after last if it doesn't exist.
        if last.h == tag:
            p = last
        else:
            p = last.insertAfter()
            p.setHeadString(tag)
        p.expand()
        return p
    #@+node:ekr.20100803073751.5818: *7* defineResurrectedNodeCallback
    def defineResurrectedNodeCallback(self, r, root):
        """Define a callback that moves node p as r's last child."""

        def callback(p, r=r.copy(), root=root):
            """The resurrected nodes callback."""
            child = r.insertAsLastChild()
            child.h = f"From {root.h}"
            v = p.v
            if 1: # new code: based on vnodes.
                import leo.core.leoNodes as leoNodes
                for parent_v in v.parents:
                    assert isinstance(parent_v, leoNodes.VNode), parent_v
                    if v in parent_v.children:
                        childIndex = parent_v.children.index(v)
                        v._cutLink(childIndex, parent_v)
                        v._addLink(len(child.v.children), child.v)
                    else:
                        # This would be surprising.
                        g.trace('**already deleted**', parent_v, v)
            else: # old code, based on positions.
                p.moveToLastChildOf(child)
            if not g.unitTesting:
                g.error('resurrected node:', v.h)
                g.blue('in file:', root.h)

        return callback
    #@+node:ekr.20041005105605.22: *6* at.initFileName
    def initFileName(self, fromString, importFileName, root):
        """Return the fileName to be used in messages."""
        # at = self
        c = self.c
        if fromString:
            fileName = "<string-file>"
        elif importFileName:
            fileName = importFileName
        elif root.isAnyAtFileNode():
            fileName = root.anyAtFileNodeName()
            # #102, #1341: expand user expression.
            fileName = c.expand_path_expression(fileName) # #1341:
        else:
            fileName = None
        if fileName:
            fileName = g.os_path_finalize(fileName) # #1341:
        return fileName
    #@+node:ekr.20100224050618.11547: *6* at.isFileLike
    def isFileLike(self, s):
        """Return True if s has file-like sentinels."""
        at = self; tag = "@+leo"
        s = g.checkUnicode(s)
        i = s.find(tag)
        if i == -1:
            return True # Don't use the cache.
        j, k = g.getLine(s, i)
        line = s[j: k]
        valid, new_df, start, end, isThin = at.parseLeoSentinel(line)
        return not isThin
    #@+node:ekr.20041005105605.26: *5* at.readAll & helpers
    def readAll(self, root, force=False):
        """Scan positions, looking for @<file> nodes to read."""
        at, c = self, self.c
        old_changed = c.changed
        if force:
            # Capture the current headline only if
            # we aren't doing the initial read.
            c.endEditing()
        t1 = time.time()
        c.init_error_dialogs()
        files = at.findFilesToRead(force, root)
        for p in files:
            at.readFileAtPosition(force, p)
        for p in files:
            p.v.clearDirty()
        if not g.unitTesting:
            if files:
                t2 = time.time()
                g.es(f"read {len(files)} files in {t2 - t1:2.2f} seconds")
            elif force:
                g.es("no @<file> nodes in the selected tree")
        c.changed = old_changed
        c.raise_error_dialogs()
    #@+node:ekr.20190108054317.1: *6* at.findFilesToRead
    def findFilesToRead(self, force, root):

        c = self.c
        p = root.copy()
        scanned_tnodes = set()
        files = []
        after = p.nodeAfterTree() if force else None
        while p and p != after:
            data = (p.gnx, g.fullPath(c, p))
            # skip clones referring to exactly the same paths.
            if data in scanned_tnodes:
                p.moveToNodeAfterTree()
                continue
            scanned_tnodes.add(data)
            if not p.h.startswith('@'):
                p.moveToThreadNext()
            elif p.isAtIgnoreNode():
                if p.isAnyAtFileNode():
                    c.ignored_at_file_nodes.append(p.h)
                p.moveToNodeAfterTree()
            elif (
                p.isAtThinFileNode() or
                p.isAtAutoNode() or
                p.isAtEditNode() or
                p.isAtShadowFileNode() or
                p.isAtFileNode() or
                p.isAtCleanNode() # 1134.
            ):
                files.append(p.copy())
                p.moveToNodeAfterTree()
            elif p.isAtAsisFileNode() or p.isAtNoSentFileNode():
                # Note (see #1081): @asis and @nosent can *not* be updated automatically.
                # Doing so using refresh-from-disk will delete all child nodes.
                p.moveToNodeAfterTree()
            else:
                p.moveToThreadNext()
        return files
    #@+node:ekr.20190108054803.1: *6* at.readFileAtPosition
    def readFileAtPosition(self, force, p):
        '''Read the @<file> node at p.'''
        at, c, fileName = self, self.c, p.anyAtFileNodeName()
        if p.isAtThinFileNode() or p.isAtFileNode():
            at.read(p, force=force)
        elif p.isAtAutoNode():
            at.readOneAtAutoNode(fileName, p)
        elif p.isAtEditNode():
            at.readOneAtEditNode(fileName, p)
        elif p.isAtShadowFileNode():
            at.readOneAtShadowNode(fileName, p)
        elif p.isAtAsisFileNode() or p.isAtNoSentFileNode():
            at.rememberReadPath(g.fullPath(c, p), p)
        elif p.isAtCleanNode():
            at.readOneAtCleanNode(p)
    #@+node:ekr.20080801071227.7: *5* at.readAtShadowNodes
    def readAtShadowNodes(self, p):
        '''Read all @shadow nodes in the p's tree.'''
        at = self
        after = p.nodeAfterTree()
        p = p.copy() # Don't change p in the caller.
        while p and p != after: # Don't use iterator.
            if p.isAtShadowFileNode():
                fileName = p.atShadowFileNodeName()
                at.readOneAtShadowNode(fileName, p)
                p.moveToNodeAfterTree()
            else:
                p.moveToThreadNext()
    #@+node:ekr.20070909100252: *5* at.readOneAtAutoNode
    def readOneAtAutoNode(self, fileName, p):
        '''Read an @auto file into p. Return the *new* position.'''
        at, c, ic = self, self.c, self.c.importCommands
        at.default_directory = g.setDefaultDirectory(c, p, importing=True)
        at.default_directory = c.expand_path_expression(at.default_directory) # #1341.
        fileName = g.os_path_finalize_join(at.default_directory, fileName) # #1341.
        if not g.os_path_exists(fileName):
            g.error(f"not found: {p.h!r}", nodeLink=p.get_UNL(with_proto=True))
            return p
        # Remember that we have seen the @auto node.
        # Fix bug 889175: Remember the full fileName.
        at.rememberReadPath(fileName, p)
        # if not g.unitTesting: g.es("reading:", p.h)
        try:
            # For #451: return p.
            old_p = p.copy()
            at.scanAllDirectives(
                p,
                forcePythonSentinels=False,
                importing=True,
                reading=True,
            )
            p.v.b = '' # Required for @auto API checks.
            p.v._deleteAllChildren()
            p = ic.createOutline(fileName, parent=p.copy())
            # Do *not* select a postion here.
            # That would improperly expand nodes.
                # c.selectPosition(p)
        except Exception:
            p = old_p
            ic.errors += 1
            g.es_print('Unexpected exception importing', fileName)
            g.es_exception()
        if ic.errors:
            g.error(f"errors inhibited read @auto {fileName}")
        elif c.persistenceController:
            c.persistenceController.update_after_read_foreign_file(p)
        # Finish.
        if ic.errors or not g.os_path_exists(fileName):
            p.clearDirty()
        else:
            g.doHook('after-auto', c=c, p=p)
        return p
    #@+node:ekr.20090225080846.3: *5* at.readOneAtEditNode
    def readOneAtEditNode(self, fn, p):
        at = self
        c = at.c
        ic = c.importCommands
        at.default_directory = g.setDefaultDirectory(c, p, importing=True)
        at.default_directory = c.expand_path_expression(at.default_directory) # #1341.
        fn = g.os_path_finalize_join(at.default_directory, fn)  # #1341.
        junk, ext = g.os_path_splitext(fn)
        # Fix bug 889175: Remember the full fileName.
        at.rememberReadPath(fn, p)
        # if not g.unitTesting: g.es("reading: @edit %s" % (g.shortFileName(fn)))
        s, e = g.readFileIntoString(fn, kind='@edit')
        if s is None: return
        encoding = 'utf-8' if e is None else e
        # Delete all children.
        while p.hasChildren():
            p.firstChild().doDelete()
        head = ''
        ext = ext.lower()
        if ext in ('.html', '.htm'): head = '@language html\n'
        elif ext in ('.txt', '.text'): head = '@nocolor\n'
        else:
            language = ic.languageForExtension(ext)
            if language and language != 'unknown_language':
                head = f"@language {language}\n"
            else:
                head = '@nocolor\n'
        p.b = head + g.toUnicode(s, encoding=encoding, reportErrors='True')
        g.doHook('after-edit', p=p)
    #@+node:ekr.20190201104956.1: *5* at.readOneAtAsisNode
    def readOneAtAsisNode(self, fn, p):
        '''Read one @asis node. Used only by refresh-from-disk'''
        at, c = self, self.c
        at.default_directory = g.setDefaultDirectory(c, p, importing=True)
        at.default_directory = c.expand_path_expression(at.default_directory) # #1341.
        fn = g.os_path_finalize_join(at.default_directory, fn) # #1341.
        junk, ext = g.os_path_splitext(fn)
        # Remember the full fileName.
        at.rememberReadPath(fn, p)
        # if not g.unitTesting: g.es("reading: @asis %s" % (g.shortFileName(fn)))
        s, e = g.readFileIntoString(fn, kind='@edit')
        if s is None: return
        encoding = 'utf-8' if e is None else e
        # Delete all children.
        while p.hasChildren():
            p.firstChild().doDelete()
        old_body = p.b
        p.b = g.toUnicode(s, encoding=encoding, reportErrors='True')
        if not c.isChanged() and p.b != old_body:
            c.setChanged()
    #@+node:ekr.20150204165040.5: *5* at.readOneAtCleanNode & helpers
    def readOneAtCleanNode(self, root):
        '''Update the @clean/@nosent node at root.'''
        at, c, x = self, self.c, self.c.shadowController
        fileName = g.fullPath(c, root)
        if not g.os_path_exists(fileName):
            g.es_print(
                f"not found: {fileName}",
                color='red',
                nodeLink=root.get_UNL(with_proto=True))
            return False
        at.rememberReadPath(fileName, root)
        at.initReadIvars(root, fileName)
            # Must be called before at.scanAllDirectives.
        at.scanAllDirectives(root)
            # Sets at.startSentinelComment/endSentinelComment.
        new_public_lines = at.read_at_clean_lines(fileName)
        old_private_lines = self.write_at_clean_sentinels(root)
        marker = x.markerFromFileLines(old_private_lines, fileName)
        old_public_lines, junk = x.separate_sentinels(old_private_lines, marker)
        if old_public_lines:
            new_private_lines = x.propagate_changed_lines(
                new_public_lines, old_private_lines, marker, p=root)
        else:
            new_private_lines = []
            root.b = ''.join(new_public_lines)
            return True
        if new_private_lines == old_private_lines:
            return True
        if not g.unitTesting:
            g.es("updating:", root.h)
        root.clearVisitedInTree()
        gnx2vnode = at.fileCommands.gnxDict
        contents = ''.join(new_private_lines)
        FastAtRead(c, gnx2vnode).read_into_root(contents, fileName, root)
        return True # Errors not detected.
    #@+node:ekr.20150204165040.7: *6* at.dump_lines
    def dump(self, lines, tag):
        """Dump all lines."""
        print(f"***** {tag} lines...\n")
        for s in lines:
            print(s.rstrip())
    #@+node:ekr.20150204165040.8: *6* at.read_at_clean_lines
    def read_at_clean_lines(self, fn):
        '''Return all lines of the @clean/@nosent file at fn.'''
        at = self
        s = at.openFileHelper(fn)
            # Use the standard helper. Better error reporting.
            # Important: uses 'rb' to open the file.
        s = g.toUnicode(s, encoding=at.encoding)
        s = s.replace('\r\n', '\n')
            # Suppress meaningless "node changed" messages.
        return g.splitLines(s)
    #@+node:ekr.20150204165040.9: *6* at.write_at_clean_sentinels
    def write_at_clean_sentinels(self, root):
        '''
        Return all lines of the @clean tree as if it were
        written as an @file node.
        '''
        at = self.c.atFileCommands
        result = at.atFileToString(root, sentinels=True)
        s = g.toUnicode(result, encoding=at.encoding)
        return g.splitLines(s)
    #@+node:ekr.20080711093251.7: *5* at.readOneAtShadowNode & helper
    def readOneAtShadowNode(self, fn, p, force=False):

        at = self; c = at.c; x = c.shadowController
        if not fn == p.atShadowFileNodeName():
            at.error(
                f"can not happen: fn: {fn} != atShadowNodeName: "
                f"{p.atShadowFileNodeName()}")
            return
        # Fix bug 889175: Remember the full fileName.
        fn = c.expand_path_expression(fn) # #1341.
        at.rememberReadPath(fn, p)
        at.default_directory = g.setDefaultDirectory(c, p, importing=True)
        at.default_directory = c.expand_path_expression(at.default_directory) # #1341.
        fn = g.os_path_finalize_join(at.default_directory, fn)
        shadow_fn = x.shadowPathName(fn)
        shadow_exists = g.os_path_exists(shadow_fn) and g.os_path_isfile(shadow_fn)
        # Delete all children.
        while p.hasChildren():
            p.firstChild().doDelete()
        if shadow_exists:
            at.read(p, atShadow=True, force=force)
        else:
            # if not g.unitTesting: g.es("reading:", p.h)
            ok = at.importAtShadowNode(fn, p)
            if ok:
                # Create the private file automatically.
                at.writeOneAtShadowNode(p)
    #@+node:ekr.20080712080505.1: *6* at.importAtShadowNode
    def importAtShadowNode(self, fn, p):
        at = self; c = at.c; ic = c.importCommands
        # Delete all the child nodes.
        while p.hasChildren():
            p.firstChild().doDelete()
        # Import the outline, exactly as @auto does.
        ic.createOutline(fn, parent=p.copy(), atShadow=True)
        if ic.errors:
            g.error('errors inhibited read @shadow', fn)
        if ic.errors or not g.os_path_exists(fn):
            p.clearDirty()
        # else: g.doHook('after-shadow', p = p)
        return ic.errors == 0
    #@+node:ekr.20180622110112.1: *4* at.fast_read_into_root
    def fast_read_into_root(self, c, contents, gnx2vnode, path, root):
        """A convenience wrapper for FastAtReAD.read_into_root()"""
        return FastAtRead(c, gnx2vnode).read_into_root(contents, path, root)
    #@+node:ekr.20041005105605.116: *4* at.Reading utils...
    #@+node:ekr.20041005105605.119: *5* at.createImportedNode
    def createImportedNode(self, root, headline):
        at = self
        if at.importRootSeen:
            p = root.insertAsLastChild()
            p.initHeadString(headline)
        else:
            # Put the text into the already-existing root node.
            p = root
            at.importRootSeen = True
        p.v.setVisited() # Suppress warning about unvisited node.
        return p
    #@+node:ekr.20130911110233.11286: *5* at.initReadLine
    def initReadLine(self, s):
        """Init the ivars so that at.readLine will read all of s."""
        at = self
        at.read_i = 0
        at.read_lines = g.splitLines(s)
        at._file_bytes = g.toEncodedString(s)
    #@+node:ekr.20041005105605.120: *5* at.parseLeoSentinel
    def parseLeoSentinel(self, s):
        """
        Parse the sentinel line s.
        If the sentinel is valid, set at.encoding, at.readVersion, at.readVersion5.
        """
        at, c = self, self.c
        # Set defaults.
        encoding = c.config.default_derived_file_encoding
        readVersion, readVersion5 = None, None
        new_df, start, end, isThin = False, '', '', False
        # Example: \*@+leo-ver=5-thin-encoding=utf-8,.*/
        pattern = re.compile(r'(.+)@\+leo(-ver=([0123456789]+))?(-thin)?(-encoding=(.*)(\.))?(.*)')
            # The old code weirdly allowed '.' in version numbers.
            # group 1: opening delim
            # group 2: -ver=
            # group 3: version number
            # group(4): -thin
            # group(5): -encoding=utf-8,.
            # group(6): utf-8,
            # group(7): .
            # group(8): closing delim.
        m = pattern.match(s)
        valid = bool(m)
        if valid:
            start = m.group(1) # start delim
            valid = bool(start)
        if valid:
            new_df = bool(m.group(2)) # -ver=
            if new_df:
                # Set the version number.
                if m.group(3):
                    readVersion = m.group(3)
                    readVersion5 = readVersion >= '5'
                else:
                    valid = False
        if valid:
            # set isThin
            isThin = bool(m.group(4))
        if valid and m.group(5):
            # set encoding.
            encoding = m.group(6)
            if encoding and encoding.endswith(','):
                # Leo 4.2 or after.
                encoding = encoding[:-1]
            if not g.isValidEncoding(encoding):
                g.es_print("bad encoding in derived file:", encoding)
                valid = False
        if valid:
            end = m.group(8) # closing delim
        if valid:
            at.encoding = encoding
            at.readVersion = readVersion
            at.readVersion5 = readVersion5
        return valid, new_df, start, end, isThin
    #@+node:ekr.20130911110233.11284: *5* at.readFileToUnicode & helpers
    def readFileToUnicode(self, fileName):
        '''
        Carefully sets at.encoding, then uses at.encoding to convert the file
        to a unicode string.

        Sets at.encoding as follows:
        1. Use the BOM, if present. This unambiguously determines the encoding.
        2. Use the -encoding= field in the @+leo header, if present and valid.
        3. Otherwise, uses existing value of at.encoding, which comes from:
            A. An @encoding directive, found by at.scanAllDirectives.
            B. The value of c.config.default_derived_file_encoding.

        Returns the string, or None on failure.
        '''
        at = self
        s = at.openFileHelper(fileName)
            # Catches all exceptions.
        if s is None:
            return None
        e, s = g.stripBOM(s)
        if e:
            # The BOM determines the encoding unambiguously.
            s = g.toUnicode(s, encoding=e)
        else:
            # Get the encoding from the header, or the default encoding.
            s_temp = g.toUnicode(s, 'ascii', reportErrors=False)
            e = at.getEncodingFromHeader(fileName, s_temp)
            s = g.toUnicode(s, encoding=e)
        s = s.replace('\r\n', '\n')
        at.encoding = e
        at.initReadLine(s)
        return s
    #@+node:ekr.20130911110233.11285: *6* at.openFileHelper
    def openFileHelper(self, fileName):
        """Open a file, reporting all exceptions."""
        at = self
        s = None
        try:
            with open(fileName, 'rb') as f:
                s = f.read()
        except IOError:
            at.error(f"can not open {fileName}")
        except Exception:
            at.error(f"Exception reading {fileName}")
            g.es_exception()
        return s
    #@+node:ekr.20130911110233.11287: *6* at.getEncodingFromHeader
    def getEncodingFromHeader(self, fileName, s):
        """
        Return the encoding given in the @+leo sentinel, if the sentinel is
        present, or the previous value of at.encoding otherwise.
        """
        at = self
        if at.errors:
            g.trace('can not happen: at.errors > 0')
            e = at.encoding
            if g.unitTesting: assert False, g.callers()
                # This can happen when the showTree command in a unit test is left on.
                # A @file/@clean node is created which refers to a non-existent file.
                # It's surprisingly difficult to set at.error=0 safely elsewhere.
                # Otoh, I'm not sure why this test here is ever really useful.
        else:
            at.initReadLine(s)
            old_encoding = at.encoding
            assert old_encoding
            at.encoding = None
            # Execute scanHeader merely to set at.encoding.
            at.scanHeader(fileName, giveErrors=False)
            e = at.encoding or old_encoding
        assert e
        return e
    #@+node:ekr.20041005105605.128: *5* at.readLine
    def readLine(self):
        """
        Read one line from file using the present encoding.
        Returns at.read_lines[at.read_i++]
        """
        # This is an old interface, now used only by at.scanHeader.
        # For now, it's not worth replacing.
        at = self
        if at.read_i < len(at.read_lines):
            s = at.read_lines[at.read_i]
            at.read_i += 1
            return s
        return ''
            # Not an error.
    #@+node:ekr.20041005105605.129: *5* at.scanHeader
    def scanHeader(self, fileName, giveErrors=True):
        """
        Scan the @+leo sentinel, using the old readLine interface.

        Sets self.encoding, and self.start/endSentinelComment.

        Returns (firstLines,new_df,isThinDerivedFile) where:
        firstLines        contains all @first lines,
        new_df            is True if we are reading a new-format derived file.
        isThinDerivedFile is True if the file is an @thin file.
        """
        at = self
        new_df, isThinDerivedFile = False, False
        firstLines = [] # The lines before @+leo.
        s = self.scanFirstLines(firstLines)
        valid = len(s) > 0
        if valid:
            valid, new_df, start, end, isThinDerivedFile = at.parseLeoSentinel(s)
        if valid:
            at.startSentinelComment = start
            at.endSentinelComment = end
        elif giveErrors:
            at.error(f"No @+leo sentinel in: {fileName}")
            g.trace(g.callers())
        return firstLines, new_df, isThinDerivedFile
    #@+node:ekr.20041005105605.130: *6* at.scanFirstLines
    def scanFirstLines(self, firstLines):
        '''
        Append all lines before the @+leo line to firstLines.

        Empty lines are ignored because empty @first directives are
        ignored.

        We can not call sentinelKind here because that depends on the comment
        delimiters we set here.
        '''
        at = self
        s = at.readLine()
        while s and s.find("@+leo") == -1:
            firstLines.append(s)
            s = at.readLine()
        return s
    #@+node:ekr.20050103163224: *5* at.scanHeaderForThin (import code)
    def scanHeaderForThin(self, fileName):
        '''
        Return true if the derived file is a thin file.

        This is a kludgy method used only by the import code.'''
        at = self
        at.readFileToUnicode(fileName)
            # Sets at.encoding, regularizes whitespace and calls at.initReadLines.
        junk, junk, isThin = at.scanHeader(None)
            # scanHeader uses at.readline instead of its args.
            # scanHeader also sets at.encoding.
        return isThin
    #@+node:ekr.20041005105605.132: *3* at.Writing
    #@+node:ekr.20041005105605.133: *4* Writing (top level)
    #@+node:ekr.20190111153551.1: *5* at.commands
    #@+node:ekr.20070806105859: *6* at.writeAtAutoNodes & writeDirtyAtAutoNodes & helpers
    @cmd('write-at-auto-nodes')
    def writeAtAutoNodes(self, event=None):
        '''Write all @auto nodes in the selected outline.'''
        at = self; c = at.c
        c.init_error_dialogs()
        at.writeAtAutoNodesHelper(writeDirtyOnly=False)
        c.raise_error_dialogs(kind='write')

    @cmd('write-dirty-at-auto-nodes')
    def writeDirtyAtAutoNodes(self, event=None):
        '''Write all dirty @auto nodes in the selected outline.'''
        at = self; c = at.c
        c.init_error_dialogs()
        at.writeAtAutoNodesHelper(writeDirtyOnly=True)
        c.raise_error_dialogs(kind='write')
    #@+node:ekr.20080711093251.3: *6* at.writeAtShadowNodes & writeDirtyAtShadowNodes & helpers
    @cmd('write-at-shadow-nodes')
    def writeAtShadowNodes(self, event=None):
        '''Write all @shadow nodes in the selected outline.'''
        at = self; c = at.c
        c.init_error_dialogs()
        val = at.writeAtShadowNodesHelper(writeDirtyOnly=False)
        c.raise_error_dialogs(kind='write')
        return val

    @cmd('write-dirty-at-shadow-nodes')
    def writeDirtyAtShadowNodes(self, event=None):
        '''Write all dirty @shadow nodes in the selected outline.'''
        at = self; c = at.c
        c.init_error_dialogs()
        val = at.writeAtShadowNodesHelper(writeDirtyOnly=True)
        c.raise_error_dialogs(kind='write')
        return val
    #@+node:ekr.20190109153627.13: *7* at.writeAtShadowNodesHelper
    def writeAtShadowNodesHelper(self, writeDirtyOnly=True): 
        """Write @shadow nodes in the selected outline"""
        at = self; c = at.c
        p = c.p; after = p.nodeAfterTree()
        found = False
        while p and p != after:
            if (
                p.atShadowFileNodeName() and not p.isAtIgnoreNode()
                and (p.isDirty() or not writeDirtyOnly)
            ):
                ok = at.writeOneAtShadowNode(p)
                if ok:
                    found = True
                    g.blue(f"wrote {p.atShadowFileNodeName()}")
                    p.moveToNodeAfterTree()
                else:
                    p.moveToThreadNext()
            else:
                p.moveToThreadNext()
        if not g.unitTesting:
            if found:
                g.es("finished")
            elif writeDirtyOnly:
                g.es("no dirty @shadow nodes in the selected tree")
            else:
                g.es("no @shadow nodes in the selected tree")
        return found
    #@+node:ekr.20041005105605.157: *5* at.putFile & helper
    def putFile(self, root, fromString='', sentinels=True):
        '''Write the contents of the file to the output stream.'''
        at = self
        s = fromString if fromString else root.v.b
        root.clearAllVisitedInTree()
        at.putAtFirstLines(s)
        at.putOpenLeoSentinel("@+leo-ver=5")
        at.putInitialComment()
        at.putOpenNodeSentinel(root)
        at.putBody(root, fromString=fromString)
        at.putCloseNodeSentinel(root)
        # The -leo sentinel is required to handle @last.
        at.putSentinel("@-leo")
        root.setVisited()
        at.putAtLastLines(s)
    #@+node:ekr.20041005105605.147: *5* at.writeAll & helpers
    def writeAll(self, all=False, dirty=False):
        """Write @file nodes in all or part of the outline"""
        at, c = self, self.c
        # This is the *only* place where these are set.
        # promptForDangerousWrite sets cancelFlag only if canCancelFlag is True.
        at.canCancelFlag = True
        at.cancelFlag = False
        at.yesToAll = False
        files, root = at.findFilesToWrite(all)
        for p in files:
            try:
                at.writeAllHelper(p, root)
            except Exception:
                at.internalWriteError(p)
        # Make *sure* these flags are cleared for other commands.
        at.canCancelFlag = False
        at.cancelFlag = False
        at.yesToAll = False
        # Say the command is finished.
        at.reportEndOfWrite(files, all, dirty)
        if c.isChanged():
            # Save the outline if only persistence data nodes are dirty.
            at.saveOutlineIfPossible()
    #@+node:ekr.20190108052043.1: *6* at.findFilesToWrite
    def findFilesToWrite(self, force):
        """
        Return a list of files to write.
        We must do this in a prepass, so as to avoid errors later.
        """
        trace = 'save' in g.app.debug and not g.unitTesting
        if trace:
            g.trace(f"writing *{'selected' if force else 'all'}* files")
        c = self.c
        if force:
            # The Write @<file> Nodes command.
            # Write all nodes in the selected tree.
            root = c.p
            p = c.p
            after = p.nodeAfterTree()
        else:
            # Write dirty nodes in the entire outline.
            root = c.rootPosition()
            p = c.rootPosition()
            after = None
        seen = set()
        files = []
        while p and p != after:
            if p.isAtIgnoreNode() and not p.isAtAsisFileNode():
                # Honor @ignore in *body* text, but *not* in @asis nodes.
                if p.isAnyAtFileNode():
                    c.ignored_at_file_nodes.append(p.h)
                p.moveToNodeAfterTree()
            elif p.isAnyAtFileNode():
                data = p.v, g.fullPath(c, p)
                if data in seen:
                    if trace and force:
                        g.trace('Already seen', p.h)
                else:
                    seen.add(data)
                    files.append(p.copy())
                # Don't scan nested trees???
                p.moveToNodeAfterTree()
            else:
                p.moveToThreadNext()
        # When scanning *all* nodes, we only actually write dirty nodes.
        if not force:
            files = [z for z in files if z.isDirty()]
        if trace:
            g.printObj([z.h for z in files], tag='Files to be saved')
        return files, root
    #@+node:ekr.20190108053115.1: *6* at.internalWriteError
    def internalWriteError(self, p):
        """
        Fix bug 1260415: https://bugs.launchpad.net/leo-editor/+bug/1260415
        Give a more urgent, more specific, more helpful message.
        """
        g.es_exception()
        g.es(f"Internal error writing: {p.h}", color='red')
        g.es('Please report this error to:', color='blue')
        g.es('https://groups.google.com/forum/#!forum/leo-editor', color='blue')
        g.es('Warning: changes to this file will be lost', color='red')
        g.es('unless you can save the file successfully.', color='red')
    #@+node:ekr.20190108112519.1: *6* at.reportEndOfWrite
    def reportEndOfWrite(self, files, all, dirty):
        
        if g.unitTesting:
            return
        if files:
            g.es('finished')
        elif all:
            g.warning("no @<file> nodes in the selected tree")
        elif dirty:
            g.es("no dirty @<file> nodes in the selected tree")
    #@+node:ekr.20140727075002.18108: *6* at.saveOutlineIfPossible
    def saveOutlineIfPossible(self):
        '''Save the outline if only persistence data nodes are dirty.'''
        c = self.c
        changed_positions = [p for p in c.all_unique_positions() if p.v.isDirty()]
        at_persistence = c.persistenceController and c.persistenceController.has_at_persistence_node()
        if at_persistence:
            changed_positions = [p for p in changed_positions
                if not at_persistence.isAncestorOf(p)]
        if not changed_positions:
            # g.warning('auto-saving @persistence tree.')
            c.clearChanged()  # Clears all dirty bits.
            c.redraw()
    #@+node:ekr.20041005105605.149: *6* at.writeAllHelper & helper
    def writeAllHelper(self, p, root):
        '''
        Write one file for at.writeAll.
        
        Do *not* write @auto files unless p == root.
        
        This prevents the write-all command from needlessly updating
        the @persistence data, thereby annoyingly changing the .leo file.
        '''
        at = self
        at.root = root
        if p.isAtIgnoreNode():
            # Should have been handled in findFilesToWrite.
            g.trace(f"Can not happen: {p.h} is an @ignore node")
            return
        try:
            at.writePathChanged(p)
        except IOError:
            return
        # Tricky: @ignore not recognised in @asis nodes.
        if p.isAtAsisFileNode():
            at.asisWrite(p)
        elif p.isAtAutoNode():
            at.writeOneAtAutoNode(p)
            # Do *not* clear the dirty bits the entries in @persistence tree here!
        elif p.isAtCleanNode() or p.isAtNoSentFileNode():
            at.write(p, sentinels=False)
        elif p.isAtEditNode():
            at.writeOneAtEditNode(p)
        elif p.isAtShadowFileNode():
            at.writeOneAtShadowNode(p)
        elif p.isAtThinFileNode() or p.isAtFileNode():
            at.write(p)
        #
        # Clear the dirty bits in all descendant nodes.
        # The persistence data may still have to be written.
        for p2 in p.self_and_subtree(copy=False):
            p2.v.clearDirty()
<<<<<<< HEAD
    #@+node:ekr.20150602204757.1: *7* at.autoBeautify (changed)
    def autoBeautify(self, p):
        """Auto beautify p's tree if allowed by settings and directives."""
        c = self.c
        try:
            if not p.isDirty():
                return
            if leoBeautify.should_kill_beautify(p):
                return
            if c.config.getBool('beautify-autobeautify'):
                leoAst.beautify_tree(event={'c': c, 'p': p.copy()})
        except Exception:
            g.es('unexpected exception')
            g.es_exception()
=======
>>>>>>> 9174a814
    #@+node:ekr.20190108105509.1: *7* at.writePathChanged
    def writePathChanged(self, p):
        '''
        raise IOError if p's path has changed *and* user forbids the write.
        '''
        at, c = self, self.c
        #
        # Suppress this message during save-as and save-to commands.
        if c.ignoreChangedPaths:
            return
        oldPath = g.os_path_normcase(at.getPathUa(p))
        newPath = g.os_path_normcase(g.fullPath(c, p))
        try: # #1367: samefile can throw IOError!
            changed = oldPath and not os.path.samefile(oldPath, newPath)
        except IOError:
            changed = True
        if not changed:
            return
        ok = at.promptForDangerousWrite(
            fileName=None,
            message=(
                f"{g.tr('path changed for %s' % (p.h))}\n"
                f"{g.tr('write this file anyway?')}"
            ),
        )
        if not ok:
            raise IOError
        at.setPathUa(p, newPath) # Remember that we have changed paths.

    #@+node:ekr.20190109172025.1: *5* at.writeAtAutoContents
    def writeAtAutoContents(self, fileName, root):
        '''Common helper for atAutoToString and writeOneAtAutoNode.'''
        at, c = self, self.c
        # Dispatch the proper writer.
        junk, ext = g.os_path_splitext(fileName)
        writer = at.dispatch(ext, root)
        if writer:
            at.openOutputStream()
            writer(root)
            return at.closeOutputStream()
        if root.isAtAutoRstNode():
            # An escape hatch: fall back to the theRst writer
            # if there is no rst writer plugin.
            outputFile = at.openOutputFile()
            ok = c.rstCommands.writeAtAutoFile(root, fileName, outputFile)
            return outputFile.close() if ok else None
        # leo 5.6: allow undefined section references in all @auto files.
        ivar = 'allow_undefined_refs'
        try:
            setattr(at, ivar, True)
            at.openOutputStream()
            at.putFile(root, sentinels=False)
            return at.closeOutputStream()
        except Exception:
            return None
        finally:
            if hasattr(at, ivar):
                delattr(at, ivar)
    #@+node:ekr.20190111153522.1: *5* at.writeX...
    #@+node:ekr.20041005105605.154: *6* at.asisWrite & helper
    def asisWrite(self, root):
        at, c = self, self.c
        try:
            c.endEditing()
            c.init_error_dialogs()
            fileName = at.initWriteIvars(root, root.atAsisFileNodeName())
            # #1450.
            if not fileName or not at.precheck(fileName, root):
                at.addToOrphanList(root)
                return
            at.openOutputStream()
            for p in root.self_and_subtree(copy=False):
                at.writeAsisNode(p)
            contents = at.closeOutputStream()
            at.replaceFile(contents, at.encoding, fileName, root)
        except Exception:
            at.writeException(fileName, root)

    silentWrite = asisWrite # Compatibility with old scripts.
    #@+node:ekr.20170331141933.1: *7* at.writeAsisNode
    def writeAsisNode(self, p):
        '''Write the p's node to an @asis file.'''
        at = self
        # Write the headline only if it starts with '@@'.
        s = p.h
        if g.match(s, 0, "@@"):
            s = s[2:]
            if s:
                at.outputFile.write(s)
        # Write the body.
        s = p.b
        if s:
            s = g.toEncodedString(s, at.encoding, reportErrors=True)
            at.outputStringWithLineEndings(s)
    #@+node:ekr.20041005105605.144: *6* at.write
    def write(self, root, sentinels=True):
        """Write a 4.x derived file.
        root is the position of an @<file> node.
        sentinels will be False for @clean and @nosent nodes.
        """
        at, c = self, self.c
        try:
            c.endEditing()
            fileName = at.initWriteIvars(root, root.anyAtFileNodeName(), sentinels=sentinels)
            if not fileName or not at.precheck(fileName, root):
                if sentinels:
                    # Raise dialog warning of data loss.
                    at.addToOrphanList(root)
                else:
                    # #1450: No danger of data loss.
                    pass
                return
            at.openOutputStream()
            at.putFile(root, sentinels=sentinels)
            at.warnAboutOrphandAndIgnoredNodes()
            contents = at.closeOutputStream()
            if at.errors:
                g.es("not written:", g.shortFileName(fileName))
                at.addToOrphanList(root)
            else:
                at.replaceFile(contents, at.encoding, fileName, root)
        except Exception:
            if hasattr(self.root.v, 'tnodeList'):
                delattr(self.root.v, 'tnodeList')
            at.writeException(fileName, root)
    #@+node:ekr.20041005105605.151: *6* at.writeMissing & helper
    def writeMissing(self, p):
        at, c = self, self.c
        writtenFiles = False
        c.init_error_dialogs()
        # #1450.
        at.initWriteIvars(root=p.copy(), targetFileName='')
        p = p.copy()
        after = p.nodeAfterTree()
        while p and p != after: # Don't use iterator.
            if (
                p.isAtAsisFileNode()
                or (p.isAnyAtFileNode() and not p.isAtIgnoreNode())
            ):
                fileName = p.anyAtFileNodeName()
                if fileName:
                    fileName = c.expand_path_expression(fileName) # #1341
                    fileName = g.os_path_finalize_join(at.default_directory, fileName) # #1341
                    if at.precheck(fileName, p):
                        at.writeMissingNode(p)
                        writtenFiles = True
                    else:
                        at.addToOrphanList(p)
                p.moveToNodeAfterTree()
            elif p.isAtIgnoreNode():
                p.moveToNodeAfterTree()
            else:
                p.moveToThreadNext()
        if not g.unitTesting:
            if writtenFiles > 0:
                g.es("finished")
            else:
                g.es("no @file node in the selected tree")
        c.raise_error_dialogs(kind='write')
    #@+node:ekr.20041005105605.152: *7* at.writeMissingNode
    def writeMissingNode(self, p):

        at = self
        if p.isAtAsisFileNode():
            at.asisWrite(p)
        elif p.isAtNoSentFileNode():
            at.write(p, sentinels=False)
        elif p.isAtFileNode():
            at.write(p)
        elif p.isAtAutoNode() or p.isAtAutoRstNode():
            g.es('Can not write missing @auto node', p.h, color='red')
        else:
            g.trace('can not happen: unknown @file node')
    #@+node:ekr.20070806141607: *6* at.writeOneAtAutoNode & helpers
    def writeOneAtAutoNode(self, p):
        '''
        Write p, an @auto node.
        File indices *must* have already been assigned.
        Return True if the node was written successfully.
        '''
        at, c = self, self.c
        root = p.copy()
        try:
            c.endEditing()
            if not p.atAutoNodeName():
                return False
            fileName = at.initWriteIvars(root, p.atAutoNodeName(),
                defaultDirectory = g.setDefaultDirectory(c, p, importing=True),
                sentinels=False,
            )
            # #1450.
            if not fileName or not at.precheck(fileName, root):
                at.addToOrphanList(root)
                return False
            if c.persistenceController:
                c.persistenceController.update_before_write_foreign_file(root)
            contents = at.writeAtAutoContents(fileName, root)
            if contents is None:
                g.es("not written:", fileName)
                at.addToOrphanList(root)
                return False
            at.replaceFile(contents, at.encoding, fileName, root,
                ignoreBlankLines=root.isAtAutoRstNode())
            return True
        except Exception:
            at.writeException(fileName, root)
            return False
    #@+node:ekr.20190109163934.24: *7* at.writeAtAutoNodesHelper
    def writeAtAutoNodesHelper(self, writeDirtyOnly=True):
        """Write @auto nodes in the selected outline"""
        at = self; c = at.c
        p = c.p; after = p.nodeAfterTree()
        found = False
        while p and p != after:
            if (
                p.isAtAutoNode() and not p.isAtIgnoreNode() and
                (p.isDirty() or not writeDirtyOnly)
            ):
                ok = at.writeOneAtAutoNode(p)
                if ok:
                    found = True
                    p.moveToNodeAfterTree()
                else:
                    p.moveToThreadNext()
            else:
                p.moveToThreadNext()
        if not g.unitTesting:
            if found:
                g.es("finished")
            elif writeDirtyOnly:
                g.es("no dirty @auto nodes in the selected tree")
            else:
                g.es("no @auto nodes in the selected tree")
    #@+node:ekr.20140728040812.17993: *7* at.dispatch & helpers
    def dispatch(self, ext, p):
        """Return the correct writer function for p, an @auto node."""
        at = self
        # Match @auto type before matching extension.
        return at.writer_for_at_auto(p) or at.writer_for_ext(ext)
    #@+node:ekr.20140728040812.17995: *8* at.writer_for_at_auto
    def writer_for_at_auto(self, root):
        """A factory returning a writer function for the given kind of @auto directive."""
        at = self
        d = g.app.atAutoWritersDict
        for key in d.keys():
            aClass = d.get(key)
            if aClass and g.match_word(root.h, 0, key):

                def writer_for_at_auto_cb(root):
                    # pylint: disable=cell-var-from-loop
                    try:
                        writer = aClass(at.c)
                        s = writer.write(root)
                        return s
                    except Exception:
                        g.es_exception()
                        return None

                return writer_for_at_auto_cb
        return None
    #@+node:ekr.20140728040812.17997: *8* at.writer_for_ext
    def writer_for_ext(self, ext):
        """A factory returning a writer function for the given file extension."""
        at = self
        d = g.app.writersDispatchDict
        aClass = d.get(ext)
        if aClass:

            def writer_for_ext_cb(root):
                try:
                    return aClass(at.c).write(root)
                except Exception:
                    g.es_exception()
                    return None

            return writer_for_ext_cb

        return None
    #@+node:ekr.20090225080846.5: *6* at.writeOneAtEditNode
    def writeOneAtEditNode(self, p): 
        '''Write one @edit node.'''
        at, c = self, self.c
        root = p.copy()
        try:
            c.endEditing()
            c.init_error_dialogs()
            if not p.atEditNodeName():
                return False
            if p.hasChildren():
                g.error('@edit nodes must not have children')
                g.es('To save your work, convert @edit to @auto, @file or @clean')
                return False
            fileName = at.initWriteIvars(root, p.atEditNodeName(),
                atEdit=True,
                defaultDirectory = g.setDefaultDirectory(c, p, importing=True),
                sentinels=False,
            )
            # #1450.
            if not fileName or not at.precheck(fileName, root):
                at.addToOrphanList(root)
                return False
            contents = ''.join([s for s in g.splitLines(p.b)
                if at.directiveKind4(s, 0) == at.noDirective])
            at.replaceFile(contents, at.encoding, fileName, root)
            c.raise_error_dialogs(kind='write')
            return True
        except Exception:
            at.writeException(fileName, root)
            return False
    #@+node:ekr.20080711093251.5: *6* at.writeOneAtShadowNode & helpers
    def writeOneAtShadowNode(self, p, testing=False):
        '''
        Write p, an @shadow node.
        File indices *must* have already been assigned.
        
        testing: set by unit tests to suppress the call to at.precheck.
        '''
        at, c = self, self.c
        root = p.copy()
        x = c.shadowController
        try:
            c.endEditing() # Capture the current headline.
            fn = p.atShadowFileNodeName()
            assert fn, p.h
            self.adjustTargetLanguage(fn) 
                # A hack to support unknown extensions. May set c.target_language.
            full_path = g.fullPath(c, p)
            at.initWriteIvars(root, None,
                atShadow = True,
                defaultDirectory = g.os_path_dirname(full_path),
                forcePythonSentinels = True)
                    # Force python sentinels to suppress an error message.
                    # The actual sentinels will be set below.
            at.default_directory = g.os_path_dirname(full_path)
                # Override.
            # Make sure we can compute the shadow directory.
            private_fn = x.shadowPathName(full_path)
            if not private_fn:
                return False
            if not testing and not at.precheck(full_path, root):
                return False
            #
            # Bug fix: Leo 4.5.1:
            # use x.markerFromFileName to force the delim to match
            # what is used in x.propegate changes.
            marker = x.markerFromFileName(full_path)
            at.startSentinelComment, at.endSentinelComment = marker.getDelims()
            if g.app.unitTesting:
                ivars_dict = g.getIvarsDict(at)
            #
            # Write the public and private files to strings.
            def put(sentinels):
                at.openOutputStream()
                at.sentinels = sentinels
                at.putFile(root, sentinels=sentinels)
                return at.closeOutputStream()
                
            at.public_s = put(False)
            at.private_s = put(True)
            at.warnAboutOrphandAndIgnoredNodes()
            if g.app.unitTesting:
                exceptions = ('public_s', 'private_s', 'sentinels', 'outputList')
                assert g.checkUnchangedIvars(at, ivars_dict, exceptions), 'writeOneAtShadowNode'
            if not at.errors:
                # Write the public and private files.
                x.makeShadowDirectory(full_path)
                    # makeShadowDirectory takes a *public* file name.
                x.replaceFileWithString(at.encoding, private_fn, at.private_s)
                x.replaceFileWithString(at.encoding, full_path, at.public_s)
            at.checkPythonCode(
                contents = at.private_s,
                fileName = full_path,
                root = root,
            )
            if at.errors:
                g.error("not written:", full_path)
                at.addToOrphanList(root)
            else:
                root.clearDirty()
            return not at.errors
        except Exception:
            at.writeException(full_path, root)
            return False
    #@+node:ekr.20080819075811.13: *7* at.adjustTargetLanguage
    def adjustTargetLanguage(self, fn):
        """Use the language implied by fn's extension if
        there is a conflict between it and c.target_language."""
        at = self
        c = at.c
        junk, ext = g.os_path_splitext(fn)
        if ext:
            if ext.startswith('.'): ext = ext[1:]
            language = g.app.extension_dict.get(ext)
            if language:
                c.target_language = language
            else:
                # An unknown language.
                # Use the default language, **not** 'unknown_language'
                pass
    #@+node:ekr.20190111153506.1: *5* at.XToString
    #@+node:ekr.20190109160056.1: *6* at.atAsisToString
    def atAsisToString(self, root):
        """Write the @asis node to a string."""
        at, c = self, self.c
        try:
            c.endEditing()
            fileName = at.initWriteIvars(root, root.atAsisFileNodeName())
            at.openOutputStream()
            for p in root.self_and_subtree(copy=False):
                at.writeAsisNode(p)
            return at.closeOutputStream()
        except Exception:
            at.writeException(fileName, root)
            return ''
    #@+node:ekr.20190109160056.2: *6* at.atAutoToString
    def atAutoToString(self, root):
        """Write the root @auto node to a string, and return it."""
        at, c = self, self.c
        try:
            c.endEditing()
            fileName = at.initWriteIvars(root, root.atAutoNodeName(), sentinels=False)
            # #1450.
            if not fileName:
                at.addToOrphanList(root)
                return ''
            return at.writeAtAutoContents(fileName, root) or ''
        except Exception:
            at.writeException(fileName, root)
            return ''
    #@+node:ekr.20190109160056.3: *6* at.atEditToString
    def atEditToString(self, root):
        """Write one @edit node."""
        at, c = self, self.c
        try:
            c.endEditing()
            if root.hasChildren():
                g.error('@edit nodes must not have children')
                g.es('To save your work, convert @edit to @auto, @file or @clean')
                return False
            fileName = at.initWriteIvars(root, root.atEditNodeName(), atEdit=True, sentinels=False)
            # #1450.
            if not fileName:
                at.addToOrphanList(root)
                return ''
            contents = ''.join([
                s for s in g.splitLines(root.b)
                    if at.directiveKind4(s, 0) == at.noDirective])
            return contents
        except Exception:
            at.writeException(fileName, root)
            return ''
    #@+node:ekr.20190109142026.1: *6* at.atFileToString
    def atFileToString(self, root, sentinels=True):
        """Write an external file to a string, and return its contents."""
        at, c = self, self.c
        try:
            c.endEditing()
            at.initWriteIvars(root, "<string-file>", sentinels=sentinels)
            at.openOutputStream()
            at.putFile(root, sentinels=sentinels)
            assert root == at.root, 'write'
            result = at.closeOutputStream()
            # Major bug: failure to clear this wipes out headlines!
            #            Sometimes this causes slight problems...
            if hasattr(self.root.v, 'tnodeList'):
                delattr(self.root.v, 'tnodeList')
                root.v._p_changed = True
            return result
        except Exception:
            if hasattr(self.root.v, 'tnodeList'):
                delattr(self.root.v, 'tnodeList')
            at.exception("exception preprocessing script")
            root.v._p_changed = True
            return ''
    #@+node:ekr.20050506084734: *6* at.stringToString
    def stringToString(self, root, s, forcePythonSentinels=True, sentinels=True):
        """
        Write a 4.x derived file from a string.

        This is at.write specialized for scripting.
        """
        at, c = self, self.c
        try:
            c.endEditing()
            at.initWriteIvars(root, "<string-file>",
                forcePythonSentinels=forcePythonSentinels, sentinels=sentinels)
            at.openOutputStream()
            at.putFile(root, fromString=s, sentinels=sentinels)
            result = at.closeOutputStream()
            # Major bug: failure to clear this wipes out headlines!
            #            Sometimes this causes slight problems...
            if root:
                if hasattr(self.root.v, 'tnodeList'):
                    delattr(self.root.v, 'tnodeList')
                root.v._p_changed = True
            return result
        except Exception:
            at.exception("exception preprocessing script")
            return ''
    #@+node:ekr.20041005105605.160: *4* Writing helpers
    #@+node:ekr.20041005105605.161: *5* at.putBody & helper
    def putBody(self, p, fromString=''):
        '''
        Generate the body enclosed in sentinel lines.
        Return True if the body contains an @others line.
        '''
        at = self
        #
        # New in 4.3 b2: get s from fromString if possible.
        s = fromString if fromString else p.b
        p.v.setVisited()
            # Make sure v is never expanded again.
            # Suppress orphans check.
        #
        # Fix #1048 & #1037: regularize most trailing whitespace.
        if s and (at.sentinels or at.force_newlines_in_at_nosent_bodies):
            if not s.endswith('\n'):
                s = s + '\n'
        at.raw = False # Bug fix.
        i = 0
        status = g.Bunch(
            at_comment_seen = False,
            at_delims_seen = False,
            at_warning_given = False,
            has_at_others = False,
            in_code = True,
        )
        while i < len(s):
            next_i = g.skip_line(s, i)
            assert next_i > i, 'putBody'
            kind = at.directiveKind4(s, i)
            at.putLine(i, kind, p, s, status)
            i = next_i
        # pylint: disable=no-member
            # g.bunch *does* have .in_code and has_at_others members.
        if not status.in_code:
            at.putEndDocLine()
        return status.has_at_others
    #@+node:ekr.20041005105605.163: *6* at.putLine
    def putLine(self, i, kind, p, s, status):
        '''Put the line at s[i:] of the given kind, updating the status.'''
        at = self
        if kind == at.noDirective:
            if status.in_code:
                if at.raw:
                    at.putCodeLine(s, i)
                else:
                    name, n1, n2 = at.findSectionName(s, i)
                    if name:
                        at.putRefLine(s, i, n1, n2, name, p)
                    else:
                        at.putCodeLine(s, i)
            else:
                at.putDocLine(s, i)
        elif at.raw:
            if kind == at.endRawDirective:
                at.raw = False
                at.putSentinel("@@end_raw")
            else:
                # Fix bug 784920: @raw mode does not ignore directives
                at.putCodeLine(s, i)
        elif kind in (at.docDirective, at.atDirective):
            if not status.in_code:
                # Bug fix 12/31/04: handle adjacent doc parts.
                at.putEndDocLine()
            at.putStartDocLine(s, i, kind)
            status.in_code = False
        elif kind in (at.cDirective, at.codeDirective):
            # Only @c and @code end a doc part.
            if not status.in_code:
                at.putEndDocLine()
            at.putDirective(s, i, p)
            status.in_code = True
        elif kind == at.allDirective:
            if status.in_code:
                if p == self.root:
                    at.putAtAllLine(s, i, p)
                else:
                    at.error(f"@all not valid in: {p.h}")
            else: at.putDocLine(s, i)
        elif kind == at.othersDirective:
            if status.in_code:
                if status.has_at_others:
                    at.error(f"multiple @others in: {p.h}")
                else:
                    at.putAtOthersLine(s, i, p)
                    status.has_at_others = True
            else:
                at.putDocLine(s, i)
        elif kind == at.rawDirective:
            at.raw = True
            at.putSentinel("@@raw")
        elif kind == at.endRawDirective:
            # Fix bug 784920: @raw mode does not ignore directives
            at.error(f"unmatched @end_raw directive: {p.h}")
        elif kind == at.startVerbatim:
            # Fix bug 778204: @verbatim not a valid Leo directive.
            if g.unitTesting:
                # A hack: unit tests for @shadow use @verbatim as a kind of directive.
                pass
            else:
                at.error(f"@verbatim is not a Leo directive: {p.h}")
        elif kind == at.miscDirective:
            # Fix bug 583878: Leo should warn about @comment/@delims clashes.
            if g.match_word(s, i, '@comment'):
                status.at_comment_seen = True
            elif g.match_word(s, i, '@delims'):
                status.at_delims_seen = True
            if (
                status.at_comment_seen and
                status.at_delims_seen and not
                status.at_warning_given
            ):
                status.at_warning_given = True
                at.error(f"@comment and @delims in node {p.h}")
            at.putDirective(s, i, p)
        else:
            at.error(f"putBody: can not happen: unknown directive kind: {kind}")
    #@+node:ekr.20041005105605.164: *5* writing code lines...
    #@+node:ekr.20041005105605.165: *6* at.@all
    #@+node:ekr.20041005105605.166: *7* at.putAtAllLine
    def putAtAllLine(self, s, i, p):
        """Put the expansion of @all."""
        at = self
        j, delta = g.skip_leading_ws_with_indent(s, i, at.tab_width)
        k = g.skip_to_end_of_line(s,i)
        at.putLeadInSentinel(s, i, j, delta)
        at.indent += delta
        at.putSentinel("@+" + s[j+1:k].strip())
            # s[j:k] starts with '@all'
        for child in p.children():
            at.putAtAllChild(child)
        at.putSentinel("@-all")
        at.indent -= delta
    #@+node:ekr.20041005105605.167: *7* at.putAtAllBody
    def putAtAllBody(self, p):
        """ Generate the body enclosed in sentinel lines."""
        at = self
        s = p.b
        p.v.setVisited()
            # Make sure v is never expanded again.
            # Suppress orphans check.
        if at.sentinels and s and s[-1] != '\n':
            s = s + '\n'
        i, inCode = 0, True
        while i < len(s):
            next_i = g.skip_line(s, i)
            assert(next_i > i)
            if inCode:
                # Use verbatim sentinels to write all directives.
                at.putCodeLine(s, i)
            else:
                at.putDocLine(s, i)
            i = next_i
        if not inCode:
            at.putEndDocLine()
    #@+node:ekr.20041005105605.169: *7* at.putAtAllChild
    def putAtAllChild(self, p):
        """
        This code puts only the first of two or more cloned siblings, preceding
        the clone with an @clone n sentinel.
        
        This is a debatable choice: the cloned tree appears only once in the
        external file. This should be benign; the text created by @all is
        likely to be used only for recreating the outline in Leo. The
        representation in the derived file doesn't matter much.
        """
        at = self
        at.putOpenNodeSentinel(p, inAtAll=True)
            # Suppress warnings about @file nodes.
        at.putAtAllBody(p)
        for child in p.children():
            at.putAtAllChild(child)
        at.putCloseNodeSentinel(p)
    #@+node:ekr.20041005105605.170: *6* at.@others (write)
    #@+node:ekr.20041005105605.173: *7* at.putAtOthersLine & helpers
    def putAtOthersLine(self, s, i, p):
        """Put the expansion of @others."""
        at = self
        j, delta = g.skip_leading_ws_with_indent(s, i, at.tab_width)
        k = g.skip_to_end_of_line(s,i)
        at.putLeadInSentinel(s, i, j, delta)
        at.indent += delta
        at.putSentinel("@+" + s[j+1:k].strip())
            # s[j:k] starts with '@others'
            # Never write lws in new sentinels.
        for child in p.children():
            p = child.copy()
            after = p.nodeAfterTree()
            while p and p != after:
                if at.validInAtOthers(p):
                    at.putOpenNodeSentinel(p)
                    at_others_flag = at.putBody(p)
                    at.putCloseNodeSentinel(p)
                    if at_others_flag:
                        p.moveToNodeAfterTree()
                    else:
                        p.moveToThreadNext()
                else:
                    p.moveToNodeAfterTree()
        # This is the same in both old and new sentinels.
        at.putSentinel("@-others")
        at.indent -= delta
    #@+node:ekr.20041005105605.172: *8* at.putAtOthersChild
    def putAtOthersChild(self, p):
        at = self
        at.putOpenNodeSentinel(p)
        at.putBody(p)
        at.putCloseNodeSentinel(p)
    #@+node:ekr.20041005105605.171: *8* at.validInAtOthers (write)
    def validInAtOthers(self, p):
        """
        Return True if p should be included in the expansion of the @others
        directive in the body text of p's parent.
        """
        at = self
        i = g.skip_ws(p.h, 0)
        isSection, junk = at.isSectionName(p.h, i)
        if isSection:
            return False # A section definition node.
        if at.sentinels:
            # @ignore must not stop expansion here!
            return True
        if p.isAtIgnoreNode():
            g.error('did not write @ignore node', p.v.h)
            return False
        return True
    #@+node:ekr.20041005105605.174: *6* at.putCodeLine
    def putCodeLine(self, s, i):
        '''Put a normal code line.'''
        at = self
        # Put @verbatim sentinel if required.
        k = g.skip_ws(s, i)
        if g.match(s, k, self.startSentinelComment + '@'):
            self.putSentinel('@verbatim')
        j = g.skip_line(s, i)
        line = s[i: j]
        # Don't put any whitespace in otherwise blank lines.
        if len(line) > 1: # Preserve *anything* the user puts on the line!!!
            if not at.raw:
                at.putIndent(at.indent, line)
            if line[-1:] == '\n':
                at.os(line[: -1])
                at.onl()
            else:
                at.os(line)
        elif line and line[-1] == '\n':
            at.onl()
        elif line:
            at.os(line) # Bug fix: 2013/09/16
        else:
            g.trace('Can not happen: completely empty line')
    #@+node:ekr.20041005105605.176: *6* at.putRefLine & helpers
    def putRefLine(self, s, i, n1, n2, name, p):
        """Put a line containing one or more references."""
        at = self
        ref = at.findReference(name, p)
        if not ref:
            if hasattr(at, 'allow_undefined_refs'):
                # Allow apparent section reference: just write the line.
                at.putCodeLine(s, i)
            return
        # Compute delta only once.
        junk, delta = g.skip_leading_ws_with_indent(s, i, at.tab_width)
        # Write the lead-in sentinel only once.
        at.putLeadInSentinel(s, i, n1, delta)
        self.putRefAt(name, ref, delta)
        while 1:
            progress = i
            i = n2
            name, n1, n2 = at.findSectionName(s, i)
            if name:
                ref = at.findReference(name, p)
                    # Issues error if not found.
                if ref:
                    middle_s = s[i:n1]
                    self.putAfterMiddleRef(middle_s, delta)
                    self.putRefAt(name, ref, delta)
            else: break
            assert progress < i
        self.putAfterLastRef(s, i, delta)
    #@+node:ekr.20131224085853.16443: *7* at.findReference
    def findReference(self, name, p):
        """Find a reference to name.  Raise an error if not found."""
        at = self
        ref = g.findReference(name, p)
        if not ref and not hasattr(at, 'allow_undefined_refs'):
            # Do give this error even if unit testing.
            at.writeError(
                f"undefined section: {g.truncate(name, 60)}\n"
                f"  referenced from: {g.truncate(p.h, 60)}")
        return ref
    #@+node:ekr.20041005105605.199: *7* at.findSectionName
    def findSectionName(self, s, i):
        """
        Return n1, n2 representing a section name.
        The section name, *including* brackes is s[n1:n2]
        """
        end = s.find('\n', i)
        if end == -1:
            n1 = s.find("<<", i)
            n2 = s.find(">>", i)
        else:
            n1 = s.find("<<", i, end)
            n2 = s.find(">>", i, end)
        ok = -1 < n1 < n2
        if ok:
            # Warn on extra brackets.
            for ch, j in (('<', n1 + 2), ('>', n2 + 2)):
                if g.match(s, j, ch):
                    line = g.get_line(s, i)
                    g.es('dubious brackets in', line)
                    break
            name = s[n1:n2+2]
            return name, n1, n2+2
        return None, n1, len(s)
    #@+node:ekr.20041005105605.178: *7* at.putAfterLastRef
    def putAfterLastRef(self, s, start, delta):
        """Handle whatever follows the last ref of a line."""
        at = self
        j = g.skip_ws(s, start)
        if j < len(s) and s[j] != '\n':
            # Temporarily readjust delta to make @afterref look better.
            at.indent += delta
            at.putSentinel("@afterref")
            end = g.skip_line(s, start)
            after = s[start: end]
            at.os(after)
            if at.sentinels and after and after[-1] != '\n':
                at.onl() # Add a newline if the line didn't end with one.
            at.indent -= delta
    #@+node:ekr.20041005105605.179: *7* at.putAfterMiddleRef
    def putAfterMiddleRef(self, s, delta):
        """Handle whatever follows a ref that is not the last ref of a line."""
        at = self
        if s:
            at.indent += delta
            at.putSentinel("@afterref")
            at.os(s)
            at.onl_sent() # Not a real newline.
            at.indent -= delta
    #@+node:ekr.20041005105605.177: *7* at.putRefAt
    def putRefAt(self, name, ref, delta):
        at = self
        # #132: Section Reference causes clone...
        #
        # Never put any @+middle or @-middle sentinels.
        at.indent += delta
        at.putSentinel("@+" + name)
        at.putOpenNodeSentinel(ref)
        at.putBody(ref)
        at.putCloseNodeSentinel(ref)
        at.putSentinel("@-" + name)
        at.indent -= delta
    #@+node:ekr.20041005105605.180: *5* writing doc lines...
    #@+node:ekr.20041005105605.181: *6* at.putBlankDocLine
    def putBlankDocLine(self):
        at = self
        if not at.endSentinelComment:
            at.putIndent(at.indent)
            at.os(at.startSentinelComment); at.oblank()
        at.onl()
    #@+node:ekr.20041005105605.183: *6* at.putDocLine
    def putDocLine(self, s, i):
        """
        Handle one line of a doc part.

        Output complete lines and split long lines.
        Precede Inserted newlines by whitespace.
        """
        at = self
        j = g.skip_line(s, i)
        s = s[i: j]
        if not s or s[0] == '\n':
            # A blank line.
            at.putBlankDocLine()
        else:
            # Write the line as it is.
            at.putIndent(at.indent)
            if not at.endSentinelComment:
                at.os(at.startSentinelComment)
                at.oblank()
            at.os(s)
            if not s.endswith('\n'):
                at.onl()
    #@+node:ekr.20041005105605.185: *6* at.putEndDocLine
    def putEndDocLine(self):
        """Write the conclusion of a doc part."""
        at = self
        # Put the closing delimiter if we are using block comments.
        if at.endSentinelComment:
            at.putIndent(at.indent)
            at.os(at.endSentinelComment)
            at.onl() # Note: no trailing whitespace.
    #@+node:ekr.20041005105605.182: *6* at.putStartDocLine
    def putStartDocLine(self, s, i, kind):
        """Write the start of a doc part."""
        at = self
        sentinel = "@+doc" if kind == at.docDirective else "@+at"
        directive = "@doc" if kind == at.docDirective else "@"
        # Put whatever follows the directive in the sentinel.
        # Skip past the directive.
        i += len(directive)
        j = g.skip_to_end_of_line(s, i)
        follow = s[i: j]
        # Put the opening @+doc or @-doc sentinel, including whatever follows the directive.
        at.putSentinel(sentinel + follow)
        # Put the opening comment if we are using block comments.
        if at.endSentinelComment:
            at.putIndent(at.indent)
            at.os(at.startSentinelComment); at.onl()
    #@+node:ekr.20041005105605.187: *4* Writing sentinels...
    #@+node:ekr.20041005105605.188: *5* at.nodeSentinelText & helper
    def nodeSentinelText(self, p):
        """Return the text of a @+node or @-node sentinel for p."""
        at = self
        h = at.removeCommentDelims(p)
        if getattr(at, 'at_shadow_test_hack', False):
            # A hack for @shadow unit testing.
            # see AtShadowTestCase.makePrivateLines.
            return h
        gnx = p.v.fileIndex
        level = 1 + p.level() - self.root.level()
        if level > 2:
            return f"{gnx}: *{level}* {h}"
        return f"{gnx}: {'*' * level} {h}"
    #@+node:ekr.20041005105605.189: *6* at.removeCommentDelims
    def removeCommentDelims(self, p):
        '''
        If the present @language/@comment settings do not specify a single-line comment
        we remove all block comment delims from h. This prevents headline text from
        interfering with the parsing of node sentinels.
        '''
        at = self
        start = at.startSentinelComment
        end = at.endSentinelComment
        h = p.h
        if end:
            h = h.replace(start, "")
            h = h.replace(end, "")
        return h
    #@+node:ekr.20041005105605.190: *5* at.putLeadInSentinel
    def putLeadInSentinel(self, s, i, j, delta):
        """
        Set at.leadingWs as needed for @+others and @+<< sentinels.

        i points at the start of a line.
        j points at @others or a section reference.
        delta is the change in at.indent that is about to happen and hasn't happened yet.
        """
        at = self
        at.leadingWs = "" # Set the default.
        if i == j:
            return # The @others or ref starts a line.
        k = g.skip_ws(s, i)
        if j == k:
            # Only whitespace before the @others or ref.
            at.leadingWs = s[i: j] # Remember the leading whitespace, including its spelling.
        else:
            self.putIndent(at.indent) # 1/29/04: fix bug reported by Dan Winkler.
            at.os(s[i: j])
            at.onl_sent()
    #@+node:ekr.20041005105605.191: *5* at.putCloseNodeSentinel
    def putCloseNodeSentinel(self, p):
        '''End a node.'''
        at = self
        at.raw = False # Bug fix: 2010/07/04
    #@+node:ekr.20041005105605.192: *5* at.putOpenLeoSentinel 4.x
    def putOpenLeoSentinel(self, s):
        """Write @+leo sentinel."""
        at = self
        if at.sentinels or hasattr(at, 'force_sentinels'):
            s = s + "-thin"
            encoding = at.encoding.lower()
            if encoding != "utf-8":
                # New in 4.2: encoding fields end in ",."
                s = s + f"-encoding={encoding},."
            at.putSentinel(s)
    #@+node:ekr.20041005105605.193: *5* at.putOpenNodeSentinel
    def putOpenNodeSentinel(self, p, inAtAll=False):
        """Write @+node sentinel for p."""
        at = self
        if not inAtAll and p.isAtFileNode() and p != at.root:
            at.writeError("@file not valid in: " + p.h)
            return
        s = at.nodeSentinelText(p)
        at.putSentinel("@+node:" + s)
        # Leo 4.7 b2: we never write tnodeLists.
    #@+node:ekr.20041005105605.194: *5* at.putSentinel (applies cweb hack) 4.x
    def putSentinel(self, s):
        '''
        Write a sentinel whose text is s, applying the CWEB hack if needed.
        
        This method outputs all sentinels.
        '''
        at = self
        if at.sentinels or hasattr(at, 'force_sentinels'):
            at.putIndent(at.indent)
            at.os(at.startSentinelComment)
            # Apply the cweb hack to s:
            #   If the opening comment delim ends in '@',
            #   double all '@' signs except the first.
            start = at.startSentinelComment
            if start and start[-1] == '@':
                s = s.replace('@', '@@')[1:]
            at.os(s)
            if at.endSentinelComment:
                at.os(at.endSentinelComment)
            at.onl()
    #@+node:ekr.20041005105605.196: *4* Writing utils...
    #@+node:ekr.20181024134823.1: *5* at.addToOrphanList
    def addToOrphanList(self, root):
        """Mark the root as erroneous for c.raise_error_dialogs()."""
        c = self.c
        # Fix #1050:
        root.setOrphan()
        c.orphan_at_file_nodes.append(root.h)
    #@+node:ekr.20190111112442.1: *5* at.isWritable
    def isWritable(self, path):
        """Return True if the path is writable."""
        try:
            # os.access() may not exist on all platforms.
            ok = os.access(path, os.W_OK)
        except AttributeError:
            return True
        if not ok:
            g.es('read only:', repr(path), color='red')
        return ok
    #@+node:ekr.20090514111518.5661: *5* at.checkPythonCode & helpers
    def checkPythonCode(self, contents, fileName, root, pyflakes_errors_only=False): 
        """Perform python-related checks on root."""
        at = self
        if contents and fileName and fileName.endswith('.py') and at.checkPythonCodeOnWrite:
            # It's too slow to check each node separately.
            if pyflakes_errors_only:
                ok = True
            else:
                ok = at.checkPythonSyntax(root, contents)
            # Syntax checking catches most indentation problems.
                # if ok: at.tabNannyNode(root,s)
            if ok and at.runPyFlakesOnWrite and not g.unitTesting:
                ok2 = self.runPyflakes(root, pyflakes_errors_only=pyflakes_errors_only)
            else:
                ok2 = True
            if not ok or not ok2:
                g.app.syntax_error_files.append(g.shortFileName(fileName))
    #@+node:ekr.20090514111518.5663: *6* at.checkPythonSyntax
    def checkPythonSyntax(self, p, body, supress=False):
        at = self
        try:
            body = body.replace('\r', '')
            fn = f"<node: {p.h}>"
            compile(body + '\n', fn, 'exec')
            return True
        except SyntaxError:
            if not supress:
                at.syntaxError(p, body)
        except Exception:
            g.trace("unexpected exception")
            g.es_exception()
        return False
    #@+node:ekr.20090514111518.5666: *7* at.syntaxError (leoAtFile)
    def syntaxError(self, p, body):
        """Report a syntax error."""
        g.error(f"Syntax error in: {p.h}")
        typ, val, tb = sys.exc_info()
        message = hasattr(val, 'message') and val.message
        if message: g.es_print(message)
        if val is None: return
        lines = g.splitLines(body)
        n = val.lineno
        offset = val.offset or 0
        if n is None: return
        i = val.lineno - 1
        for j in range(max(0, i - 2), min(i + 2, len(lines) - 1)):
            if j == i:
                mark = '*'
                node_link = f"{p.get_UNL(with_proto=True, with_count=True)},-{j+1:d}"
            else:
                mark = ' '
                node_link = None
            text = f"{j+1:5}:{mark} {lines[j].rstrip()}"
            g.es_print(text, nodeLink=node_link)
            if j == i:
                g.es_print(' ' * (7 + offset) + '^')
    #@+node:ekr.20161021084954.1: *6* at.runPyflakes
    def runPyflakes(self, root, pyflakes_errors_only):
        """Run pyflakes on the selected node."""
        try:
            import leo.commands.checkerCommands as checkerCommands
            if checkerCommands.pyflakes:
                x = checkerCommands.PyflakesCommand(self.c)
                ok = x.run(p=root,pyflakes_errors_only=pyflakes_errors_only)
                return ok
            return True # Suppress error if pyflakes can not be imported.
        except Exception:
            g.es_exception()
    #@+node:ekr.20090514111518.5665: *6* at.tabNannyNode
    def tabNannyNode(self, p, body, suppress=False):
        import parser
        import tabnanny
        import tokenize
        try:
            readline = g.ReadLinesClass(body).next
            tabnanny.process_tokens(tokenize.generate_tokens(readline))
        except parser.ParserError:
            junk, msg, junk = sys.exc_info()
            if suppress:
                raise
            g.error("ParserError in", p.h)
            g.es('', str(msg))
        except IndentationError:
            junk, msg, junk = sys.exc_info()
            if suppress:
                raise
            g.error("IndentationError in", p.h)
            g.es('', str(msg))
        except tokenize.TokenError:
            junk, msg, junk = sys.exc_info()
            if suppress:
                raise
            g.error("TokenError in", p.h)
            g.es('', str(msg))
        except tabnanny.NannyNag:
            junk, nag, junk = sys.exc_info()
            if suppress:
                raise
            badline = nag.get_lineno()
            line = nag.get_line()
            message = nag.get_msg()
            g.error("indentation error in", p.h, "line", badline)
            g.es(message)
            line2 = repr(str(line))[1: -1]
            g.es("offending line:\n", line2)
        except Exception:
            g.trace("unexpected exception")
            g.es_exception()
            if suppress: raise
    #@+node:ekr.20041005105605.198: *5* at.directiveKind4 (write logic)
    # These patterns exclude constructs such as @encoding.setter or @encoding(whatever)
    # However, they must allow @language python, @nocolor-node, etc.
    at_directive_kind_pattern = re.compile(r'\s*@([\w-]+)\s*')

    def directiveKind4(self, s, i):
        """
        Return the kind of at-directive or noDirective.
        
        Potential simplifications:
        - Using strings instead of constants.
        - Using additional regex's to recognize directives.
        """
        at = self
        n = len(s)
        if i >= n or s[i] != '@':
            j = g.skip_ws(s, i)
            if g.match_word(s, j, "@others"):
                return at.othersDirective
            if g.match_word(s, j, "@all"):
                return at.allDirective
            return at.noDirective
        table = (
            ("@all", at.allDirective),
            ("@c", at.cDirective),
            ("@code", at.codeDirective),
            ("@doc", at.docDirective),
            ("@end_raw", at.endRawDirective),
            ("@others", at.othersDirective),
            ("@raw", at.rawDirective),
            ("@verbatim", at.startVerbatim))
        # Rewritten 6/8/2005.
        if i + 1 >= n or s[i + 1] in (' ', '\t', '\n'):
            # Bare '@' not recognized in cweb mode.
            return at.noDirective if at.language == "cweb" else at.atDirective
        if not s[i + 1].isalpha():
            return at.noDirective # Bug fix: do NOT return miscDirective here!
        if at.language == "cweb" and g.match_word(s, i, '@c'):
            return at.noDirective
        for name, directive in table:
            if g.match_word(s, i, name):
                return directive
        # Support for add_directives plugin.
        # Use regex to properly distinguish between Leo directives
        # and python decorators.
        s2 = s[i:]
        m = self.at_directive_kind_pattern.match(s2)
        if m:
            word = m.group(1)
            if word not in g.globalDirectiveList:
                return at.noDirective
            s3 = s2[m.end(1):]
            if s3 and s3[0] in ".(":
                return at.noDirective
            return at.miscDirective
        return at.noDirective
    #@+node:ekr.20041005105605.200: *5* at.isSectionName
    # returns (flag, end). end is the index of the character after the section name.

    def isSectionName(self, s, i):
        # 2013/08/01: bug fix: allow leading periods.
        while i < len(s) and s[i] == '.':
            i += 1
        if not g.match(s, i, "<<"):
            return False, -1
        i = g.find_on_line(s, i, ">>")
        if i > -1:
            return True, i + 2
        return False, -1
    #@+node:ekr.20190113043601.1: *5* at.open/closeOutputFile
    def openOutputFile(self):
        """Open the output file, which must be file-like"""
        at = self
        at.outputFile = g.FileLikeObject()
        # Can't be inited in initWriteIvars because not valid in @shadow logic.
        if g.app.unitTesting:
            at.output_newline = '\n'

    def closeOutputFile(self):
        """Close the output file, returning its contents."""
        at = self
        at.outputFile.flush()
        contents = g.toUnicode('' if at.errors else at.outputFile.get())
        at.outputFile.close()
        at.outputFile = None
        return contents
    #@+node:ekr.20190109145850.1: *5* at.open/closeOutputStream
    # open/close methods used by top-level atFile.write logic.

    def openOutputStream(self):
        """Open the output stream, which a list, *not* a file-like object."""
        at = self
        at.outputList = []
        # Can't be inited in initWriteIvars because not valid in @shadow logic.
        if g.app.unitTesting:
            at.output_newline = '\n'

    def closeOutputStream(self):
        """Close the output stream, returning its contents."""
        at = self
        contents = '' if at.errors else ''.join(at.outputList)
        at.outputList = []
        return contents
    #@+node:ekr.20041005105605.201: *5* at.os and allies
    # Note:  self.outputFile may be either a FileLikeObject or a real file.
    #@+node:ekr.20041005105605.202: *6* at.oblank, oblanks & otabs
    def oblank(self):
        self.os(' ')

    def oblanks(self, n):
        self.os(' ' * abs(n))

    def otabs(self, n):
        self.os('\t' * abs(n))
    #@+node:ekr.20041005105605.203: *6* at.onl & onl_sent
    def onl(self):
        """Write a newline to the output stream."""
        self.os('\n') # **not** self.output_newline

    def onl_sent(self):
        """Write a newline to the output stream, provided we are outputting sentinels."""
        if self.sentinels:
            self.onl()
    #@+node:ekr.20041005105605.204: *6* at.os
    def os(self, s):
        """
        Write a string to the output file or stream.

        All output produced by leoAtFile module goes here.
        """
        at = self
        if s.startswith(self.underindentEscapeString):
            try:
                junk, s = at.parseUnderindentTag(s)
            except Exception:
                at.exception("exception writing:" + s)
                return
        s = g.toUnicode(s, at.encoding)
        at.outputList.append(s)
    #@+node:ekr.20041005105605.205: *5* at.outputStringWithLineEndings
    def outputStringWithLineEndings(self, s):
        """
        Write the string s as-is except that we replace '\n' with the proper line ending.
        
        Calling self.onl() runs afoul of queued newlines.
        """
        at = self
        s = g.toUnicode(s, at.encoding)
        s = s.replace('\n', at.output_newline)
        self.os(s)
    #@+node:ekr.20190111045822.1: *5* at.precheck (calls shouldPrompt...)
    def precheck(self, fileName, root):
        """
        Check whether a dirty, potentially dangerous, file should be written.
        
        Return True if so.  Return False *and* issue a warning otherwise.
        """
        at = self
        #
        # #1450: First, check that the directory exists.
        theDir = g.os_path_dirname(fileName)
        if theDir and not g.os_path_exists(theDir):
            at.error(f"Directory not found:\n{theDir}")
            return False
        #
        # Now check the file.
        if not at.shouldPromptForDangerousWrite(fileName, root):
            # Fix bug 889175: Remember the full fileName.
            at.rememberReadPath(fileName, root)
            return True
        #
        # Prompt if the write would overwrite the existing file.
        ok = self.promptForDangerousWrite(fileName)
        if ok:
            # Fix bug 889175: Remember the full fileName.
            at.rememberReadPath(fileName, root)
            return True
        #
        # Fix #1031: do not add @ignore here!
        g.es("not written:", fileName)
        return False
    #@+node:ekr.20050506090446.1: *5* at.putAtFirstLines
    def putAtFirstLines(self, s):
        """
        Write any @firstlines from string s.
        These lines are converted to @verbatim lines,
        so the read logic simply ignores lines preceding the @+leo sentinel.
        """
        at = self; tag = "@first"
        i = 0
        while g.match(s, i, tag):
            i += len(tag)
            i = g.skip_ws(s, i)
            j = i
            i = g.skip_to_end_of_line(s, i)
            # Write @first line, whether empty or not
            line = s[j: i]
            at.os(line); at.onl()
            i = g.skip_nl(s, i)
    #@+node:ekr.20050506090955: *5* at.putAtLastLines
    def putAtLastLines(self, s):
        """
        Write any @last lines from string s.
        These lines are converted to @verbatim lines,
        so the read logic simply ignores lines following the @-leo sentinel.
        """
        at = self; tag = "@last"
        # Use g.splitLines to preserve trailing newlines.
        lines = g.splitLines(s)
        n = len(lines); j = k = n - 1
        # Scan backwards for @last directives.
        while j >= 0:
            line = lines[j]
            if g.match(line, 0, tag): j -= 1
            elif not line.strip():
                j -= 1
            else: break
        # Write the @last lines.
        for line in lines[j + 1: k + 1]:
            if g.match(line, 0, tag):
                i = len(tag); i = g.skip_ws(line, i)
                at.os(line[i:])
    #@+node:ekr.20041005105605.206: *5* at.putDirective & helper
    def putDirective(self, s, i, p):
        r'''
        Output a sentinel a directive or reference s.

        It is important for PHP and other situations that \@first and \@last
        directives get translated to verbatim lines that do *not* include what
        follows the @first & @last directives.
        '''
        at = self
        k = i
        j = g.skip_to_end_of_line(s, i)
        directive = s[i: j]
        if g.match_word(s, k, "@delims"):
            at.putDelims(directive, s, k)
        elif g.match_word(s, k, "@language"):
            self.putSentinel("@" + directive)
        elif g.match_word(s, k, "@comment"):
            self.putSentinel("@" + directive)
        elif g.match_word(s, k, "@last"):
            # #1307.
            if p.isAtCleanNode():
                at.error(f"ignoring @last directive in {p.h!r}")
                g.es_print('@last is not valid in @clean nodes')
            # #1297.
            elif g.app.inScript or g.unitTesting or p.isAnyAtFileNode():
                self.putSentinel("@@last")
                    # Convert to an verbatim line _without_ anything else.
            else:
                at.error(f"ignoring @last directive in {p.h!r}")
        elif g.match_word(s, k, "@first"):
            # #1307.
            if p.isAtCleanNode():
                at.error(f"ignoring @first directive in {p.h!r}")
                g.es_print('@first is not valid in @clean nodes')
            # #1297.
            elif g.app.inScript or g.unitTesting or p.isAnyAtFileNode():
                self.putSentinel("@@first")
                    # Convert to an verbatim line _without_ anything else.
            else:
                at.error(f"ignoring @first directive in {p.h!r}")
        else:
            self.putSentinel("@" + directive)
        i = g.skip_line(s, k)
        return i
    #@+node:ekr.20041005105605.207: *6* at.putDelims
    def putDelims(self, directive, s, k):
        '''Put an @delims directive.'''
        at = self
        # Put a space to protect the last delim.
        at.putSentinel(directive + " ") # 10/23/02: put @delims, not @@delims
        # Skip the keyword and whitespace.
        j = i = g.skip_ws(s, k + len("@delims"))
        # Get the first delim.
        while i < len(s) and not g.is_ws(s[i]) and not g.is_nl(s, i):
            i += 1
        if j < i:
            at.startSentinelComment = s[j: i]
            # Get the optional second delim.
            j = i = g.skip_ws(s, i)
            while i < len(s) and not g.is_ws(s[i]) and not g.is_nl(s, i):
                i += 1
            at.endSentinelComment = s[j: i] if j < i else ""
        else:
            at.writeError("Bad @delims directive")
    #@+node:ekr.20041005105605.210: *5* at.putIndent
    def putIndent(self, n, s=''):
        """Put tabs and spaces corresponding to n spaces,
        assuming that we are at the start of a line.

        Remove extra blanks if the line starts with the underindentEscapeString"""
        tag = self.underindentEscapeString
        if s.startswith(tag):
            n2, s2 = self.parseUnderindentTag(s)
            if n2 >= n:
                return
            if n > 0: n -= n2
            else: n += n2
        if n > 0:
            w = self.tab_width
            if w > 1:
                q, r = divmod(n, w)
                self.otabs(q)
                self.oblanks(r)
            else:
                self.oblanks(n)
    #@+node:ekr.20041005105605.211: *5* at.putInitialComment
    def putInitialComment(self):
        c = self.c
        s2 = c.config.output_initial_comment
        if s2:
            lines = s2.split("\\n")
            for line in lines:
                line = line.replace("@date", time.asctime())
                if line:
                    self.putSentinel("@comment " + line)
    #@+node:ekr.20190111172114.1: *5* at.replaceFile & helpers
    def replaceFile(self, contents, encoding, fileName, root, ignoreBlankLines=False):
        '''
        Write or create the given file from the contents.
        Return True if the original file was changed.
        '''
        at, c = self, self.c
        if root:
            root.clearDirty()
        #
        # Create the timestamp (only for messages).
        if c.config.getBool('log-show-save-time', default=False):
            format = c.config.getString('log-timestamp-format') or "%H:%M:%S"
            timestamp = time.strftime(format) + ' '
        else:
            timestamp = ''
        #
        # Adjust the contents.
        assert g.isUnicode(contents), g.callers()
        if at.output_newline != '\n':
            contents = contents.replace('\r', '').replace('\n', at.output_newline)
        #
        # If file does not exist, create it from the contents.
        fileName = g.os_path_realpath(fileName)
        sfn = g.shortFileName(fileName)
        if not g.os_path_exists(fileName):
            ok = g.writeFile(contents, encoding, fileName)
            if ok:
                c.setFileTimeStamp(fileName)
                if not g.unitTesting:
                    g.es(f"{timestamp}created: {fileName}")
                if root:
                    # Fix bug 889175: Remember the full fileName.
                    at.rememberReadPath(fileName, root)
                    at.checkPythonCode(contents, fileName, root)
            else:
                at.addToOrphanList(root)
            # No original file to change. Return value tested by a unit test.
            return False # No change to original file.
        #
        # Compare the old and new contents.
        old_contents = g.readFileIntoUnicodeString(fileName,
            encoding=at.encoding, silent=True)
        unchanged = (
            contents == old_contents or
            (not at.explicitLineEnding and at.compareIgnoringLineEndings(old_contents, contents)) or
            ignoreBlankLines and at.compareIgnoringBlankLines(old_contents, contents))
        if unchanged:
            if not g.unitTesting and c.config.getBool('report-unchanged-files', default=True):
                g.es(f"{timestamp}unchanged: {sfn}")
            # Leo 5.6: Check unchanged files.
            at.checkPythonCode(contents, fileName, root, pyflakes_errors_only=True)
            return False # No change to original file.
        #
        # Warn if we are only adjusting the line endings.
        if at.explicitLineEnding:
            ok = (
                at.compareIgnoringLineEndings(old_contents, contents) or
                ignoreBlankLines and at.compareIgnoringLineEndings(old_contents, contents))
            if not ok:
                g.warning("correcting line endings in:", fileName)
        #
        # Write a changed file.
        ok = g.writeFile(contents, encoding, fileName)
        if ok:
            c.setFileTimeStamp(fileName)
            if not g.unitTesting:
                g.es(f"{timestamp}wrote: {sfn}")
        else:
            g.error('error writing', sfn)
            g.es('not written:', sfn)
            at.addToOrphanList(root)
        at.checkPythonCode(contents, fileName, root)
            # Check *after* writing the file.
        return ok
    #@+node:ekr.20190114061452.27: *6* at.compareIgnoringBlankLines
    def compareIgnoringBlankLines(self, s1, s2):
        """Compare two strings, ignoring blank lines."""
        assert g.isUnicode(s1), g.callers()
        assert g.isUnicode(s2), g.callers()
        if s1 == s2:
            return True
        s1 = g.removeBlankLines(s1)
        s2 = g.removeBlankLines(s2)
        return s1 == s2
    #@+node:ekr.20190114061452.28: *6* at.compareIgnoringLineEndings
    def compareIgnoringLineEndings(self, s1, s2):
        """Compare two strings, ignoring line endings."""
        assert g.isUnicode(s1), g.callers()
        assert g.isUnicode(s2), g.callers()
        if s1 == s2:
            return True
        # Wrong: equivalent to ignoreBlankLines!
            # s1 = s1.replace('\n','').replace('\r','')
            # s2 = s2.replace('\n','').replace('\r','')
        s1 = s1.replace('\r', '')
        s2 = s2.replace('\r', '')
        return s1 == s2
    #@+node:ekr.20041005105605.216: *5* at.warnAboutOrpanAndIgnoredNodes
    # Called from putFile.

    def warnAboutOrphandAndIgnoredNodes(self):
        # Always warn, even when language=="cweb"
        at, root = self, self.root
        if at.errors:
            return # No need to repeat this.
        for p in root.self_and_subtree(copy=False):
            if not p.v.isVisited():
                at.writeError("Orphan node:  " + p.h)
                if p.hasParent():
                    g.blue("parent node:", p.parent().h)
        p = root.copy()
        after = p.nodeAfterTree()
        while p and p != after:
            if p.isAtAllNode():
                p.moveToNodeAfterTree()
            else:
                # #1050: test orphan bit.
                if p.isOrphan():
                    at.writeError("Orphan node: " + p.h)
                    if p.hasParent():
                        g.blue("parent node:", p.parent().h)
                p.moveToThreadNext()
    #@+node:ekr.20041005105605.217: *5* at.writeError
    def writeError(self, message):
        '''Issue an error while writing an @<file> node.'''
        at = self
        if at.errors == 0:
            g.es_error("errors writing: " + at.targetFileName)
        at.error(message)
        at.addToOrphanList(at.root)
    #@+node:ekr.20041005105605.218: *5* at.writeException
    def writeException(self, fileName, root):
        at = self
        g.error("exception writing:", fileName)
        g.es_exception()
        if getattr(at, 'outputFile', None):
            at.outputFile.flush()
            at.outputFile.close()
            at.outputFile = None
        at.remove(fileName)
        at.addToOrphanList(root)
    #@+node:ekr.20041005105605.219: *3* at.Utilites
    #@+node:ekr.20041005105605.220: *4* at.error & printError
    def error(self, *args):
        at = self
        if True: # args:
            at.printError(*args)
        at.errors += 1

    def printError(self, *args):
        """Print an error message that may contain non-ascii characters."""
        at = self
        if at.errors:
            g.error(*args)
        else:
            g.warning(*args)
    #@+node:ekr.20041005105605.221: *4* at.exception
    def exception(self, message):
        self.error(message)
        g.es_exception()
    #@+node:ekr.20050104131929: *4* at.file operations...
    #@+at The difference, if any, between these methods and the corresponding g.utils_x
    # functions is that these methods may call self.error.
    #@+node:ekr.20050104131820: *5* at.chmod
    def chmod(self, fileName, mode):
        # Do _not_ call self.error here.
        return g.utils_chmod(fileName, mode)
    #@+node:ekr.20050104132018: *5* at.remove
    def remove(self, fileName, verbose=True):
        if not fileName:
            g.trace('No file name', g.callers())
            return False
        try:
            os.remove(fileName)
            return True
        except Exception:
            if verbose:
                self.error(f"exception removing: {fileName}")
                g.es_exception()
                g.trace(g.callers(5))
            return False
    #@+node:ekr.20050104132026: *5* at.stat
    def stat(self, fileName):
        '''Return the access mode of named file, removing any setuid, setgid, and sticky bits.'''
        # Do _not_ call self.error here.
        return g.utils_stat(fileName)
    #@+node:ekr.20090530055015.6023: *4* at.get/setPathUa
    def getPathUa(self, p):
        if hasattr(p.v, 'tempAttributes'):
            d = p.v.tempAttributes.get('read-path', {})
            return d.get('path')
        return ''

    def setPathUa(self, p, path):
        if not hasattr(p.v, 'tempAttributes'):
            p.v.tempAttributes = {}
        d = p.v.tempAttributes.get('read-path', {})
        d['path'] = path
        p.v.tempAttributes['read-path'] = d
    #@+node:ekr.20081216090156.4: *4* at.parseUnderindentTag
    # Important: this is part of the *write* logic.
    # It is called from at.os and at.putIndent.

    def parseUnderindentTag(self, s):
        tag = self.underindentEscapeString
        s2 = s[len(tag):]
        # To be valid, the escape must be followed by at least one digit.
        i = 0
        while i < len(s2) and s2[i].isdigit():
            i += 1
        if i > 0:
            n = int(s2[: i])
            # Bug fix: 2012/06/05: remove any period following the count.
            # This is a new convention.
            if i < len(s2) and s2[i] == '.':
                i += 1
            return n, s2[i:]
        return 0, s
    #@+node:ekr.20090712050729.6017: *4* at.promptForDangerousWrite
    def promptForDangerousWrite(self, fileName, message=None):
        """Raise a dialog asking the user whether to overwrite an existing file."""
        at, c, root = self, self.c, self.root
        if g.app.unitTesting:
            val = g.app.unitTestDict.get('promptForDangerousWrite')
            return val in (None, True)
        if at.cancelFlag:
            assert at.canCancelFlag
            return False
        if at.yesToAll:
            assert at.canCancelFlag
            return True
        if root and root.h.startswith('@auto-rst'):
            # Fix bug 50: body text lost switching @file to @auto-rst
            # Refuse to convert any @<file> node to @auto-rst.
            d = root.v.at_read if hasattr(root.v, 'at_read') else {}
            aList = sorted(d.get(fileName, []))
            for h in aList:
                if not h.startswith('@auto-rst'):
                    g.es('can not convert @file to @auto-rst!', color='red')
                    g.es('reverting to:', h)
                    root.h = h
                    c.redraw()
                    return False
        if message is None:
            message = (
                f"{g.splitLongFileName(fileName)}\n"
                f"{g.tr('already exists.')}\n"
                f"{g.tr('Overwrite this file?')}")
        result = g.app.gui.runAskYesNoCancelDialog(c,
            title='Overwrite existing file?',
            yesToAllMessage="Yes To &All",
            message=message,
            cancelMessage="&Cancel (No To All)",
        )
        if at.canCancelFlag:
            # We are in the writeAll logic so these flags can be set.
            if result == 'cancel':
                at.cancelFlag = True
            elif result == 'yes-to-all':
                at.yesToAll = True
        return result in ('yes', 'yes-to-all')
    #@+node:ekr.20120112084820.10001: *4* at.rememberReadPath
    def rememberReadPath(self, fn, p):
        '''
        Remember the files that have been read *and*
        the full headline (@<file> type) that caused the read.
        '''
        v = p.v
        # Fix bug #50: body text lost switching @file to @auto-rst
        if not hasattr(v, 'at_read'):
            v.at_read = {}
        d = v.at_read
        aSet = d.get(fn, set())
        aSet.add(p.h)
        d[fn] = aSet
    #@+node:ekr.20080923070954.4: *4* at.scanAllDirectives
    def scanAllDirectives(self,
        p,
        forcePythonSentinels=False,
        importing=False,
        issuePathWarning=False,
        reading=False,
    ):
        '''
        Scan p and p's ancestors looking for directives,
        setting corresponding AtFile ivars.
        '''
        at, c = self, self.c
        g.app.atPathInBodyWarning = None
        #@+<< set ivars >>
        #@+node:ekr.20080923070954.14: *5* << Set ivars >> (at.scanAllDirectives)
        at.page_width = c.page_width
        at.tab_width = c.tab_width
        at.default_directory = None # 8/2: will be set later.
        if c.target_language:
            c.target_language = c.target_language.lower()
        delims = g.set_delims_from_language(c.target_language)
        at.language = c.target_language
        at.encoding = c.config.default_derived_file_encoding
        at.output_newline = g.getOutputNewline(c=c) # Init from config settings.
        #@-<< set ivars >>
        lang_dict = {'language': at.language, 'delims': delims,}
        table = (
            ('encoding', at.encoding, g.scanAtEncodingDirectives),
            # ('lang-dict',   lang_dict,      g.scanAtCommentAndAtLanguageDirectives),
            ('lang-dict', None, g.scanAtCommentAndAtLanguageDirectives),
            ('lineending', None, g.scanAtLineendingDirectives),
            ('pagewidth', c.page_width, g.scanAtPagewidthDirectives),
            ('path', None, c.scanAtPathDirectives),
            ('tabwidth', c.tab_width, g.scanAtTabwidthDirectives),
        )
        # Set d by scanning all directives.
        aList = g.get_directives_dict_list(p)
        d = {}
        for key, default, func in table:
            val = func(aList)
            d[key] = default if val is None else val
        # Post process.
        lineending = d.get('lineending')
        lang_dict = d.get('lang-dict')
        if lang_dict:
            delims = lang_dict.get('delims')
            at.language = lang_dict.get('language')
        else:
            # No language directive.  Look for @<file> nodes.
            language = g.getLanguageFromAncestorAtFileNode(p) or 'python'
            delims = g.set_delims_from_language(language)
        at.encoding = d.get('encoding')
        at.explicitLineEnding = bool(lineending)
        at.output_newline = lineending or g.getOutputNewline(c=c)
        at.page_width = d.get('pagewidth')
        at.default_directory = d.get('path')
        at.tab_width = d.get('tabwidth')
        if not importing and not reading:
            # Don't override comment delims when reading!
            #@+<< set comment strings from delims >>
            #@+node:ekr.20080923070954.13: *5* << Set comment strings from delims >> (at.scanAllDirectives)
            if forcePythonSentinels:
                # Force Python language.
                delim1, delim2, delim3 = g.set_delims_from_language("python")
                self.language = "python"
            else:
                delim1, delim2, delim3 = delims
            # Use single-line comments if we have a choice.
            # delim1,delim2,delim3 now correspond to line,start,end
            if delim1:
                at.startSentinelComment = delim1
                at.endSentinelComment = "" # Must not be None.
            elif delim2 and delim3:
                at.startSentinelComment = delim2
                at.endSentinelComment = delim3
            else: # Emergency!
                #
                # Issue an error only if at.language has been set.
                # This suppresses a message from the markdown importer.
                if not g.app.unitTesting and at.language:
                    g.trace(repr(at.language), g.callers())
                    g.es_print("unknown language: using Python comment delimiters")
                    g.es_print("c.target_language:", c.target_language)
                at.startSentinelComment = "#" # This should never happen!
                at.endSentinelComment = ""
            #@-<< set comment strings from delims >>
        # For unit testing.
        d = {
            "all": all,
            "encoding": at.encoding,
            "language": at.language,
            "lineending": at.output_newline,
            "pagewidth": at.page_width,
            "path": at.default_directory,
            "tabwidth": at.tab_width,
        }
        return d
    #@+node:ekr.20120110174009.9965: *4* at.shouldPromptForDangerousWrite
    def shouldPromptForDangerousWrite(self, fn, p):
        '''
        Return True if Leo should warn the user that p is an @<file> node that
        was not read during startup. Writing that file might cause data loss.
        
        See #50: https://github.com/leo-editor/leo-editor/issues/50
        '''
        trace = 'save' in g.app.debug
        sfn = g.shortFileName(fn)
        c = self.c
        efc = g.app.externalFilesController
        if p.isAtNoSentFileNode():
            # #1450.
            # No danger of overwriting a file.
            # It was never read.
            return False
        if not g.os_path_exists(fn):
            # No danger of overwriting fn.
            if trace: g.trace('Return False: does not exist:', sfn)
            return False
        # #1347: Prompt if the external file is newer.
        if efc:
            # Like c.checkFileTimeStamp.
            if c.sqlite_connection and c.mFileName == fn:
                # sqlite database file is never actually overwriten by Leo,
                # so do *not* check its timestamp.
                pass
            elif efc.has_changed(c, fn):
                if trace: g.trace('Return True: changed:', sfn)
                return True
        if hasattr(p.v, 'at_read'):
            # Fix bug #50: body text lost switching @file to @auto-rst
            d = p.v.at_read
            for k in d:
                if os.path.samefile(k, fn) and p.h in d.get(k, set()):
                    d[fn] = d[k]
                    if trace: g.trace('Return False: in p.v.at_read:', sfn)
                    return False
            aSet = d.get(fn, set())
            if trace:
                g.trace(f"Return {p.h not in aSet()}: p.h not in aSet(): {sfn}")
            return p.h not in aSet
        if trace:
            g.trace('Return True: never read:', sfn)
        return True
            # The file was never read.
    #@+node:ekr.20041005105605.20: *4* at.warnOnReadOnlyFile
    def warnOnReadOnlyFile(self, fn):
        # os.access() may not exist on all platforms.
        try:
            read_only = not os.access(fn, os.W_OK)
        except AttributeError:
            read_only = False
        if read_only:
            g.error("read only:", fn)
    #@-others

atFile = AtFile # compatibility
#@+node:ekr.20180602102448.1: ** class FastAtRead
class FastAtRead:
    '''
    Read an exteral file, created from an @file tree.
    This is Vitalije's code, edited by EKR.
    '''

    def __init__ (self, c, gnx2vnode, test=False, TestVNode=None): 
        self.c = c
        assert gnx2vnode is not None
        self.gnx2vnode = gnx2vnode
            # The global fc.gnxDict. Keys are gnx's, values are vnodes.
        self.path = None
        self.root = None
        self.VNode = TestVNode if test else leoNodes.VNode
        self.test = test

    #@+others
    #@+node:ekr.20180602103135.3: *3* fast_at.get_patterns
    #@@nobeautify

    def get_patterns(self, delims):
        '''Create regex patterns for the given comment delims.'''
        # This must be a function, because of @comments & @delims.
        delim_start, delim_end = delims
        delims = re.escape(delim_start), re.escape(delim_end or '')
        delim1, delim2 = delims
        ref = g.angleBrackets(r'(.*)')
        patterns = (
            # The list of patterns, in alphabetical order.
            # These patterns must be mutually exclusive.
            fr'^\s*{delim1}@afterref{delim2}$',             # @afterref
            fr'^(\s*){delim1}@(\+|-)all\b(.*){delim2}$',    # @all
            fr'^\s*{delim1}@@c(ode)?{delim2}$',             # @c and @code
            fr'^\s*{delim1}@comment(.*){delim2}',           # @comment
            fr'^\s*{delim1}@delims(.*){delim2}',            # @delims
            fr'^\s*{delim1}@\+(at|doc)?(\s.*?)?{delim2}\n', # @doc or @
            fr'^\s*{delim1}@end_raw\s*{delim2}',            # @end_raw
            fr'^\s*{delim1}@@first{delim2}$',               # @first
            fr'^\s*{delim1}@@last{delim2}$',                # @last
            fr'^(\s*){delim1}@\+node:([^:]+): \*(\d+)?(\*?) (.*){delim2}$', # @node
            fr'^(\s*){delim1}@(\+|-)others\b(.*){delim2}$', # @others
            fr'^\s*{delim1}@raw(.*){delim2}',               # @raw
            fr'^(\s*){delim1}@(\+|-){ref}\s*{delim2}$'      # section ref
        )
        # Return the compiled patterns, in alphabetical order.
        return (re.compile(pattern) for pattern in patterns)
    #@+node:ekr.20180603060721.1: *3* fast_at.post_pass
    def post_pass(self, gnx2body, gnx2vnode, root_v):
        '''Set all body text.'''
        # Set the body text.
        if self.test:
            # Check the keys.
            bkeys = sorted(gnx2body.keys())
            vkeys = sorted(gnx2vnode.keys())
            if bkeys != vkeys:
                g.trace('KEYS MISMATCH')
                g.printObj(bkeys)
                g.printObj(vkeys)
                if self.test:
                    sys.exit(1)
            # Set the body text.
            for key in vkeys:
                v = gnx2vnode.get(key)
                body = gnx2body.get(key)
                v._bodyString = ''.join(body)
        else:
            assert root_v.gnx in gnx2vnode, root_v
            assert root_v.gnx in gnx2body, root_v
            # Don't use items(): it doesn't exist in Python 2.
            for key in gnx2body: 
                body = gnx2body.get(key)
                v = gnx2vnode.get(key)
                assert v, (key, v)
                v._bodyString = g.toUnicode(''.join(body))
    #@+node:ekr.20180602103135.2: *3* fast_at.scan_header
    header_pattern = re.compile(r'''
        ^(.+)@\+leo
        (-ver=(\d+))?
        (-thin)?
        (-encoding=(.*)(\.))?
        (.*)$''', re.VERBOSE)

    def scan_header(self, lines):
        '''
        Scan for the header line, which follows any @first lines.
        Return (delims, first_lines, i+1) or None
        '''
        first_lines = []
        i = 0 # To keep some versions of pylint happy.
        for i, line in enumerate(lines):
            m = self.header_pattern.match(line)
            if m:
                delims = m.group(1), m.group(8) or ''
                return delims, first_lines, i+1
            first_lines.append(line)
        return None
    #@+node:ekr.20180602103135.8: *3* fast_at.scan_lines
    def scan_lines(self, delims, first_lines, lines, path, start, test=False):
        '''Scan all lines of the file, creating vnodes.'''
        #@+<< init scan_lines >>
        #@+node:ekr.20180602103135.9: *4* << init scan_lines >>
        #
        # Simple vars...
        afterref = False
            # A special verbatim line follows @afterref.
        clone_v = None
            # The root of the clone tree.
            # When not None, we are scanning a clone and all it's descendants.
        delim_start, delim_end = delims
            # The start/end delims.
        doc_skip = (delim_start + '\n', delim_end + '\n')
            # To handle doc parts.
        first_i = 0
            # Index into first array.
        in_doc = False
            # True: in @doc parts.
        in_raw = False
            # True: @raw seen.
        is_cweb = delim_start == '@q@' and delim_end == '@>'
            # True: cweb hack in effect.
        indent = 0 
            # The current indentation.
        level_stack = []
            # Entries are (vnode, in_clone_tree)
        n_last_lines = 0
            # The number of @@last directives seen.
        root_seen = False
            # False: The next +@node sentinel denotes the root, regardless of gnx.
            # Needed to handle #1065 so reads will not create spurious child nodes.
        sentinel = delim_start + '@'
            # Faster than a regex!
        stack = []
            # Entries are (gnx, indent, body)
            # Updated when at+others, at+<section>, or at+all is seen.
        verbline = delim_start + '@verbatim' + delim_end + '\n'
            # The spelling of at-verbatim sentinel
        verbatim = False
            # True: the next line must be added without change.
        #
        # Init the data for the root node.
        #

        #
        # Init the parent vnode for testing.
        #
        if self.test:
            root_gnx = gnx = 'root-gnx'
                # The node that we are reading.
                # start with the gnx for the @file node.
            gnx_head =  '<hidden top vnode>'
                # The headline of the root node.
            context = None
            parent_v = self.VNode(context=context, gnx=gnx)
            parent_v._headString = gnx_head
                # Corresponds to the @files node itself.
        else:
            # Production.
            root_gnx = gnx = self.root.gnx
            context = self.c
            parent_v = self.root.v
        root_v = parent_v
            # Does not change.
        level_stack.append((root_v, False),)
        #
        # Init the gnx dict last.
        #
        gnx2vnode = self.gnx2vnode
            # Keys are gnx's, values are vnodes.
        gnx2body = {}
            # Keys are gnxs, values are list of body lines.
        gnx2vnode[gnx] = parent_v
            # Add gnx to the keys
        gnx2body[gnx] = body = first_lines
            # Add gnx to the keys.
            # Body is the list of lines presently being accumulated.
        #
        # get the patterns.
        after_pat, all_pat, code_pat, comment_pat, delims_pat,\
        doc_pat, end_raw_pat, first_pat, last_pat, \
        node_start_pat, others_pat, raw_pat, ref_pat = self.get_patterns(delims)
        #@-<< init scan_lines >>
        #@+<< define dump_v >>
        #@+node:ekr.20180613061743.1: *4* << define dump_v >>
        def dump_v():
            """Dump the level stack and v."""
            print('----- LEVEL', level, v.h)
            print('       PARENT', parent_v.h)
            print('[')
            for i, data in enumerate(level_stack):
                v2, in_tree = data
                print(f"{i+1:2} {in_tree:5} {v2.h}")
            print(']')
            print('PARENT.CHILDREN...')
            g.printObj([v3.h for v3 in parent_v.children])
            print('PARENTS...')
            g.printObj([v4.h for v4 in v.parents])
        #@-<< define dump_v >>
        i = 0 # To keep pylint happy.
        for i, line in enumerate(lines[start:]):
            # Order matters.
            #@+<< 1. common code for all lines >>
            #@+node:ekr.20180602103135.10: *4* << 1. common code for all lines >>
            if verbatim:
                # We are in raw mode, or other special situation.
                # Previous line was verbatim sentinel. Append this line as it is.
                if afterref:
                    afterref = False
                    if body: # a List of lines.
                        body[-1] = body[-1].rstrip() + line
                    else:
                        body = [line]
                    verbatim = False
                elif in_raw:
                    m = end_raw_pat.match(line)
                    if m:
                        in_raw = False
                        verbatim = False
                    else:
                         body.append(line)
                         # Continue verbatim/raw mode.
                else:
                    body.append(line)
                    verbatim = False
                continue
            if line == verbline: # <delim>@verbatim.
                verbatim = True
                continue
            #
            # Strip the line only once.
            strip_line = line.strip()
            #
            # Undo the cweb hack.
            if is_cweb and line.startswith(sentinel):
                line = line[:len(sentinel)] + line[len(sentinel):].replace('@@', '@')
            # Adjust indentation.
            if indent and line[:indent].isspace() and len(line) > indent:
                line = line[indent:]
            #@-<< 1. common code for all lines >>
            #@+<< 2. short-circuit later tests >>
            #@+node:ekr.20180602103135.12: *4* << 2. short-circuit later tests >>
            # This is valid because all following sections are either:
            # 1. guarded by 'if in_doc' or
            # 2. guarded by a pattern that matches the start of the sentinel.   
            #
            if not in_doc and not strip_line.startswith(sentinel):
                # lstrip() is faster than using a regex!
                body.append(line)
                continue
            #@-<< 2. short-circuit later tests >>
            #@+<< 3. handle @others >>
            #@+node:ekr.20180602103135.14: *4* << 3. handle @others >>
            m = others_pat.match(line)
            if m:
                in_doc = False
                if m.group(2) == '+': # opening sentinel
                    body.append(f"{m.group(1)}@others{m.group(3) or ''}\n")
                    stack.append((gnx, indent, body))
                    indent += m.end(1) # adjust current identation
                else: # closing sentinel.
                    # m.group(2) is '-' because the pattern matched.
                    gnx, indent, body = stack.pop()
                continue
            #@-<< 3. handle @others >>
            #@afterref
 # clears in_doc
            #@+<< 4. handle section refs >>
            #@+node:ekr.20180602103135.18: *4* << 4. handle section refs >>
            m = ref_pat.match(line)
            if m:
                in_doc = False
                if m.group(2) == '+':
                    # open sentinel.
                    body.append(m.group(1) + g.angleBrackets(m.group(3)) + '\n')
                    stack.append((gnx, indent, body))
                    indent += m.end(1)
                else:
                    # close sentinel.
                    # m.group(2) is '-' because the pattern matched.
                    gnx, indent, body = stack.pop()
                continue
            #@-<< 4. handle section refs >>
            #@afterref
 # clears in_doc.
            # Order doesn't matter, but match more common sentinels first.
            #@+<< handle node_start >>
            #@+node:ekr.20180602103135.19: *4* << handle node_start >>
            m = node_start_pat.match(line)
            if m:
                in_doc, in_raw = False, False
                gnx, head = m.group(2), m.group(5)
                level = int(m.group(3)) if m.group(3) else 1 + len(m.group(4))
                    # m.group(3) is the level number, m.group(4) is the number of stars.
                v = gnx2vnode.get(gnx)
                #
                # Case 1: The root @file node. Don't change the headline.
                if not root_seen:
                    # Fix #1064: The node represents the root, regardless of the gnx!
                    root_seen = True
                    clone_v = None
                    gnx2body[gnx] = body = []
                    if not v:
                        # Fix #1064.
                        v = root_v
                        # This message is annoying when using git-diff.
                            # if gnx != root_gnx:
                                # g.es_print("using gnx from external file: %s" % (v.h), color='blue')
                        gnx2vnode [gnx] = v
                        v.fileIndex = gnx
                    v.children = []
                    continue
                #
                # Case 2: We are scanning the descendants of a clone.
                parent_v, clone_v = level_stack[level-2]
                if v and clone_v:
                    # The last version of the body and headline wins..
                    gnx2body[gnx] = body = []
                    v._headString = head
                    # Update the level_stack.
                    level_stack = level_stack[:level-1]
                    level_stack.append((v, clone_v),)
                    # Always clear the children!
                    v.children=[]
                    parent_v.children.append(v)
                    continue
                #
                # Case 3: we are not already scanning the descendants of a clone.
                if v:
                    # The *start* of a clone tree. Reset the children.
                    clone_v = v
                    v.children = []
                else:
                    # Make a new vnode.
                    v = self.VNode(context=context, gnx=gnx)
                #
                # The last version of the body and headline wins.
                gnx2vnode[gnx] = v
                gnx2body[gnx] = body = []
                v._headString = head
                #
                # Update the stack.
                level_stack = level_stack[:level-1]
                level_stack.append((v, clone_v),)
                #
                # Update the links.
                assert v != root_v
                parent_v.children.append(v)
                v.parents.append(parent_v)
                # dump_v()
                continue
            #@-<< handle node_start >>
            #@+<< handle end of @doc & @code parts >>
            #@+node:ekr.20180602103135.16: *4* << handle end of @doc & @code parts >>
            if in_doc:
                # When delim_end exists the doc block:
                # - begins with the opening delim, alonw on its own line
                # - ends with the closing delim, alone on its own line.
                # Both of these lines should be skipped
                if line in doc_skip:
                    # doc_skip is (delim_start + '\n', delim_end + '\n')
                    continue
                #
                # Check for @c or @code.
                m = code_pat.match(line)
                if m:
                    in_doc = False 
                    body.append('@code\n' if m.group(1) else '@c\n')
                    continue
            else:
                m = doc_pat.match(line)
                if m:
                    # @+at or @+doc?
                    doc = '@doc' if m.group(1) == 'doc' else '@'
                    doc2 = m.group(2) or '' # Trailing text.
                    if doc2:
                        body.append(f"{doc}{doc2}\n")
                    else:
                        body.append(doc + '\n')
                    # Enter @doc mode.
                    in_doc = True
                    continue
            #@-<< handle end of @doc & @code parts >>
            #@+<< handle @all >>
            #@+node:ekr.20180602103135.13: *4* << handle @all >>
            m = all_pat.match(line)
            if m:
                # @all tells Leo's *write* code not to check for undefined sections.
                # Here, in the read code, we merely need to add it to the body.
                # Pushing and popping the stack may not be necessary, but it can't hurt.
                if m.group(2) == '+': # opening sentinel
                    body.append(f"{m.group(1)}@all{m.group(3) or ''}\n")
                    stack.append((gnx, indent, body))
                else: # closing sentinel.
                    # m.group(2) is '-' because the pattern matched.
                    gnx, indent, body = stack.pop()
                    gnx2body[gnx] = body
                continue
            #@-<< handle @all >>
            #@+<< handle afterref >>
            #@+node:ekr.20180603063102.1: *4* << handle afterref >>
            m = after_pat.match(line)
            if m:
                afterref = True
                verbatim = True
                    # Avoid an extra test in the main loop.
                continue
            #@-<< handle afterref >>
            #@+<< handle @first and @last >>
            #@+node:ekr.20180606053919.1: *4* << handle @first and @last >>
            m = first_pat.match(line)
            if m:
                if 0 <= first_i < len(first_lines):
                    body.append('@first ' + first_lines[first_i])
                    first_i += 1
                else:
                    g.trace(f"\ntoo many @first lines: {path}")
                    print('@first is valid only at the start of @<file> nodes\n')
                    g.printObj(first_lines, tag='first_lines')
                    g.printObj(lines[start:i+2], tag='lines[start:i+2]')
                continue
            m = last_pat.match(line)
            if m:
                n_last_lines += 1
                continue
            #@-<< handle @first and @last >>
            #@+<< handle @comment >>
            #@+node:ekr.20180621050901.1: *4* << handle @comment >>
            # http://leoeditor.com/directives.html#part-4-dangerous-directives
            m = comment_pat.match(line)
            if m:
                # <1, 2 or 3 comment delims>
                delims = m.group(1).strip()
                # Whatever happens, retain the @delims line.
                body.append(f"@comment {delims}\n")
                delim1, delim2, delim3 = g.set_delims_from_string(delims)
                    # delim1 is always the single-line delimiter.
                if delim1:
                    delim_start, delim_end = delim1, ''
                else:
                    delim_start, delim_end = delim2, delim3
                #
                # Within these delimiters:
                # - double underscores represent a newline.
                # - underscores represent a significant space,
                delim_start = delim_start.replace('__','\n').replace('_',' ')
                delim_end = delim_end.replace('__','\n').replace('_',' ')
                # Recalculate all delim-related values
                doc_skip = (delim_start + '\n', delim_end + '\n')
                is_cweb = delim_start == '@q@' and delim_end == '@>'
                sentinel = delim_start + '@'
                #
                # Recalculate the patterns.
                delims = delim_start, delim_end
                (
                    after_pat, all_pat, code_pat, comment_pat, delims_pat,
                    doc_pat, end_raw_pat, first_pat, last_pat,
                    node_start_pat, others_pat, raw_pat, ref_pat
                ) = self.get_patterns(delims)
                continue
            #@-<< handle @comment >>
            #@+<< handle @delims >>
            #@+node:ekr.20180608104836.1: *4* << handle @delims >>
            m = delims_pat.match(line)
            if m:
                # Get 1 or 2 comment delims
                # Whatever happens, retain the original @delims line.
                delims = m.group(1).strip()
                body.append(f"@delims {delims}\n")
                #
                # Parse the delims.
                delims_pat = re.compile(r'^([^ ]+)\s*([^ ]+)?')
                m2 = delims_pat.match(delims)
                if not m2:
                    g.trace(f"Ignoring invalid @comment: {line!r}")
                    continue
                delim_start = m2.group(1)
                delim_end = m2.group(2) or ''
                #
                # Within these delimiters:
                # - double underscores represent a newline.
                # - underscores represent a significant space,
                delim_start = delim_start.replace('__','\n').replace('_',' ')
                delim_end = delim_end.replace('__','\n').replace('_',' ')
                # Recalculate all delim-related values
                doc_skip = (delim_start + '\n', delim_end + '\n')
                is_cweb = delim_start == '@q@' and delim_end == '@>'
                sentinel = delim_start + '@'
                #
                # Recalculate the patterns
                delims = delim_start, delim_end
                (
                    after_pat, all_pat, code_pat, comment_pat, delims_pat,
                    doc_pat, end_raw_pat, first_pat, last_pat,
                    node_start_pat, others_pat, raw_pat, ref_pat
                ) = self.get_patterns(delims)
                continue
            #@-<< handle @delims >>
            #@+<< handle @raw >>
            #@+node:ekr.20180606080200.1: *4* << handle @raw >>
            # http://leoeditor.com/directives.html#part-4-dangerous-directives
            m = raw_pat.match(line)
            if m:
                in_raw = True
                verbatim = True
                    # Avoid an extra test in the main loop.
                continue
            #@-<< handle @raw >>
            #@+<< handle @-leo >>
            #@+node:ekr.20180602103135.20: *4* << handle @-leo >>
            if line.startswith(delim_start + '@-leo'):
                i += 1
                break
            #@-<< handle @-leo >>
            # These must be last, in this order.
            #@+<< Last 1. handle remaining @@ lines >>
            #@+node:ekr.20180603135602.1: *4* << Last 1. handle remaining @@ lines >>
            # @first, @last, @delims and @comment generate @@ sentinels,
            # So this must follow all of those.
            if line.startswith(delim_start + '@@'):
                ii = len(delim_start) + 1 # on second '@'
                jj = line.rfind(delim_end) if delim_end else -1
                body.append(line[ii:jj] + '\n')
                continue
            #@-<< Last 1. handle remaining @@ lines >>
            #@+<< Last 2. handle remaining @doc lines >>
            #@+node:ekr.20180606054325.1: *4* << Last 2. handle remaining @doc lines >>
            if in_doc:
                if delim_end:
                    # doc lines are unchanged.
                    body.append(line)
                else:
                    # Doc lines start with start_delim + one blank.
                    body.append(line[len(delim_start)+1:])
                continue
            #@-<< Last 2. handle remaining @doc lines >>
            #@+<< Last 3. handle remaining @ lines >>
            #@+node:ekr.20180602103135.17: *4* << Last 3. handle remaining @ lines >>
            # Handle an apparent sentinel line.
            # This *can* happen, as the result of the git-diff command.
            #
            # This assert verifies the short-circuit test.
            assert strip_line.startswith(sentinel), (repr(sentinel), repr(line))
            #
            # This trace is less important, but interesting.
            g.trace(f"{g.shortFileName(self.path)}: unexpected line: {line.strip()!r}")
            body.append(line)
            #@-<< Last 3. handle remaining @ lines >>
        else:
            # No @-leo sentinel
            return None, []
        # Handle @last lines.
        last_lines = lines[start+i:]
        if last_lines:
            last_lines = ['@last ' + z for z in last_lines]
            gnx2body[root_gnx] = gnx2body[root_gnx] + last_lines
        self.post_pass(gnx2body, gnx2vnode, root_v)
        return root_v, last_lines
    #@+node:ekr.20180603170614.1: *3* fast_at.read_into_root
    def read_into_root(self, contents, path, root):
        '''
        Parse the file's contents, creating a tree of vnodes
        anchored in root.v.
        '''
        trace = False
        t1 = time.process_time()
        self.path = path
        self.root = root
        sfn = g.shortFileName(path)
        contents = contents.replace('\r','')
        lines = g.splitLines(contents)
        data = self.scan_header(lines)
        if not data:
            g.trace(f"Invalid external file: {sfn}")
            return False
        # Clear all children.
        # Previously, this had been done in readOpenFile.
        root.v._deleteAllChildren()
        delims, first_lines, start_i = data
        self.scan_lines(
            delims, first_lines, lines, path, start_i)
        if trace:
            t2 = time.process_time()
            g.trace(f"{t2 - t1:5.2f} sec. {path}")
        return True
    #@-others
#@-others
#@@language python
#@@tabwidth -4
#@@pagewidth 60

#@-leo<|MERGE_RESOLUTION|>--- conflicted
+++ resolved
@@ -7,11 +7,6 @@
 #@+<< imports >>
 #@+node:ekr.20041005105605.2: ** << imports >> (leoAtFile)
 import leo.core.leoGlobals as g
-<<<<<<< HEAD
-import leo.core.leoAst as leoAst
-import leo.core.leoBeautify as leoBeautify
-=======
->>>>>>> 9174a814
 import leo.core.leoNodes as leoNodes
 import os
 import re
@@ -1209,23 +1204,7 @@
         # The persistence data may still have to be written.
         for p2 in p.self_and_subtree(copy=False):
             p2.v.clearDirty()
-<<<<<<< HEAD
-    #@+node:ekr.20150602204757.1: *7* at.autoBeautify (changed)
-    def autoBeautify(self, p):
-        """Auto beautify p's tree if allowed by settings and directives."""
-        c = self.c
-        try:
-            if not p.isDirty():
-                return
-            if leoBeautify.should_kill_beautify(p):
-                return
-            if c.config.getBool('beautify-autobeautify'):
-                leoAst.beautify_tree(event={'c': c, 'p': p.copy()})
-        except Exception:
-            g.es('unexpected exception')
-            g.es_exception()
-=======
->>>>>>> 9174a814
+    
     #@+node:ekr.20190108105509.1: *7* at.writePathChanged
     def writePathChanged(self, p):
         '''
