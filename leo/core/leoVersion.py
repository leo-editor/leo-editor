#@+leo-ver=5-thin
#@+node:ekr.20090717092906.12765: * @file leoVersion.py
"""
A module holding the following version-related info:

leoVersion.static_date: The date of official releases.
                        Also used when the git repo is not available.
leoVersion.version:     Leo's version number.
"""
#@+<< version dates >>
#@+node:ekr.20141117073519.12: ** << version dates >>
#@@nocolor-node
#@+at
# 4.5.1:  September 14, 2008
# 4.6.1:  July 30, 2009.
# 4.7.1:  February 26, 2010.
# 4.8:    November 26, 2010.
# 4.9:    June 21, 2011.
# 4.10:   March 29, 2012.
# 4.11:   November 6, 2013.
# 5.0:    November 24, 2014.
# 5.1:    April 17, 2015.
# 5.2:    March 18, 2016.
# 5.3:    May 2, 2016.
# 5.4:    October 22, 2016.
# 5.5:    March 23, 2017.
# 5.6:    September 27, 2017.
# 5.7:    February 27, 2018.
# 5.7.1:  April 6, 2018.
# 5.7.2:  May 7, 2018.
# 5.7.3:  May 27, 2018.
# 5.8:    August 29, 2018.
# 5.9:    May 5, 2019.
# 6.0:    August 2, 2019.
# 6.1:    November 8, 2019.
# 6.2:    March 27, 2020.
# 6.3:    November 6, 2020.
# 6.4:    September 20, 2021.
# 6.5:    October 22, 2021.
#@-<< version dates >>
<<<<<<< HEAD
version = '6.5-b2-devel'
=======
version = '6.5'
>>>>>>> cf53a1c4
static_date = 'October 15, 2021'
#@@language python
#@@tabwidth -4
#@-leo<|MERGE_RESOLUTION|>--- conflicted
+++ resolved
@@ -38,12 +38,8 @@
 # 6.4:    September 20, 2021.
 # 6.5:    October 22, 2021.
 #@-<< version dates >>
-<<<<<<< HEAD
-version = '6.5-b2-devel'
-=======
-version = '6.5'
->>>>>>> cf53a1c4
-static_date = 'October 15, 2021'
+version = '6.6-devel'
+static_date = 'October 22, 2021'
 #@@language python
 #@@tabwidth -4
 #@-leo