--- conflicted
+++ resolved
@@ -124,15 +124,6 @@
     sys.stdout.flush()
     sys.stderr.flush()
     # Restart Leo with subprocess.run.
-<<<<<<< HEAD
-    # Warning: Python 3.9 does not allow newlines within f-strings.
-    leo_editor_dir = os.path.normpath(os.path.join(g.app.loadDir, '..', '..'))
-    launchLeo_s = fr'{leo_editor_dir}{os.sep}launchLeo.py'
-    args = [sys.executable, launchLeo_s] + restart_paths + ['--no-splash']
-    # Add any --trace args.
-    for z in g.app.debug:
-        args.append(f"--trace={z}")
-=======
     if 1:
         # #3916: retain all the command-line args.
         args = [sys.executable] + sys.argv[:]
@@ -141,7 +132,6 @@
         leo_editor_dir = os.path.normpath(os.path.join(g.app.loadDir, '..', '..'))
         launchLeo_s = fr'{leo_editor_dir}{os.sep}launchLeo.py'
         args = [sys.executable, launchLeo_s] + restart_paths + ['--no-splash']
->>>>>>> 686b2bb2
     args_s = 'subprocess.run([\n  ' + ',\n  '.join(args) + '\n])'
     print('')
     print('Restarting Leo with:\n')
