# -*- coding: utf-8 -*-
#@+leo-ver=5-thin
#@+node:ekr.20161021090740.1: * @file ../commands/checkerCommands.py
#@@first
'''Commands that invoke external checkers'''
#@+<< imports >>
#@+node:ekr.20161021092038.1: ** << imports >> checkerCommands.py
import leo.core.leoGlobals as g
from leo.core.leoBeautify import should_beautify
try:
    # pylint: disable=import-error
        # We can't assume the user has this.
    import black
except Exception:
    black = None
try:
    # pylint: disable=import-error
        # We can't assume the user has this.
    import flake8
except Exception: # May not be ImportError.
    flake8 = None
try:
    import pyflakes
except ImportError:
    pyflakes = None
# import os
import re
import shlex
# import subprocess
import sys
import time
#@-<< imports >>
#@+others
#@+node:ekr.20161021091557.1: **  Commands
#@+node:ekr.20190830043650.1: *3* blacken-check-tree
@g.command('blkc')
@g.command('blacken-check-tree')
def blacken_check_tree(event):
    '''
    Run black on all nodes of the selected tree, reporting only errors.
    '''
    c = event.get('c')
    if not c:
        return
    if black:
        BlackCommand(c).blacken_tree(c.p, diff_flag=False, check_flag=True)
    else:
        g.es_print('can not import black')
#@+node:ekr.20190829163640.1: *3* blacken-diff-node
@g.command('blacken-diff-node')
def blacken_diff_node(event):
    '''
    Run black on all nodes of the selected node.
    '''
    c = event.get('c')
    if not c:
        return
    if black:
        BlackCommand(c).blacken_node(c.p, diff_flag=True)
    else:
        g.es_print('can not import black')
#@+node:ekr.20190829163652.1: *3* blacken-diff-tree
@g.command('blkd')
@g.command('blacken-diff-tree')
def blacken_diff_tree(event):
    '''
    Run black on all nodes of the selected tree,
    or the first @<file> node in an ancestor.
    '''
    c = event.get('c')
    if not c:
        return
    if black:
        BlackCommand(c).blacken_tree(c.p, diff_flag=True)
    else:
        g.es_print('can not import black')
#@+node:ekr.20190725155006.1: *3* blacken-node
@g.command('blacken-node')
def blacken_node(event):
    '''
    Run black on all nodes of the selected node.
    '''
    c = event.get('c')
    if not c:
        return
    if black:
        BlackCommand(c).blacken_node(c.p, diff_flag=False)
    else:
        g.es_print('can not import black')
#@+node:ekr.20190729105252.1: *3* blacken-tree
@g.command('blk')
@g.command('blacken-tree')
def blacken_tree(event):
    '''
    Run black on all nodes of the selected tree,
    or the first @<file> node in an ancestor.
    '''
    c = event.get('c')
    if not c:
        return
    if black:
        BlackCommand(c).blacken_tree(c.p, diff_flag=False)
    else:
        g.es_print('can not import black')
#@+node:ekr.20171211055756.1: *3* checkConventions (checkerCommands.py)
@g.command('check-conventions')
@g.command('cc')
def checkConventions(event):
    '''Experimental script to test Leo's convensions.'''
    c = event.get('c')
    if c:
        if c.changed: c.save()
        import imp
        import leo.core.leoCheck as leoCheck
        imp.reload(leoCheck)
        leoCheck.ConventionChecker(c).check()
#@+node:ekr.20190608084751.1: *3* find-long-lines
@g.command('find-long-lines')
def find_long_lines(event):
    '''Report long lines in the log, with clickable links.'''
    c = event.get('c')
    if not c:
        return
    #@+others # helper functions
    #@+node:ekr.20190609135639.1: *4* function: get_root
    def get_root(p):
        '''Return True if p is any @<file> node.'''
        for parent in p.self_and_parents():
            if parent.anyAtFileNodeName():
                return parent
        return None
    #@+node:ekr.20190608084751.2: *4* function: in_no_pylint
    def in_nopylint(p):
        '''Return p if p is controlled by @nopylint.'''
        for parent in p.self_and_parents():
            if '@nopylint' in parent.h:
                return True
        return False
        
    #@-others
    max_line = c.config.getInt('max-find-long-lines-length') or 110
    count, files, ignore = 0, [], []
    for p in c.all_unique_positions():
        if in_nopylint(p):
            continue
        root = get_root(p)
        if not root:
            continue
        if root.v not in files:
            files.append(root.v)
        for i, s in enumerate(g.splitLines(p.b)):
            if len(s) > max_line:
                if not root:
                    if p.v not in ignore:
                        ignore.append(p.v)
                        g.es_print('no root', p.h)
                else:
                    count += 1
                    short_s = g.truncate(s, 30)
                    g.es('')
                    g.es_print(root.h)
                    g.es_print(p.h)
                    print(short_s)
                    g.es_clickable_link(c, p, line_number=i, message=short_s)
                break
    g.es_print('found %s long line%s longer than %s characters in %s file%s' % (
        count, g.plural(count), max_line, len(files), g.plural(len(files))))
#@+node:ekr.20190615180048.1: *3* find-missing-docstrings
@g.command('find-missing-docstrings')
def find_missing_docstrings(event):
    '''Report missing docstrings in the log, with clickable links.'''
    c = event.get('c')
    if not c:
        return

    #@+others # Define functions
    #@+node:ekr.20190615181104.1: *4* function: has_docstring 
    def has_docstring(lines, n):
        '''
        Returns True if function/method/class whose definition
        starts on n-th line in lines has a docstring
        '''
        # By Виталије Милошевић.
        for line in lines[n:]:
            s = line.strip()
            if not s or s.startswith('#'):
                continue
            if s.startswith(('"""', "'''")):
                return True
        return False
    #@+node:ekr.20190615181104.2: *4* function: is_a_definition 
    def is_a_definition(line):
        '''Return True if line is a definition line.'''
        # By Виталије Милошевић.
        # It may be useful to skip __init__ methods because their docstring
        # is usually docstring of the class
        return (
            line.startswith(('def ', 'class ')) and
            not line.partition(' ')[2].startswith('__init__')
        )
    #@+node:ekr.20190615182754.1: *4* function: is_root
    def is_root(p):
        '''
        A predicate returning True if p is an @<file> node that is not under @nopylint.
        '''
        for parent in p.self_and_parents():
            if g.match_word(parent.h, 0, '@nopylint'):
                return False
        return p.isAnyAtFileNode() and p.h.strip().endswith('.py')
    #@+node:ekr.20190615180900.1: *4* function: clickable_link 
    def clickable_link (p, i):
        '''Return a clickable link to line i of p.b.'''
        link =  p.get_UNL(with_proto=True, with_count=True, with_index=True)
        return "%s,%d" % (link, i)
    #@-others

    count, found, t1 = 0, [], time.process_time()
    for root in g.findRootsWithPredicate(c, c.p, predicate=is_root):
        for p in root.self_and_subtree():
            lines = p.b.split('\n')
            for i, line in enumerate(lines):
                if is_a_definition(line) and not has_docstring(lines, i):
                    count += 1
                    if root.v not in found:
                        found.append(root.v)
                        g.es_print('')
                        g.es_print(root.h)
                    print(line)
                    g.es(line, nodeLink=clickable_link(p, i+1))
                    break
    g.es_print('')
    g.es_print('found %s missing docstring%s in %s file%s in %5.2f sec.' % (
        count, g.plural(count),
        len(found), g.plural(len(found)),
        (time.process_time() - t1)))
        
#@+node:ekr.20160517133001.1: *3* flake8 command
@g.command('flake8')
def flake8_command(event):
    '''
    Run flake8 on all nodes of the selected tree,
    or the first @<file> node in an ancestor.
    '''
    c = event.get('c')
    if c:
        if c.isChanged():
            c.save()
        if flake8:
            Flake8Command(c).run()
        else:
            g.es_print('can not import flake8')
#@+node:ekr.20161026092059.1: *3* kill-pylint
@g.command('kill-pylint')
@g.command('pylint-kill')
def kill_pylint(event):
    '''Kill any running pylint processes and clear the queue.'''
    g.app.backgroundProcessManager.kill('pylint')
#@+node:ekr.20160516072613.1: *3* pyflakes command
@g.command('pyflakes')
def pyflakes_command(event):
    '''
    Run pyflakes on all nodes of the selected tree,
    or the first @<file> node in an ancestor.
    '''
    c = event.get('c')
    if c:
        if c.isChanged():
            c.save()
        if pyflakes:
            PyflakesCommand(c).run(force=True)
        else:
            g.es_print('can not import pyflakes')
#@+node:ekr.20150514125218.7: *3* pylint command
@g.command('pylint')
def pylint_command(event):
    '''
    Run pylint on all nodes of the selected tree,
    or the first @<file> node in an ancestor.
    '''
    c = event.get('c')
    if c:
        if c.isChanged():
            c.save()
        PylintCommand(c).run()
#@+node:ekr.20190725154916.1: ** class BlackCommand
class BlackCommand:
    '''A class to run black on all Python @<file> nodes in c.p's tree.'''
    
    # tag1 must be executable, and can't be pass.
    tag1 = "if xxx: print('') # black-tag1:::"
    tag2 = ":::black-tag2"
    tag3 = "# black-tag3:::"

    def __init__(self, c):
        '''ctor for PyflakesCommand class.'''
        self.c = c
        self.language = None
        self.mode = black.FileMode(0)
        self.wrapper = c.frame.body.wrapper
        self.line_length = c.config.getInt("black-line-length") or 88
        self.mode.string_normalization = c.config.getBool("black-string-normalization", default=False)
        
        # self.mode.target_versions = set(black.PY36_VERSIONS)

    #@+others
    #@+node:ekr.20190725154916.7: *3* black.blacken_node
    def blacken_node(self, root, diff_flag, check_flag=False):
        '''Run black on all Python @<file> nodes in root's tree.'''
        c = self.c
        if not black or not root:
            return
        t1 = time.clock()
        self.changed, self.errors, self.total = 0, 0, 0
        self.undo_type = 'blacken-node'
        self.blacken_node_helper(root, check_flag, diff_flag)
        t2 = time.clock()
        print(
            f'scanned {self.total} node{g.plural(self.total)}, '
            f'changed {self.changed} node{g.plural(self.changed)}, '
            f'{self.errors} error{g.plural(self.errors)} '
            f'in {t2-t1:5.3f} sec.'
        )
        if self.changed:
            c.redraw()
    #@+node:ekr.20190729065756.1: *3* black.blacken_tree
    def blacken_tree(self, root, diff_flag, check_flag=False):
        '''Run black on all Python @<file> nodes in root's tree.'''
        c = self.c
        if not black or not root:
            return
        t1 = time.clock()
        self.changed, self.errors, self.total = 0, 0, 0
        undo_type = 'blacken-tree'
        bunch = c.undoer.beforeChangeTree(root)
        # Blacken *only* the selected tree.
        changed = False
        for p in root.self_and_subtree():
            if self.blacken_node_helper(p, check_flag, diff_flag):
                changed = True
        if changed:
            c.setChanged(True)
            c.undoer.afterChangeTree(root, undo_type, bunch)
        t2 = time.clock()
        print(
            f'scanned {self.total} node{g.plural(self.total)}, '
            f'changed {self.changed} node{g.plural(self.changed)}, '
            f'{self.errors} error{g.plural(self.errors)} '
            f'in {t2-t1:5.3f} sec.'
        )
        if self.changed:
            if not c.changed: c.setChanged(True)
            c.redraw()
    #@+node:ekr.20190726013924.1: *3* black.blacken_node_helper & helpers
    def blacken_node_helper(self, p, check_flag, diff_flag):
        '''blacken p.b, incrementing counts and stripping unnecessary blank lines.'''
        trace = 'black' in g.app.debug and not g.unitTesting
        if not should_beautify(p):
            return False
        c = self.c
        self.total += 1
        self.language = g.findLanguageDirectives(c, p)
        body = p.b.rstrip()+'\n'
        body2 = self.replace_leo_constructs(body)
        try:
<<<<<<< HEAD
            body3 = black.format_str(body2, line_length=self.line_length, mode=self.mode)
=======
            body3 = black.format_str(
                body2,
                line_length=self.line_length,
                mode=self.mode,
            )
>>>>>>> f89be7f8
        except Exception:
            self.errors += 1
            print('\n===== error {p.h}\n')
            g.es_print_exception()
            self.dump_lines(body2, 'after-replace-leo-constructs')
            return False
        if trace:
            self.dump_lines(body2, 'after-replace-leo-constructs')
        result = self.restore_leo_constructs(body3)
        # if trace:
            # self.dump_lines(result, 'after-restore-leo-constructs')
        if check_flag:
            return False
        if result == body:
            return False
        if g.unitTesting:
            return False
        if diff_flag:
            print('=====', p.h)
            print(black.diff(body, result, "old", "new")[16:].rstrip()+'\n')
            return False
        # Update p.b and set undo params.
        self.changed += 1
        p.b = result
        c.frame.body.updateEditors()
        p.v.contentModified()
        c.undoer.setUndoTypingParams(p, 'blacken-node',
            oldText=body, newText=result)
        if not p.v.isDirty():
            p.v.setDirty()
        return True
    #@+node:ekr.20190830045147.1: *4* black.dump_lines
    def dump_lines(self, s, tag):
        """Dump all lines in s, with line numbers."""
        print(f'\n{tag}...\n')
        for i, line in enumerate(g.splitLines(s)):
            print(f'{i:3}: {line!r}')
        print('')
    #@+node:ekr.20190829212933.1: *4* black.replace_leo_constructs
    c_pat = re.compile(r'^\s*@c\s*\n')
    dir_pat = re.compile(r'\s*@(%s)' % '|'.join([r'\b%s\b' % (z) for z in g.globalDirectiveList]))
    ref_pat = re.compile(r'.*\<\<.*\>\>')
    doc_pat = re.compile(r'^\s*(@\s+|@doc\s+)')
    lang_pat = re.compile(r'@language\s+(\w+)')

    def replace_leo_constructs(self, s):
        """Replace Leo constructs with special lines."""
        in_python = self.language == 'python'
        in_doc, result = False, []
        for line in g.splitLines(s):
            # @language...
            m = self.lang_pat.match(line)
            if m:
                in_python = m.group(1).lower() == 'python'
                result.append(self.tag3 + line)
                continue
            # Non-python line...
            if not in_python:
                result.append(self.tag3 + line)
                continue
            # Handle all Leo constructs
            for pat in (self.c_pat, self.dir_pat, self.ref_pat, self.doc_pat):
                m = pat.match(line)
                if m:
                    ### g.trace('=====', repr(line), pat)
                    if pat == self.doc_pat:
                        in_doc = True
                        result.append(self.tag3 + line)
                    elif pat == self.c_pat:
                        in_doc = False
                        result.append(self.tag3 + line)
                    else:
                        lws = g.get_leading_ws(line)
                        result.append(lws + self.tag1 + line.rstrip() + self.tag2 + '\n')
                    break
            else: # Not a Leo consruct.
                if in_doc:
                    result.append(self.tag3 + line)
                else:
                    result.append(line)
        return ''.join(result)
        
    #@+node:ekr.20190829212936.1: *4* black.restore_leo_constructs
    tag1_pat = re.compile(r'\s*%s(.+)%s' % (tag1, tag2))

    def restore_leo_constructs(self, s):
        """Restore all Leo constructs from the tags."""
        result = []
        for line in g.splitLines(s):
            m = self.tag1_pat.match(line)
            if m:
                line = m.group(1)+'\n'
            elif line.strip().startswith(self.tag3):
                line = line.lstrip()[len(self.tag3):]
            result.append(line)
        return ''.join(result)
    #@-others
#@+node:ekr.20160517133049.1: ** class Flake8Command
class Flake8Command:
    '''A class to run flake8 on all Python @<file> nodes in c.p's tree.'''

    def __init__(self, c, quiet=False):
        '''ctor for Flake8Command class.'''
        self.c = c
        self.quiet = quiet
        self.seen = [] # List of checked paths.

    #@+others
    #@+node:ekr.20160517133049.2: *3* flake8.check_all
    def check_all(self, paths):
        '''Run flake8 on all paths.'''
        try:
            # pylint: disable=import-error
                # We can't assume the user has this.
            from flake8 import engine, main
        except Exception:
            return
        config_file = self.get_flake8_config()
        if config_file:
            style = engine.get_style_guide(
                parse_argv=False,
                config_file=config_file,
            )
            report = style.check_files(paths=paths)
            # Set statistics here, instead of from the command line.
            options = style.options
            options.statistics = True
            options.total_errors = True
            # options.benchmark = True
            main.print_report(report, style)
    #@+node:ekr.20160517133049.3: *3* flake8.find
    def find(self, p):
        '''Return True and add p's path to self.seen if p is a Python @<file> node.'''
        c = self.c
        found = False
        if p.isAnyAtFileNode():
            aList = g.get_directives_dict_list(p)
            path = c.scanAtPathDirectives(aList)
            fn = p.anyAtFileNodeName()
            if fn.endswith('.py'):
                fn = g.os_path_finalize_join(path, fn)
                if fn not in self.seen:
                    self.seen.append(fn)
                    found = True
        return found
    #@+node:ekr.20160517133049.4: *3* flake8.get_flake8_config
    def get_flake8_config(self):
        '''Return the path to the pylint configuration file.'''
        join = g.os_path_finalize_join
        dir_table = (
            g.app.homeDir,
            join(g.app.homeDir, '.leo'),
            join(g.app.loadDir, '..', '..', 'leo', 'test'),
        )
        for base in ('flake8', 'flake8.txt'):
            for path in dir_table:
                fn = g.os_path_abspath(join(path, base))
                if g.os_path_exists(fn):
                    return fn
        if not g.unitTesting:
            g.es_print('no flake8 configuration file found in\n%s' % (
                '\n'.join(dir_table)))
        return None
    #@+node:ekr.20160517133049.5: *3* flake8.run
    def run(self, p=None):
        '''Run flake8 on all Python @<file> nodes in c.p's tree.'''
        c = self.c
        root = p or c.p
        # Make sure Leo is on sys.path.
        leo_path = g.os_path_finalize_join(g.app.loadDir, '..')
        if leo_path not in sys.path:
            sys.path.append(leo_path)
        # Run flake8 on all Python @<file> nodes in root's tree.
        t1 = time.time()
        found = False
        for p in root.self_and_subtree():
            found |= self.find(p)
        # Look up the tree if no @<file> nodes were found.
        if not found:
            for p in root.parents():
                if self.find(p):
                    found = True
                    break
        # If still not found, expand the search if root is a clone.
        if not found:
            isCloned = any([p.isCloned() for p in root.self_and_parents()])
            if isCloned:
                for p in c.all_positions():
                    if p.isAnyAtFileNode():
                        isAncestor = any([z.v == root.v for z in p.self_and_subtree()])
                        if isAncestor and self.find(p):
                            break
        paths = list(set(self.seen))
        if paths:
            self.check_all(paths)
        g.es_print('flake8: %s file%s in %s' % (
            len(paths), g.plural(paths), g.timeSince(t1)))
    #@-others
#@+node:ekr.20160516072613.2: ** class PyflakesCommand
class PyflakesCommand:
    '''A class to run pyflakes on all Python @<file> nodes in c.p's tree.'''

    def __init__(self, c):
        '''ctor for PyflakesCommand class.'''
        self.c = c
        self.seen = [] # List of checked paths.

    #@+others
    #@+node:ekr.20171228013818.1: *3* class LogStream
    class LogStream:
        
        '''A log stream for pyflakes.'''
         
        def __init__(self, fn_n=0, roots=None):
             self.fn_n = fn_n
             self.roots = roots

        def write(self, s):
            fn_n, roots = self.fn_n, self.roots
            if not s.strip():
                return
            g.pr(s)
            # It *is* useful to send pyflakes errors to the console.
            if roots:
                try:
                    root = roots[fn_n]
                    line = int(s.split(':')[1])
                    unl = root.get_UNL(with_proto=True, with_count=True)
                    g.es(s, nodeLink="%s,%d" % (unl, -line))
                except (IndexError, TypeError, ValueError):
                    # in case any assumptions fail
                    g.es(s)
            else:
                g.es(s)
    #@+node:ekr.20160516072613.6: *3* pyflakes.check_all
    def check_all(self, log_flag, pyflakes_errors_only, roots):
        '''Run pyflakes on all files in paths.'''
        try:
            from pyflakes import api, reporter
        except Exception: # ModuleNotFoundError
            return True # Pretend all is fine.
        total_errors = 0
        for i, root in enumerate(roots):
            fn = self.finalize(root)
            sfn = g.shortFileName(fn)
            # #1306: nopyflakes
            if any([z.strip().startswith('@nopyflakes') for z in g.splitLines(root.b)]):
                continue
            # Report the file name.
            s = g.readFileIntoEncodedString(fn)
            if s and s.strip():
                if not pyflakes_errors_only:
                    g.es('Pyflakes: %s' % sfn)
                # Send all output to the log pane.
                r = reporter.Reporter(
                    errorStream=self.LogStream(i, roots),
                    warningStream=self.LogStream(i, roots),
                )
                errors = api.check(s, sfn, r)
                total_errors += errors
        return total_errors
    #@+node:ekr.20171228013625.1: *3* pyflakes.check_script
    def check_script(self, p, script):
        '''Call pyflakes to check the given script.'''
        try:
            from pyflakes import api, reporter
        except Exception: # ModuleNotFoundError
            return True # Pretend all is fine.
        # #1306: nopyflakes
        lines = g.splitLines(p.b)
        for line in lines:
            if line.strip().startswith('@nopyflakes'):
                return True
        r = reporter.Reporter(
            errorStream=self.LogStream(),
            warningStream=self.LogStream(),
        )
        errors = api.check(script, '', r)
        return errors == 0
    #@+node:ekr.20170220114553.1: *3* pyflakes.finalize
    def finalize(self, p):
        '''Finalize p's path.'''
        aList = g.get_directives_dict_list(p)
        path = self.c.scanAtPathDirectives(aList)
        fn = p.anyAtFileNodeName()
        return g.os_path_finalize_join(path, fn)
    #@+node:ekr.20160516072613.3: *3* pyflakes.find (no longer used)
    def find(self, p):
        '''Return True and add p's path to self.seen if p is a Python @<file> node.'''
        c = self.c
        found = False
        if p.isAnyAtFileNode():
            aList = g.get_directives_dict_list(p)
            path = c.scanAtPathDirectives(aList)
            fn = p.anyAtFileNodeName()
            if fn.endswith('.py'):
                fn = g.os_path_finalize_join(path, fn)
                if fn not in self.seen:
                    self.seen.append(fn)
                    found = True
        return found
    #@+node:ekr.20160516072613.5: *3* pyflakes.run
    def run(self, p=None, force=False, pyflakes_errors_only=False):
        '''Run Pyflakes on all Python @<file> nodes in c.p's tree.'''
        c = self.c
        root = p or c.p
        # Make sure Leo is on sys.path.
        leo_path = g.os_path_finalize_join(g.app.loadDir, '..')
        if leo_path not in sys.path:
            sys.path.append(leo_path)
        t1 = time.time()
        roots = g.findRootsWithPredicate(c, root, predicate=None)
        if roots:
            # These messages are important for clarity.
            log_flag = not force
            total_errors = self.check_all(log_flag, pyflakes_errors_only, roots)
            if total_errors > 0:
                g.es('ERROR: pyflakes: %s error%s' % (
                    total_errors, g.plural(total_errors)))
            elif force:
                g.es('OK: pyflakes: %s file%s in %s' % (
                    len(roots), g.plural(roots), g.timeSince(t1)))
            elif not pyflakes_errors_only:
                g.es('OK: pyflakes')
            ok = total_errors == 0
        else:
            ok = True
        return ok
    #@-others
#@+node:ekr.20150514125218.8: ** class PylintCommand
class PylintCommand:
    '''A class to run pylint on all Python @<file> nodes in c.p's tree.'''
    
    regex = r'^.*:([0-9]+):[0-9]+:.*?(\(.*\))\s*$'
        # m.group(1) is the line number.
        # m.group(2) is the (unused) test name.
        
    # Example message: file-name:3966:12: R1705:xxxx (no-else-return)

    def __init__(self, c):
        self.c = c
        self.data = None # Data for the *running* process.
        self.rc_fn = None # Name of the rc file.

    #@+others
    #@+node:ekr.20150514125218.11: *3* 1. pylint.run
    def run(self):
        '''Run Pylint on all Python @<file> nodes in c.p's tree.'''
        c, root = self.c, self.c.p
        if not self.import_lint():
            return
        self.rc_fn = self.get_rc_file()
        if not self.rc_fn:
            return
        # Make sure Leo is on sys.path.
        leo_path = g.os_path_finalize_join(g.app.loadDir, '..')
        if leo_path not in sys.path:
            sys.path.append(leo_path)
            
        # Ignore @nopylint trees.

        def predicate(p):
            for parent in p.self_and_parents():
                if g.match_word(parent.h, 0, '@nopylint'):
                    return False
            return p.isAnyAtFileNode() and p.h.strip().endswith('.py')

        roots = g.findRootsWithPredicate(c, root, predicate=predicate)
        data = [(self.get_fn(p), p.copy()) for p in roots]
        data = [z for z in data if z[0] is not None]
        if not data:
            g.es('pylint: no files found', color='red')
            return
        for fn, p in data:
            self.run_pylint(fn, p)
        
    #@+node:ekr.20190605183824.1: *3* 2. pylint.import_lint
    def import_lint(self):
        '''Make sure lint can be imported.'''
        try:
            from pylint import lint
            g.placate_pyflakes(lint)
            return True
        except ImportError:
            g.es_print('pylint is not installed')
            return False
    #@+node:ekr.20150514125218.10: *3* 3. pylint.get_rc_file
    def get_rc_file(self):
        '''Return the path to the pylint configuration file.'''
        base = 'pylint-leo-rc.txt'
        table = (
            g.os_path_finalize_join(g.app.homeDir, '.leo', base),
                # In ~/.leo
            g.os_path_finalize_join(g.app.loadDir, '..', '..', 'leo', 'test', base),
                # In leo/test
        )
        for fn in table:
            fn = g.os_path_abspath(fn)
            if g.os_path_exists(fn):
                return fn
        g.es_print('no pylint configuration file found in\n%s' % (
            '\n'.join(table)))
        return None
    #@+node:ekr.20150514125218.9: *3* 4. pylint.get_fn
    def get_fn(self, p):
        '''
        Finalize p's file name.
        Return if p is not an @file node for a python file.
        '''
        c = self.c
        if not p.isAnyAtFileNode():
            g.trace('not an @<file> node: %r' % p.h)
            return None
        # #67.
        aList = g.get_directives_dict_list(p)
        path = c.scanAtPathDirectives(aList)
        fn = p.anyAtFileNodeName()
        if not fn.endswith('.py'):
            g.trace('not a python file: %r' % p.h)
            return None
        return g.os_path_finalize_join(path, fn)
    #@+node:ekr.20150514125218.12: *3* 5. pylint.run_pylint
    def run_pylint(self, fn, p):
        '''Run pylint on fn with the given pylint configuration file.'''
        c, rc_fn = self.c, self.rc_fn
        #
        # Invoke pylint directly.
        is_win = sys.platform.startswith('win')
        args =  ','.join(["'--rcfile=%s'" % (rc_fn), "'%s'" % (fn),])
        if is_win:
            args = args.replace('\\','\\\\')
        command = '%s -c "from pylint import lint; args=[%s]; lint.Run(args)"' % (
            sys.executable, args)
        if not is_win:
            command = shlex.split(command)
        #
        # Run the command using the BPM.
        bpm = g.app.backgroundProcessManager
        bpm.start_process(c, command,
            fn=fn,
            kind='pylint',
            link_pattern = self.regex,
            link_root = p,
        )
        
        # Old code: Invoke g.run_pylint.
            # args = ["fn=r'%s'" % (fn), "rc=r'%s'" % (rc_fn),]
            # # When shell is True, it's recommended to pass a string, not a sequence.
            # command = '%s -c "import leo.core.leoGlobals as g; g.run_pylint(%s)"' % (
                # sys.executable, ','.join(args))
    #@-others
#@-others
#@@language python
#@@tabwidth -4
#@@pagewidth 70

#@-leo<|MERGE_RESOLUTION|>--- conflicted
+++ resolved
@@ -362,15 +362,11 @@
         body = p.b.rstrip()+'\n'
         body2 = self.replace_leo_constructs(body)
         try:
-<<<<<<< HEAD
-            body3 = black.format_str(body2, line_length=self.line_length, mode=self.mode)
-=======
             body3 = black.format_str(
                 body2,
                 line_length=self.line_length,
                 mode=self.mode,
             )
->>>>>>> f89be7f8
         except Exception:
             self.errors += 1
             print('\n===== error {p.h}\n')
