--- conflicted
+++ resolved
@@ -1128,13 +1128,8 @@
         """Hash a dictionary"""
         return ''.join([f"{str(k)}{str(d[k])}" for k in sorted(d)])
     #@+node:ekr.20150514063305.233: *5* ec.getIconList
-<<<<<<< HEAD
     def getIconList(self, v: VNode) -> List[Dict]:
         """Return list of icons for v."""
-=======
-    def getIconList(self, p: Position) -> List[Dict]:
-        """Return list of icons for position p, call setIconList to apply changes"""
->>>>>>> f74c4457
         fromVnode: List[Dict] = []
         if hasattr(v, 'unknownAttributes'):
             fromVnode = [dict(i) for i in v.u.get('icons', [])]
