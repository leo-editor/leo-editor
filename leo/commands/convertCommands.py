--- conflicted
+++ resolved
@@ -17,20 +17,11 @@
 #@+node:ekr.20220824202941.1: ** << convertCommands annotations >>
 if TYPE_CHECKING:
     from leo.core.leoNodes import Position
-    from leo.core.leoGui import LeoKeyEvent as Event
     from leo.core.leoCommands import Commands as Cmdr
 else:
     Cmdr = Any
-    Event = Any
     Position = Any
-<<<<<<< HEAD
-try:
-    Match = re.Match
-except AttributeError:
-    Match = Any  # Python 3.6
-=======
 Event = Any
->>>>>>> 40b1466f
 #@-<< convertCommands annotations >>
 
 def cmd(name: Any) -> Callable:
