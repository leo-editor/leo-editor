# -*- coding: utf-8 -*-
#@+leo-ver=5-thin
#@+node:ekr.20160316095222.1: * @file ../commands/convertCommands.py
#@@first
"""Leo's file-conversion commands."""

import re
from typing import Any, Dict, List, Optional, Tuple
from leo.core import leoGlobals as g
from leo.core import leoBeautify
from leo.commands.baseCommands import BaseEditCommandsClass

def cmd(name):
    """Command decorator for the ConvertCommandsClass class."""
    return g.new_cmd_decorator(name, ['c', 'convertCommands',])

#@+<< class To_Python >>
#@+node:ekr.20150514063305.123: ** << class To_Python >>
class To_Python:  # pragma: no cover
    """The base class for x-to-python commands."""
    #@+others
    #@+node:ekr.20150514063305.125: *3* To_Python.ctor
    def __init__(self, c):
        """Ctor for To_Python class."""
        self.c = c
        self.p = self.c.p.copy()
        aList = g.get_directives_dict_list(self.p)
        self.tab_width = g.scanAtTabwidthDirectives(aList) or 4
    #@+node:ekr.20150514063305.126: *3* To_Python.go
    def go(self):
        import time
        t1 = time.time()
        c = self.c
        u, undoType = c.undoer, 'typescript-to-python'
        pp = leoBeautify.CPrettyPrinter(c)
        u.beforeChangeGroup(c.p, undoType)
        changed = False
        n_files, n_nodes = 0, 0
        special = ('class ', 'module ', '@file ', '@@file ')
        files = ('@file ', '@@file ')
        for p in self.p.self_and_subtree(copy=False):
            if p.b:
                n_nodes += 1
                if any(p.h.startswith(z) for z in special):
                    g.es_print(p.h)
                    if any(p.h.startswith(z) for z in files):
                        n_files += 1
                bunch = u.beforeChangeNodeContents(p)
                s = pp.indent(p, giveWarnings=False)
                aList = list(s)
                self.convertCodeList(aList)
                s = ''.join(aList)
                if s != p.b:
                    p.b = s
                    p.setDirty()
                    u.afterChangeNodeContents(p, undoType, bunch)
                    changed = True
        # Call this only once, at end.
        if changed:
            u.afterChangeGroup(c.p, undoType, reportFlag=False)
        t2 = time.time()
        g.es_print(f"done! {n_files} files, {n_nodes} nodes, {t2 - t1:2.2f} sec")
    #@+node:ekr.20150514063305.127: *3* To_Python.convertCodeList
    def convertCodeList(self, aList):
        """The main search/replace method."""
        g.trace('must be defined in subclasses.')
    #@+node:ekr.20150514063305.128: *3* To_Python.Utils
    #@+node:ekr.20150514063305.129: *4* match...
    #@+node:ekr.20150514063305.130: *5* match
    def match(self, s, i, pat):
        """
        Return True if s[i:] matches the pat string.

        We can't use g.match because s is usually a list.
        """
        assert pat
        j = 0
        while i + j < len(s) and j < len(pat):
            if s[i + j] == pat[j]:
                j += 1
                if j == len(pat):
                    return True
            else:
                return False
        return False
    #@+node:ekr.20150514063305.131: *5* match_word
    def match_word(self, s, i, pat):
        """
        Return True if s[i:] word matches the pat string.

        We can't use g.match_word because s is usually a list
        and g.match_word uses s.find.
        """
        if self.match(s, i, pat):
            j = i + len(pat)
            if j >= len(s):
                return True
            if not pat[-1].isalnum():
                # Bug fix 10/16/2012: The pattern terminates the word.
                return True
            ch = s[j]
            return not ch.isalnum() and ch != '_'
        return False
    #@+node:ekr.20150514063305.132: *4* insert_not
    def insert_not(self, aList):
        """Change "!" to "not" except before an equal sign."""
        i = 0
        while i < len(aList):
            if self.is_string_or_comment(aList, i):
                i = self.skip_string_or_comment(aList, i)
            elif aList[i] == '!' and not self.match(aList, i + 1, '='):
                aList[i : i + 1] = list('not ')
                i += 4
            else:
                i += 1
    #@+node:ekr.20150514063305.133: *4* is...
    #@+node:ekr.20150514063305.134: *5* is_section_def/ref
    def is_section_def(self, p):
        return self.is_section_ref(p.h)

    def is_section_ref(self, s):
        n1 = s.find("<<", 0)
        n2 = s.find(">>", 0)
        return -1 < n1 < n2 and s[n1 + 2 : n2].strip()
    #@+node:ekr.20150514063305.135: *5* is_string_or_comment
    def is_string_or_comment(self, s, i):
        # Does range checking.
        m = self.match
        return m(s, i, "'") or m(s, i, '"') or m(s, i, "//") or m(s, i, "/*")
    #@+node:ekr.20150514063305.136: *5* is_ws and is_ws_or_nl
    def is_ws(self, ch):
        return ch in ' \t'

    def is_ws_or_nl(self, ch):
        return ch in ' \t\n'
    #@+node:ekr.20150514063305.137: *4* prevNonWsChar and prevNonWsOrNlChar
    def prevNonWsChar(self, s, i):
        i -= 1
        while i >= 0 and self.is_ws(s[i]):
            i -= 1
        return i

    def prevNonWsOrNlChar(self, s, i):
        i -= 1
        while i >= 0 and self.is_ws_or_nl(s[i]):
            i -= 1
        return i
    #@+node:ekr.20150514063305.138: *4* remove...
    #@+node:ekr.20150514063305.139: *5* removeBlankLines
    def removeBlankLines(self, aList):
        i = 0
        while i < len(aList):
            j = i
            while j < len(aList) and aList[j] in " \t":
                j += 1
            if j == len(aList) or aList[j] == '\n':
                del aList[i : j + 1]
            else:
                i = self.skip_past_line(aList, i)
    #@+node:ekr.20150514063305.140: *5* removeExcessWs
    def removeExcessWs(self, aList):
        i = 0
        i = self.removeExcessWsFromLine(aList, i)
        while i < len(aList):
            if self.is_string_or_comment(aList, i):
                i = self.skip_string_or_comment(aList, i)
            elif self.match(aList, i, '\n'):
                i += 1
                i = self.removeExcessWsFromLine(aList, i)
            else: i += 1
    #@+node:ekr.20150514063305.141: *5* removeExessWsFromLine
    def removeExcessWsFromLine(self, aList, i):
        assert(i == 0 or aList[i - 1] == '\n')
        i = self.skip_ws(aList, i)  # Retain the leading whitespace.
        while i < len(aList):
            if self.is_string_or_comment(aList, i):
                break  # safe
            elif self.match(aList, i, '\n'):
                break
            elif self.match(aList, i, ' ') or self.match(aList, i, '\t'):
                # Replace all whitespace by one blank.
                j = self.skip_ws(aList, i)
                assert j > i
                aList[i:j] = [' ']
                i += 1  # make sure we don't go past a newline!
            else: i += 1
        return i
    #@+node:ekr.20150514063305.142: *5* removeMatchingBrackets
    def removeMatchingBrackets(self, aList, i):
        j = self.skip_to_matching_bracket(aList, i)
        if i < j < len(aList):
            c = aList[j]
            if c == ')' or c == ']' or c == '}':
                del aList[j : j + 1]
                del aList[i : i + 1]
                return j - 1
            return j + 1
        return j
    #@+node:ekr.20150514063305.143: *5* removeSemicolonsAtEndOfLines
    def removeSemicolonsAtEndOfLines(self, aList):
        i = 0
        while i < len(aList):
            if self.is_string_or_comment(aList, i):
                i = self.skip_string_or_comment(aList, i)
            elif aList[i] == ';':
                j = self.skip_ws(aList, i + 1)
                if (
                    j >= len(aList) or
                    self.match(aList, j, '\n') or
                    self.match(aList, j, '#') or
                    self.match(aList, j, "//")
                ):
                    del aList[i]
                else: i += 1
            else: i += 1
    #@+node:ekr.20150514063305.144: *5* removeTrailingWs
    def removeTrailingWs(self, aList):
        i = 0
        while i < len(aList):
            if self.is_ws(aList[i]):
                j = i
                i = self.skip_ws(aList, i)
                assert j < i
                if i >= len(aList) or aList[i] == '\n':
                    # print "removing trailing ws:", `i-j`
                    del aList[j:i]
                    i = j
            else: i += 1
    #@+node:ekr.20150514063305.145: *4* replace... & safe_replace
    #@+node:ekr.20150514063305.146: *5* replace
    def replace(self, aList, findString, changeString):
        """
        Replaces all occurances of findString by changeString.
        changeString may be the empty string, but not None.
        """
        if not findString:
            return
        changeList = list(changeString)
        i = 0
        while i < len(aList):
            if self.match(aList, i, findString):
                aList[i : i + len(findString)] = changeList
                i += len(changeList)
            else:
                i += 1
    #@+node:ekr.20150514063305.147: *5* replaceComments
    def replaceComments(self, aList):
        i = 0
        while i < len(aList):
            # Loop invariant: j > progress at end.
            progress = i
            if self.match(aList, i, "//"):
                aList[i : i + 2] = ['#']
                j = self.skip_past_line(aList, i)
            elif self.match(aList, i, "/*"):
                j = self.skip_c_block_comment(aList, i)
                k = i
                while k - 1 >= 0 and aList[k - 1] in ' \t':
                    k -= 1
                assert k == 0 or aList[k - 1] not in ' \t'
                lws = ''.join(aList[k:i])
                comment_body = ''.join(aList[i + 2 : j - 2])
                comment_lines = g.splitLines(lws + comment_body)
                comment_lines = self.munge_block_comment(comment_lines)
                comment = '\n'.join(comment_lines)  # A list of lines.
                comment_list = list(comment)  # A list of characters.
                aList[k:j] = comment_list
                j = k + len(comment_list)
                progress = j - 1  # Disable the check below.
            elif self.match(aList, i, '"') or self.match(aList, i, "'"):
                j = self.skip_string(aList, i)
            else:
                j = i + 1
            # Defensive programming.
            if j == progress:
                j += 1
            assert j > progress
            i = j
    #@+node:ekr.20150514063305.148: *6* munge_block_comment
    def munge_block_comment(self, comment_lines):

        n = len(comment_lines)
        assert n > 0
        s = comment_lines[0]
        junk, w = g.skip_leading_ws_with_indent(s, 0, tab_width=4)
        if n == 1:
            return [f"{' ' * (w - 1)}# {s.strip()}"]
        junk, w = g.skip_leading_ws_with_indent(s, 0, tab_width=4)
        result = []
        for i, s in enumerate(comment_lines):
            if s.strip():
                result.append(f"{' ' * w}# {s.strip()}")
            elif i == n - 1:
                pass  # Omit the line entirely.
            else:
                result.append('')  # Add a blank line
        return result
    #@+node:ekr.20150514063305.149: *5* replaceSectionDefs
    def replaceSectionDefs(self, aList):
        """Replaces < < x > > = by @c (at the start of lines)."""
        if not aList:
            return
        i = 0
        j = self.is_section_def(aList[i])
        if j > 0:
            aList[i:j] = list("@c ")
        while i < len(aList):
            if self.is_string_or_comment(aList, i):
                i = self.skip_string_or_comment(aList, i)
            elif self.match(aList, i, "\n"):
                i += 1
                j = self.is_section_def(aList[i])
                if j > i:
                    aList[i:j] = list("@c ")
            else: i += 1
    #@+node:ekr.20150514063305.150: *5* safe_replace
    def safe_replace(self, aList, findString, changeString):
        """
        Replaces occurances of findString by changeString,
        but only outside of C comments and strings.
        changeString may be the empty string, but not None.
        """
        if not findString:
            return
        changeList = list(changeString)
        i = 0
        if findString[0].isalpha():  # use self.match_word
            while i < len(aList):
                if self.is_string_or_comment(aList, i):
                    i = self.skip_string_or_comment(aList, i)
                elif self.match_word(aList, i, findString):
                    aList[i : i + len(findString)] = changeList
                    i += len(changeList)
                else:
                    i += 1
        else:  #use self.match
            while i < len(aList):
                if self.match(aList, i, findString):
                    aList[i : i + len(findString)] = changeList
                    i += len(changeList)
                else:
                    i += 1
    #@+node:ekr.20150514063305.151: *4* skip
    #@+node:ekr.20150514063305.152: *5* skip_c_block_comment
    def skip_c_block_comment(self, s, i):
        assert self.match(s, i, "/*")
        i += 2
        while i < len(s):
            if self.match(s, i, "*/"):
                return i + 2
            i += 1
        return i
    #@+node:ekr.20150514063305.153: *5* skip_line
    def skip_line(self, s, i):
        while i < len(s) and s[i] != '\n':
            i += 1
        return i
    #@+node:ekr.20150514063305.154: *5* skip_past_line
    def skip_past_line(self, s, i):
        while i < len(s) and s[i] != '\n':
            i += 1
        if i < len(s) and s[i] == '\n':
            i += 1
        return i
    #@+node:ekr.20150514063305.155: *5* skip_past_word
    def skip_past_word(self, s, i):
        assert s[i].isalpha() or s[i] == '~'
        # Kludge: this helps recognize dtors.
        if s[i] == '~':
            i += 1
        while i < len(s):
            ch = s[i]
            if ch.isalnum() or ch == '_':
                i += 1
            else:
                break
        return i
    #@+node:ekr.20150514063305.156: *5* skip_string
    def skip_string(self, s, i):
        delim = s[i]  # handle either single or double-quoted strings
        assert delim == '"' or delim == "'"
        i += 1
        while i < len(s):
            if s[i] == delim:
                return i + 1
            if s[i] == '\\':
                i += 2
            else:
                i += 1
        return i
    #@+node:ekr.20150514063305.157: *5* skip_string_or_comment
    def skip_string_or_comment(self, s, i):
        if self.match(s, i, "'") or self.match(s, i, '"'):
            j = self.skip_string(s, i)
        elif self.match(s, i, "//"):
            j = self.skip_past_line(s, i)
        elif self.match(s, i, "/*"):
            j = self.skip_c_block_comment(s, i)
        else:
            assert False
        return j
    #@+node:ekr.20150514063305.158: *5* skip_to_matching_bracket
    def skip_to_matching_bracket(self, s, i):
        ch = s[i]
        if ch == '(':
            delim = ')'
        elif ch == '{':
            delim = '}'
        elif ch == '[':
            delim = ']'
        else:
            assert False
        i += 1
        while i < len(s):
            ch = s[i]
            if self.is_string_or_comment(s, i):
                i = self.skip_string_or_comment(s, i)
            elif ch == delim:
                return i
            elif ch == '(' or ch == '[' or ch == '{':
                i = self.skip_to_matching_bracket(s, i)
                i += 1  # skip the closing bracket.
            else: i += 1
        return i
    #@+node:ekr.20150514063305.159: *5* skip_ws and skip_ws_and_nl
    def skip_ws(self, aList, i):
        while i < len(aList):
            c = aList[i]
            if c == ' ' or c == '\t':
                i += 1
            else: break
        return i

    def skip_ws_and_nl(self, aList, i):
        while i < len(aList):
            c = aList[i]
            if c == ' ' or c == '\t' or c == '\n':
                i += 1
            else: break
        return i
    #@-others
#@-<< class To_Python >>

#@+others
#@+node:ekr.20210830070921.1: ** function: convert_at_test_nodes
def convert_at_test_nodes(c, converter, root, copy_tree=False):  # pragma: no cover
    """
    Use converter.convert() to convert all the @test nodes in the
    root's tree to children a new last top-level node.
    """
    if not root:
        print('no root')
        return
    last = c.lastTopLevel()
    target = last.insertAfter()
    target.h = 'Converted nodes'
    count = 0
    for p in root.subtree():
        if p.h.startswith('@test'):
            converter.convert_node(c, p, target)
            if copy_tree and p.hasChildren():
                converter.copy_children(c, p, target.lastChild())
            count += 1
    target.expand()
    c.redraw(target)
    print(f"converted {count} @test nodes")
#@+node:ekr.20220416082017.1: ** class AnnotationError
class AnnotationError (Exception):
    pass
#@+node:ekr.20160316111303.1: ** class ConvertCommandsClass
class ConvertCommandsClass(BaseEditCommandsClass):
    """Leo's file-conversion commands"""

    def __init__(self, c):
        """Ctor for EditCommandsClass class."""
        # pylint: disable=super-init-not-called
        self.c = c

    #@+others
    #@+node:ekr.20220105151235.1: *3* ccc.add-mypy-annotations
    @cmd('add-mypy-annotations')
    def addMypyAnnotations(self, event):  # pragma: no cover
        """
        The add-mypy-annotations command adds mypy annotations to function and
        method definitions based on naming conventions.

        To use, select an @<file> node for a python external file and execute
        add-mypy-annotations. The command rewrites the @<file> tree, adding
        mypy annotations for untyped function/method arguments.

        The command attempts no type analysis. It uses "Any" as the type of
        functions and methods that do not specify a return type. As as special
        case, the type of __init__ methods is "None".

        @data add-mypy-annotations in leoSettings.leo contains a list of
        key/value pairs. Keys are argument names (as used in Leo); values are
        mypy type names.

        This command adds annotations for kwargs that have a constant initial
        value.
        """
        self.Add_Mypy_Annotations(self.c).add_annotations()
        self.c.bodyWantsFocus()
    #@+node:ekr.20220105152521.1: *4* class Add_Mypy_Annotations

    class Add_Mypy_Annotations:

        """A class that implements the add-mypy-annotations command."""

        changed_lines = 0
        default_annotation = 'Any'  # The 'DEFAULT' @data add-mypy-annotations key overrides this.
        default_return_annotation = 'None'
        tag = 'add-mypy-annotations'
        types_d: Dict[str, str] = {}  # Keys are argument names. Values are mypy types.

        def __init__(self, c):
            self.c = c
            
        class AnnotationError (Exception):
            pass

        #@+others
        #@+node:ekr.20220105154019.1: *5* ama.init_types_d
        def init_types_d(self):  # pragma: no cover
            """Init the annotations dict."""
            c, d, tag = self.c, self.types_d, self.tag
            data = c.config.getData(tag)
            if not data:
                print(f"@data {tag} not found")
                return
            for s in data:
                try:
                    key, val = s.split(',', 1)
                    if key in d:
                        print(f"{tag}: ignoring duplicate key: {s!r}")
                    elif key == 'DEFAULT':
                        self.default_annotation = val.strip()
                    elif key == 'DEFAULT_RETURN':
                        self.default_return_annotation = val.strip()
                    else:
                        d[key] = val.strip()
                except ValueError:
                    print(f"{tag}: ignoring invalid key/value pair: {s!r}")
            self.types_d = d
        #@+node:ekr.20220105154158.1: *5* ama.add_annotations (entry)
        def add_annotations(self):  # pragma: no cover

            c, p, tag = self.c, self.c.p, self.tag
            # Checks.
            if not p.isAnyAtFileNode():
                g.es_print(f"{tag}: not an @file node: {p.h}")
                return
            if not p.h.endswith('.py'):
                g.es_print(f"{tag}: not a python file: {p.h}")
                return
            # Init.
            self.init_types_d()
            if not self.types_d:
                print(f"{self.tag}: no types given")
                return
            try:
                # Convert p and (recursively) all its descendants.
                self.convert_node(p)
                # Redraw.
                c.expandAllSubheads(p)
                c.treeWantsFocusNow()
            except Exception:
                g.es_exception()
        #@+node:ekr.20220105155837.4: *5* ama.convert_node
        def convert_node(self, p):  # pragma: no cover
            """Convert p and all its descendants."""
            # Convert p.b.
            self.convert_body(p)
            # Recursively create all descendants.
            for child in p.children():
                self.convert_node(child)
        #@+node:ekr.20220105173331.1: *5* ama.convert_body
        def convert_body(self, p):
            """Convert p.b in place."""
            c = self.c
            if not p.b.strip():
                return  # pragma: no cover
            try:
                s = self.def_pat.sub(self.do_def, p.b)
            except AnnotationError as e:
<<<<<<< HEAD
                print('Not converted: p.h:', e)
=======
                print(f"Unchanged: {p.h}: {e!r}")
>>>>>>> 481f5d59
                return
            if p.b != s:
                self.changed_lines += 1
                if not g.unitTesting:
                    print(f"changed {p.h}")  # pragma: no cover
                p.setDirty()
                c.setChanged()
                p.b = s
        #@+node:ekr.20220105174453.1: *5* ama.do_def
        # The old regex recognizes existing return values.
        # def_pat = re.compile(r'^([ \t]*)def[ \t]+(\w+)\s*\((.*?)\)(.*?):(.*?)\n', re.MULTILINE + re.DOTALL)

        # Alas, the old regex can put too much in the return value, thereby putting too little in the argument.
        # *Warning*: a greedy (MULTILINE) search for arguments would match to the *next* def!

        # #2606: End the pattern at the *first* "):" so arguments don't end prematurely.
        #        Alas, now we can't convert defs that already have return values.
        def_pat = re.compile(r'^([ \t]*)def[ \t]+(\w+)\s*\((.*?)\):(.*?)\n', re.MULTILINE + re.DOTALL)
<<<<<<< HEAD
=======

        return_dict: Dict[str, str] = {
            '__init__': 'None',
            '__repr__': 'str',
            '__str__': 'str',
        }
>>>>>>> 481f5d59

        def do_def(self, m):
            lws, name, args, tail = m.group(1), m.group(2), m.group(3), m.group(4)
            args = self.do_args(args)
<<<<<<< HEAD
            return_val_s = 'None' if name == '__init__' else self.default_return_annotation
=======
            ### return_val_s = 'None' if name == '__init__' else self.default_return_annotation
            return_val_s = self.return_dict.get(name, self.default_return_annotation)
>>>>>>> 481f5d59
            return_val = f" -> {return_val_s}"
            if not tail.strip():
                tail = ''
            return f"{lws}def {name}({args}){return_val}:{tail}\n"
        #@+node:ekr.20220105174453.2: *5* ama.do_args
        arg_pat = re.compile(r'(\s*[\*\w]+\s*)([:,=])?')
        comment_pat = re.compile(r'(\s*#.*?\n)')

        def do_args(self, args):
            """Add type annotations for all arguments."""
            multiline = '\n' in args.strip()
            comma = ',\n' if multiline else ', '
            lws = ' ' * 4 if multiline else ''
            result: List[str] = []
            i = 0
            while i < len(args):
                rest = args[i:]
                if not rest.strip():
                    break
                # Handle comments following arguments.
                if multiline and result:
                    m = self.comment_pat.match(rest)
                    if m:
                        comment = m.group(0)
                        i += len(comment)
                        last = result.pop()
                        result.append(f"{last.rstrip()}  {comment.strip()}\n")
                        continue
                m = self.arg_pat.match(rest)
                if not m:  # pragma: no cover
<<<<<<< HEAD
                    raise self.AnnotationError(f"no match for arg_pat.match({rest})")
                    ### g.trace('==== bad args', i, repr(rest))
                    ### return args
=======
                    g.printObj(args, tag='args')
                    raise AnnotationError(f"no match for arg_pat.match({rest})")
>>>>>>> 481f5d59
                name1, tail = m.group(1), m.group(2)
                name = name1.strip()
                i += len(name1)
                if name == 'self':
                    # Don't annotate self, but allow unusual self=expr.
                    if tail == '=':
                        arg, i = self.find_arg(args, i)
                        result.append(f"{lws}{name}={arg}{comma}")
                    else:
                        result.append(f"{lws}{name}{comma}")
                        if i < len(args) and args[i] == ',':
                            i += 1
                elif tail == ':':
                    # Never change an already-annotated arg.
                    arg, i = self.find_arg(args, i)
                    result.append(f"{lws}{name}: {arg}{comma}")
                elif tail == '=':
                    arg, i = self.find_arg(args, i)
                    if arg == 'None':
                        # Use a known type for the arg, if it exists.
                        kind = self.types_d.get(name, self.default_annotation)
                    else:
                        kind = self.kind(arg)
                    result.append(f"{lws}{name}: {kind}={arg}{comma}")
                elif tail == ',':
                    kind = self.types_d.get(name.strip(), self.default_annotation)
                    result.append(f"{lws}{name}: {kind}{comma}")
                    i += 1
                else:
                    kind = self.types_d.get(name.strip(), self.default_annotation)
                    result.append(f"{lws}{name}: {kind}{comma}")
            s = ''.join(result)
            if multiline:
                s = '\n' + s
            if not multiline and s.endswith(', '):
                s = s[:-2]
            return s
        #@+node:ekr.20220105190332.1: *5* ama.find_arg
        def find_arg(self, s, i):
            """
            Scan over type annotations or initializers.

            Return (arg, j), the index of the character following the argument starting at s[i].
            """
            assert s[i] in ':=', (i, s[i], s)
            i += 1
            while i < len(s) and s[i] == ' ':
                i += 1
            i1 = i
            level = 0  # Assume balanced parens, brackets and strings.
            while i < len(s):
                ch = s[i]
                i += 1
                if ch in '[{(':
                    level += 1
<<<<<<< HEAD
                elif ch in ')]}':  # Bug fix.
=======
                elif ch in ')]}':
>>>>>>> 481f5d59
                    level -= 1
                elif ch in '\'"':
                    i = g.skip_python_string(s, i - 1)
                elif ch == ',' and level == 0:
                    # Skip the comma, but don't include it in the result.
                    break
<<<<<<< HEAD
            if level > 0:  # Try to recover gracefully.
                raise self.AnnotationError(f"Bad level: {level}, {s!r}")
                ### g.printObj(s, tag=f"level > 0: {level}")
                ### return s, len(s)
=======
            if level > 0:
                raise AnnotationError(f"Bad level: {level}, {s!r}")
>>>>>>> 481f5d59
            result = s[i1:i].strip()
            if result.endswith(','):
                result = result[:-1].strip()
            return result, i
        #@+node:ekr.20220105222028.1: *5* ama.kind
        bool_pat = re.compile(r'(True|False)')
        float_pat = re.compile(r'[0-9]*\.[0-9]*')
        int_pat = re.compile(r'[0-9]+')
        string_pat = re.compile(r'[\'"].*[\'"]')

        def kind(self, s):
            """Return the kind of the initial value s."""
            if self.bool_pat.match(s):
                return 'bool'
            if self.float_pat.match(s):
                return 'float'
            if self.int_pat.match(s):
                return 'int'
            if self.string_pat.match(s):
                return 'str'
            return self.default_annotation  # pragma: no cover
        #@-others
    #@+node:ekr.20160316091843.1: *3* ccc.c-to-python
    @cmd('c-to-python')
    def cToPy(self, event):  # pragma: no cover
        """
        The c-to-python command converts c or c++ text to python text.
        The conversion is not perfect, but it eliminates a lot of tedious
        text manipulation.
        """
        self.C_To_Python(self.c).go()
        self.c.bodyWantsFocus()
    #@+node:ekr.20150514063305.160: *4* class C_To_Python (To_Python)
    class C_To_Python(To_Python):  # pragma: no cover
        #@+others
        #@+node:ekr.20150514063305.161: *5* ctor & helpers (C_To_Python)
        def __init__(self, c):
            """Ctor for C_To_Python class."""
            super().__init__(c)
            #
            # Internal state...
            self.class_name = ''
                # The class name for the present function.  Used to modify ivars.
            self.ivars = []
                # List of ivars to be converted to self.ivar
            self.get_user_types()
        #@+node:ekr.20150514063305.162: *6* get_user_types (C_To_Python)
        def get_user_types(self):
            c = self.c
            self.class_list = c.config.getData('c-to-python-class-list') or []
            self.type_list = (
                c.config.getData('c-to-python-type-list') or
                ["char", "void", "short", "long", "int", "double", "float"]
            )
            aList = c.config.getData('c-to-python-ivars-dict')
            if aList:
                self.ivars_dict = self.parse_ivars_data(aList)
            else:
                self.ivars_dict = {}
        #@+node:ekr.20150514063305.163: *6* parse_ivars_data
        def parse_ivars_data(self, aList):
            d: Dict[str, List[str]] = {}
            key = None
            aList = [z.strip() for z in aList if z.strip()]
            for s in aList:
                if s.endswith(':'):
                    key = s[:-1].strip()
                elif key:
                    ivars = [z.strip() for z in s.split(',') if z.strip()]
                    aList = d.get(key, [])
                    aList.extend(ivars)
                    d[key] = aList
                else:
                    g.error('invalid @data c-to-python-ivars-dict', repr(s))
                    return {}
            return d
        #@+node:ekr.20150514063305.164: *5* convertCodeList (C_To_Python) & helpers
        def convertCodeList(self, aList):
            r, sr = self.replace, self.safe_replace
            # First...
            r(aList, "\r", '')
            # self.convertLeadingBlanks(aList) # Now done by indent.
            # if leoFlag: replaceSectionDefs(aList)
            self.mungeAllFunctions(aList)
            # Next...
            if 1:
                # CC2 stuff:
                sr(aList, "TRACEPB", "if trace: g.trace")
                sr(aList, "TRACEPN", "if trace: g.trace")
                sr(aList, "TRACEPX", "if trace: g.trace")
                sr(aList, "TICKB", "if trace: g.trace")
                sr(aList, "TICKN", "if trace: g.trace")
                sr(aList, "TICKX", "if trace: g.trace")
                sr(aList, "g.trace(ftag,", "g.trace(")
                sr(aList, "ASSERT_TRACE", "assert")
            sr(aList, "ASSERT", "assert")
            sr(aList, " -> ", '.')
            sr(aList, "->", '.')
            sr(aList, " . ", '.')
            sr(aList, "this.self", "self")
            sr(aList, "{", '')
            sr(aList, "}", '')
            sr(aList, "#if", "if")
            sr(aList, "#else", "else")
            sr(aList, "#endif", '')
            sr(aList, "else if", "elif")
            sr(aList, "else", "else:")
            sr(aList, "&&", " and ")
            sr(aList, "||", " or ")
            sr(aList, "TRUE", "True")
            sr(aList, "FALSE", "False")
            sr(aList, "NULL", "None")
            sr(aList, "this", "self")
            sr(aList, "try", "try:")
            sr(aList, "catch", "except:")
            # if leoFlag: sr(aList, "@code", "@c")
            # Next...
            self.handle_all_keywords(aList)
            self.insert_not(aList)
            self.removeSemicolonsAtEndOfLines(aList)
                # after processing for keywords
            # Last...
            # if firstPart and leoFlag: removeLeadingAtCode(aList)
            self.removeBlankLines(aList)
            self.removeExcessWs(aList)
            # your taste may vary: in Python I don't like extra whitespace
            sr(aList, " :", ":")
            sr(aList, ", ", ",")
            sr(aList, " ,", ",")
            sr(aList, " (", "(")
            sr(aList, "( ", "(")
            sr(aList, " )", ")")
            sr(aList, ") ", ")")
            sr(aList, "@language c", "@language python")
            self.replaceComments(aList)  # should follow all calls to safe_replace
            self.removeTrailingWs(aList)
            r(aList, "\t ", "\t")  # happens when deleting declarations.
        #@+node:ekr.20150514063305.165: *6* handle_all_keywords
        def handle_all_keywords(self, aList):
            """
            converts if ( x ) to if x:
            converts while ( x ) to while x:
            """
            i = 0
            while i < len(aList):
                if self.is_string_or_comment(aList, i):
                    i = self.skip_string_or_comment(aList, i)
                elif (
                    self.match_word(aList, i, "if") or
                    self.match_word(aList, i, "while") or
                    self.match_word(aList, i, "for") or
                    self.match_word(aList, i, "elif")
                ):
                    i = self.handle_keyword(aList, i)
                else:
                    i += 1
            # print "handAllKeywords2:", ''.join(aList)
        #@+node:ekr.20150514063305.166: *7* handle_keyword
        def handle_keyword(self, aList, i):
            if self.match_word(aList, i, "if"):
                i += 2
            elif self.match_word(aList, i, "elif"):
                i += 4
            elif self.match_word(aList, i, "while"):
                i += 5
            elif self.match_word(aList, i, "for"):
                i += 3
            else:
                assert False
            # Make sure one space follows the keyword.
            k = i
            i = self.skip_ws(aList, i)
            if k == i:
                c = aList[i]
                aList[i : i + 1] = [' ', c]
                i += 1
            # Remove '(' and matching ')' and add a ':'
            if aList[i] == "(":
                # Look ahead.  Don't remove if we span a line.
                j = self.skip_to_matching_bracket(aList, i)
                k = i
                found = False
                while k < j and not found:
                    found = aList[k] == '\n'
                    k += 1
                if not found:
                    j = self.removeMatchingBrackets(aList, i)
                if i < j < len(aList):
                    ch = aList[j]
                    aList[j : j + 1] = [ch, ":", " "]
                    j = j + 2
                return j
            return i
        #@+node:ekr.20150514063305.167: *6* mungeAllFunctions
        def mungeAllFunctions(self, aList):
            """Scan for a '{' at the top level that is preceeded by ')' """
            prevSemi = 0  # Previous semicolon: header contains all previous text
            i = 0
            firstOpen = None
            while i < len(aList):
                progress = i
                if self.is_string_or_comment(aList, i):
                    j = self.skip_string_or_comment(aList, i)
                    prevSemi = j
                elif self.match(aList, i, '('):
                    if not firstOpen:
                        firstOpen = i
                    j = i + 1
                elif self.match(aList, i, '#'):
                    # At this point, it is a preprocessor directive.
                    j = self.skip_past_line(aList, i)
                    prevSemi = j
                elif self.match(aList, i, ';'):
                    j = i + 1
                    prevSemi = j
                elif self.match(aList, i, "{"):
                    j = self.handlePossibleFunctionHeader(aList, i, prevSemi, firstOpen)
                    prevSemi = j
                    firstOpen = None  # restart the scan
                else:
                    j = i + 1
                # Handle unusual cases.
                if j <= progress:
                    j = progress + 1
                assert j > progress
                i = j
        #@+node:ekr.20150514063305.168: *7* handlePossibleFunctionHeader
        def handlePossibleFunctionHeader(self, aList, i, prevSemi, firstOpen):
            """
            Converts function header lines from c++ format to python format.
            That is, converts
                x1..nn w::y ( t1 z1,..tn zn) {
            to
                def y (z1,..zn): {
            """
            assert self.match(aList, i, "{")
            prevSemi = self.skip_ws_and_nl(aList, prevSemi)
            close = self.prevNonWsOrNlChar(aList, i)
            if close < 0 or aList[close] != ')':
                # Should not increase *Python* indent.
                return 1 + self.skip_to_matching_bracket(aList, i)
            if not firstOpen:
                return 1 + self.skip_to_matching_bracket(aList, i)
            close2 = self.skip_to_matching_bracket(aList, firstOpen)
            if close2 != close:
                return 1 + self.skip_to_matching_bracket(aList, i)
            open_paren = firstOpen
            assert aList[open_paren] == '('
            head = aList[prevSemi:open_paren]
            # do nothing if the head starts with "if", "for" or "while"
            k = self.skip_ws(head, 0)
            if k >= len(head) or not head[k].isalpha():
                return 1 + self.skip_to_matching_bracket(aList, i)
            kk = self.skip_past_word(head, k)
            if kk > k:
                headString = ''.join(head[k:kk])
                # C keywords that might be followed by '{'
                # print "headString:", headString
                if headString in [
                    "class", "do", "for", "if", "struct", "switch", "while"]:
                    return 1 + self.skip_to_matching_bracket(aList, i)
            args = aList[open_paren : close + 1]
            k = 1 + self.skip_to_matching_bracket(aList, i)
            body = aList[close + 1 : k]
            head = self.massageFunctionHead(head)
            args = self.massageFunctionArgs(args)
            body = self.massageFunctionBody(body)
            result = []
            if head:
                result.extend(head)
            if args:
                result.extend(args)
            if body:
                result.extend(body)
            aList[prevSemi:k] = result
            return prevSemi + len(result)
        #@+node:ekr.20150514063305.170: *7* massageFunctionHead (sets .class_name)
        def massageFunctionHead(self, head):
            result: List[Any] = []
            prevWord = []
            self.class_name = ''
            i = 0
            while i < len(head):
                i = self.skip_ws_and_nl(head, i)
                if i < len(head) and head[i].isalpha():
                    result = []
                    j = self.skip_past_word(head, i)
                    prevWord = head[i:j]
                    i = j
                    # look for ::word2
                    i = self.skip_ws(head, i)
                    if self.match(head, i, "::"):
                        # Set the global to the class name.
                        self.class_name = ''.join(prevWord)
                        # print(class name:", self.class_name)
                        i = self.skip_ws(head, i + 2)
                        if i < len(head) and (head[i] == '~' or head[i].isalpha()):
                            j = self.skip_past_word(head, i)
                            if head[i:j] == prevWord:
                                result.extend('__init__')
                            elif head[i] == '~' and head[i + 1 : j] == prevWord:
                                result.extend('__del__')
                            else:
                                # result.extend(list('::'))
                                result.extend(head[i:j])
                            i = j
                    else:
                        result.extend(prevWord)
                else: i += 1
            finalResult = list("def ")
            finalResult.extend(result)
            return finalResult
        #@+node:ekr.20150514063305.169: *7* massageFunctionArgs
        def massageFunctionArgs(self, args):
            assert args[0] == '('
            assert args[-1] == ')'
            result = ['(']
            lastWord = []
            if self.class_name:
                for item in list("self,"):
                    result.append(item)  #can put extra comma
            i = 1
            while i < len(args):
                i = self.skip_ws_and_nl(args, i)
                ch = args[i]
                if ch.isalpha():
                    j = self.skip_past_word(args, i)
                    lastWord = args[i:j]
                    i = j
                elif ch == ',' or ch == ')':
                    for item in lastWord:
                        result.append(item)
                    if lastWord and ch == ',':
                        result.append(',')
                    lastWord = []
                    i += 1
                else: i += 1
            if result[-1] == ',':
                del result[-1]
            result.append(')')
            result.append(':')
            # print "new args:", ''.join(result)
            return result
        #@+node:ekr.20150514063305.171: *7* massageFunctionBody & helpers
        def massageFunctionBody(self, body):
            body = self.massageIvars(body)
            body = self.removeCasts(body)
            body = self.removeTypeNames(body)
            body = self.dedentBlocks(body)
            return body
        #@+node:ekr.20150514063305.172: *8* dedentBlocks
        def dedentBlocks(self, body):
            """Look for '{' preceded by '{' or '}' or ';'
            (with intervening whitespace and comments).
            """
            i = 0
            while i < len(body):
                j = i
                ch = body[i]
                if self.is_string_or_comment(body, i):
                    j = self.skip_string_or_comment(body, i)
                elif ch in '{};':
                    # Look ahead ofr '{'
                    j += 1
                    while True:
                        k = j
                        j = self.skip_ws_and_nl(body, j)
                        if self.is_string_or_comment(body, j):
                            j = self.skip_string_or_comment(body, j)
                        if k == j:
                            break
                        assert k < j
                    if self.match(body, j, '{'):
                        k = j
                        j = self.skip_to_matching_bracket(body, j)
                        m = '# <Start dedented block>...'
                        body[k : k + 1] = list(m)
                        j += len(m)
                        while k < j:
                            progress = k
                            if body[k] == '\n':
                                k += 1
                                spaces = 0
                                while spaces < 4 and k < j:
                                    if body[k] == ' ':
                                        spaces += 1
                                        k += 1
                                    else:
                                        break
                                if spaces > 0:
                                    del body[k - spaces : k]
                                    k -= spaces
                                    j -= spaces
                            else:
                                k += 1
                            assert progress < k
                        m = '    # <End dedented block>'
                        body[j : j + 1] = list(m)
                        j += len(m)
                else:
                    j = i + 1
                # Defensive programming.
                if i == j:
                    j += 1
                assert i < j
                i = j
            return body
        #@+node:ekr.20150514063305.173: *8* massageIvars
        def massageIvars(self, body):
            ivars = self.ivars_dict.get(self.class_name, [])
            i = 0
            while i < len(body):
                if self.is_string_or_comment(body, i):
                    i = self.skip_string_or_comment(body, i)
                elif body[i].isalpha():
                    j = self.skip_past_word(body, i)
                    word = ''.join(body[i:j])
                    # print "looking up:", word
                    if word in ivars:
                        # replace word by self.word
                        # print "replacing", word, " by self.", word
                        word = "self." + word
                        word = list(word)  # type:ignore
                        body[i:j] = word
                        delta = len(word) - (j - i)
                        i = j + delta
                    else: i = j
                else: i += 1
            return body
        #@+node:ekr.20150514063305.174: *8* removeCasts
        def removeCasts(self, body):
            i = 0
            while i < len(body):
                if self.is_string_or_comment(body, i):
                    i = self.skip_string_or_comment(body, i)
                elif self.match(body, i, '('):
                    start = i
                    i = self.skip_ws(body, i + 1)
                    if body[i].isalpha():
                        j = self.skip_past_word(body, i)
                        word = ''.join(body[i:j])
                        i = j
                        if word in self.class_list or word in self.type_list:
                            i = self.skip_ws(body, i)
                            while self.match(body, i, '*'):
                                i += 1
                            i = self.skip_ws(body, i)
                            if self.match(body, i, ')'):
                                i += 1
                                # print "removing cast:", ''.join(body[start:i])
                                del body[start:i]
                                i = start
                else: i += 1
            return body
        #@+node:ekr.20150514063305.175: *8* removeTypeNames
        def removeTypeNames(self, body):
            """Do _not_ remove type names when preceeded by new."""
            i = 0
            while i < len(body):
                if self.is_string_or_comment(body, i):
                    i = self.skip_string_or_comment(body, i)
                elif self.match_word(body, i, "new"):
                    i = self.skip_past_word(body, i)
                    i = self.skip_ws(body, i)
                    # don't remove what follows new.
                    if body[i].isalpha():
                        i = self.skip_past_word(body, i)
                elif body[i].isalpha():
                    j = self.skip_past_word(body, i)
                    word = ''.join(body[i:j])
                    if word in self.class_list or word in self.type_list:
                        j = self.skip_ws(body, j)
                        while self.match(body, j, '*'):
                            j += 1
                        # print "Deleting type name:", ''.join(body[i:j])
                        j = self.skip_ws(body, j)
                        del body[i:j]
                    else:
                        i = j
                else: i += 1
            return body
        #@-others
    #@+node:ekr.20160111190632.1: *3* ccc.makeStubFiles
    @cmd('make-stub-files')
    def make_stub_files(self, event):  # pragma: no cover
        """
        Make stub files for all nearby @<file> nodes.
        Take configuration settings from @x stub-y nodes.
        """
        #@+others
        #@+node:ekr.20160213070235.1: *4* class MakeStubFileAdapter
        class MakeStubFileAdapter:  # pragma: no cover
            """
            An class that adapts leo/external/make_stub_files.py to Leo.

            Settings are taken from Leo settings nodes, not a .cfg file.
            """
            #@+others
            #@+node:ekr.20160213070235.2: *5* msf.ctor & helpers
            def __init__(self, c):
                """MakeStubFile.ctor. From StandAloneMakeStubFile.ctor."""
                self.c = c
                self.msf = msf = g.import_module('make_stub_files')
                x = msf.StandAloneMakeStubFile()  # x is used *only* to init ivars.
                # Ivars set on the command line...
                self.config_fn = None
                self.enable_unit_tests = False
                self.files = []  # May also be set in the config file.
                self.output_directory = self.finalize(
                    c.config.getString('stub-output-directory') or '.')
                self.output_fn = None
                self.overwrite = c.config.getBool('stub-overwrite', default=False)
                self.trace_matches = c.config.getBool(
                    'stub-trace-matches', default=False)
                self.trace_patterns = c.config.getBool(
                    'stub-trace-patterns', default=False)
                self.trace_reduce = c.config.getBool('stub-trace-reduce', default=False)
                self.trace_visitors = c.config.getBool(
                    'stub-trace-visitors', default=False)
                self.update_flag = c.config.getBool('stub-update', default=False)
                self.verbose = c.config.getBool('stub-verbose', default=False)
                self.warn = c.config.getBool('stub-warn', default=False)
                # Pattern lists & dicts, set by config sections...
                self.patterns_dict = {}
                self.names_dict = {}
                self.def_patterns = self.scan_patterns('stub-def-name-patterns')
                self.general_patterns = self.scan_patterns('stub-general-patterns')
                self.prefix_lines = self.scan('stub-prefix-lines')
                self.regex_patterns = self.scan_patterns('stub-regex-patterns')
                # Complete the dicts.
                x.make_patterns_dict()
                self.patterns_dict = x.patterns_dict
                self.op_name_dict = x.op_name_dict = x.make_op_name_dict()
                # Copy the ivars.
                x.def_patterns = self.def_patterns
                x.general_patterns = self.general_patterns
                x.regex_patterns = self.regex_patterns
                x.prefix_lines = self.prefix_lines
            #@+node:ekr.20160213070235.3: *6* msf.scan
            def scan(self, kind):
                """Return a list of *all* lines from an @data node, including comments."""
                c = self.c
                aList = c.config.getData(kind, strip_comments=False, strip_data=False)
                if not aList:
                    g.trace(f"warning: no @data {kind} node")
                return aList
            #@+node:ekr.20160213070235.4: *6* msf.scan_d
            def scan_d(self, kind):
                """Return a dict created from an @data node of the given kind."""
                c = self.c
                aList = c.config.getData(kind, strip_comments=True, strip_data=True)
                d = {}
                if aList is None:
                    g.trace(f"warning: no @data {kind} node")
                for s in aList or []:
                    name, value = s.split(':', 1)
                    d[name.strip()] = value.strip()
                return d
            #@+node:ekr.20160213070235.5: *6* msf.scan_patterns
            def scan_patterns(self, kind):
                """Parse the config section into a list of patterns, preserving order."""
                d = self.scan_d(kind)
                aList = []
                seen = set()
                for key in d:
                    value = d.get(key)
                    if key in seen:
                        g.trace('duplicate key', key)
                    else:
                        seen.add(key)
                        aList.append(self.msf.Pattern(key, value))
                return aList
            #@+node:ekr.20160213070235.6: *5* msf.finalize
            def finalize(self, fn):
                """Finalize and regularize a filename."""
                return g.os_path_normpath(g.os_path_abspath(g.os_path_expanduser(fn)))
            #@+node:ekr.20160213070235.7: *5* msf.make_stub_file
            def make_stub_file(self, p):
                """Make a stub file in ~/stubs for the @<file> node at p."""
                import ast
                assert p.isAnyAtFileNode()
                c = self.c
                fn = p.anyAtFileNodeName()
                if not fn.endswith('.py'):
                    g.es_print('not a python file', fn)
                    return
                abs_fn = g.fullPath(c, p)
                if not g.os_path_exists(abs_fn):
                    g.es_print('not found', abs_fn)
                    return
                if g.os_path_exists(self.output_directory):
                    base_fn = g.os_path_basename(fn)
                    out_fn = g.os_path_finalize_join(self.output_directory, base_fn)
                else:
                    g.es_print('not found', self.output_directory)
                    return
                out_fn = out_fn[:-3] + '.pyi'
                out_fn = g.os_path_normpath(out_fn)
                self.output_fn = out_fn  # compatibility with stand-alone script
                s = open(abs_fn).read()
                node = ast.parse(s, filename=fn, mode='exec')
                # Make the traverser *after* creating output_fn and output_directory ivars.
                x = self.msf.StubTraverser(controller=self)
                x.output_fn = self.output_fn
                x.output_directory = self.output_directory
                x.trace_matches = self.trace_matches
                x.trace_patterns = self.trace_patterns
                x.trace_reduce = self.trace_reduce
                x.trace_visitors = self.trace_visitors
                x.run(node)
            #@+node:ekr.20160213070235.8: *5* msf.run
            def run(self, p):
                """Make stub files for all files in p's tree."""
                if p.isAnyAtFileNode():
                    self.make_stub_file(p)
                    return
                # First, look down tree.
                after, p2 = p.nodeAfterTree(), p.firstChild()
                found = False
                while p2 and p != after:
                    if p2.isAnyAtFileNode():
                        self.make_stub_file(p2)
                        p2.moveToNext()
                        found = True
                    else:
                        p2.moveToThreadNext()
                if not found:
                    # Look up the tree.
                    for p2 in p.parents():
                        if p2.isAnyAtFileNode():
                            self.make_stub_file(p2)
                            break
                    else:
                        g.es('no files found in tree:', p.h)
            #@-others
        #@-others
        MakeStubFileAdapter(self.c).run(self.c.p)
    #@+node:ekr.20160316091923.1: *3* ccc.python-to-coffeescript
    @cmd('python-to-coffeescript')
    def python2coffeescript(self, event):  # pragma: no cover
        """
        Converts python text to coffeescript text. The conversion is not
        perfect, but it eliminates a lot of tedious text manipulation.
        """
        #@+others
        #@+node:ekr.20160316092837.1: *4* class Python_To_Coffeescript_Adapter
        class Python_To_Coffeescript_Adapter:  # pragma: no cover
            """An interface class between Leo and leo/external/py2cs.py."""
            #@+others
            #@+node:ekr.20160316112717.1: *5* py2cs.ctor
            def __init__(self, c):
                """Ctor for Python_To_Coffeescript_Adapter class."""
                self.c = c
                self.files = []
                self.output_directory = self.finalize(
                    c.config.getString('py2cs-output-directory'))
                # self.output_fn = None
                self.overwrite = c.config.getBool('py2cs-overwrite', default=False)
                # Connect to the external module.
                self.py2cs = g.import_module('leo.external.py2cs')
            #@+node:ekr.20160316093019.1: *5* py2cs.main
            def main(self):
                """Main line for Python_To_CoffeeScript class."""
                if self.py2cs:
                    self.run()
                else:
                    g.es_print('can not load py2cs.py')
            #@+node:ekr.20160316094011.7: *5* py2cs.finalize
            def finalize(self, fn):
                """Finalize and regularize a filename."""
                return g.os_path_normpath(g.os_path_abspath(g.os_path_expanduser(fn)))
            #@+node:ekr.20160316094011.8: *5* py2cs.to_coffeescript
            def to_coffeescript(self, p):
                """Convert the @<file> node at p to a .coffee file."""
                assert p.isAnyAtFileNode()
                c = self.c
                fn = p.anyAtFileNodeName()
                if not fn.endswith('.py'):
                    g.es_print('not a python file', fn)
                    return
                abs_fn = g.fullPath(c, p)
                if not g.os_path_exists(abs_fn):
                    g.es_print('not found', abs_fn)
                    return
                if g.os_path_exists(self.output_directory):
                    base_fn = g.os_path_basename(fn)
                    out_fn = g.os_path_finalize_join(self.output_directory, base_fn)
                else:
                    g.es_print('not found', self.output_directory)
                    return
                out_fn = out_fn[:-3] + '.coffee'
                out_fn = g.os_path_normpath(out_fn)
                s = open(abs_fn).read()
                # s = self.strip_sentinels(s)
                if 0:
                    for z in g.splitLines(s)[:20]:
                        print(z.rstrip())
                x = self.py2cs.MakeCoffeeScriptController()
                # copy ivars and run.
                x.enable_unit_tests = False
                x.files = [abs_fn,]
                x.output_directory = self.output_directory
                x.overwrite = self.overwrite
                x.make_coffeescript_file(abs_fn, s=s)
            #@+node:ekr.20160316094011.9: *5* py2cs.run
            def run(self):
                """Create .coffee files for all @<file> nodes in p's tree."""
                p = c.p
                if p.isAnyAtFileNode():
                    self.to_coffeescript(p)
                    return
                # First, look down tree.
                after, p2 = p.nodeAfterTree(), p.firstChild()
                found = False
                while p2 and p != after:
                    if p2.isAnyAtFileNode():
                        self.to_coffeescript(p2)
                        p2.moveToNext()
                        found = True
                    else:
                        p2.moveToThreadNext()
                if not found:
                    # Look up the tree.
                    for p2 in p.parents():
                        if p2.isAnyAtFileNode():
                            self.to_coffeescript(p2)
                            return
                g.es_print('no files found in tree:', p.h)
            #@+node:ekr.20160316141812.1: *5* py2cs.strip_sentinels
            def strip_sentinels(self, s):
                """
                Strip s of all sentinel lines.
                This may be dubious because it destroys outline structure.
                """
                delims = ['#', None, None]
                return ''.join(
                    [z for z in g.splitLines(s) if not g.is_sentinel(z, delims)])
            #@-others
        #@-others
        c = self.c
        Python_To_Coffeescript_Adapter(c).main()
        c.bodyWantsFocus()
    #@+node:ekr.20211013080132.1: *3* ccc.python-to-typescript
    @cmd('python-to-typescript')
    def pythonToTypescriptCommand(self, event):  # pragma: no cover
        """
        The python-to-typescript command converts python to typescript text.
        The conversion is not perfect, but it eliminates a lot of tedious text
        manipulation.

        To use, select any @<file> node and execute python-to-typescript. The
        command creates (safe!) results in the last top-level node of the
        outline.

        The command attempts no type analysis. It uses "void" as the type of
        all functions and methods. However, the script will annotate
        function/method arguments:

        @data python-to-typescript-types in leoSettings.leo contains a list of
        key/value pairs. Keys are argument names (as used in Leo); values are
        typescript type names.
        """
        c = self.c
        self.PythonToTypescript(c).convert(c.p)
        self.c.bodyWantsFocus()
    #@+node:ekr.20211013080132.2: *4* class PythonToTypescript
    #@@nobeautify
    class PythonToTypescript:  # pragma: no cover

        # The handlers are clear as they are.
        # pylint: disable=no-else-return

        # Keys are argument names. Values are typescript types.
        # Typescript can infer types of initialized kwargs.
        types_d: Dict[str, str] = {}

        #@+others
        #@+node:ekr.20211020162251.1: *5* py2ts.ctor
        def __init__(self, c, alias=None):
            self.c = c
            self.alias = alias  # For scripts. An alias for 'self'.
            data = c.config.getData('python-to-typescript-types') or []
            for line in data:
                try:
                    key, value = line.split(',')
                    self.types_d[key.strip()] = value.strip()
                except Exception:
                    g.es_print('ignoring bad key/value pair in @data python-to-typescript-types')
                    g.es_print(repr(line))
        #@+node:ekr.20211013081549.1: *5* py2ts.convert
        def convert(self, p):
            """
            The main line.

            Convert p and all descendants as a child of a new last top-level node.
            """
            c = self.c
            # Create the parent node. It will be deleted.
            parent = c.lastTopLevel().insertAfter()
            # Convert p and all its descendants.
            try:
                self.convert_node(p, parent)
                # Promote the translated node.
                parent.promote()
                parent.doDelete()
                p = c.lastTopLevel()
                p.h = p.h.replace('.py', '.ts').replace('@', '@@')
                c.redraw(p)
                c.expandAllSubheads(p)
                c.treeWantsFocusNow()
            except Exception:
                g.es_exception()
        #@+node:ekr.20211013101327.1: *5* py2ts.convert_node
        def convert_node(self, p, parent):
            # Create a copy of p as the last child of parent.
            target = parent.insertAsLastChild()
            target.h = p.h  # The caller will rename this node.
            # Convert p.b into child.b
            self.convert_body(p, target)
            # Recursively create all descendants.
            for child in p.children():
                self.convert_node(child, target)
        #@+node:ekr.20211013102209.1: *5* py2ts.convert_body, handlers &helpers
        patterns: Optional[Tuple] = None

        def convert_body(self, p, target):
            """
            Convert p.b into target.b.

            This is the heart of the algorithm.
            """
            # Calculate this table only once.
            if not self.patterns:
                self.patterns = (
                    # Head: order matters.
                    (self.comment_pat, self.do_comment),
                    (self.docstring_pat, self.do_docstring),
                    (self.section_ref_pat, self.do_section_ref),
                    # Middle: order doesn't matter.
                    (self.class_pat, self.do_class),
                    (self.def_pat, self.do_def),
                    (self.elif_pat, self.do_elif),
                    (self.else_pat, self.do_else),
                    (self.except_pat, self.do_except),
                    (self.finally_pat, self.do_finally),
                    (self.for_pat, self.do_for),
                    (self.if_pat, self.do_if),
                    (self.import_pat, self.do_import),
                    (self.try_pat, self.do_try),
                    (self.while_pat, self.do_while),
                    (self.with_pat, self.do_with),
                    # Tail: order matters.
                    (self.trailing_comment_pat, self.do_trailing_comment)
                )
            # The loop may change lines, but each line is scanned only once.
            i, lines = 0, g.splitLines(self.pre_pass(p.b))
            old_lines = lines[:]
            while i < len(lines):
                progress = i
                line = lines[i]
                for (pattern, handler) in self.patterns:
                    m = pattern.match(line)
                    if m:
                        i = handler(i, lines, m, p)  # May change lines.
                        break
                else:
                    self.do_operators(i, lines, p)
                    self.do_semicolon(i, lines, p)
                    i += 1
                assert progress < i
            if False and g.unitTesting and lines != old_lines:
                print(f"\nchanged {p.h}:\n")
                for z in lines:
                    print(z.rstrip())
            # Run the post-pass
            target.b = self.post_pass(lines)
            # Munge target.h.
            target.h = target.h.replace('__init__', 'constructor')
        #@+node:ekr.20211018154815.1: *6* handlers
        #@+node:ekr.20211014023141.1: *7* py2ts.do_class
        class_pat = re.compile(r'^([ \t]*)class(.*):(.*)\n')

        def do_class(self, i, lines, m, p):

            j = self.find_indented_block(i, lines, m, p)
            lws, base, tail = m.group(1), m.group(2).strip(), m.group(3).strip()
            base_s = f" {base} " if base else ''
            tail_s = f" // {tail}" if tail else ''
            lines[i] = f"{lws}class{base_s}{{{tail_s}\n"
            lines.insert(j, f"{lws}}}\n")
            return i + 1
        #@+node:ekr.20211013165615.1: *7* py2ts.do_comment
        comment_pat = re.compile(r'^([ \t]*)#(.*)\n')

        def do_comment(self, i, lines, m, p):
            """Handle a stand-alone comment line."""
            lws, comment = m.group(1), m.group(2).strip()
            if comment:
                lines[i] = f"{lws}// {comment}\n"
            else:
                lines[i] = '\n'  # Write blank line for an empty comment.
            return i + 1
        #@+node:ekr.20211013130041.1: *7* py2ts.do_def & helper
        def_pat = re.compile(r'^([ \t]*)def[ \t]+([\w_]+)\s*\((.*)\):(.*)\n')
        this_pat = re.compile(r'^.*?\bthis\b')  # 'self' has already become 'this'.

        def do_def(self, i, lines, m, p):

            j = self.find_indented_block(i, lines, m, p)
            lws, name, args, tail = m.group(1), m.group(2), m.group(3).strip(), m.group(4).strip()
            args = self.do_args(args)
            if name == '__init__':
                name = 'constructor'
            tail_s = f" // {tail}" if tail else ''
            # Use void as a placeholder type.
            type_s = ' ' if name == 'constructor' else ': void '
            function_s = ' ' if self.this_pat.match(lines[i]) else ' function '
            lines[i] = f"{lws}public{function_s}{name}({args}){type_s}{{{tail_s}\n"
            lines.insert(j, f"{lws}}}\n")
            return i + 1
        #@+node:ekr.20211014031722.1: *8* py2ts.do_args
        def do_args(self, args):
            """Add type annotations and remove the 'self' argument."""
            result = []
            for arg in (z.strip() for z in args.split(',')):
                # Omit the self arg.
                if arg != 'this':  # Already converted.
                    val = self.types_d.get(arg)
                    result.append(f"{arg}: {val}" if val else arg)
            return ', '.join(result)
        #@+node:ekr.20211013165952.1: *7* py2ts.do_docstring
        docstring_pat = re.compile(r'^([ \t]*)r?("""|\'\'\')(.*)\n')

        def do_docstring(self, i, lines, m, p):
            """
            Convert a python docstring.

            Always use the full multi-line typescript format, even for single-line
            python docstrings.
            """
            lws, delim, docstring = m.group(1), m.group(2), m.group(3).strip()
            tail = docstring.replace(delim, '').strip()
            lines[i] = f"{lws}/**\n"
            if tail:
                lines.insert(i + 1, f"{lws} * {tail}\n")
                i += 1
            if delim in docstring:
                lines.insert(i + 1, f"{lws} */\n")
                return i + 2
            i += 1
            while i < len(lines):
                line = lines[i]
                # Buglet: ignores whatever might follow.
                tail = line.replace(delim, '').strip()
                # pylint: disable=no-else-return
                if delim in line:
                    if tail:
                        lines[i] = f"{lws} * {tail}\n"
                        lines.insert(i + 1, f"{lws} */\n")
                        return i + 2
                    else:
                        lines[i] = f"{lws} */\n"
                        return i + 1
                elif tail:
                    lines[i] = f"{lws} * {tail}\n"
                else:
                    lines[i] = f"{lws} *\n"
                i += 1
            return i
        #@+node:ekr.20211014030113.1: *7* py2ts.do_except
        except_pat = re.compile(r'^([ \t]*)except(.*):(.*)\n')

        def do_except(self, i, lines, m, p):

            j = self.find_indented_block(i, lines, m, p)
            lws, error, tail = m.group(1), m.group(2).strip(), m.group(3).strip()
            tail_s = f" // {tail}" if tail else ''
            error_s = f" ({error}) " if error else ''
            lines[i] = f"{lws}catch{error_s}{{{tail_s}\n"
            lines.insert(j, f"{lws}}}\n")
            return i + 1
        #@+node:ekr.20211013141725.1: *7* py2ts.do_for
        for1_s = r'^([ \t]*)for[ \t]+(.*):(.*)\n'  # for (cond):
        for2_s = r'^([ \t]*)for[ \t]*\((.*)\n'  # for (

        for1_pat = re.compile(for1_s)
        for2_pat = re.compile(for2_s)
        for_pat = re.compile(fr"{for1_s}|{for2_s}")  # Used by main loop.

        def do_for(self, i, lines, m, p):

            line = lines[i]
            m1 = self.for1_pat.match(line)
            m2 = self.for2_pat.match(line)
            if m1:
                j = self.find_indented_block(i, lines, m, p)
                lws, cond, tail = m.group(1), m.group(2).strip(), m.group(3).strip()
                cond_s = cond if cond.startswith('(') else f"({cond})"
                tail_s = f" // {tail}" if tail else ''
                lines[i] = f"{lws}for {cond_s} {{{tail_s}\n"
                self.do_operators(i, lines, p)
                lines.insert(j, f"{lws}}}\n")
                return i + 1
            else:
                j = self.find_indented_block(i, lines, m2, p)
                # Generate the 'for' line.
                lws, tail = m2.group(1), m2.group(2).strip()
                tail_s = f" // {tail}" if tail else ''
                lines[i] = f"{lws}for ({tail_s}\n"
                # Tell do_semicolons that lines[i:j] are not statements.
                self.kill_semicolons(lines, i, j)
                # Assume line[j] closes the paren.  Insert '{'
                lines[j] = lines[j].rstrip().replace(':', '') + ' {\n'
                # Insert '}'
                k = self.find_indented_block(j, lines, m2, p)
                lines.insert(k, f"{lws}}}\n")
                return i + 1
        #@+node:ekr.20211017202104.1: *7* py2ts.do_import
        import_s = r'^([ \t]*)import[ \t]+(.*)\n'
        import_from_s = r'^([ \t]*)from[ \t]+(.*)[ \t]+import[ \t]+(.*)\n'
        import_pat = re.compile(fr"{import_s}|{import_from_s}")  # Used by main loop.
        import1_pat = re.compile(import_s)
        import2_pat = re.compile(import_from_s)

        def do_import(self, i, lines, m, p):

            line = lines[i]
            m1 = self.import1_pat.match(line)
            m2 = self.import2_pat.match(line)
            # Comment out all imports.
            if m1:
                lws, import_list = m1.group(1), m1.group(2).strip()
                lines[i] = f'{lws}// import "{import_list}"\n'
            else:
                lws, module, import_list = m2.group(1), m2.group(2).strip(), m2.group(3).strip()
                lines[i] = f'{lws}// from "{module}" import {import_list}\n'
            return i + 1
        #@+node:ekr.20211014022432.1: *7* py2ts.do_elif
        elif1_s = r'^([ \t]*)elif[ \t]+(.*):(.*)\n'  # elif (cond):
        elif2_s = r'^([ \t]*)elif[ \t]*\((.*)\n'  # elif (

        elif1_pat = re.compile(elif1_s)
        elif2_pat = re.compile(elif2_s)
        elif_pat = re.compile(fr"{elif1_s}|{elif2_s}")  # Used by main loop.

        def do_elif(self, i, lines, m, p):

            line = lines[i]
            m1 = self.elif1_pat.match(line)
            m2 = self.elif2_pat.match(line)
            if m1:
                j = self.find_indented_block(i, lines, m, p)
                lws, cond, tail = m.group(1), m.group(2).strip(), m.group(3).strip()
                cond_s = cond if cond.startswith('(') else f"({cond})"
                tail_s = f" // {tail}" if tail else ''
                lines[i] = f"{lws}else if {cond_s} {{{tail_s}\n"
                lines.insert(j, f"{lws}}}\n")
                self.do_operators(i, lines, p)
                return i + 1
            else:
                j = self.find_indented_block(i, lines, m2, p)
                # Generate the 'else if' line.
                lws, tail = m2.group(1), m2.group(2).strip()
                tail_s = f" // {tail}" if tail else ''
                lines[i] = f"{lws}else if ({tail_s}\n"
                # Tell do_semicolons that lines[i:j] are not statements.
                self.kill_semicolons(lines, i, j)
                # Assume line[j] closes the paren.  Insert '{'
                lines[j] = lines[j].rstrip().replace(':', '') + ' {\n'
                # Insert '}'
                k = self.find_indented_block(j, lines, m2, p)
                lines.insert(k, f"{lws}}}\n")
                return i + 1

        #@+node:ekr.20211014022445.1: *7* py2ts.do_else
        else_pat = re.compile(r'^([ \t]*)else:(.*)\n')

        def do_else(self, i, lines, m, p):

            j = self.find_indented_block(i, lines, m, p)
            lws, tail = m.group(1), m.group(2).strip()
            tail_s = f" // {tail}" if tail else ''
            lines[i] = f"{lws}else {{{tail_s}\n"
            lines.insert(j, f"{lws}}}\n")
            return i + 1
        #@+node:ekr.20211014022453.1: *7* py2ts.do_finally
        finally_pat = re.compile(r'^([ \t]*)finally:(.*)\n')

        def do_finally(self, i, lines, m, p):

            j = self.find_indented_block(i, lines, m, p)
            lws, tail = m.group(1), m.group(2).strip()
            tail_s = f" // {tail}" if tail else ''
            lines[i] = f"{lws}finally {{{tail_s}\n"
            lines.insert(j, f"{lws}}}\n")
            return i + 1
        #@+node:ekr.20211013131016.1: *7* py2ts.do_if
        if1_s = r'^([ \t]*)if[ \t]+(.*):(.*)\n'  # if (cond):
        if2_s = r'^([ \t]*)if[ \t]*\((.*)\n'  # if (

        if1_pat = re.compile(if1_s)
        if2_pat = re.compile(if2_s)
        if_pat = re.compile(fr"{if1_s}|{if2_s}")  # Used by main loop.

        def do_if(self, i, lines, m, p):

            line = lines[i]
            m1 = self.if1_pat.match(line)
            m2 = self.if2_pat.match(line)
            if m1:
                j = self.find_indented_block(i, lines, m1, p)
                lws, cond, tail = m.group(1), m.group(2).strip(), m.group(3).strip()
                cond_s = cond if cond.startswith('(') else f"({cond})"
                tail_s = f" // {tail}" if tail else ''
                lines[i] = f"{lws}if {cond_s} {{{tail_s}\n"
                self.do_operators(i, lines, p)
                lines.insert(j, f"{lws}}}\n")
                return i + 1
            else:
                j = self.find_indented_block(i, lines, m2, p)
                # Generate the 'if' line.
                lws, tail = m2.group(1), m2.group(2).strip()
                tail_s = f" // {tail}" if tail else ''
                lines[i] = f"{lws}if ({tail_s}\n"
                # Tell do_semicolons that lines[i:j] are not statements.
                self.kill_semicolons(lines, i, j)
                # Assume line[j] closes the paren.  Insert '{'
                lines[j] = lines[j].rstrip().replace(':', '') + ' {\n'
                # Insert '}'
                k = self.find_indented_block(j, lines, m2, p)
                lines.insert(k, f"{lws}}}\n")
                return i + 1
        #@+node:ekr.20211018125503.1: *7* py2ts.do_section_ref
        section_ref_pat = re.compile(r"^([ \t]*)(\<\<.*?\>\>)\s*(.*)$")

        def do_section_ref(self, i, lines, m, p):
            # Handle trailing code.
            lws, section_name, tail = m.group(1), m.group(2), m.group(3).strip()
            if tail.startswith('#'):
                lines[i] = f"{lws}{section_name}  // {tail[1:]}\n"
            return i + 1
        #@+node:ekr.20211014022506.1: *7* py2ts.do_try
        try_pat = re.compile(r'^([ \t]*)try:(.*)\n')

        def do_try(self, i, lines, m, p):

            j = self.find_indented_block(i, lines, m, p)
            lws, tail = m.group(1), m.group(2).strip()
            tail_s = f" // {tail}" if tail else ''
            lines[i] = f"{lws}try {{{tail_s}\n"
            lines.insert(j, f"{lws}}}\n")
            return i + 1
        #@+node:ekr.20211013141809.1: *7* py2ts.do_while
        while1_s = r'^([ \t]*)while[ \t]+(.*):(.*)\n'  # while (cond):
        while2_s = r'^([ \t]*)while[ \t]*\((.*)\n'  # while (

        while1_pat = re.compile(while1_s)
        while2_pat = re.compile(while2_s)
        while_pat = re.compile(fr"{while1_s}|{while2_s}")  # Used by main loop.

        def do_while(self, i, lines, m, p):

            line = lines[i]
            m1 = self.while1_pat.match(line)
            m2 = self.while2_pat.match(line)
            if m1:
                j = self.find_indented_block(i, lines, m, p)
                lws, cond, tail = m.group(1), m.group(2).strip(), m.group(3).strip()
                cond_s = cond if cond.startswith('(') else f"({cond})"
                tail_s = f" // {tail}" if tail else ''
                lines[i] = f"{lws}while {cond_s} {{{tail_s}\n"
                self.do_operators(i, lines, p)
                lines.insert(j, f"{lws}}}\n")
                return i + 1
            else:
                j = self.find_indented_block(i, lines, m2, p)
                # Generate the 'while' line.
                lws, tail = m2.group(1), m2.group(2).strip()
                tail_s = f" // {tail}" if tail else ''
                lines[i] = f"{lws}while ({tail_s}\n"
                # Tell do_semicolons that lines[i:j] are not statements.
                self.kill_semicolons(lines, i, j)
                # Assume line[j] closes the paren.  Insert '{'
                lines[j] = lines[j].rstrip().replace(':', '') + ' {\n'
                # Insert '}'
                k = self.find_indented_block(j, lines, m2, p)
                lines.insert(k, f"{lws}}}\n")
                return i + 1

        #@+node:ekr.20211014022554.1: *7* py2ts.do_with
        with_pat = re.compile(r'^([ \t]*)with(.*):(.*)\n')

        def do_with(self, i, lines, m, p):

            j = self.find_indented_block(i, lines, m, p)
            lws, clause, tail = m.group(1), m.group(2).strip(), m.group(3).strip()
            tail_s = f" // {tail}" if tail else ''
            clause_s = f" ({clause}) " if clause else ''
            lines[i] = f"{lws}with{clause_s}{{{tail_s}\n"
            lines.insert(j, f"{lws}}}\n")
            return i + 1
        #@+node:ekr.20211013172540.1: *7* py2ts.do_trailing_comment
        trailing_comment_pat = re.compile(r'^([ \t]*)(.*)#(.*)\n')

        def do_trailing_comment(self, i, lines, m, p):
            """
            Handle a trailing comment line.

            All other patterns have already been scanned on the line.
            """
            lws, statement, trailing_comment = m.group(1), m.group(2).rstrip(), m.group(3).strip()
            statement_s = f"{statement};" if self.ends_statement(i, lines) else statement
            lines[i] = f"{lws}{statement_s}  // {trailing_comment}\n"
            return i + 1
        #@+node:ekr.20211022090919.1: *6* helpers
        #@+node:ekr.20211017210122.1: *7* py2ts.do_operators
        def do_operators(self, i, lines, p):

            # Regex replacements.
            table = (
                ('True', 'true'),
                ('False', 'false'),
                # ('None', 'null'), # Done in post-pass.
                ('default', 'default_val'),
                ('and', '&&'),
                ('or', '||'),
                ('is not', '!='),
                ('is', '=='),
                ('not', '!'),
                ('assert', '// assert'),
            )
            for a, b in table:
                lines[i] = re.sub(fr"\b{a}\b", b, lines[i])

        #@+node:ekr.20211017134103.1: *7* py2ts.do_semicolon
        def do_semicolon(self, i, lines, p):
            """
            Insert a semicolon in lines[i] is appropriate.

            No other handler has matched, so we know that the line:
            - Does not end in a comment.
            - Is not part of a docstring.
            """
            # Honor the flag inserted by kill_semicolons.
            flag = self.kill_semicolons_flag
            if lines[i].endswith(flag):
                lines[i] = lines[i].replace(flag, '\n')
                return
            # For now, use a maximal policy.
            if self.ends_statement(i, lines):
                lines[i] = f"{lines[i].rstrip()};\n"


        #@+node:ekr.20211017135603.1: *7* py2ts.ends_statement
        def ends_statement(self, i, lines):
            """
            Return True if lines[i] ends a statement.

            If so, the line should end with a semicolon,
            before any trailing comment, that is.
            """
            # https://stackoverflow.com/questions/38823062/
            s = lines[i].strip()
            next_line = lines[i + 1] if i + 1 < len(lines) else ''
            # Return False for blank lines.
            if not s:
                return False
            # Return False for Leo directives.
            if s.startswith('@'):
                return False
            # Return False for section references.
            i = s.find('<<')
            j = s.find('>>')
            if -1 < i < j:
                return False
            # Return False if this line ends in any of the following:
            if s.endswith(('{', '(', '[', ':', '||', '&&', '!', ',', '`')):
                return False
            # Return False if the next line starts with '{', '(', '['.
            if next_line.lstrip().startswith(('[', '(', '[', '&&', '||', '!')):
                return False
            # Return False for '}' lines.
            if s.startswith('}'):
                return False
            return True
        #@+node:ekr.20211013123001.1: *7* py2ts.find_indented_block
        lws_pat = re.compile(r'^([ \t]*)')

        def find_indented_block(self, i, lines, m, p):
            """Return j, the index of the line *after* the indented block."""
            # Scan for the first non-empty line with the same or less indentation.
            lws = m.group(1)
            j = i + 1
            while j < len(lines):
                line = lines[j]
                m2 = self.lws_pat.match(line)
                lws2 = m2.group(1)
                if line.strip() and len(lws2) <= len(lws):
                    # Don't add a blank line at the end of a block.
                    if j > 1 and not lines[j - 1].strip():
                        j -= 1
                    break
                j += 1
            return j

        #@+node:ekr.20211020101415.1: *7* py2ts.kill_semicolons
        kill_semicolons_flag = '  // **kill-semicolon**\n'  # Must end with a newline.

        def kill_semicolons(self, lines, i, j):
            """
            Tell later calls to do_semicolon that lines[i : j] should *not* end with a semicolon.
            """
            for n in range(i, j):
                lines[n] = lines[n].rstrip() + self.kill_semicolons_flag
        #@+node:ekr.20211016214742.1: *7* py2ts.move_docstrings
        class_or_def_pat = re.compile(r'^(\s*)(public|class)\s+([\w_]+)')

        def move_docstrings(self, lines):
            """Move docstrings before the preceding class or def line."""
            i = 0
            while i < len(lines):
                m = self.class_or_def_pat.match(lines[i])
                i += 1
                if not m:
                    continue
                # Set j to the start of the docstring.
                j = i
                while j < len(lines):
                    if lines[j].strip():
                        break
                    j += 1
                if j >= len(lines):
                    continue
                if not lines[j].strip().startswith('/**'):
                    continue
                # Set k to the end of the docstring.
                k = j
                while k < len(lines) and '*/' not in lines[k]:
                    k += 1
                if k >= len(lines):
                    g.printObj(lines[i - 1 : len(lines) - 1], tag='OOPS')
                    continue
                # Remove 4 blanks from the docstrings.
                for n in range(j, k + 1):
                    if lines[n].startswith(' ' * 4):
                        lines[n] = lines[n][4:]
                # Rearrange the lines.
                lines[i - 1 : k + 1] = lines[j : k + 1] + [lines[i - 1]]
                i = k + 1
        #@+node:ekr.20211016200908.1: *7* py2ts.post_pass & helpers
        def post_pass(self, lines):

            # Munge lines in place
            self.move_docstrings(lines)
            self.do_f_strings(lines)
            self.do_ternary(lines)
            self.do_assignment(lines)  # Do this last, so it doesn't add 'const' to inserted comments.
            s = (''.join(lines)
                .replace('@language python', '@language typescript')
                .replace(self.kill_semicolons_flag, '\n')
            )
            return re.sub(r'\bNone\b', 'null', s)


        #@+node:ekr.20211021061023.1: *8* py2ts.do_assignment
        assignment_pat = re.compile(r'^([ \t]*)(.*?)\s+=\s+(.*)$')  # Require whitespace around the '='

        def do_assignment(self, lines):
            """Add const to all non-tuple assignments."""
            # Do this late so that we can test for the ending semicolon.

            # Suppression table.
            # Missing elements are likely to cause this method to generate '= ='.
            table = (
                ',',  # Tuple assignment or  mutli-line argument lists.
                '*',  # A converted docstring.
                '`',  # f-string.
                '//',  # Comment.
                '=',  # Condition.
                # Keywords that might be followed by '='
                'class', 'def', 'elif', 'for', 'if', 'print', 'public', 'return', 'with', 'while',
            )
            for i, s in enumerate(lines):
                m = self.assignment_pat.match(s)
                if m:
                    lws, lhs, rhs = m.group(1), m.group(2), m.group(3).rstrip()
                    if not any(z in lhs for z in table):
                        lines[i] = f"{lws}const {lhs} = {rhs}\n"
        #@+node:ekr.20211020185016.1: *8* py2ts.do_f_strings
        f_string_pat = re.compile(r'([ \t]*)(.*?)f"(.*?)"(.*)$')

        def do_f_strings(self, lines):

            i = 0
            while i < len(lines):
                progress = i
                s = lines[i]
                m = self.f_string_pat.match(s)
                if not m:
                    i += 1
                    continue
                lws, head, string, tail = m.group(1), m.group(2), m.group(3), m.group(4).rstrip()
                string_s = (
                    string.replace('{', '${')  # Add the '$'
                    .replace('! ', 'not ')  # Undo erroneous replacement.
                )
                # Remove format strings. Not perfect, but seemingly good enough.
                string_s = re.sub(r'\:[0-9]\.+[0-9]+[frs]', '', string_s)
                string_s = re.sub(r'\![frs]', '', string_s)
                # A hack. If the fstring is on a line by itself, remove a trailing ';'
                if not head.strip() and tail.endswith(';'):
                    tail = tail[:-1].strip()
                if 1:  # Just replace the line.
                    lines[i] = f"{lws}{head}`{string_s}`{tail.rstrip()}\n"
                    i += 1
                else:
                    # These comments quickly become annoying.
                    # Add the original line as a comment as a check.
                    lines[i] = f"{lws}// {s.strip()}\n"
                        # Add the replacement line.
                    lines.insert(i + 1, f"{lws}{head}`{string_s}`{tail.rstrip()}\n")
                    i += 2
                assert i > progress
        #@+node:ekr.20211021051033.1: *8* py2ts.do_ternary
        ternary_pat1 = re.compile(r'^([ \t]*)(.*?)\s*=\s*(.*?) if (.*?) else (.*);$')  # assignment
        ternary_pat2 = re.compile(r'^([ \t]*)return\s+(.*?) if (.*?) else (.*);$')  # return statement

        def do_ternary(self, lines):

            i = 0
            while i < len(lines):
                progress = i
                s = lines[i]
                m1 = self.ternary_pat1.match(s)
                m2 = self.ternary_pat2.match(s)
                if m1:
                    lws, target, a, cond, b = m1.group(1), m1.group(2), m1.group(3), m1.group(4), m1.group(5)
                    lines[i] = f"{lws}// {s.strip()}\n"
                    lines.insert(i + 1, f"{lws}{target} = {cond} ? {a} : {b};\n")
                    i += 2
                elif m2:
                    lws, a, cond, b = m2.group(1), m2.group(2), m2.group(3), m2.group(4)
                    lines[i] = f"{lws}// {s.strip()}\n"
                    lines.insert(i + 1, f"{lws}return {cond} ? {a} : {b};\n")
                    i += 2
                else:
                    i += 1
                assert progress < i
        #@+node:ekr.20211017044939.1: *7* py2ts.pre_pass
        def pre_pass(self, s):

            # Remove the python encoding lines.
            s = s.replace('@first # -*- coding: utf-8 -*-\n', '')

            # Replace 'self' by 'this' *everywhere*.
            s = re.sub(r'\bself\b', 'this', s)

            # Comment out @cmd decorators.
            s = re.sub(r"^@cmd(.*?)$", r'// @cmd\1\n', s, flags=re.MULTILINE)

            # Replace the alias for 'self' by 'this' *only* in specif contexts.
            # Do *not* replace the alias everywhere: that could do great harm.
            if self.alias:
                s = re.sub(fr"\b{self.alias}\.", 'this.', s)
                # Remove lines like `at = self`.
                s = re.sub(fr"^\s*{self.alias}\s*=\s*this\s*\n", '', s, flags=re.MULTILINE)
                # Remove lines like `at, c = self, self.c`.
                s = re.sub(
                    fr"^(\s*){self.alias}\s*,\s*c\s*=\s*this,\s*this.c\n",
                    r'\1c = this.c\n',  # do_assignment adds const.
                    s,
                    flags=re.MULTILINE)
                # Remove lines like `at, p = self, self.p`.
                s = re.sub(fr"^(\s*){self.alias}\s*,\s*p\s*=\s*this,\s*this.p\n",
                    r'\1p = this.p\n',  # do_assignment adds const.
                    s,
                    flags=re.MULTILINE)
                # Do this last.
                s = re.sub(fr"\b{self.alias},", 'this,', s)
            return s
        #@-others
    #@+node:ekr.20160316091843.2: *3* ccc.typescript-to-py
    @cmd('typescript-to-py')
    def tsToPy(self, event):  # pragma: no cover
        """
        The typescript-to-python command converts typescript text to python
        text. The conversion is not perfect, but it eliminates a lot of tedious
        text manipulation.
        """
        #@+others
        #@+node:ekr.20150514063305.176: *4* class TS_To_Python (To_Python)
        class TS_To_Python(To_Python):  # pragma: no cover
            #@+others
            #@+node:ekr.20150514063305.177: *5* ctor (TS_To_Python)
            def __init__(self, c):
                """Ctor for TS_To_Python class."""
                super().__init__(c)
                self.class_name = ''
                    # The class name for the present function.  Used to modify ivars.
            #@+node:ekr.20150514063305.178: *5* convertCodeList (TS_To_Python) & helpers
            def convertCodeList(self, aList):
                r, sr = self.replace, self.safe_replace
                # First...
                r(aList, '\r', '')
                self.mungeAllFunctions(aList)
                self.mungeAllClasses(aList)
                # Second...
                sr(aList, ' -> ', '.')
                sr(aList, '->', '.')
                sr(aList, ' . ', '.')
                # sr(aList, 'this.self', 'self')
                sr(aList, '{', '')
                sr(aList, '}', '')
                sr(aList, 'else if', 'elif')
                sr(aList, 'else', 'else:')
                sr(aList, '&&', ' and ')
                sr(aList, '||', ' or ')
                sr(aList, 'true', 'True')
                sr(aList, 'false', 'False')
                sr(aList, 'null', 'None')
                sr(aList, 'this', 'self')
                sr(aList, 'try', 'try:')
                sr(aList, 'catch', 'except:')
                sr(aList, 'constructor', '__init__')
                sr(aList, 'new ', '')
                # sr(aList, 'var ','')
                    # var usually indicates something weird, or an uninited var,
                    # so it may be good to retain as a marker.
                # Third...
                self.handle_all_keywords(aList)
                self.insert_not(aList)
                self.removeSemicolonsAtEndOfLines(aList)
                    # after processing for keywords
                self.comment_scope_ids(aList)
                # Last...
                self.removeBlankLines(aList)
                self.removeExcessWs(aList)
                # I usually don't like extra whitespace. YMMV.
                sr(aList, '  and ', ' and ')
                sr(aList, '  not ', ' not ')
                sr(aList, '  or ', ' or ')
                sr(aList, ' and  ', ' and ')
                sr(aList, ' not  ', ' not ')
                sr(aList, ' or  ', ' or ')
                sr(aList, ' :', ':')
                sr(aList, ', ', ',')
                sr(aList, ' ,', ',')
                sr(aList, ' (', '(')
                sr(aList, '( ', '(')
                sr(aList, ' )', ')')
                sr(aList, ') ', ')')
                sr(aList, ' and(', ' and (')
                sr(aList, ' not(', ' not (')
                sr(aList, ' or(', ' or (')
                sr(aList, ')and ', ') and ')
                sr(aList, ')not ', ') not ')
                sr(aList, ')or ', ') or ')
                sr(aList, ')and(', ') and (')
                sr(aList, ')not(', ') not (')
                sr(aList, ')or(', ') or (')
                sr(aList, '@language javascript', '@language python')
                self.replaceComments(aList)  # should follow all calls to safe_replace
                self.removeTrailingWs(aList)
                r(aList, '\t ', '\t')  # happens when deleting declarations.
            #@+node:ekr.20150514063305.179: *6* comment_scope_ids
            def comment_scope_ids(self, aList):
                """convert (public|private|export) aLine to aLine # (public|private|export)"""
                scope_ids = ('public', 'private', 'export',)
                i = 0
                if any(self.match_word(aList, i, z) for z in scope_ids):
                    i = self.handle_scope_keyword(aList, i)
                while i < len(aList):
                    progress = i
                    if self.is_string_or_comment(aList, i):
                        i = self.skip_string_or_comment(aList, i)
                    elif aList[i] == '\n':
                        i += 1
                        i = self.skip_ws(aList, i)
                        if any(self.match_word(aList, i, z) for z in scope_ids):
                            i = self.handle_scope_keyword(aList, i)
                    else:
                        i += 1
                    assert i > progress
                # print "handAllKeywords2:", ''.join(aList)
            #@+node:ekr.20150514063305.180: *7* handle_scope_keyword
            def handle_scope_keyword(self, aList, i):
                i1 = i
                # pylint: disable=undefined-loop-variable
                for word in ('public', 'private', 'export'):
                    if self.match_word(aList, i, word):
                        i += len(word)
                        break
                else:
                    return None
                # Skip any following spaces.
                i2 = self.skip_ws(aList, i)
                # Scan to the next newline:
                i3 = self.skip_line(aList, i)
                # Optional: move the word to a trailing comment.
                comment: List[str] = list(f" # {word}") if False else []
                # Change the list in place.
                aList[i1:i3] = aList[i2:i3] + comment
                i = i1 + (i3 - i2) + len(comment)
                return i
            #@+node:ekr.20150514063305.181: *6* handle_all_keywords
            def handle_all_keywords(self, aList):
                """
                converts if ( x ) to if x:
                converts while ( x ) to while x:
                """
                statements = ('elif', 'for', 'if', 'while',)
                i = 0
                while i < len(aList):
                    if self.is_string_or_comment(aList, i):
                        i = self.skip_string_or_comment(aList, i)
                    elif any(self.match_word(aList, i, z) for z in statements):
                        i = self.handle_keyword(aList, i)
                    # elif (
                        # self.match_word(aList,i,"if") or
                        # self.match_word(aList,i,"while") or
                        # self.match_word(aList,i,"for") or
                        # self.match_word(aList,i,"elif")
                    # ):
                        # i = self.handle_keyword(aList,i)
                    else:
                        i += 1
                # print "handAllKeywords2:", ''.join(aList)
            #@+node:ekr.20150514063305.182: *7* handle_keyword
            def handle_keyword(self, aList, i):
                if self.match_word(aList, i, "if"):
                    i += 2
                elif self.match_word(aList, i, "elif"):
                    i += 4
                elif self.match_word(aList, i, "while"):
                    i += 5
                elif self.match_word(aList, i, "for"):
                    i += 3
                else: assert False, 'not a keyword'
                # Make sure one space follows the keyword.
                k = i
                i = self.skip_ws(aList, i)
                if k == i:
                    c = aList[i]
                    aList[i : i + 1] = [' ', c]
                    i += 1
                # Remove '(' and matching ')' and add a ':'
                if aList[i] == "(":
                    # Look ahead.  Don't remove if we span a line.
                    j = self.skip_to_matching_bracket(aList, i)
                    k = i
                    found = False
                    while k < j and not found:
                        found = aList[k] == '\n'
                        k += 1
                    if not found:
                        j = self.removeMatchingBrackets(aList, i)
                    if i < j < len(aList):
                        ch = aList[j]
                        aList[j : j + 1] = [ch, ":", " "]
                        j = j + 2
                    return j
                return i
            #@+node:ekr.20150514063305.183: *6* mungeAllClasses
            def mungeAllClasses(self, aList):
                """Scan for a '{' at the top level that is preceeded by ')' """
                i = 0
                while i < len(aList):
                    progress = i
                    if self.is_string_or_comment(aList, i):
                        i = self.skip_string_or_comment(aList, i)
                    elif self.match_word(aList, i, 'class'):
                        i1 = i
                        i = self.skip_line(aList, i)
                        aList[i - 1 : i] = list(f"{aList[i - 1]}:")
                        s = ''.join(aList[i1:i])
                        k = s.find(' extends ')
                        if k > -1:
                            k1 = k
                            k = g.skip_id(s, k + 1)
                            k = g.skip_ws(s, k)
                            if k < len(s) and g.is_c_id(s[k]):
                                k2 = g.skip_id(s, k)
                                word = s[k:k2]
                                aList[i1:i] = list(f"{s[:k1]} ({word})")
                    elif self.match_word(aList, i, 'interface'):
                        aList[i : i + len('interface')] = list('class')
                        i = self.skip_line(aList, i)
                        aList[i - 1 : i] = list(f"{aList[i - 1]}: # interface")
                        i = self.skip_line(aList, i)  # Essential.
                    else:
                        i += 1
                    assert i > progress
            #@+node:ekr.20150514063305.184: *6* mungeAllFunctions & helpers
            def mungeAllFunctions(self, aList):
                """Scan for a '{' at the top level that is preceeded by ')' """
                prevSemi = 0  # Previous semicolon: header contains all previous text
                i = 0
                firstOpen = None
                while i < len(aList):
                    progress = i
                    if self.is_string_or_comment(aList, i):
                        j = self.skip_string_or_comment(aList, i)
                        prevSemi = j
                    elif self.match(aList, i, '('):
                        if not firstOpen:
                            firstOpen = i
                        j = i + 1
                    elif self.match(aList, i, ';'):
                        j = i + 1
                        prevSemi = j
                    elif self.match(aList, i, "{"):
                        j = self.handlePossibleFunctionHeader(
                            aList, i, prevSemi, firstOpen)
                        prevSemi = j
                        firstOpen = None  # restart the scan
                    else:
                        j = i + 1
                    # Handle unusual cases.
                    if j <= progress:
                        j = progress + 1
                    assert j > progress
                    i = j
            #@+node:ekr.20150514063305.185: *7* handlePossibleFunctionHeader
            def handlePossibleFunctionHeader(self, aList, i, prevSemi, firstOpen):
                """
                converts function header lines from typescript format to python format.
                That is, converts
                    x1..nn w::y ( t1 z1,..tn zn) { C++
                    (public|private|export) name (t1: z1, ... tn: zn {
                to
                    def y (z1,..zn): { # (public|private|export)
                """
                assert self.match(aList, i, "{")
                prevSemi = self.skip_ws_and_nl(aList, prevSemi)
                close = self.prevNonWsOrNlChar(aList, i)
                if close < 0 or aList[close] != ')':
                    # Should not increase *Python* indent.
                    return 1 + self.skip_to_matching_bracket(aList, i)
                if not firstOpen:
                    return 1 + self.skip_to_matching_bracket(aList, i)
                close2 = self.skip_to_matching_bracket(aList, firstOpen)
                if close2 != close:
                    return 1 + self.skip_to_matching_bracket(aList, i)
                open_paren = firstOpen
                assert aList[open_paren] == '('
                head = aList[prevSemi:open_paren]
                # do nothing if the head starts with "if", "for" or "while"
                k = self.skip_ws(head, 0)
                if k >= len(head) or not head[k].isalpha():
                    return 1 + self.skip_to_matching_bracket(aList, i)
                kk = self.skip_past_word(head, k)
                if kk > k:
                    headString = ''.join(head[k:kk])
                    # C keywords that might be followed by '{'
                    # print "headString:", headString
                    if headString in ["do", "for", "if", "struct", "switch", "while"]:
                        return 1 + self.skip_to_matching_bracket(aList, i)
                args = aList[open_paren : close + 1]
                k = 1 + self.skip_to_matching_bracket(aList, i)
                body = aList[close + 1 : k]
                head = self.massageFunctionHead(head)
                args = self.massageFunctionArgs(args)
                body = self.massageFunctionBody(body)
                result = []
                if head:
                    result.extend(head)
                if args:
                    result.extend(args)
                if body:
                    result.extend(body)
                aList[prevSemi:k] = result
                return prevSemi + len(result)
            #@+node:ekr.20150514063305.186: *7* massageFunctionArgs
            def massageFunctionArgs(self, args):
                assert args[0] == '('
                assert args[-1] == ')'
                result = ['(']
                lastWord = []
                if self.class_name:
                    for item in list("self,"):
                        result.append(item)  #can put extra comma
                i = 1
                while i < len(args):
                    i = self.skip_ws_and_nl(args, i)
                    ch = args[i]
                    if ch.isalpha():
                        j = self.skip_past_word(args, i)
                        lastWord = args[i:j]
                        i = j
                    elif ch == ',' or ch == ')':
                        for item in lastWord:
                            result.append(item)
                        if lastWord and ch == ',':
                            result.append(',')
                        lastWord = []
                        i += 1
                    else: i += 1
                if result[-1] == ',':
                    del result[-1]
                result.append(')')
                result.append(':')
                return result
            #@+node:ekr.20150514063305.187: *7* massageFunctionHead (sets .class_name)
            def massageFunctionHead(self, head):
                result: List[Any] = []
                prevWord = []
                self.class_name = ''
                i = 0
                while i < len(head):
                    i = self.skip_ws_and_nl(head, i)
                    if i < len(head) and head[i].isalpha():
                        result = []
                        j = self.skip_past_word(head, i)
                        prevWord = head[i:j]
                        i = j
                        # look for ::word2
                        i = self.skip_ws(head, i)
                        if self.match(head, i, "::"):
                            # Set the global to the class name.
                            self.class_name = ''.join(prevWord)
                            # print(class name:", self.class_name)
                            i = self.skip_ws(head, i + 2)
                            if i < len(head) and (head[i] == '~' or head[i].isalpha()):
                                j = self.skip_past_word(head, i)
                                if head[i:j] == prevWord:
                                    result.extend('__init__')
                                elif head[i] == '~' and head[i + 1 : j] == prevWord:
                                    result.extend('__del__')
                                else:
                                    # result.extend(list('::'))
                                    result.extend(head[i:j])
                                i = j
                        else:
                            result.extend(prevWord)
                    else: i += 1
                finalResult = list("def ")
                finalResult.extend(result)
                return finalResult
            #@+node:ekr.20150514063305.188: *7* massageFunctionBody & helper
            def massageFunctionBody(self, body):
                # body = self.massageIvars(body)
                # body = self.removeCasts(body)
                # body = self.removeTypeNames(body)
                body = self.dedentBlocks(body)
                return body
            #@+node:ekr.20150514063305.189: *8* dedentBlocks
            def dedentBlocks(self, body):
                """
                Look for '{' preceded by '{' or '}' or ';'
                (with intervening whitespace and comments).
                """
                i = 0
                while i < len(body):
                    j = i
                    ch = body[i]
                    if self.is_string_or_comment(body, i):
                        j = self.skip_string_or_comment(body, i)
                    elif ch in '{};':
                        # Look ahead ofr '{'
                        j += 1
                        while True:
                            k = j
                            j = self.skip_ws_and_nl(body, j)
                            if self.is_string_or_comment(body, j):
                                j = self.skip_string_or_comment(body, j)
                            if k == j:
                                break
                            assert k < j
                        if self.match(body, j, '{'):
                            k = j
                            j = self.skip_to_matching_bracket(body, j)
                            m = '# <Start dedented block>...'
                            body[k : k + 1] = list(m)
                            j += len(m)
                            while k < j:
                                progress = k
                                if body[k] == '\n':
                                    k += 1
                                    spaces = 0
                                    while spaces < 4 and k < j:
                                        if body[k] == ' ':
                                            spaces += 1
                                            k += 1
                                        else:
                                            break
                                    if spaces > 0:
                                        del body[k - spaces : k]
                                        k -= spaces
                                        j -= spaces
                                else:
                                    k += 1
                                assert progress < k
                            m = '    # <End dedented block>'
                            body[j : j + 1] = list(m)
                            j += len(m)
                    else:
                        j = i + 1
                    # Defensive programming.
                    if i == j:
                        j += 1
                    assert i < j
                    i = j
                return body
            #@-others
        #@-others
        c = self.c
        TS_To_Python(c).go()
        c.bodyWantsFocus()
    #@+node:ekr.20160321042444.1: *3* ccc.import-jupyter-notebook
    @cmd('import-jupyter-notebook')
    def importJupyterNotebook(self, event):  # pragma: no cover
        """Prompt for a Jupyter (.ipynb) file and convert it to a Leo outline."""
        try:
            import nbformat
            assert nbformat
        except ImportError:
            g.es_print('import-jupyter-notebook requires nbformat package')
            return
        from leo.plugins.importers.ipynb import Import_IPYNB
        # was @-others
        c = self.c
        x = Import_IPYNB(c)
        fn = x.get_file_name()
        if fn:
            p = c.lastTopLevel()
            root = p.insertAfter()
            root.h = fn
            x.import_file(fn, root)
            c.redraw(root)
        c.bodyWantsFocus()
    #@+node:ekr.20160321072007.1: *3* ccc.export-jupyter-notebook
    @cmd('export-jupyter-notebook')
    def exportJupyterNotebook(self, event):  # pragma: no cover
        """Convert the present outline to a .ipynb file."""
        from leo.plugins.writers.ipynb import Export_IPYNB
        c = self.c
        Export_IPYNB(c).export_outline(c.p)
    #@-others
#@-others
#@-leo<|MERGE_RESOLUTION|>--- conflicted
+++ resolved
@@ -583,11 +583,7 @@
             try:
                 s = self.def_pat.sub(self.do_def, p.b)
             except AnnotationError as e:
-<<<<<<< HEAD
-                print('Not converted: p.h:', e)
-=======
                 print(f"Unchanged: {p.h}: {e!r}")
->>>>>>> 481f5d59
                 return
             if p.b != s:
                 self.changed_lines += 1
@@ -606,25 +602,17 @@
         # #2606: End the pattern at the *first* "):" so arguments don't end prematurely.
         #        Alas, now we can't convert defs that already have return values.
         def_pat = re.compile(r'^([ \t]*)def[ \t]+(\w+)\s*\((.*?)\):(.*?)\n', re.MULTILINE + re.DOTALL)
-<<<<<<< HEAD
-=======
 
         return_dict: Dict[str, str] = {
             '__init__': 'None',
             '__repr__': 'str',
             '__str__': 'str',
         }
->>>>>>> 481f5d59
 
         def do_def(self, m):
             lws, name, args, tail = m.group(1), m.group(2), m.group(3), m.group(4)
             args = self.do_args(args)
-<<<<<<< HEAD
-            return_val_s = 'None' if name == '__init__' else self.default_return_annotation
-=======
-            ### return_val_s = 'None' if name == '__init__' else self.default_return_annotation
             return_val_s = self.return_dict.get(name, self.default_return_annotation)
->>>>>>> 481f5d59
             return_val = f" -> {return_val_s}"
             if not tail.strip():
                 tail = ''
@@ -655,14 +643,8 @@
                         continue
                 m = self.arg_pat.match(rest)
                 if not m:  # pragma: no cover
-<<<<<<< HEAD
-                    raise self.AnnotationError(f"no match for arg_pat.match({rest})")
-                    ### g.trace('==== bad args', i, repr(rest))
-                    ### return args
-=======
                     g.printObj(args, tag='args')
                     raise AnnotationError(f"no match for arg_pat.match({rest})")
->>>>>>> 481f5d59
                 name1, tail = m.group(1), m.group(2)
                 name = name1.strip()
                 i += len(name1)
@@ -718,26 +700,15 @@
                 i += 1
                 if ch in '[{(':
                     level += 1
-<<<<<<< HEAD
-                elif ch in ')]}':  # Bug fix.
-=======
                 elif ch in ')]}':
->>>>>>> 481f5d59
                     level -= 1
                 elif ch in '\'"':
                     i = g.skip_python_string(s, i - 1)
                 elif ch == ',' and level == 0:
                     # Skip the comma, but don't include it in the result.
                     break
-<<<<<<< HEAD
-            if level > 0:  # Try to recover gracefully.
-                raise self.AnnotationError(f"Bad level: {level}, {s!r}")
-                ### g.printObj(s, tag=f"level > 0: {level}")
-                ### return s, len(s)
-=======
             if level > 0:
                 raise AnnotationError(f"Bad level: {level}, {s!r}")
->>>>>>> 481f5d59
             result = s[i1:i].strip()
             if result.endswith(','):
                 result = result[:-1].strip()
