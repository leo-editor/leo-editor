#@+leo-ver=5-thin
#@+node:ekr.20240323051724.1: * @file ../scripts/full_test_leo.py
"""
full_test_leo.py: Run all these tests scripts in this order:
    
- beautify_leo.py.
- run_test_leo.py.
- flake8_leo.py.
<<<<<<< HEAD
=======
- pyflakes_leo.py
>>>>>>> 4581d802
- mypy_leo.py.
- ruff_leo.py.
- pylint_leo.py.

Devs: *please* run this script before pushing!

Info item #3867 describes all of Leo's test scripts:
https://github.com/leo-editor/leo-editor/issues/2867

EKR's fft.cmd runs all tests:
    @echo off
    cls
    cd {path-to-leo-editor}
    call python -m leo.scripts.full_test_leo
    echo fft.cmd: Done!

EKR's ft.cmd runs all tests except pylint:
    @echo off
    cls
    cd {path-to-leo-editor}
    echo ft.cmd
    call python -m leo.scripts.beautify_leo
    call python -m leo.scripts.run_test_leo
    call python -m leo.scripts.flake8_leo
    call python -m leo.scripts.mypy_leo
    call python -m leo.scripts.ruff_leo
    echo Done!
"""

import os
import subprocess
import sys

print(os.path.basename(__file__))

# cd to leo-editor
leo_editor_dir = os.path.abspath(os.path.join(__file__, '..', '..', '..'))
os.chdir(leo_editor_dir)

args = ' '.join(sys.argv[1:])
isWindows = sys.platform.startswith('win')
python = 'py' if isWindows else 'python'

for command in [
    fr'{python} -m leo.scripts.beautify_all_leo',
    fr'{python} -m leo.scripts.flake8_leo',
<<<<<<< HEAD
    # Don't run pyflakes_leo.py until we have resolved pyflakes issues.
    # fr'{python} -m leo.scripts.pyflakes_leo',
=======
    fr'{python} -m leo.scripts.pyflakes_leo',
>>>>>>> 4581d802
    fr'{python} -m leo.scripts.run_test_leo',
    fr'{python} -m leo.scripts.mypy_leo',
    fr'{python} -m leo.scripts.ruff_leo',
    fr'{python} -m leo.scripts.pylint_leo',
]:
    subprocess.Popen(command, shell=True).communicate()
#@-leo<|MERGE_RESOLUTION|>--- conflicted
+++ resolved
@@ -6,10 +6,7 @@
 - beautify_leo.py.
 - run_test_leo.py.
 - flake8_leo.py.
-<<<<<<< HEAD
-=======
 - pyflakes_leo.py
->>>>>>> 4581d802
 - mypy_leo.py.
 - ruff_leo.py.
 - pylint_leo.py.
@@ -56,12 +53,7 @@
 for command in [
     fr'{python} -m leo.scripts.beautify_all_leo',
     fr'{python} -m leo.scripts.flake8_leo',
-<<<<<<< HEAD
-    # Don't run pyflakes_leo.py until we have resolved pyflakes issues.
-    # fr'{python} -m leo.scripts.pyflakes_leo',
-=======
     fr'{python} -m leo.scripts.pyflakes_leo',
->>>>>>> 4581d802
     fr'{python} -m leo.scripts.run_test_leo',
     fr'{python} -m leo.scripts.mypy_leo',
     fr'{python} -m leo.scripts.ruff_leo',
